--- conflicted
+++ resolved
@@ -814,15 +814,11 @@
 		   const unsigned char *addr, u16 vid, unsigned long flags);
 
 int br_fdb_delete(struct ndmsg *ndm, struct nlattr *tb[],
-<<<<<<< HEAD
 		  struct net_device *dev, const unsigned char *addr, u16 vid,
 		  struct netlink_ext_ack *extack);
-=======
-		  struct net_device *dev, const unsigned char *addr, u16 vid);
 int br_fdb_delete_bulk(struct ndmsg *ndm, struct nlattr *tb[],
 		       struct net_device *dev, u16 vid,
 		       struct netlink_ext_ack *extack);
->>>>>>> c896e5c5
 int br_fdb_add(struct ndmsg *nlh, struct nlattr *tb[], struct net_device *dev,
 	       const unsigned char *addr, u16 vid, u16 nlh_flags,
 	       struct netlink_ext_ack *extack);
