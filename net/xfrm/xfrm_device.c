--- conflicted
+++ resolved
@@ -249,12 +249,6 @@
 		return -EINVAL;
 	}
 
-<<<<<<< HEAD
-	if (xuo->flags & ~(XFRM_OFFLOAD_IPV6 | XFRM_OFFLOAD_INBOUND)) {
-		NL_SET_ERR_MSG(extack, "Unrecognized flags in offload request");
-		return -EINVAL;
-	}
-=======
 	if (xuo->flags &
 	    ~(XFRM_OFFLOAD_IPV6 | XFRM_OFFLOAD_INBOUND | XFRM_OFFLOAD_PACKET)) {
 		NL_SET_ERR_MSG(extack, "Unrecognized flags in offload request");
@@ -264,7 +258,6 @@
 	is_packet_offload = xuo->flags & XFRM_OFFLOAD_PACKET;
 	if (is_packet_offload)
 		xfrm_packet_offload_tech_preview();
->>>>>>> d03b252e
 
 	dev = dev_get_by_index(net, xuo->ifindex);
 	if (!dev) {
@@ -322,11 +315,6 @@
 		xso->dir = 0;
 		xso->real_dev = NULL;
 		netdev_put(dev, &xso->dev_tracker);
-<<<<<<< HEAD
-
-		if (err != -EOPNOTSUPP) {
-			NL_SET_ERR_MSG(extack, "Device failed to offload this state");
-=======
 		xso->type = XFRM_DEV_OFFLOAD_UNSPECIFIED;
 
 		/* User explicitly requested packet offload mode and configured
@@ -338,9 +326,7 @@
 		 */
 		WARN_ON(err == -EOPNOTSUPP && is_packet_offload);
 		if (err != -EOPNOTSUPP || is_packet_offload)
->>>>>>> d03b252e
 			return err;
-		}
 	}
 
 	return 0;
