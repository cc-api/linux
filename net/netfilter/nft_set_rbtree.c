--- conflicted
+++ resolved
@@ -98,10 +98,7 @@
 
 	if (set->flags & NFT_SET_INTERVAL && interval != NULL &&
 	    nft_set_elem_active(&interval->ext, genmask) &&
-<<<<<<< HEAD
-=======
 	    !nft_set_elem_expired(&interval->ext) &&
->>>>>>> 358c7c61
 	    nft_rbtree_interval_start(interval)) {
 		*ext = &interval->ext;
 		return true;
