--- conflicted
+++ resolved
@@ -1026,14 +1026,7 @@
 	if (IS_ENABLED(CONFIG_ARCH_WANT_IRQS_OFF_ACTIVATE_MM))
 		local_irq_enable();
 	task_unlock(tsk);
-<<<<<<< HEAD
-=======
 	lru_gen_use_mm(mm);
-
-	if (vfork)
-		timens_on_fork(tsk->nsproxy, tsk);
-
->>>>>>> bbff39cc
 	if (old_mm) {
 		mmap_read_unlock(old_mm);
 		BUG_ON(active_mm != old_mm);
