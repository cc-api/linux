/*
 *  linux/fs/block_dev.c
 *
 *  Copyright (C) 1991, 1992  Linus Torvalds
 *  Copyright (C) 2001  Andrea Arcangeli <andrea@suse.de> SuSE
 */

#include <linux/init.h>
#include <linux/mm.h>
#include <linux/fcntl.h>
#include <linux/slab.h>
#include <linux/kmod.h>
#include <linux/major.h>
#include <linux/device_cgroup.h>
#include <linux/highmem.h>
#include <linux/blkdev.h>
#include <linux/backing-dev.h>
#include <linux/module.h>
#include <linux/blkpg.h>
#include <linux/magic.h>
#include <linux/buffer_head.h>
#include <linux/swap.h>
#include <linux/pagevec.h>
#include <linux/writeback.h>
#include <linux/mpage.h>
#include <linux/mount.h>
#include <linux/uio.h>
#include <linux/namei.h>
#include <linux/log2.h>
#include <linux/cleancache.h>
#include <linux/dax.h>
#include <linux/badblocks.h>
#include <asm/uaccess.h>
#include "internal.h"

struct bdev_inode {
	struct block_device bdev;
	struct inode vfs_inode;
};

static const struct address_space_operations def_blk_aops;

static inline struct bdev_inode *BDEV_I(struct inode *inode)
{
	return container_of(inode, struct bdev_inode, vfs_inode);
}

struct block_device *I_BDEV(struct inode *inode)
{
	return &BDEV_I(inode)->bdev;
}
EXPORT_SYMBOL(I_BDEV);

void __vfs_msg(struct super_block *sb, const char *prefix, const char *fmt, ...)
{
	struct va_format vaf;
	va_list args;

	va_start(args, fmt);
	vaf.fmt = fmt;
	vaf.va = &args;
	printk_ratelimited("%sVFS (%s): %pV\n", prefix, sb->s_id, &vaf);
	va_end(args);
}

static void bdev_write_inode(struct block_device *bdev)
{
	struct inode *inode = bdev->bd_inode;
	int ret;

	spin_lock(&inode->i_lock);
	while (inode->i_state & I_DIRTY) {
		spin_unlock(&inode->i_lock);
		ret = write_inode_now(inode, true);
		if (ret) {
			char name[BDEVNAME_SIZE];
			pr_warn_ratelimited("VFS: Dirty inode writeback failed "
					    "for block device %s (err=%d).\n",
					    bdevname(bdev, name), ret);
		}
		spin_lock(&inode->i_lock);
	}
	spin_unlock(&inode->i_lock);
}

/* Kill _all_ buffers and pagecache , dirty or not.. */
void kill_bdev(struct block_device *bdev)
{
	struct address_space *mapping = bdev->bd_inode->i_mapping;

	if (mapping->nrpages == 0 && mapping->nrexceptional == 0)
		return;

	invalidate_bh_lrus();
	truncate_inode_pages(mapping, 0);
}	
EXPORT_SYMBOL(kill_bdev);

/* Invalidate clean unused buffers and pagecache. */
void invalidate_bdev(struct block_device *bdev)
{
	struct address_space *mapping = bdev->bd_inode->i_mapping;

	if (mapping->nrpages == 0)
		return;

	invalidate_bh_lrus();
	lru_add_drain_all();	/* make sure all lru add caches are flushed */
	invalidate_mapping_pages(mapping, 0, -1);
	/* 99% of the time, we don't need to flush the cleancache on the bdev.
	 * But, for the strange corners, lets be cautious
	 */
	cleancache_invalidate_inode(mapping);
}
EXPORT_SYMBOL(invalidate_bdev);

int set_blocksize(struct block_device *bdev, int size)
{
	/* Size must be a power of two, and between 512 and PAGE_SIZE */
	if (size > PAGE_SIZE || size < 512 || !is_power_of_2(size))
		return -EINVAL;

	/* Size cannot be smaller than the size supported by the device */
	if (size < bdev_logical_block_size(bdev))
		return -EINVAL;

	/* Don't change the size if it is same as current */
	if (bdev->bd_block_size != size) {
		sync_blockdev(bdev);
		bdev->bd_block_size = size;
		bdev->bd_inode->i_blkbits = blksize_bits(size);
		kill_bdev(bdev);
	}
	return 0;
}

EXPORT_SYMBOL(set_blocksize);

int sb_set_blocksize(struct super_block *sb, int size)
{
	if (set_blocksize(sb->s_bdev, size))
		return 0;
	/* If we get here, we know size is power of two
	 * and it's value is between 512 and PAGE_SIZE */
	sb->s_blocksize = size;
	sb->s_blocksize_bits = blksize_bits(size);
	return sb->s_blocksize;
}

EXPORT_SYMBOL(sb_set_blocksize);

int sb_min_blocksize(struct super_block *sb, int size)
{
	int minsize = bdev_logical_block_size(sb->s_bdev);
	if (size < minsize)
		size = minsize;
	return sb_set_blocksize(sb, size);
}

EXPORT_SYMBOL(sb_min_blocksize);

static int
blkdev_get_block(struct inode *inode, sector_t iblock,
		struct buffer_head *bh, int create)
{
	bh->b_bdev = I_BDEV(inode);
	bh->b_blocknr = iblock;
	set_buffer_mapped(bh);
	return 0;
}

static struct inode *bdev_file_inode(struct file *file)
{
	return file->f_mapping->host;
}

static ssize_t
blkdev_direct_IO(struct kiocb *iocb, struct iov_iter *iter)
{
	struct file *file = iocb->ki_filp;
	struct inode *inode = bdev_file_inode(file);

	if (IS_DAX(inode))
		return dax_do_io(iocb, inode, iter, blkdev_get_block,
				NULL, DIO_SKIP_DIO_COUNT);
	return __blockdev_direct_IO(iocb, inode, I_BDEV(inode), iter,
				    blkdev_get_block, NULL, NULL,
				    DIO_SKIP_DIO_COUNT);
}

int __sync_blockdev(struct block_device *bdev, int wait)
{
	if (!bdev)
		return 0;
	if (!wait)
		return filemap_flush(bdev->bd_inode->i_mapping);
	return filemap_write_and_wait(bdev->bd_inode->i_mapping);
}

/*
 * Write out and wait upon all the dirty data associated with a block
 * device via its mapping.  Does not take the superblock lock.
 */
int sync_blockdev(struct block_device *bdev)
{
	return __sync_blockdev(bdev, 1);
}
EXPORT_SYMBOL(sync_blockdev);

/*
 * Write out and wait upon all dirty data associated with this
 * device.   Filesystem data as well as the underlying block
 * device.  Takes the superblock lock.
 */
int fsync_bdev(struct block_device *bdev)
{
	struct super_block *sb = get_super(bdev);
	if (sb) {
		int res = sync_filesystem(sb);
		drop_super(sb);
		return res;
	}
	return sync_blockdev(bdev);
}
EXPORT_SYMBOL(fsync_bdev);

/**
 * freeze_bdev  --  lock a filesystem and force it into a consistent state
 * @bdev:	blockdevice to lock
 *
 * If a superblock is found on this device, we take the s_umount semaphore
 * on it to make sure nobody unmounts until the snapshot creation is done.
 * The reference counter (bd_fsfreeze_count) guarantees that only the last
 * unfreeze process can unfreeze the frozen filesystem actually when multiple
 * freeze requests arrive simultaneously. It counts up in freeze_bdev() and
 * count down in thaw_bdev(). When it becomes 0, thaw_bdev() will unfreeze
 * actually.
 */
struct super_block *freeze_bdev(struct block_device *bdev)
{
	struct super_block *sb;
	int error = 0;

	mutex_lock(&bdev->bd_fsfreeze_mutex);
	if (++bdev->bd_fsfreeze_count > 1) {
		/*
		 * We don't even need to grab a reference - the first call
		 * to freeze_bdev grab an active reference and only the last
		 * thaw_bdev drops it.
		 */
		sb = get_super(bdev);
		drop_super(sb);
		mutex_unlock(&bdev->bd_fsfreeze_mutex);
		return sb;
	}

	sb = get_active_super(bdev);
	if (!sb)
		goto out;
	if (sb->s_op->freeze_super)
		error = sb->s_op->freeze_super(sb);
	else
		error = freeze_super(sb);
	if (error) {
		deactivate_super(sb);
		bdev->bd_fsfreeze_count--;
		mutex_unlock(&bdev->bd_fsfreeze_mutex);
		return ERR_PTR(error);
	}
	deactivate_super(sb);
 out:
	sync_blockdev(bdev);
	mutex_unlock(&bdev->bd_fsfreeze_mutex);
	return sb;	/* thaw_bdev releases s->s_umount */
}
EXPORT_SYMBOL(freeze_bdev);

/**
 * thaw_bdev  -- unlock filesystem
 * @bdev:	blockdevice to unlock
 * @sb:		associated superblock
 *
 * Unlocks the filesystem and marks it writeable again after freeze_bdev().
 */
int thaw_bdev(struct block_device *bdev, struct super_block *sb)
{
	int error = -EINVAL;

	mutex_lock(&bdev->bd_fsfreeze_mutex);
	if (!bdev->bd_fsfreeze_count)
		goto out;

	error = 0;
	if (--bdev->bd_fsfreeze_count > 0)
		goto out;

	if (!sb)
		goto out;

	if (sb->s_op->thaw_super)
		error = sb->s_op->thaw_super(sb);
	else
		error = thaw_super(sb);
	if (error) {
		bdev->bd_fsfreeze_count++;
		mutex_unlock(&bdev->bd_fsfreeze_mutex);
		return error;
	}
out:
	mutex_unlock(&bdev->bd_fsfreeze_mutex);
	return 0;
}
EXPORT_SYMBOL(thaw_bdev);

static int blkdev_writepage(struct page *page, struct writeback_control *wbc)
{
	return block_write_full_page(page, blkdev_get_block, wbc);
}

static int blkdev_readpage(struct file * file, struct page * page)
{
	return block_read_full_page(page, blkdev_get_block);
}

static int blkdev_readpages(struct file *file, struct address_space *mapping,
			struct list_head *pages, unsigned nr_pages)
{
	return mpage_readpages(mapping, pages, nr_pages, blkdev_get_block);
}

static int blkdev_write_begin(struct file *file, struct address_space *mapping,
			loff_t pos, unsigned len, unsigned flags,
			struct page **pagep, void **fsdata)
{
	return block_write_begin(mapping, pos, len, flags, pagep,
				 blkdev_get_block);
}

static int blkdev_write_end(struct file *file, struct address_space *mapping,
			loff_t pos, unsigned len, unsigned copied,
			struct page *page, void *fsdata)
{
	int ret;
	ret = block_write_end(file, mapping, pos, len, copied, page, fsdata);

	unlock_page(page);
	put_page(page);

	return ret;
}

/*
 * private llseek:
 * for a block special file file_inode(file)->i_size is zero
 * so we compute the size by hand (just as in block_read/write above)
 */
static loff_t block_llseek(struct file *file, loff_t offset, int whence)
{
	struct inode *bd_inode = bdev_file_inode(file);
	loff_t retval;

	inode_lock(bd_inode);
	retval = fixed_size_llseek(file, offset, whence, i_size_read(bd_inode));
	inode_unlock(bd_inode);
	return retval;
}
	
int blkdev_fsync(struct file *filp, loff_t start, loff_t end, int datasync)
{
	struct inode *bd_inode = bdev_file_inode(filp);
	struct block_device *bdev = I_BDEV(bd_inode);
	int error;
	
	error = filemap_write_and_wait_range(filp->f_mapping, start, end);
	if (error)
		return error;

	/*
	 * There is no need to serialise calls to blkdev_issue_flush with
	 * i_mutex and doing so causes performance issues with concurrent
	 * O_SYNC writers to a block device.
	 */
	error = blkdev_issue_flush(bdev, GFP_KERNEL, NULL);
	if (error == -EOPNOTSUPP)
		error = 0;

	return error;
}
EXPORT_SYMBOL(blkdev_fsync);

/**
 * bdev_read_page() - Start reading a page from a block device
 * @bdev: The device to read the page from
 * @sector: The offset on the device to read the page to (need not be aligned)
 * @page: The page to read
 *
 * On entry, the page should be locked.  It will be unlocked when the page
 * has been read.  If the block driver implements rw_page synchronously,
 * that will be true on exit from this function, but it need not be.
 *
 * Errors returned by this function are usually "soft", eg out of memory, or
 * queue full; callers should try a different route to read this page rather
 * than propagate an error back up the stack.
 *
 * Return: negative errno if an error occurs, 0 if submission was successful.
 */
int bdev_read_page(struct block_device *bdev, sector_t sector,
			struct page *page)
{
	const struct block_device_operations *ops = bdev->bd_disk->fops;
	int result = -EOPNOTSUPP;

	if (!ops->rw_page || bdev_get_integrity(bdev))
		return result;

	result = blk_queue_enter(bdev->bd_queue, false);
	if (result)
		return result;
	result = ops->rw_page(bdev, sector + get_start_sect(bdev), page, READ);
	blk_queue_exit(bdev->bd_queue);
	return result;
}
EXPORT_SYMBOL_GPL(bdev_read_page);

/**
 * bdev_write_page() - Start writing a page to a block device
 * @bdev: The device to write the page to
 * @sector: The offset on the device to write the page to (need not be aligned)
 * @page: The page to write
 * @wbc: The writeback_control for the write
 *
 * On entry, the page should be locked and not currently under writeback.
 * On exit, if the write started successfully, the page will be unlocked and
 * under writeback.  If the write failed already (eg the driver failed to
 * queue the page to the device), the page will still be locked.  If the
 * caller is a ->writepage implementation, it will need to unlock the page.
 *
 * Errors returned by this function are usually "soft", eg out of memory, or
 * queue full; callers should try a different route to write this page rather
 * than propagate an error back up the stack.
 *
 * Return: negative errno if an error occurs, 0 if submission was successful.
 */
int bdev_write_page(struct block_device *bdev, sector_t sector,
			struct page *page, struct writeback_control *wbc)
{
	int result;
	int rw = (wbc->sync_mode == WB_SYNC_ALL) ? WRITE_SYNC : WRITE;
	const struct block_device_operations *ops = bdev->bd_disk->fops;

	if (!ops->rw_page || bdev_get_integrity(bdev))
		return -EOPNOTSUPP;
	result = blk_queue_enter(bdev->bd_queue, false);
	if (result)
		return result;

	set_page_writeback(page);
	result = ops->rw_page(bdev, sector + get_start_sect(bdev), page, rw);
	if (result)
		end_page_writeback(page);
	else
		unlock_page(page);
	blk_queue_exit(bdev->bd_queue);
	return result;
}
EXPORT_SYMBOL_GPL(bdev_write_page);

/**
 * bdev_direct_access() - Get the address for directly-accessibly memory
 * @bdev: The device containing the memory
 * @dax: control and output parameters for ->direct_access
 *
 * If a block device is made up of directly addressable memory, this function
 * will tell the caller the PFN and the address of the memory.  The address
 * may be directly dereferenced within the kernel without the need to call
 * ioremap(), kmap() or similar.  The PFN is suitable for inserting into
 * page tables.
 *
 * Return: negative errno if an error occurs, otherwise the number of bytes
 * accessible at this address.
 */
long bdev_direct_access(struct block_device *bdev, struct blk_dax_ctl *dax)
{
	sector_t sector = dax->sector;
	long avail, size = dax->size;
	const struct block_device_operations *ops = bdev->bd_disk->fops;

	/*
	 * The device driver is allowed to sleep, in order to make the
	 * memory directly accessible.
	 */
	might_sleep();

	if (size < 0)
		return size;
	if (!ops->direct_access)
		return -EOPNOTSUPP;
	if ((sector + DIV_ROUND_UP(size, 512)) >
					part_nr_sects_read(bdev->bd_part))
		return -ERANGE;
	sector += get_start_sect(bdev);
	if (sector % (PAGE_SIZE / 512))
		return -EINVAL;
	avail = ops->direct_access(bdev, sector, &dax->addr, &dax->pfn, size);
	if (!avail)
		return -ERANGE;
	if (avail > 0 && avail & ~PAGE_MASK)
		return -ENXIO;
	return min(avail, size);
}
EXPORT_SYMBOL_GPL(bdev_direct_access);

/**
 * bdev_dax_supported() - Check if the device supports dax for filesystem
 * @sb: The superblock of the device
 * @blocksize: The block size of the device
 *
 * This is a library function for filesystems to check if the block device
 * can be mounted with dax option.
 *
 * Return: negative errno if unsupported, 0 if supported.
 */
int bdev_dax_supported(struct super_block *sb, int blocksize)
{
	struct blk_dax_ctl dax = {
		.sector = 0,
		.size = PAGE_SIZE,
	};
	int err;

	if (blocksize != PAGE_SIZE) {
		vfs_msg(sb, KERN_ERR, "error: unsupported blocksize for dax");
		return -EINVAL;
	}

	err = bdev_direct_access(sb->s_bdev, &dax);
	if (err < 0) {
		switch (err) {
		case -EOPNOTSUPP:
			vfs_msg(sb, KERN_ERR,
				"error: device does not support dax");
			break;
		case -EINVAL:
			vfs_msg(sb, KERN_ERR,
				"error: unaligned partition for dax");
			break;
		default:
			vfs_msg(sb, KERN_ERR,
				"error: dax access failed (%d)", err);
		}
		return err;
	}

	return 0;
}
EXPORT_SYMBOL_GPL(bdev_dax_supported);

/**
 * bdev_dax_capable() - Return if the raw device is capable for dax
 * @bdev: The device for raw block device access
 */
bool bdev_dax_capable(struct block_device *bdev)
{
	struct blk_dax_ctl dax = {
		.size = PAGE_SIZE,
	};

	if (!IS_ENABLED(CONFIG_FS_DAX))
		return false;

	dax.sector = 0;
	if (bdev_direct_access(bdev, &dax) < 0)
		return false;

	dax.sector = bdev->bd_part->nr_sects - (PAGE_SIZE / 512);
	if (bdev_direct_access(bdev, &dax) < 0)
		return false;

	return true;
}

/*
 * pseudo-fs
 */

static  __cacheline_aligned_in_smp DEFINE_SPINLOCK(bdev_lock);
static struct kmem_cache * bdev_cachep __read_mostly;

static struct inode *bdev_alloc_inode(struct super_block *sb)
{
	struct bdev_inode *ei = kmem_cache_alloc(bdev_cachep, GFP_KERNEL);
	if (!ei)
		return NULL;
	return &ei->vfs_inode;
}

static void bdev_i_callback(struct rcu_head *head)
{
	struct inode *inode = container_of(head, struct inode, i_rcu);
	struct bdev_inode *bdi = BDEV_I(inode);

	kmem_cache_free(bdev_cachep, bdi);
}

static void bdev_destroy_inode(struct inode *inode)
{
	call_rcu(&inode->i_rcu, bdev_i_callback);
}

static void init_once(void *foo)
{
	struct bdev_inode *ei = (struct bdev_inode *) foo;
	struct block_device *bdev = &ei->bdev;

	memset(bdev, 0, sizeof(*bdev));
	mutex_init(&bdev->bd_mutex);
	INIT_LIST_HEAD(&bdev->bd_inodes);
	INIT_LIST_HEAD(&bdev->bd_list);
#ifdef CONFIG_SYSFS
	INIT_LIST_HEAD(&bdev->bd_holder_disks);
#endif
	inode_init_once(&ei->vfs_inode);
	/* Initialize mutex for freeze. */
	mutex_init(&bdev->bd_fsfreeze_mutex);
}

static inline void __bd_forget(struct inode *inode)
{
	list_del_init(&inode->i_devices);
	inode->i_bdev = NULL;
	inode->i_mapping = &inode->i_data;
}

static void bdev_evict_inode(struct inode *inode)
{
	struct block_device *bdev = &BDEV_I(inode)->bdev;
	struct list_head *p;
	truncate_inode_pages_final(&inode->i_data);
	invalidate_inode_buffers(inode); /* is it needed here? */
	clear_inode(inode);
	spin_lock(&bdev_lock);
	while ( (p = bdev->bd_inodes.next) != &bdev->bd_inodes ) {
		__bd_forget(list_entry(p, struct inode, i_devices));
	}
	list_del_init(&bdev->bd_list);
	spin_unlock(&bdev_lock);
}

static const struct super_operations bdev_sops = {
	.statfs = simple_statfs,
	.alloc_inode = bdev_alloc_inode,
	.destroy_inode = bdev_destroy_inode,
	.drop_inode = generic_delete_inode,
	.evict_inode = bdev_evict_inode,
};

static struct dentry *bd_mount(struct file_system_type *fs_type,
	int flags, const char *dev_name, void *data)
{
	struct dentry *dent;
	dent = mount_pseudo(fs_type, "bdev:", &bdev_sops, NULL, BDEVFS_MAGIC);
	if (dent)
		dent->d_sb->s_iflags |= SB_I_CGROUPWB;
	return dent;
}

static struct file_system_type bd_type = {
	.name		= "bdev",
	.mount		= bd_mount,
	.kill_sb	= kill_anon_super,
};

struct super_block *blockdev_superblock __read_mostly;
EXPORT_SYMBOL_GPL(blockdev_superblock);

void __init bdev_cache_init(void)
{
	int err;
	static struct vfsmount *bd_mnt;

	bdev_cachep = kmem_cache_create("bdev_cache", sizeof(struct bdev_inode),
			0, (SLAB_HWCACHE_ALIGN|SLAB_RECLAIM_ACCOUNT|
				SLAB_MEM_SPREAD|SLAB_ACCOUNT|SLAB_PANIC),
			init_once);
	err = register_filesystem(&bd_type);
	if (err)
		panic("Cannot register bdev pseudo-fs");
	bd_mnt = kern_mount(&bd_type);
	if (IS_ERR(bd_mnt))
		panic("Cannot create bdev pseudo-fs");
	blockdev_superblock = bd_mnt->mnt_sb;   /* For writeback */
}

/*
 * Most likely _very_ bad one - but then it's hardly critical for small
 * /dev and can be fixed when somebody will need really large one.
 * Keep in mind that it will be fed through icache hash function too.
 */
static inline unsigned long hash(dev_t dev)
{
	return MAJOR(dev)+MINOR(dev);
}

static int bdev_test(struct inode *inode, void *data)
{
	return BDEV_I(inode)->bdev.bd_dev == *(dev_t *)data;
}

static int bdev_set(struct inode *inode, void *data)
{
	BDEV_I(inode)->bdev.bd_dev = *(dev_t *)data;
	return 0;
}

static LIST_HEAD(all_bdevs);

struct block_device *bdget(dev_t dev)
{
	struct block_device *bdev;
	struct inode *inode;

	inode = iget5_locked(blockdev_superblock, hash(dev),
			bdev_test, bdev_set, &dev);

	if (!inode)
		return NULL;

	bdev = &BDEV_I(inode)->bdev;

	if (inode->i_state & I_NEW) {
		bdev->bd_contains = NULL;
		bdev->bd_super = NULL;
		bdev->bd_inode = inode;
		bdev->bd_block_size = (1 << inode->i_blkbits);
		bdev->bd_part_count = 0;
		bdev->bd_invalidated = 0;
		inode->i_mode = S_IFBLK;
		inode->i_rdev = dev;
		inode->i_bdev = bdev;
		inode->i_data.a_ops = &def_blk_aops;
		mapping_set_gfp_mask(&inode->i_data, GFP_USER);
		spin_lock(&bdev_lock);
		list_add(&bdev->bd_list, &all_bdevs);
		spin_unlock(&bdev_lock);
		unlock_new_inode(inode);
	}
	return bdev;
}

EXPORT_SYMBOL(bdget);

/**
 * bdgrab -- Grab a reference to an already referenced block device
 * @bdev:	Block device to grab a reference to.
 */
struct block_device *bdgrab(struct block_device *bdev)
{
	ihold(bdev->bd_inode);
	return bdev;
}
EXPORT_SYMBOL(bdgrab);

long nr_blockdev_pages(void)
{
	struct block_device *bdev;
	long ret = 0;
	spin_lock(&bdev_lock);
	list_for_each_entry(bdev, &all_bdevs, bd_list) {
		ret += bdev->bd_inode->i_mapping->nrpages;
	}
	spin_unlock(&bdev_lock);
	return ret;
}

void bdput(struct block_device *bdev)
{
	iput(bdev->bd_inode);
}

EXPORT_SYMBOL(bdput);
 
static struct block_device *bd_acquire(struct inode *inode)
{
	struct block_device *bdev;

	spin_lock(&bdev_lock);
	bdev = inode->i_bdev;
	if (bdev) {
		bdgrab(bdev);
		spin_unlock(&bdev_lock);
		return bdev;
	}
	spin_unlock(&bdev_lock);

	bdev = bdget(inode->i_rdev);
	if (bdev) {
		spin_lock(&bdev_lock);
		if (!inode->i_bdev) {
			/*
			 * We take an additional reference to bd_inode,
			 * and it's released in clear_inode() of inode.
			 * So, we can access it via ->i_mapping always
			 * without igrab().
			 */
			bdgrab(bdev);
			inode->i_bdev = bdev;
			inode->i_mapping = bdev->bd_inode->i_mapping;
			list_add(&inode->i_devices, &bdev->bd_inodes);
		}
		spin_unlock(&bdev_lock);
	}
	return bdev;
}

/* Call when you free inode */

void bd_forget(struct inode *inode)
{
	struct block_device *bdev = NULL;

	spin_lock(&bdev_lock);
	if (!sb_is_blkdev_sb(inode->i_sb))
		bdev = inode->i_bdev;
	__bd_forget(inode);
	spin_unlock(&bdev_lock);

	if (bdev)
		bdput(bdev);
}

/**
 * bd_may_claim - test whether a block device can be claimed
 * @bdev: block device of interest
 * @whole: whole block device containing @bdev, may equal @bdev
 * @holder: holder trying to claim @bdev
 *
 * Test whether @bdev can be claimed by @holder.
 *
 * CONTEXT:
 * spin_lock(&bdev_lock).
 *
 * RETURNS:
 * %true if @bdev can be claimed, %false otherwise.
 */
static bool bd_may_claim(struct block_device *bdev, struct block_device *whole,
			 void *holder)
{
	if (bdev->bd_holder == holder)
		return true;	 /* already a holder */
	else if (bdev->bd_holder != NULL)
		return false; 	 /* held by someone else */
	else if (bdev->bd_contains == bdev)
		return true;  	 /* is a whole device which isn't held */

	else if (whole->bd_holder == bd_may_claim)
		return true; 	 /* is a partition of a device that is being partitioned */
	else if (whole->bd_holder != NULL)
		return false;	 /* is a partition of a held device */
	else
		return true;	 /* is a partition of an un-held device */
}

/**
 * bd_prepare_to_claim - prepare to claim a block device
 * @bdev: block device of interest
 * @whole: the whole device containing @bdev, may equal @bdev
 * @holder: holder trying to claim @bdev
 *
 * Prepare to claim @bdev.  This function fails if @bdev is already
 * claimed by another holder and waits if another claiming is in
 * progress.  This function doesn't actually claim.  On successful
 * return, the caller has ownership of bd_claiming and bd_holder[s].
 *
 * CONTEXT:
 * spin_lock(&bdev_lock).  Might release bdev_lock, sleep and regrab
 * it multiple times.
 *
 * RETURNS:
 * 0 if @bdev can be claimed, -EBUSY otherwise.
 */
static int bd_prepare_to_claim(struct block_device *bdev,
			       struct block_device *whole, void *holder)
{
retry:
	/* if someone else claimed, fail */
	if (!bd_may_claim(bdev, whole, holder))
		return -EBUSY;

	/* if claiming is already in progress, wait for it to finish */
	if (whole->bd_claiming) {
		wait_queue_head_t *wq = bit_waitqueue(&whole->bd_claiming, 0);
		DEFINE_WAIT(wait);

		prepare_to_wait(wq, &wait, TASK_UNINTERRUPTIBLE);
		spin_unlock(&bdev_lock);
		schedule();
		finish_wait(wq, &wait);
		spin_lock(&bdev_lock);
		goto retry;
	}

	/* yay, all mine */
	return 0;
}

/**
 * bd_start_claiming - start claiming a block device
 * @bdev: block device of interest
 * @holder: holder trying to claim @bdev
 *
 * @bdev is about to be opened exclusively.  Check @bdev can be opened
 * exclusively and mark that an exclusive open is in progress.  Each
 * successful call to this function must be matched with a call to
 * either bd_finish_claiming() or bd_abort_claiming() (which do not
 * fail).
 *
 * This function is used to gain exclusive access to the block device
 * without actually causing other exclusive open attempts to fail. It
 * should be used when the open sequence itself requires exclusive
 * access but may subsequently fail.
 *
 * CONTEXT:
 * Might sleep.
 *
 * RETURNS:
 * Pointer to the block device containing @bdev on success, ERR_PTR()
 * value on failure.
 */
static struct block_device *bd_start_claiming(struct block_device *bdev,
					      void *holder)
{
	struct gendisk *disk;
	struct block_device *whole;
	int partno, err;

	might_sleep();

	/*
	 * @bdev might not have been initialized properly yet, look up
	 * and grab the outer block device the hard way.
	 */
	disk = get_gendisk(bdev->bd_dev, &partno);
	if (!disk)
		return ERR_PTR(-ENXIO);

	/*
	 * Normally, @bdev should equal what's returned from bdget_disk()
	 * if partno is 0; however, some drivers (floppy) use multiple
	 * bdev's for the same physical device and @bdev may be one of the
	 * aliases.  Keep @bdev if partno is 0.  This means claimer
	 * tracking is broken for those devices but it has always been that
	 * way.
	 */
	if (partno)
		whole = bdget_disk(disk, 0);
	else
		whole = bdgrab(bdev);

	module_put(disk->fops->owner);
	put_disk(disk);
	if (!whole)
		return ERR_PTR(-ENOMEM);

	/* prepare to claim, if successful, mark claiming in progress */
	spin_lock(&bdev_lock);

	err = bd_prepare_to_claim(bdev, whole, holder);
	if (err == 0) {
		whole->bd_claiming = holder;
		spin_unlock(&bdev_lock);
		return whole;
	} else {
		spin_unlock(&bdev_lock);
		bdput(whole);
		return ERR_PTR(err);
	}
}

#ifdef CONFIG_SYSFS
struct bd_holder_disk {
	struct list_head	list;
	struct gendisk		*disk;
	int			refcnt;
};

static struct bd_holder_disk *bd_find_holder_disk(struct block_device *bdev,
						  struct gendisk *disk)
{
	struct bd_holder_disk *holder;

	list_for_each_entry(holder, &bdev->bd_holder_disks, list)
		if (holder->disk == disk)
			return holder;
	return NULL;
}

static int add_symlink(struct kobject *from, struct kobject *to)
{
	return sysfs_create_link(from, to, kobject_name(to));
}

static void del_symlink(struct kobject *from, struct kobject *to)
{
	sysfs_remove_link(from, kobject_name(to));
}

/**
 * bd_link_disk_holder - create symlinks between holding disk and slave bdev
 * @bdev: the claimed slave bdev
 * @disk: the holding disk
 *
 * DON'T USE THIS UNLESS YOU'RE ALREADY USING IT.
 *
 * This functions creates the following sysfs symlinks.
 *
 * - from "slaves" directory of the holder @disk to the claimed @bdev
 * - from "holders" directory of the @bdev to the holder @disk
 *
 * For example, if /dev/dm-0 maps to /dev/sda and disk for dm-0 is
 * passed to bd_link_disk_holder(), then:
 *
 *   /sys/block/dm-0/slaves/sda --> /sys/block/sda
 *   /sys/block/sda/holders/dm-0 --> /sys/block/dm-0
 *
 * The caller must have claimed @bdev before calling this function and
 * ensure that both @bdev and @disk are valid during the creation and
 * lifetime of these symlinks.
 *
 * CONTEXT:
 * Might sleep.
 *
 * RETURNS:
 * 0 on success, -errno on failure.
 */
int bd_link_disk_holder(struct block_device *bdev, struct gendisk *disk)
{
	struct bd_holder_disk *holder;
	int ret = 0;

	mutex_lock(&bdev->bd_mutex);

	WARN_ON_ONCE(!bdev->bd_holder);

	/* FIXME: remove the following once add_disk() handles errors */
	if (WARN_ON(!disk->slave_dir || !bdev->bd_part->holder_dir))
		goto out_unlock;

	holder = bd_find_holder_disk(bdev, disk);
	if (holder) {
		holder->refcnt++;
		goto out_unlock;
	}

	holder = kzalloc(sizeof(*holder), GFP_KERNEL);
	if (!holder) {
		ret = -ENOMEM;
		goto out_unlock;
	}

	INIT_LIST_HEAD(&holder->list);
	holder->disk = disk;
	holder->refcnt = 1;

	ret = add_symlink(disk->slave_dir, &part_to_dev(bdev->bd_part)->kobj);
	if (ret)
		goto out_free;

	ret = add_symlink(bdev->bd_part->holder_dir, &disk_to_dev(disk)->kobj);
	if (ret)
		goto out_del;
	/*
	 * bdev could be deleted beneath us which would implicitly destroy
	 * the holder directory.  Hold on to it.
	 */
	kobject_get(bdev->bd_part->holder_dir);

	list_add(&holder->list, &bdev->bd_holder_disks);
	goto out_unlock;

out_del:
	del_symlink(disk->slave_dir, &part_to_dev(bdev->bd_part)->kobj);
out_free:
	kfree(holder);
out_unlock:
	mutex_unlock(&bdev->bd_mutex);
	return ret;
}
EXPORT_SYMBOL_GPL(bd_link_disk_holder);

/**
 * bd_unlink_disk_holder - destroy symlinks created by bd_link_disk_holder()
 * @bdev: the calimed slave bdev
 * @disk: the holding disk
 *
 * DON'T USE THIS UNLESS YOU'RE ALREADY USING IT.
 *
 * CONTEXT:
 * Might sleep.
 */
void bd_unlink_disk_holder(struct block_device *bdev, struct gendisk *disk)
{
	struct bd_holder_disk *holder;

	mutex_lock(&bdev->bd_mutex);

	holder = bd_find_holder_disk(bdev, disk);

	if (!WARN_ON_ONCE(holder == NULL) && !--holder->refcnt) {
		del_symlink(disk->slave_dir, &part_to_dev(bdev->bd_part)->kobj);
		del_symlink(bdev->bd_part->holder_dir,
			    &disk_to_dev(disk)->kobj);
		kobject_put(bdev->bd_part->holder_dir);
		list_del_init(&holder->list);
		kfree(holder);
	}

	mutex_unlock(&bdev->bd_mutex);
}
EXPORT_SYMBOL_GPL(bd_unlink_disk_holder);
#endif

/**
 * flush_disk - invalidates all buffer-cache entries on a disk
 *
 * @bdev:      struct block device to be flushed
 * @kill_dirty: flag to guide handling of dirty inodes
 *
 * Invalidates all buffer-cache entries on a disk. It should be called
 * when a disk has been changed -- either by a media change or online
 * resize.
 */
static void flush_disk(struct block_device *bdev, bool kill_dirty)
{
	if (__invalidate_device(bdev, kill_dirty)) {
		printk(KERN_WARNING "VFS: busy inodes on changed media or "
		       "resized disk %s\n",
		       bdev->bd_disk ? bdev->bd_disk->disk_name : "");
	}

	if (!bdev->bd_disk)
		return;
	if (disk_part_scan_enabled(bdev->bd_disk))
		bdev->bd_invalidated = 1;
}

/**
 * check_disk_size_change - checks for disk size change and adjusts bdev size.
 * @disk: struct gendisk to check
 * @bdev: struct bdev to adjust.
 *
 * This routine checks to see if the bdev size does not match the disk size
 * and adjusts it if it differs.
 */
void check_disk_size_change(struct gendisk *disk, struct block_device *bdev)
{
	loff_t disk_size, bdev_size;

	disk_size = (loff_t)get_capacity(disk) << 9;
	bdev_size = i_size_read(bdev->bd_inode);
	if (disk_size != bdev_size) {
		printk(KERN_INFO
		       "%s: detected capacity change from %lld to %lld\n",
		       disk->disk_name, bdev_size, disk_size);
		i_size_write(bdev->bd_inode, disk_size);
		flush_disk(bdev, false);
	}
}
EXPORT_SYMBOL(check_disk_size_change);

/**
 * revalidate_disk - wrapper for lower-level driver's revalidate_disk call-back
 * @disk: struct gendisk to be revalidated
 *
 * This routine is a wrapper for lower-level driver's revalidate_disk
 * call-backs.  It is used to do common pre and post operations needed
 * for all revalidate_disk operations.
 */
int revalidate_disk(struct gendisk *disk)
{
	struct block_device *bdev;
	int ret = 0;

	if (disk->fops->revalidate_disk)
		ret = disk->fops->revalidate_disk(disk);
	blk_integrity_revalidate(disk);
	bdev = bdget_disk(disk, 0);
	if (!bdev)
		return ret;

	mutex_lock(&bdev->bd_mutex);
	check_disk_size_change(disk, bdev);
	bdev->bd_invalidated = 0;
	mutex_unlock(&bdev->bd_mutex);
	bdput(bdev);
	return ret;
}
EXPORT_SYMBOL(revalidate_disk);

/*
 * This routine checks whether a removable media has been changed,
 * and invalidates all buffer-cache-entries in that case. This
 * is a relatively slow routine, so we have to try to minimize using
 * it. Thus it is called only upon a 'mount' or 'open'. This
 * is the best way of combining speed and utility, I think.
 * People changing diskettes in the middle of an operation deserve
 * to lose :-)
 */
int check_disk_change(struct block_device *bdev)
{
	struct gendisk *disk = bdev->bd_disk;
	const struct block_device_operations *bdops = disk->fops;
	unsigned int events;

	events = disk_clear_events(disk, DISK_EVENT_MEDIA_CHANGE |
				   DISK_EVENT_EJECT_REQUEST);
	if (!(events & DISK_EVENT_MEDIA_CHANGE))
		return 0;

	flush_disk(bdev, true);
	if (bdops->revalidate_disk)
		bdops->revalidate_disk(bdev->bd_disk);
	return 1;
}

EXPORT_SYMBOL(check_disk_change);

void bd_set_size(struct block_device *bdev, loff_t size)
{
	unsigned bsize = bdev_logical_block_size(bdev);

	inode_lock(bdev->bd_inode);
	i_size_write(bdev->bd_inode, size);
	inode_unlock(bdev->bd_inode);
	while (bsize < PAGE_SIZE) {
		if (size & bsize)
			break;
		bsize <<= 1;
	}
	bdev->bd_block_size = bsize;
	bdev->bd_inode->i_blkbits = blksize_bits(bsize);
}
EXPORT_SYMBOL(bd_set_size);

static bool blkdev_dax_capable(struct block_device *bdev)
{
	struct gendisk *disk = bdev->bd_disk;

	if (!disk->fops->direct_access || !IS_ENABLED(CONFIG_FS_DAX))
		return false;

	/*
	 * If the partition is not aligned on a page boundary, we can't
	 * do dax I/O to it.
	 */
	if ((bdev->bd_part->start_sect % (PAGE_SIZE / 512))
			|| (bdev->bd_part->nr_sects % (PAGE_SIZE / 512)))
		return false;

	/*
	 * If the device has known bad blocks, force all I/O through the
	 * driver / page cache.
	 *
	 * TODO: support finer grained dax error handling
	 */
	if (disk->bb && disk->bb->count)
		return false;

	return true;
}

static void __blkdev_put(struct block_device *bdev, fmode_t mode, int for_part);

/*
 * bd_mutex locking:
 *
 *  mutex_lock(part->bd_mutex)
 *    mutex_lock_nested(whole->bd_mutex, 1)
 */

static int __blkdev_get(struct block_device *bdev, fmode_t mode, int for_part)
{
	struct gendisk *disk;
	struct module *owner;
	int ret;
	int partno;
	int perm = 0;

	if (mode & FMODE_READ)
		perm |= MAY_READ;
	if (mode & FMODE_WRITE)
		perm |= MAY_WRITE;
	/*
	 * hooks: /n/, see "layering violations".
	 */
	if (!for_part) {
		ret = devcgroup_inode_permission(bdev->bd_inode, perm);
		if (ret != 0) {
			bdput(bdev);
			return ret;
		}
	}

 restart:

	ret = -ENXIO;
	disk = get_gendisk(bdev->bd_dev, &partno);
	if (!disk)
		goto out;
	owner = disk->fops->owner;

	disk_block_events(disk);
	mutex_lock_nested(&bdev->bd_mutex, for_part);
	if (!bdev->bd_openers) {
		bdev->bd_disk = disk;
		bdev->bd_queue = disk->queue;
		bdev->bd_contains = bdev;
		if (IS_ENABLED(CONFIG_BLK_DEV_DAX) && disk->fops->direct_access)
			bdev->bd_inode->i_flags = S_DAX;
		else
			bdev->bd_inode->i_flags = 0;

		if (!partno) {
			ret = -ENXIO;
			bdev->bd_part = disk_get_part(disk, partno);
			if (!bdev->bd_part)
				goto out_clear;

			ret = 0;
			if (disk->fops->open) {
				ret = disk->fops->open(bdev, mode);
				if (ret == -ERESTARTSYS) {
					/* Lost a race with 'disk' being
					 * deleted, try again.
					 * See md.c
					 */
					disk_put_part(bdev->bd_part);
					bdev->bd_part = NULL;
					bdev->bd_disk = NULL;
					bdev->bd_queue = NULL;
					mutex_unlock(&bdev->bd_mutex);
					disk_unblock_events(disk);
					put_disk(disk);
					module_put(owner);
					goto restart;
				}
			}

			if (!ret) {
				bd_set_size(bdev,(loff_t)get_capacity(disk)<<9);
				if (!bdev_dax_capable(bdev))
					bdev->bd_inode->i_flags &= ~S_DAX;
			}

			/*
			 * If the device is invalidated, rescan partition
			 * if open succeeded or failed with -ENOMEDIUM.
			 * The latter is necessary to prevent ghost
			 * partitions on a removed medium.
			 */
			if (bdev->bd_invalidated) {
				if (!ret)
					rescan_partitions(disk, bdev);
				else if (ret == -ENOMEDIUM)
					invalidate_partitions(disk, bdev);
			}

			if (ret)
				goto out_clear;
		} else {
			struct block_device *whole;
			whole = bdget_disk(disk, 0);
			ret = -ENOMEM;
			if (!whole)
				goto out_clear;
			BUG_ON(for_part);
			ret = __blkdev_get(whole, mode, 1);
			if (ret)
				goto out_clear;
			bdev->bd_contains = whole;
			bdev->bd_part = disk_get_part(disk, partno);
			if (!(disk->flags & GENHD_FL_UP) ||
			    !bdev->bd_part || !bdev->bd_part->nr_sects) {
				ret = -ENXIO;
				goto out_clear;
			}
			bd_set_size(bdev, (loff_t)bdev->bd_part->nr_sects << 9);
			if (!bdev_dax_capable(bdev))
				bdev->bd_inode->i_flags &= ~S_DAX;
		}
	} else {
		if (bdev->bd_contains == bdev) {
			ret = 0;
			if (bdev->bd_disk->fops->open)
				ret = bdev->bd_disk->fops->open(bdev, mode);
			/* the same as first opener case, read comment there */
			if (bdev->bd_invalidated) {
				if (!ret)
					rescan_partitions(bdev->bd_disk, bdev);
				else if (ret == -ENOMEDIUM)
					invalidate_partitions(bdev->bd_disk, bdev);
			}
			if (ret)
				goto out_unlock_bdev;
		}
		/* only one opener holds refs to the module and disk */
		put_disk(disk);
		module_put(owner);
	}
	bdev->bd_openers++;
	if (for_part)
		bdev->bd_part_count++;
	mutex_unlock(&bdev->bd_mutex);
	disk_unblock_events(disk);
	return 0;

 out_clear:
	disk_put_part(bdev->bd_part);
	bdev->bd_disk = NULL;
	bdev->bd_part = NULL;
	bdev->bd_queue = NULL;
	if (bdev != bdev->bd_contains)
		__blkdev_put(bdev->bd_contains, mode, 1);
	bdev->bd_contains = NULL;
 out_unlock_bdev:
	mutex_unlock(&bdev->bd_mutex);
	disk_unblock_events(disk);
	put_disk(disk);
	module_put(owner);
 out:
	bdput(bdev);

	return ret;
}

/**
 * blkdev_get - open a block device
 * @bdev: block_device to open
 * @mode: FMODE_* mask
 * @holder: exclusive holder identifier
 *
 * Open @bdev with @mode.  If @mode includes %FMODE_EXCL, @bdev is
 * open with exclusive access.  Specifying %FMODE_EXCL with %NULL
 * @holder is invalid.  Exclusive opens may nest for the same @holder.
 *
 * On success, the reference count of @bdev is unchanged.  On failure,
 * @bdev is put.
 *
 * CONTEXT:
 * Might sleep.
 *
 * RETURNS:
 * 0 on success, -errno on failure.
 */
int blkdev_get(struct block_device *bdev, fmode_t mode, void *holder)
{
	struct block_device *whole = NULL;
	int res;

	WARN_ON_ONCE((mode & FMODE_EXCL) && !holder);

	if ((mode & FMODE_EXCL) && holder) {
		whole = bd_start_claiming(bdev, holder);
		if (IS_ERR(whole)) {
			bdput(bdev);
			return PTR_ERR(whole);
		}
	}

	res = __blkdev_get(bdev, mode, 0);

	if (whole) {
		struct gendisk *disk = whole->bd_disk;

		/* finish claiming */
		mutex_lock(&bdev->bd_mutex);
		spin_lock(&bdev_lock);

		if (!res) {
			BUG_ON(!bd_may_claim(bdev, whole, holder));
			/*
			 * Note that for a whole device bd_holders
			 * will be incremented twice, and bd_holder
			 * will be set to bd_may_claim before being
			 * set to holder
			 */
			whole->bd_holders++;
			whole->bd_holder = bd_may_claim;
			bdev->bd_holders++;
			bdev->bd_holder = holder;
		}

		/* tell others that we're done */
		BUG_ON(whole->bd_claiming != holder);
		whole->bd_claiming = NULL;
		wake_up_bit(&whole->bd_claiming, 0);

		spin_unlock(&bdev_lock);

		/*
		 * Block event polling for write claims if requested.  Any
		 * write holder makes the write_holder state stick until
		 * all are released.  This is good enough and tracking
		 * individual writeable reference is too fragile given the
		 * way @mode is used in blkdev_get/put().
		 */
		if (!res && (mode & FMODE_WRITE) && !bdev->bd_write_holder &&
		    (disk->flags & GENHD_FL_BLOCK_EVENTS_ON_EXCL_WRITE)) {
			bdev->bd_write_holder = true;
			disk_block_events(disk);
		}

		mutex_unlock(&bdev->bd_mutex);
		bdput(whole);
	}

	return res;
}
EXPORT_SYMBOL(blkdev_get);

/**
 * blkdev_get_by_path - open a block device by name
 * @path: path to the block device to open
 * @mode: FMODE_* mask
 * @holder: exclusive holder identifier
 *
 * Open the blockdevice described by the device file at @path.  @mode
 * and @holder are identical to blkdev_get().
 *
 * On success, the returned block_device has reference count of one.
 *
 * CONTEXT:
 * Might sleep.
 *
 * RETURNS:
 * Pointer to block_device on success, ERR_PTR(-errno) on failure.
 */
struct block_device *blkdev_get_by_path(const char *path, fmode_t mode,
					void *holder)
{
	struct block_device *bdev;
	int err;

	bdev = lookup_bdev(path);
	if (IS_ERR(bdev))
		return bdev;

	err = blkdev_get(bdev, mode, holder);
	if (err)
		return ERR_PTR(err);

	if ((mode & FMODE_WRITE) && bdev_read_only(bdev)) {
		blkdev_put(bdev, mode);
		return ERR_PTR(-EACCES);
	}

	return bdev;
}
EXPORT_SYMBOL(blkdev_get_by_path);

/**
 * blkdev_get_by_dev - open a block device by device number
 * @dev: device number of block device to open
 * @mode: FMODE_* mask
 * @holder: exclusive holder identifier
 *
 * Open the blockdevice described by device number @dev.  @mode and
 * @holder are identical to blkdev_get().
 *
 * Use it ONLY if you really do not have anything better - i.e. when
 * you are behind a truly sucky interface and all you are given is a
 * device number.  _Never_ to be used for internal purposes.  If you
 * ever need it - reconsider your API.
 *
 * On success, the returned block_device has reference count of one.
 *
 * CONTEXT:
 * Might sleep.
 *
 * RETURNS:
 * Pointer to block_device on success, ERR_PTR(-errno) on failure.
 */
struct block_device *blkdev_get_by_dev(dev_t dev, fmode_t mode, void *holder)
{
	struct block_device *bdev;
	int err;

	bdev = bdget(dev);
	if (!bdev)
		return ERR_PTR(-ENOMEM);

	err = blkdev_get(bdev, mode, holder);
	if (err)
		return ERR_PTR(err);

	return bdev;
}
EXPORT_SYMBOL(blkdev_get_by_dev);

static int blkdev_open(struct inode * inode, struct file * filp)
{
	struct block_device *bdev;

	/*
	 * Preserve backwards compatibility and allow large file access
	 * even if userspace doesn't ask for it explicitly. Some mkfs
	 * binary needs it. We might want to drop this workaround
	 * during an unstable branch.
	 */
	filp->f_flags |= O_LARGEFILE;

	if (filp->f_flags & O_NDELAY)
		filp->f_mode |= FMODE_NDELAY;
	if (filp->f_flags & O_EXCL)
		filp->f_mode |= FMODE_EXCL;
	if ((filp->f_flags & O_ACCMODE) == 3)
		filp->f_mode |= FMODE_WRITE_IOCTL;

	bdev = bd_acquire(inode);
	if (bdev == NULL)
		return -ENOMEM;

	filp->f_mapping = bdev->bd_inode->i_mapping;

	return blkdev_get(bdev, filp->f_mode, filp);
}

static void __blkdev_put(struct block_device *bdev, fmode_t mode, int for_part)
{
	struct gendisk *disk = bdev->bd_disk;
	struct block_device *victim = NULL;

	mutex_lock_nested(&bdev->bd_mutex, for_part);
	if (for_part)
		bdev->bd_part_count--;

	if (!--bdev->bd_openers) {
		WARN_ON_ONCE(bdev->bd_holders);
		sync_blockdev(bdev);
		kill_bdev(bdev);

		bdev_write_inode(bdev);
		/*
		 * Detaching bdev inode from its wb in __destroy_inode()
		 * is too late: the queue which embeds its bdi (along with
		 * root wb) can be gone as soon as we put_disk() below.
		 */
		inode_detach_wb(bdev->bd_inode);
	}
	if (bdev->bd_contains == bdev) {
		if (disk->fops->release)
			disk->fops->release(disk, mode);
	}
	if (!bdev->bd_openers) {
		struct module *owner = disk->fops->owner;

		disk_put_part(bdev->bd_part);
		bdev->bd_part = NULL;
		bdev->bd_disk = NULL;
		if (bdev != bdev->bd_contains)
			victim = bdev->bd_contains;
		bdev->bd_contains = NULL;

		put_disk(disk);
		module_put(owner);
	}
	mutex_unlock(&bdev->bd_mutex);
	bdput(bdev);
	if (victim)
		__blkdev_put(victim, mode, 1);
}

void blkdev_put(struct block_device *bdev, fmode_t mode)
{
	mutex_lock(&bdev->bd_mutex);

	if (mode & FMODE_EXCL) {
		bool bdev_free;

		/*
		 * Release a claim on the device.  The holder fields
		 * are protected with bdev_lock.  bd_mutex is to
		 * synchronize disk_holder unlinking.
		 */
		spin_lock(&bdev_lock);

		WARN_ON_ONCE(--bdev->bd_holders < 0);
		WARN_ON_ONCE(--bdev->bd_contains->bd_holders < 0);

		/* bd_contains might point to self, check in a separate step */
		if ((bdev_free = !bdev->bd_holders))
			bdev->bd_holder = NULL;
		if (!bdev->bd_contains->bd_holders)
			bdev->bd_contains->bd_holder = NULL;

		spin_unlock(&bdev_lock);

		/*
		 * If this was the last claim, remove holder link and
		 * unblock evpoll if it was a write holder.
		 */
		if (bdev_free && bdev->bd_write_holder) {
			disk_unblock_events(bdev->bd_disk);
			bdev->bd_write_holder = false;
		}
	}

	/*
	 * Trigger event checking and tell drivers to flush MEDIA_CHANGE
	 * event.  This is to ensure detection of media removal commanded
	 * from userland - e.g. eject(1).
	 */
	disk_flush_events(bdev->bd_disk, DISK_EVENT_MEDIA_CHANGE);

	mutex_unlock(&bdev->bd_mutex);

	__blkdev_put(bdev, mode, 0);
}
EXPORT_SYMBOL(blkdev_put);

static int blkdev_close(struct inode * inode, struct file * filp)
{
	struct block_device *bdev = I_BDEV(bdev_file_inode(filp));
	blkdev_put(bdev, filp->f_mode);
	return 0;
}

static long block_ioctl(struct file *file, unsigned cmd, unsigned long arg)
{
	struct block_device *bdev = I_BDEV(bdev_file_inode(file));
	fmode_t mode = file->f_mode;

	/*
	 * O_NDELAY can be altered using fcntl(.., F_SETFL, ..), so we have
	 * to updated it before every ioctl.
	 */
	if (file->f_flags & O_NDELAY)
		mode |= FMODE_NDELAY;
	else
		mode &= ~FMODE_NDELAY;

	return blkdev_ioctl(bdev, mode, cmd, arg);
}

/*
 * Write data to the block device.  Only intended for the block device itself
 * and the raw driver which basically is a fake block device.
 *
 * Does not take i_mutex for the write and thus is not for general purpose
 * use.
 */
ssize_t blkdev_write_iter(struct kiocb *iocb, struct iov_iter *from)
{
	struct file *file = iocb->ki_filp;
	struct inode *bd_inode = bdev_file_inode(file);
	loff_t size = i_size_read(bd_inode);
	struct blk_plug plug;
	ssize_t ret;

	if (bdev_read_only(I_BDEV(bd_inode)))
		return -EPERM;

	if (!iov_iter_count(from))
		return 0;

	if (iocb->ki_pos >= size)
		return -ENOSPC;

	iov_iter_truncate(from, size - iocb->ki_pos);

	blk_start_plug(&plug);
	ret = __generic_file_write_iter(iocb, from);
	if (ret > 0)
		ret = generic_write_sync(iocb, ret);
	blk_finish_plug(&plug);
	return ret;
}
EXPORT_SYMBOL_GPL(blkdev_write_iter);

ssize_t blkdev_read_iter(struct kiocb *iocb, struct iov_iter *to)
{
	struct file *file = iocb->ki_filp;
	struct inode *bd_inode = bdev_file_inode(file);
	loff_t size = i_size_read(bd_inode);
	loff_t pos = iocb->ki_pos;

	if (pos >= size)
		return 0;

	size -= pos;
	iov_iter_truncate(to, size);
	return generic_file_read_iter(iocb, to);
}
EXPORT_SYMBOL_GPL(blkdev_read_iter);

/*
 * Try to release a page associated with block device when the system
 * is under memory pressure.
 */
static int blkdev_releasepage(struct page *page, gfp_t wait)
{
	struct super_block *super = BDEV_I(page->mapping->host)->bdev.bd_super;

	if (super && super->s_op->bdev_try_to_free_page)
		return super->s_op->bdev_try_to_free_page(super, page, wait);

	return try_to_free_buffers(page);
}

static int blkdev_writepages(struct address_space *mapping,
			     struct writeback_control *wbc)
{
	if (dax_mapping(mapping)) {
		struct block_device *bdev = I_BDEV(mapping->host);

		return dax_writeback_mapping_range(mapping, bdev, wbc);
	}
	return generic_writepages(mapping, wbc);
}

static const struct address_space_operations def_blk_aops = {
	.readpage	= blkdev_readpage,
	.readpages	= blkdev_readpages,
	.writepage	= blkdev_writepage,
	.write_begin	= blkdev_write_begin,
	.write_end	= blkdev_write_end,
	.writepages	= blkdev_writepages,
	.releasepage	= blkdev_releasepage,
	.direct_IO	= blkdev_direct_IO,
	.is_dirty_writeback = buffer_check_dirty_writeback,
};

<<<<<<< HEAD
=======
#ifdef CONFIG_FS_DAX
/*
 * In the raw block case we do not need to contend with truncation nor
 * unwritten file extents.  Without those concerns there is no need for
 * additional locking beyond the mmap_sem context that these routines
 * are already executing under.
 *
 * Note, there is no protection if the block device is dynamically
 * resized (partition grow/shrink) during a fault. A stable block device
 * size is already not enforced in the blkdev_direct_IO path.
 *
 * For DAX, it is the responsibility of the block device driver to
 * ensure the whole-disk device size is stable while requests are in
 * flight.
 *
 * Finally, unlike the filemap_page_mkwrite() case there is no
 * filesystem superblock to sync against freezing.  We still include a
 * pfn_mkwrite callback for dax drivers to receive write fault
 * notifications.
 */
static int blkdev_dax_fault(struct vm_area_struct *vma, struct vm_fault *vmf)
{
	return __dax_fault(vma, vmf, blkdev_get_block);
}

static int blkdev_dax_pfn_mkwrite(struct vm_area_struct *vma,
		struct vm_fault *vmf)
{
	return dax_pfn_mkwrite(vma, vmf);
}

static int blkdev_dax_pmd_fault(struct vm_area_struct *vma, unsigned long addr,
		pmd_t *pmd, unsigned int flags)
{
	return __dax_pmd_fault(vma, addr, pmd, flags, blkdev_get_block);
}

static const struct vm_operations_struct blkdev_dax_vm_ops = {
	.fault		= blkdev_dax_fault,
	.pmd_fault	= blkdev_dax_pmd_fault,
	.pfn_mkwrite	= blkdev_dax_pfn_mkwrite,
};

static const struct vm_operations_struct blkdev_default_vm_ops = {
	.fault		= filemap_fault,
	.map_pages	= filemap_map_pages,
};

static int blkdev_mmap(struct file *file, struct vm_area_struct *vma)
{
	struct inode *bd_inode = bdev_file_inode(file);

	file_accessed(file);
	if (IS_DAX(bd_inode)) {
		vma->vm_ops = &blkdev_dax_vm_ops;
		vma->vm_flags |= VM_MIXEDMAP | VM_HUGEPAGE;
	} else {
		vma->vm_ops = &blkdev_default_vm_ops;
	}

	return 0;
}
#else
#define blkdev_mmap generic_file_mmap
#endif

>>>>>>> 40543f62
const struct file_operations def_blk_fops = {
	.open		= blkdev_open,
	.release	= blkdev_close,
	.llseek		= block_llseek,
	.read_iter	= blkdev_read_iter,
	.write_iter	= blkdev_write_iter,
	.mmap		= generic_file_mmap,
	.fsync		= blkdev_fsync,
	.unlocked_ioctl	= block_ioctl,
#ifdef CONFIG_COMPAT
	.compat_ioctl	= compat_blkdev_ioctl,
#endif
	.splice_read	= generic_file_splice_read,
	.splice_write	= iter_file_splice_write,
};

int ioctl_by_bdev(struct block_device *bdev, unsigned cmd, unsigned long arg)
{
	int res;
	mm_segment_t old_fs = get_fs();
	set_fs(KERNEL_DS);
	res = blkdev_ioctl(bdev, 0, cmd, arg);
	set_fs(old_fs);
	return res;
}

EXPORT_SYMBOL(ioctl_by_bdev);

/**
 * lookup_bdev  - lookup a struct block_device by name
 * @pathname:	special file representing the block device
 *
 * Get a reference to the blockdevice at @pathname in the current
 * namespace if possible and return it.  Return ERR_PTR(error)
 * otherwise.
 */
struct block_device *lookup_bdev(const char *pathname)
{
	struct block_device *bdev;
	struct inode *inode;
	struct path path;
	int error;

	if (!pathname || !*pathname)
		return ERR_PTR(-EINVAL);

	error = kern_path(pathname, LOOKUP_FOLLOW, &path);
	if (error)
		return ERR_PTR(error);

	inode = d_backing_inode(path.dentry);
	error = -ENOTBLK;
	if (!S_ISBLK(inode->i_mode))
		goto fail;
	error = -EACCES;
	if (path.mnt->mnt_flags & MNT_NODEV)
		goto fail;
	error = -ENOMEM;
	bdev = bd_acquire(inode);
	if (!bdev)
		goto fail;
out:
	path_put(&path);
	return bdev;
fail:
	bdev = ERR_PTR(error);
	goto out;
}
EXPORT_SYMBOL(lookup_bdev);

int __invalidate_device(struct block_device *bdev, bool kill_dirty)
{
	struct super_block *sb = get_super(bdev);
	int res = 0;

	if (sb) {
		/*
		 * no need to lock the super, get_super holds the
		 * read mutex so the filesystem cannot go away
		 * under us (->put_super runs with the write lock
		 * hold).
		 */
		shrink_dcache_sb(sb);
		res = invalidate_inodes(sb, kill_dirty);
		drop_super(sb);
	}
	invalidate_bdev(bdev);
	return res;
}
EXPORT_SYMBOL(__invalidate_device);

void iterate_bdevs(void (*func)(struct block_device *, void *), void *arg)
{
	struct inode *inode, *old_inode = NULL;

	spin_lock(&blockdev_superblock->s_inode_list_lock);
	list_for_each_entry(inode, &blockdev_superblock->s_inodes, i_sb_list) {
		struct address_space *mapping = inode->i_mapping;

		spin_lock(&inode->i_lock);
		if (inode->i_state & (I_FREEING|I_WILL_FREE|I_NEW) ||
		    mapping->nrpages == 0) {
			spin_unlock(&inode->i_lock);
			continue;
		}
		__iget(inode);
		spin_unlock(&inode->i_lock);
		spin_unlock(&blockdev_superblock->s_inode_list_lock);
		/*
		 * We hold a reference to 'inode' so it couldn't have been
		 * removed from s_inodes list while we dropped the
		 * s_inode_list_lock  We cannot iput the inode now as we can
		 * be holding the last reference and we cannot iput it under
		 * s_inode_list_lock. So we keep the reference and iput it
		 * later.
		 */
		iput(old_inode);
		old_inode = inode;

		func(I_BDEV(inode), arg);

		spin_lock(&blockdev_superblock->s_inode_list_lock);
	}
	spin_unlock(&blockdev_superblock->s_inode_list_lock);
	iput(old_inode);
}<|MERGE_RESOLUTION|>--- conflicted
+++ resolved
@@ -1240,33 +1240,6 @@
 	bdev->bd_inode->i_blkbits = blksize_bits(bsize);
 }
 EXPORT_SYMBOL(bd_set_size);
-
-static bool blkdev_dax_capable(struct block_device *bdev)
-{
-	struct gendisk *disk = bdev->bd_disk;
-
-	if (!disk->fops->direct_access || !IS_ENABLED(CONFIG_FS_DAX))
-		return false;
-
-	/*
-	 * If the partition is not aligned on a page boundary, we can't
-	 * do dax I/O to it.
-	 */
-	if ((bdev->bd_part->start_sect % (PAGE_SIZE / 512))
-			|| (bdev->bd_part->nr_sects % (PAGE_SIZE / 512)))
-		return false;
-
-	/*
-	 * If the device has known bad blocks, force all I/O through the
-	 * driver / page cache.
-	 *
-	 * TODO: support finer grained dax error handling
-	 */
-	if (disk->bb && disk->bb->count)
-		return false;
-
-	return true;
-}
 
 static void __blkdev_put(struct block_device *bdev, fmode_t mode, int for_part);
 
@@ -1829,75 +1802,6 @@
 	.is_dirty_writeback = buffer_check_dirty_writeback,
 };
 
-<<<<<<< HEAD
-=======
-#ifdef CONFIG_FS_DAX
-/*
- * In the raw block case we do not need to contend with truncation nor
- * unwritten file extents.  Without those concerns there is no need for
- * additional locking beyond the mmap_sem context that these routines
- * are already executing under.
- *
- * Note, there is no protection if the block device is dynamically
- * resized (partition grow/shrink) during a fault. A stable block device
- * size is already not enforced in the blkdev_direct_IO path.
- *
- * For DAX, it is the responsibility of the block device driver to
- * ensure the whole-disk device size is stable while requests are in
- * flight.
- *
- * Finally, unlike the filemap_page_mkwrite() case there is no
- * filesystem superblock to sync against freezing.  We still include a
- * pfn_mkwrite callback for dax drivers to receive write fault
- * notifications.
- */
-static int blkdev_dax_fault(struct vm_area_struct *vma, struct vm_fault *vmf)
-{
-	return __dax_fault(vma, vmf, blkdev_get_block);
-}
-
-static int blkdev_dax_pfn_mkwrite(struct vm_area_struct *vma,
-		struct vm_fault *vmf)
-{
-	return dax_pfn_mkwrite(vma, vmf);
-}
-
-static int blkdev_dax_pmd_fault(struct vm_area_struct *vma, unsigned long addr,
-		pmd_t *pmd, unsigned int flags)
-{
-	return __dax_pmd_fault(vma, addr, pmd, flags, blkdev_get_block);
-}
-
-static const struct vm_operations_struct blkdev_dax_vm_ops = {
-	.fault		= blkdev_dax_fault,
-	.pmd_fault	= blkdev_dax_pmd_fault,
-	.pfn_mkwrite	= blkdev_dax_pfn_mkwrite,
-};
-
-static const struct vm_operations_struct blkdev_default_vm_ops = {
-	.fault		= filemap_fault,
-	.map_pages	= filemap_map_pages,
-};
-
-static int blkdev_mmap(struct file *file, struct vm_area_struct *vma)
-{
-	struct inode *bd_inode = bdev_file_inode(file);
-
-	file_accessed(file);
-	if (IS_DAX(bd_inode)) {
-		vma->vm_ops = &blkdev_dax_vm_ops;
-		vma->vm_flags |= VM_MIXEDMAP | VM_HUGEPAGE;
-	} else {
-		vma->vm_ops = &blkdev_default_vm_ops;
-	}
-
-	return 0;
-}
-#else
-#define blkdev_mmap generic_file_mmap
-#endif
-
->>>>>>> 40543f62
 const struct file_operations def_blk_fops = {
 	.open		= blkdev_open,
 	.release	= blkdev_close,
