--- conflicted
+++ resolved
@@ -283,10 +283,7 @@
 	[BTF_KIND_DATASEC]	= "DATASEC",
 	[BTF_KIND_FLOAT]	= "FLOAT",
 	[BTF_KIND_DECL_TAG]	= "DECL_TAG",
-<<<<<<< HEAD
-=======
 	[BTF_KIND_TYPE_TAG]	= "TYPE_TAG",
->>>>>>> 754e0b0e
 };
 
 const char *btf_type_str(const struct btf_type *t)
@@ -4074,10 +4071,7 @@
 	[BTF_KIND_DATASEC] = &datasec_ops,
 	[BTF_KIND_FLOAT] = &float_ops,
 	[BTF_KIND_DECL_TAG] = &decl_tag_ops,
-<<<<<<< HEAD
-=======
 	[BTF_KIND_TYPE_TAG] = &modifier_ops,
->>>>>>> 754e0b0e
 };
 
 static s32 btf_check_meta(struct btf_verifier_env *env,
@@ -6417,14 +6411,10 @@
 	.arg4_type	= ARG_ANYTHING,
 };
 
-<<<<<<< HEAD
-BTF_ID_LIST_GLOBAL_SINGLE(btf_task_struct_ids, struct, task_struct)
-=======
 BTF_ID_LIST_GLOBAL(btf_tracing_ids, MAX_BTF_TRACING_TYPE)
 #define BTF_TRACING_TYPE(name, type) BTF_ID(struct, type)
 BTF_TRACING_TYPE_xxx
 #undef BTF_TRACING_TYPE
->>>>>>> 754e0b0e
 
 /* BTF ID set registration API for modules */
 
@@ -6472,9 +6462,6 @@
 DEFINE_KFUNC_BTF_ID_LIST(bpf_tcp_ca_kfunc_list);
 DEFINE_KFUNC_BTF_ID_LIST(prog_test_kfunc_list);
 
-<<<<<<< HEAD
-#endif
-=======
 #endif
 
 int bpf_core_types_are_compat(const struct btf *local_btf, __u32 local_id,
@@ -6856,5 +6843,4 @@
 			print_cand_cache(ctx->log);
 	}
 	return err;
-}
->>>>>>> 754e0b0e
+}