// SPDX-License-Identifier: GPL-2.0-only
/*
 *  linux/kernel/exit.c
 *
 *  Copyright (C) 1991, 1992  Linus Torvalds
 */

#include <linux/mm.h>
#include <linux/slab.h>
#include <linux/sched/autogroup.h>
#include <linux/sched/mm.h>
#include <linux/sched/stat.h>
#include <linux/sched/task.h>
#include <linux/sched/task_stack.h>
#include <linux/sched/cputime.h>
#include <linux/interrupt.h>
#include <linux/module.h>
#include <linux/capability.h>
#include <linux/completion.h>
#include <linux/personality.h>
#include <linux/tty.h>
#include <linux/iocontext.h>
#include <linux/key.h>
#include <linux/cpu.h>
#include <linux/acct.h>
#include <linux/tsacct_kern.h>
#include <linux/file.h>
#include <linux/fdtable.h>
#include <linux/freezer.h>
#include <linux/binfmts.h>
#include <linux/nsproxy.h>
#include <linux/pid_namespace.h>
#include <linux/ptrace.h>
#include <linux/profile.h>
#include <linux/mount.h>
#include <linux/proc_fs.h>
#include <linux/kthread.h>
#include <linux/mempolicy.h>
#include <linux/taskstats_kern.h>
#include <linux/delayacct.h>
#include <linux/cgroup.h>
#include <linux/syscalls.h>
#include <linux/signal.h>
#include <linux/posix-timers.h>
#include <linux/cn_proc.h>
#include <linux/mutex.h>
#include <linux/futex.h>
#include <linux/pipe_fs_i.h>
#include <linux/audit.h> /* for audit_free() */
#include <linux/resource.h>
#include <linux/task_io_accounting_ops.h>
#include <linux/tracehook.h>
#include <linux/fs_struct.h>
#include <linux/init_task.h>
#include <linux/perf_event.h>
#include <trace/events/sched.h>
#include <linux/hw_breakpoint.h>
#include <linux/oom.h>
#include <linux/writeback.h>
#include <linux/shm.h>
#include <linux/kcov.h>
#include <linux/random.h>
#include <linux/rcuwait.h>
#include <linux/compat.h>
#include <linux/io_uring.h>
#include <linux/kprobes.h>

#include <linux/uaccess.h>
#include <asm/unistd.h>
#include <asm/mmu_context.h>

static void __unhash_process(struct task_struct *p, bool group_dead)
{
	nr_threads--;
	detach_pid(p, PIDTYPE_PID);
	if (group_dead) {
		detach_pid(p, PIDTYPE_TGID);
		detach_pid(p, PIDTYPE_PGID);
		detach_pid(p, PIDTYPE_SID);

		list_del_rcu(&p->tasks);
		list_del_init(&p->sibling);
		__this_cpu_dec(process_counts);
	}
	list_del_rcu(&p->thread_group);
	list_del_rcu(&p->thread_node);
}

/*
 * This function expects the tasklist_lock write-locked.
 */
static void __exit_signal(struct task_struct *tsk)
{
	struct signal_struct *sig = tsk->signal;
	bool group_dead = thread_group_leader(tsk);
	struct sighand_struct *sighand;
	struct tty_struct *tty;
	u64 utime, stime;

	sighand = rcu_dereference_check(tsk->sighand,
					lockdep_tasklist_lock_is_held());
	spin_lock(&sighand->siglock);

#ifdef CONFIG_POSIX_TIMERS
	posix_cpu_timers_exit(tsk);
	if (group_dead)
		posix_cpu_timers_exit_group(tsk);
#endif

	if (group_dead) {
		tty = sig->tty;
		sig->tty = NULL;
	} else {
		/*
		 * If there is any task waiting for the group exit
		 * then notify it:
		 */
		if (sig->notify_count > 0 && !--sig->notify_count)
			wake_up_process(sig->group_exec_task);

		if (tsk == sig->curr_target)
			sig->curr_target = next_thread(tsk);
	}

	add_device_randomness((const void*) &tsk->se.sum_exec_runtime,
			      sizeof(unsigned long long));

	/*
	 * Accumulate here the counters for all threads as they die. We could
	 * skip the group leader because it is the last user of signal_struct,
	 * but we want to avoid the race with thread_group_cputime() which can
	 * see the empty ->thread_head list.
	 */
	task_cputime(tsk, &utime, &stime);
	write_seqlock(&sig->stats_lock);
	sig->utime += utime;
	sig->stime += stime;
	sig->gtime += task_gtime(tsk);
	sig->min_flt += tsk->min_flt;
	sig->maj_flt += tsk->maj_flt;
	sig->nvcsw += tsk->nvcsw;
	sig->nivcsw += tsk->nivcsw;
	sig->inblock += task_io_get_inblock(tsk);
	sig->oublock += task_io_get_oublock(tsk);
	task_io_accounting_add(&sig->ioac, &tsk->ioac);
	sig->sum_sched_runtime += tsk->se.sum_exec_runtime;
	sig->nr_threads--;
	__unhash_process(tsk, group_dead);
	write_sequnlock(&sig->stats_lock);

	/*
	 * Do this under ->siglock, we can race with another thread
	 * doing sigqueue_free() if we have SIGQUEUE_PREALLOC signals.
	 */
	flush_sigqueue(&tsk->pending);
	tsk->sighand = NULL;
	spin_unlock(&sighand->siglock);

	__cleanup_sighand(sighand);
	clear_tsk_thread_flag(tsk, TIF_SIGPENDING);
	if (group_dead) {
		flush_sigqueue(&sig->shared_pending);
		tty_kref_put(tty);
	}
}

static void delayed_put_task_struct(struct rcu_head *rhp)
{
	struct task_struct *tsk = container_of(rhp, struct task_struct, rcu);

	kprobe_flush_task(tsk);
	perf_event_delayed_put(tsk);
	trace_sched_process_free(tsk);
	put_task_struct(tsk);
}

void put_task_struct_rcu_user(struct task_struct *task)
{
	if (refcount_dec_and_test(&task->rcu_users))
		call_rcu(&task->rcu, delayed_put_task_struct);
}

void release_task(struct task_struct *p)
{
	struct task_struct *leader;
	struct pid *thread_pid;
	int zap_leader;
repeat:
	/* don't need to get the RCU readlock here - the process is dead and
	 * can't be modifying its own credentials. But shut RCU-lockdep up */
	rcu_read_lock();
	dec_rlimit_ucounts(task_ucounts(p), UCOUNT_RLIMIT_NPROC, 1);
	rcu_read_unlock();

	cgroup_release(p);

	write_lock_irq(&tasklist_lock);
	ptrace_release_task(p);
	thread_pid = get_pid(p->thread_pid);
	__exit_signal(p);

	/*
	 * If we are the last non-leader member of the thread
	 * group, and the leader is zombie, then notify the
	 * group leader's parent process. (if it wants notification.)
	 */
	zap_leader = 0;
	leader = p->group_leader;
	if (leader != p && thread_group_empty(leader)
			&& leader->exit_state == EXIT_ZOMBIE) {
		/*
		 * If we were the last child thread and the leader has
		 * exited already, and the leader's parent ignores SIGCHLD,
		 * then we are the one who should release the leader.
		 */
		zap_leader = do_notify_parent(leader, leader->exit_signal);
		if (zap_leader)
			leader->exit_state = EXIT_DEAD;
	}

	write_unlock_irq(&tasklist_lock);
	seccomp_filter_release(p);
	proc_flush_pid(thread_pid);
	put_pid(thread_pid);
	release_thread(p);
	put_task_struct_rcu_user(p);

	p = leader;
	if (unlikely(zap_leader))
		goto repeat;
}

int rcuwait_wake_up(struct rcuwait *w)
{
	int ret = 0;
	struct task_struct *task;

	rcu_read_lock();

	/*
	 * Order condition vs @task, such that everything prior to the load
	 * of @task is visible. This is the condition as to why the user called
	 * rcuwait_wake() in the first place. Pairs with set_current_state()
	 * barrier (A) in rcuwait_wait_event().
	 *
	 *    WAIT                WAKE
	 *    [S] tsk = current	  [S] cond = true
	 *        MB (A)	      MB (B)
	 *    [L] cond		  [L] tsk
	 */
	smp_mb(); /* (B) */

	task = rcu_dereference(w->task);
	if (task)
		ret = wake_up_process(task);
	rcu_read_unlock();

	return ret;
}
EXPORT_SYMBOL_GPL(rcuwait_wake_up);

/*
 * Determine if a process group is "orphaned", according to the POSIX
 * definition in 2.2.2.52.  Orphaned process groups are not to be affected
 * by terminal-generated stop signals.  Newly orphaned process groups are
 * to receive a SIGHUP and a SIGCONT.
 *
 * "I ask you, have you ever known what it is to be an orphan?"
 */
static int will_become_orphaned_pgrp(struct pid *pgrp,
					struct task_struct *ignored_task)
{
	struct task_struct *p;

	do_each_pid_task(pgrp, PIDTYPE_PGID, p) {
		if ((p == ignored_task) ||
		    (p->exit_state && thread_group_empty(p)) ||
		    is_global_init(p->real_parent))
			continue;

		if (task_pgrp(p->real_parent) != pgrp &&
		    task_session(p->real_parent) == task_session(p))
			return 0;
	} while_each_pid_task(pgrp, PIDTYPE_PGID, p);

	return 1;
}

int is_current_pgrp_orphaned(void)
{
	int retval;

	read_lock(&tasklist_lock);
	retval = will_become_orphaned_pgrp(task_pgrp(current), NULL);
	read_unlock(&tasklist_lock);

	return retval;
}

static bool has_stopped_jobs(struct pid *pgrp)
{
	struct task_struct *p;

	do_each_pid_task(pgrp, PIDTYPE_PGID, p) {
		if (p->signal->flags & SIGNAL_STOP_STOPPED)
			return true;
	} while_each_pid_task(pgrp, PIDTYPE_PGID, p);

	return false;
}

/*
 * Check to see if any process groups have become orphaned as
 * a result of our exiting, and if they have any stopped jobs,
 * send them a SIGHUP and then a SIGCONT. (POSIX 3.2.2.2)
 */
static void
kill_orphaned_pgrp(struct task_struct *tsk, struct task_struct *parent)
{
	struct pid *pgrp = task_pgrp(tsk);
	struct task_struct *ignored_task = tsk;

	if (!parent)
		/* exit: our father is in a different pgrp than
		 * we are and we were the only connection outside.
		 */
		parent = tsk->real_parent;
	else
		/* reparent: our child is in a different pgrp than
		 * we are, and it was the only connection outside.
		 */
		ignored_task = NULL;

	if (task_pgrp(parent) != pgrp &&
	    task_session(parent) == task_session(tsk) &&
	    will_become_orphaned_pgrp(pgrp, ignored_task) &&
	    has_stopped_jobs(pgrp)) {
		__kill_pgrp_info(SIGHUP, SEND_SIG_PRIV, pgrp);
		__kill_pgrp_info(SIGCONT, SEND_SIG_PRIV, pgrp);
	}
}

static void coredump_task_exit(struct task_struct *tsk)
{
	struct core_state *core_state;

	/*
	 * Serialize with any possible pending coredump.
	 * We must hold siglock around checking core_state
	 * and setting PF_POSTCOREDUMP.  The core-inducing thread
	 * will increment ->nr_threads for each thread in the
	 * group without PF_POSTCOREDUMP set.
	 */
	spin_lock_irq(&tsk->sighand->siglock);
	tsk->flags |= PF_POSTCOREDUMP;
	core_state = tsk->signal->core_state;
	spin_unlock_irq(&tsk->sighand->siglock);
	if (core_state) {
		struct core_thread self;

		self.task = current;
		if (self.task->flags & PF_SIGNALED)
			self.next = xchg(&core_state->dumper.next, &self);
		else
			self.task = NULL;
		/*
		 * Implies mb(), the result of xchg() must be visible
		 * to core_state->dumper.
		 */
		if (atomic_dec_and_test(&core_state->nr_threads))
			complete(&core_state->startup);

		for (;;) {
			set_current_state(TASK_UNINTERRUPTIBLE);
			if (!self.task) /* see coredump_finish() */
				break;
			freezable_schedule();
		}
		__set_current_state(TASK_RUNNING);
	}
}

#ifdef CONFIG_MEMCG
/*
 * A task is exiting.   If it owned this mm, find a new owner for the mm.
 */
void mm_update_next_owner(struct mm_struct *mm)
{
	struct task_struct *c, *g, *p = current;

retry:
	/*
	 * If the exiting or execing task is not the owner, it's
	 * someone else's problem.
	 */
	if (mm->owner != p)
		return;
	/*
	 * The current owner is exiting/execing and there are no other
	 * candidates.  Do not leave the mm pointing to a possibly
	 * freed task structure.
	 */
	if (atomic_read(&mm->mm_users) <= 1) {
		WRITE_ONCE(mm->owner, NULL);
		return;
	}

	read_lock(&tasklist_lock);
	/*
	 * Search in the children
	 */
	list_for_each_entry(c, &p->children, sibling) {
		if (c->mm == mm)
			goto assign_new_owner;
	}

	/*
	 * Search in the siblings
	 */
	list_for_each_entry(c, &p->real_parent->children, sibling) {
		if (c->mm == mm)
			goto assign_new_owner;
	}

	/*
	 * Search through everything else, we should not get here often.
	 */
	for_each_process(g) {
		if (g->flags & PF_KTHREAD)
			continue;
		for_each_thread(g, c) {
			if (c->mm == mm)
				goto assign_new_owner;
			if (c->mm)
				break;
		}
	}
	read_unlock(&tasklist_lock);
	/*
	 * We found no owner yet mm_users > 1: this implies that we are
	 * most likely racing with swapoff (try_to_unuse()) or /proc or
	 * ptrace or page migration (get_task_mm()).  Mark owner as NULL.
	 */
	WRITE_ONCE(mm->owner, NULL);
	return;

assign_new_owner:
	BUG_ON(c == p);
	get_task_struct(c);
	/*
	 * The task_lock protects c->mm from changing.
	 * We always want mm->owner->mm == mm
	 */
	task_lock(c);
	/*
	 * Delay read_unlock() till we have the task_lock()
	 * to ensure that c does not slip away underneath us
	 */
	read_unlock(&tasklist_lock);
	if (c->mm != mm) {
		task_unlock(c);
		put_task_struct(c);
		goto retry;
	}
	WRITE_ONCE(mm->owner, c);
	task_unlock(c);
	put_task_struct(c);
}
#endif /* CONFIG_MEMCG */

/*
 * Turn us into a lazy TLB process if we
 * aren't already..
 */
static void exit_mm(void)
{
	struct mm_struct *mm = current->mm;

	exit_mm_release(current, mm);
	if (!mm)
		return;
	sync_mm_rss(mm);
	mmap_read_lock(mm);
	mmgrab(mm);
	BUG_ON(mm != current->active_mm);
	/* more a memory barrier than a real lock */
	task_lock(current);
	/*
	 * When a thread stops operating on an address space, the loop
	 * in membarrier_private_expedited() may not observe that
	 * tsk->mm, and the loop in membarrier_global_expedited() may
	 * not observe a MEMBARRIER_STATE_GLOBAL_EXPEDITED
	 * rq->membarrier_state, so those would not issue an IPI.
	 * Membarrier requires a memory barrier after accessing
	 * user-space memory, before clearing tsk->mm or the
	 * rq->membarrier_state.
	 */
	smp_mb__after_spinlock();
	local_irq_disable();
	current->mm = NULL;
	membarrier_update_current_mm(NULL);
	enter_lazy_tlb(mm, current);
	local_irq_enable();
	task_unlock(current);
	mmap_read_unlock(mm);
	mm_update_next_owner(mm);
	mmput(mm);
	if (test_thread_flag(TIF_MEMDIE))
		exit_oom_victim();
}

static struct task_struct *find_alive_thread(struct task_struct *p)
{
	struct task_struct *t;

	for_each_thread(p, t) {
		if (!(t->flags & PF_EXITING))
			return t;
	}
	return NULL;
}

static struct task_struct *find_child_reaper(struct task_struct *father,
						struct list_head *dead)
	__releases(&tasklist_lock)
	__acquires(&tasklist_lock)
{
	struct pid_namespace *pid_ns = task_active_pid_ns(father);
	struct task_struct *reaper = pid_ns->child_reaper;
	struct task_struct *p, *n;

	if (likely(reaper != father))
		return reaper;

	reaper = find_alive_thread(father);
	if (reaper) {
		pid_ns->child_reaper = reaper;
		return reaper;
	}

	write_unlock_irq(&tasklist_lock);

	list_for_each_entry_safe(p, n, dead, ptrace_entry) {
		list_del_init(&p->ptrace_entry);
		release_task(p);
	}

	zap_pid_ns_processes(pid_ns);
	write_lock_irq(&tasklist_lock);

	return father;
}

/*
 * When we die, we re-parent all our children, and try to:
 * 1. give them to another thread in our thread group, if such a member exists
 * 2. give it to the first ancestor process which prctl'd itself as a
 *    child_subreaper for its children (like a service manager)
 * 3. give it to the init process (PID 1) in our pid namespace
 */
static struct task_struct *find_new_reaper(struct task_struct *father,
					   struct task_struct *child_reaper)
{
	struct task_struct *thread, *reaper;

	thread = find_alive_thread(father);
	if (thread)
		return thread;

	if (father->signal->has_child_subreaper) {
		unsigned int ns_level = task_pid(father)->level;
		/*
		 * Find the first ->is_child_subreaper ancestor in our pid_ns.
		 * We can't check reaper != child_reaper to ensure we do not
		 * cross the namespaces, the exiting parent could be injected
		 * by setns() + fork().
		 * We check pid->level, this is slightly more efficient than
		 * task_active_pid_ns(reaper) != task_active_pid_ns(father).
		 */
		for (reaper = father->real_parent;
		     task_pid(reaper)->level == ns_level;
		     reaper = reaper->real_parent) {
			if (reaper == &init_task)
				break;
			if (!reaper->signal->is_child_subreaper)
				continue;
			thread = find_alive_thread(reaper);
			if (thread)
				return thread;
		}
	}

	return child_reaper;
}

/*
* Any that need to be release_task'd are put on the @dead list.
 */
static void reparent_leader(struct task_struct *father, struct task_struct *p,
				struct list_head *dead)
{
	if (unlikely(p->exit_state == EXIT_DEAD))
		return;

	/* We don't want people slaying init. */
	p->exit_signal = SIGCHLD;

	/* If it has exited notify the new parent about this child's death. */
	if (!p->ptrace &&
	    p->exit_state == EXIT_ZOMBIE && thread_group_empty(p)) {
		if (do_notify_parent(p, p->exit_signal)) {
			p->exit_state = EXIT_DEAD;
			list_add(&p->ptrace_entry, dead);
		}
	}

	kill_orphaned_pgrp(p, father);
}

/*
 * This does two things:
 *
 * A.  Make init inherit all the child processes
 * B.  Check to see if any process groups have become orphaned
 *	as a result of our exiting, and if they have any stopped
 *	jobs, send them a SIGHUP and then a SIGCONT.  (POSIX 3.2.2.2)
 */
static void forget_original_parent(struct task_struct *father,
					struct list_head *dead)
{
	struct task_struct *p, *t, *reaper;

	if (unlikely(!list_empty(&father->ptraced)))
		exit_ptrace(father, dead);

	/* Can drop and reacquire tasklist_lock */
	reaper = find_child_reaper(father, dead);
	if (list_empty(&father->children))
		return;

	reaper = find_new_reaper(father, reaper);
	list_for_each_entry(p, &father->children, sibling) {
		for_each_thread(p, t) {
			RCU_INIT_POINTER(t->real_parent, reaper);
			BUG_ON((!t->ptrace) != (rcu_access_pointer(t->parent) == father));
			if (likely(!t->ptrace))
				t->parent = t->real_parent;
			if (t->pdeath_signal)
				group_send_sig_info(t->pdeath_signal,
						    SEND_SIG_NOINFO, t,
						    PIDTYPE_TGID);
		}
		/*
		 * If this is a threaded reparent there is no need to
		 * notify anyone anything has happened.
		 */
		if (!same_thread_group(reaper, father))
			reparent_leader(father, p, dead);
	}
	list_splice_tail_init(&father->children, &reaper->children);
}

/*
 * Send signals to all our closest relatives so that they know
 * to properly mourn us..
 */
static void exit_notify(struct task_struct *tsk, int group_dead)
{
	bool autoreap;
	struct task_struct *p, *n;
	LIST_HEAD(dead);

	write_lock_irq(&tasklist_lock);
	forget_original_parent(tsk, &dead);

	if (group_dead)
		kill_orphaned_pgrp(tsk->group_leader, NULL);

	tsk->exit_state = EXIT_ZOMBIE;
	if (unlikely(tsk->ptrace)) {
		int sig = thread_group_leader(tsk) &&
				thread_group_empty(tsk) &&
				!ptrace_reparented(tsk) ?
			tsk->exit_signal : SIGCHLD;
		autoreap = do_notify_parent(tsk, sig);
	} else if (thread_group_leader(tsk)) {
		autoreap = thread_group_empty(tsk) &&
			do_notify_parent(tsk, tsk->exit_signal);
	} else {
		autoreap = true;
	}

	if (autoreap) {
		tsk->exit_state = EXIT_DEAD;
		list_add(&tsk->ptrace_entry, &dead);
	}

	/* mt-exec, de_thread() is waiting for group leader */
	if (unlikely(tsk->signal->notify_count < 0))
		wake_up_process(tsk->signal->group_exec_task);
	write_unlock_irq(&tasklist_lock);

	list_for_each_entry_safe(p, n, &dead, ptrace_entry) {
		list_del_init(&p->ptrace_entry);
		release_task(p);
	}
}

#ifdef CONFIG_DEBUG_STACK_USAGE
static void check_stack_usage(void)
{
	static DEFINE_SPINLOCK(low_water_lock);
	static int lowest_to_date = THREAD_SIZE;
	unsigned long free;

	free = stack_not_used(current);

	if (free >= lowest_to_date)
		return;

	spin_lock(&low_water_lock);
	if (free < lowest_to_date) {
		pr_info("%s (%d) used greatest stack depth: %lu bytes left\n",
			current->comm, task_pid_nr(current), free);
		lowest_to_date = free;
	}
	spin_unlock(&low_water_lock);
}
#else
static inline void check_stack_usage(void) {}
#endif

void __noreturn do_exit(long code)
{
	struct task_struct *tsk = current;
	int group_dead;

	WARN_ON(tsk->plug);

	kcov_task_exit(tsk);

	coredump_task_exit(tsk);
	ptrace_event(PTRACE_EVENT_EXIT, code);

	validate_creds_for_do_exit(tsk);

<<<<<<< HEAD
	/*
	 * We're taking recursive faults here in do_exit. Safest is to just
	 * leave this task alone and wait for reboot.
	 */
	if (unlikely(tsk->flags & PF_EXITING)) {
		pr_alert("Fixing recursive fault but reboot is needed!\n");
		futex_exit_recursive(tsk);
		set_current_state(TASK_UNINTERRUPTIBLE);
		schedule();
	}

=======
>>>>>>> ef70d8ca
	io_uring_files_cancel();
	exit_signals(tsk);  /* sets PF_EXITING */

	/* sync mm's RSS info before statistics gathering */
	if (tsk->mm)
		sync_mm_rss(tsk->mm);
	acct_update_integrals(tsk);
	group_dead = atomic_dec_and_test(&tsk->signal->live);
	if (group_dead) {
		/*
		 * If the last thread of global init has exited, panic
		 * immediately to get a useable coredump.
		 */
		if (unlikely(is_global_init(tsk)))
			panic("Attempted to kill init! exitcode=0x%08x\n",
				tsk->signal->group_exit_code ?: (int)code);

#ifdef CONFIG_POSIX_TIMERS
		hrtimer_cancel(&tsk->signal->real_timer);
		exit_itimers(tsk);
#endif
		if (tsk->mm)
			setmax_mm_hiwater_rss(&tsk->signal->maxrss, tsk->mm);
	}
	acct_collect(code, group_dead);
	if (group_dead)
		tty_audit_exit();
	audit_free(tsk);

	tsk->exit_code = code;
	taskstats_exit(tsk, group_dead);

	exit_mm();

	if (group_dead)
		acct_process();
	trace_sched_process_exit(tsk);

	exit_sem(tsk);
	exit_shm(tsk);
	exit_files(tsk);
	exit_fs(tsk);
	if (group_dead)
		disassociate_ctty(1);
	exit_task_namespaces(tsk);
	exit_task_work(tsk);
	exit_thread(tsk);

	/*
	 * Flush inherited counters to the parent - before the parent
	 * gets woken up by child-exit notifications.
	 *
	 * because of cgroup mode, must be called before cgroup_exit()
	 */
	perf_event_exit_task(tsk);

	sched_autogroup_exit_task(tsk);
	cgroup_exit(tsk);

	/*
	 * FIXME: do that only when needed, using sched_exit tracepoint
	 */
	flush_ptrace_hw_breakpoint(tsk);

	exit_tasks_rcu_start();
	exit_notify(tsk, group_dead);
	proc_exit_connector(tsk);
	mpol_put_task_policy(tsk);
#ifdef CONFIG_FUTEX
	if (unlikely(current->pi_state_cache))
		kfree(current->pi_state_cache);
#endif
	/*
	 * Make sure we are holding no locks:
	 */
	debug_check_no_locks_held();

	if (tsk->io_context)
		exit_io_context(tsk);

	if (tsk->splice_pipe)
		free_pipe_info(tsk->splice_pipe);

	if (tsk->task_frag.page)
		put_page(tsk->task_frag.page);

	validate_creds_for_do_exit(tsk);
	exit_task_stack_account(tsk);

	check_stack_usage();
	preempt_disable();
	if (tsk->nr_dirtied)
		__this_cpu_add(dirty_throttle_leaks, tsk->nr_dirtied);
	exit_rcu();
	exit_tasks_rcu_finish();

	lockdep_free_task(tsk);
	do_task_dead();
}

void __noreturn make_task_dead(int signr)
{
	/*
	 * Take the task off the cpu after something catastrophic has
	 * happened.
	 *
	 * We can get here from a kernel oops, sometimes with preemption off.
	 * Start by checking for critical errors.
	 * Then fix up important state like USER_DS and preemption.
	 * Then do everything else.
	 */
	struct task_struct *tsk = current;

	if (unlikely(in_interrupt()))
		panic("Aiee, killing interrupt handler!");
	if (unlikely(!tsk->pid))
		panic("Attempted to kill the idle task!");

	if (unlikely(in_atomic())) {
		pr_info("note: %s[%d] exited with preempt_count %d\n",
			current->comm, task_pid_nr(current),
			preempt_count());
		preempt_count_set(PREEMPT_ENABLED);
	}

	/*
	 * We're taking recursive faults here in make_task_dead. Safest is to just
	 * leave this task alone and wait for reboot.
	 */
	if (unlikely(tsk->flags & PF_EXITING)) {
		pr_alert("Fixing recursive fault but reboot is needed!\n");
		futex_exit_recursive(tsk);
		tsk->exit_state = EXIT_DEAD;
		refcount_inc(&tsk->rcu_users);
		do_task_dead();
	}

	do_exit(signr);
}

SYSCALL_DEFINE1(exit, int, error_code)
{
	do_exit((error_code&0xff)<<8);
}

/*
 * Take down every thread in the group.  This is called by fatal signals
 * as well as by sys_exit_group (below).
 */
void
do_group_exit(int exit_code)
{
	struct signal_struct *sig = current->signal;

	if (sig->flags & SIGNAL_GROUP_EXIT)
		exit_code = sig->group_exit_code;
	else if (sig->group_exec_task)
		exit_code = 0;
	else if (!thread_group_empty(current)) {
		struct sighand_struct *const sighand = current->sighand;

		spin_lock_irq(&sighand->siglock);
		if (sig->flags & SIGNAL_GROUP_EXIT)
			/* Another thread got here before we took the lock.  */
			exit_code = sig->group_exit_code;
		else if (sig->group_exec_task)
			exit_code = 0;
		else {
			sig->group_exit_code = exit_code;
			sig->flags = SIGNAL_GROUP_EXIT;
			zap_other_threads(current);
		}
		spin_unlock_irq(&sighand->siglock);
	}

	do_exit(exit_code);
	/* NOTREACHED */
}

/*
 * this kills every thread in the thread group. Note that any externally
 * wait4()-ing process will get the correct exit code - even if this
 * thread is not the thread group leader.
 */
SYSCALL_DEFINE1(exit_group, int, error_code)
{
	do_group_exit((error_code & 0xff) << 8);
	/* NOTREACHED */
	return 0;
}

struct waitid_info {
	pid_t pid;
	uid_t uid;
	int status;
	int cause;
};

struct wait_opts {
	enum pid_type		wo_type;
	int			wo_flags;
	struct pid		*wo_pid;

	struct waitid_info	*wo_info;
	int			wo_stat;
	struct rusage		*wo_rusage;

	wait_queue_entry_t		child_wait;
	int			notask_error;
};

static int eligible_pid(struct wait_opts *wo, struct task_struct *p)
{
	return	wo->wo_type == PIDTYPE_MAX ||
		task_pid_type(p, wo->wo_type) == wo->wo_pid;
}

static int
eligible_child(struct wait_opts *wo, bool ptrace, struct task_struct *p)
{
	if (!eligible_pid(wo, p))
		return 0;

	/*
	 * Wait for all children (clone and not) if __WALL is set or
	 * if it is traced by us.
	 */
	if (ptrace || (wo->wo_flags & __WALL))
		return 1;

	/*
	 * Otherwise, wait for clone children *only* if __WCLONE is set;
	 * otherwise, wait for non-clone children *only*.
	 *
	 * Note: a "clone" child here is one that reports to its parent
	 * using a signal other than SIGCHLD, or a non-leader thread which
	 * we can only see if it is traced by us.
	 */
	if ((p->exit_signal != SIGCHLD) ^ !!(wo->wo_flags & __WCLONE))
		return 0;

	return 1;
}

/*
 * Handle sys_wait4 work for one task in state EXIT_ZOMBIE.  We hold
 * read_lock(&tasklist_lock) on entry.  If we return zero, we still hold
 * the lock and this task is uninteresting.  If we return nonzero, we have
 * released the lock and the system call should return.
 */
static int wait_task_zombie(struct wait_opts *wo, struct task_struct *p)
{
	int state, status;
	pid_t pid = task_pid_vnr(p);
	uid_t uid = from_kuid_munged(current_user_ns(), task_uid(p));
	struct waitid_info *infop;

	if (!likely(wo->wo_flags & WEXITED))
		return 0;

	if (unlikely(wo->wo_flags & WNOWAIT)) {
		status = (p->signal->flags & SIGNAL_GROUP_EXIT)
			? p->signal->group_exit_code : p->exit_code;
		get_task_struct(p);
		read_unlock(&tasklist_lock);
		sched_annotate_sleep();
		if (wo->wo_rusage)
			getrusage(p, RUSAGE_BOTH, wo->wo_rusage);
		put_task_struct(p);
		goto out_info;
	}
	/*
	 * Move the task's state to DEAD/TRACE, only one thread can do this.
	 */
	state = (ptrace_reparented(p) && thread_group_leader(p)) ?
		EXIT_TRACE : EXIT_DEAD;
	if (cmpxchg(&p->exit_state, EXIT_ZOMBIE, state) != EXIT_ZOMBIE)
		return 0;
	/*
	 * We own this thread, nobody else can reap it.
	 */
	read_unlock(&tasklist_lock);
	sched_annotate_sleep();

	/*
	 * Check thread_group_leader() to exclude the traced sub-threads.
	 */
	if (state == EXIT_DEAD && thread_group_leader(p)) {
		struct signal_struct *sig = p->signal;
		struct signal_struct *psig = current->signal;
		unsigned long maxrss;
		u64 tgutime, tgstime;

		/*
		 * The resource counters for the group leader are in its
		 * own task_struct.  Those for dead threads in the group
		 * are in its signal_struct, as are those for the child
		 * processes it has previously reaped.  All these
		 * accumulate in the parent's signal_struct c* fields.
		 *
		 * We don't bother to take a lock here to protect these
		 * p->signal fields because the whole thread group is dead
		 * and nobody can change them.
		 *
		 * psig->stats_lock also protects us from our sub-theads
		 * which can reap other children at the same time. Until
		 * we change k_getrusage()-like users to rely on this lock
		 * we have to take ->siglock as well.
		 *
		 * We use thread_group_cputime_adjusted() to get times for
		 * the thread group, which consolidates times for all threads
		 * in the group including the group leader.
		 */
		thread_group_cputime_adjusted(p, &tgutime, &tgstime);
		spin_lock_irq(&current->sighand->siglock);
		write_seqlock(&psig->stats_lock);
		psig->cutime += tgutime + sig->cutime;
		psig->cstime += tgstime + sig->cstime;
		psig->cgtime += task_gtime(p) + sig->gtime + sig->cgtime;
		psig->cmin_flt +=
			p->min_flt + sig->min_flt + sig->cmin_flt;
		psig->cmaj_flt +=
			p->maj_flt + sig->maj_flt + sig->cmaj_flt;
		psig->cnvcsw +=
			p->nvcsw + sig->nvcsw + sig->cnvcsw;
		psig->cnivcsw +=
			p->nivcsw + sig->nivcsw + sig->cnivcsw;
		psig->cinblock +=
			task_io_get_inblock(p) +
			sig->inblock + sig->cinblock;
		psig->coublock +=
			task_io_get_oublock(p) +
			sig->oublock + sig->coublock;
		maxrss = max(sig->maxrss, sig->cmaxrss);
		if (psig->cmaxrss < maxrss)
			psig->cmaxrss = maxrss;
		task_io_accounting_add(&psig->ioac, &p->ioac);
		task_io_accounting_add(&psig->ioac, &sig->ioac);
		write_sequnlock(&psig->stats_lock);
		spin_unlock_irq(&current->sighand->siglock);
	}

	if (wo->wo_rusage)
		getrusage(p, RUSAGE_BOTH, wo->wo_rusage);
	status = (p->signal->flags & SIGNAL_GROUP_EXIT)
		? p->signal->group_exit_code : p->exit_code;
	wo->wo_stat = status;

	if (state == EXIT_TRACE) {
		write_lock_irq(&tasklist_lock);
		/* We dropped tasklist, ptracer could die and untrace */
		ptrace_unlink(p);

		/* If parent wants a zombie, don't release it now */
		state = EXIT_ZOMBIE;
		if (do_notify_parent(p, p->exit_signal))
			state = EXIT_DEAD;
		p->exit_state = state;
		write_unlock_irq(&tasklist_lock);
	}
	if (state == EXIT_DEAD)
		release_task(p);

out_info:
	infop = wo->wo_info;
	if (infop) {
		if ((status & 0x7f) == 0) {
			infop->cause = CLD_EXITED;
			infop->status = status >> 8;
		} else {
			infop->cause = (status & 0x80) ? CLD_DUMPED : CLD_KILLED;
			infop->status = status & 0x7f;
		}
		infop->pid = pid;
		infop->uid = uid;
	}

	return pid;
}

static int *task_stopped_code(struct task_struct *p, bool ptrace)
{
	if (ptrace) {
		if (task_is_traced(p) && !(p->jobctl & JOBCTL_LISTENING))
			return &p->exit_code;
	} else {
		if (p->signal->flags & SIGNAL_STOP_STOPPED)
			return &p->signal->group_exit_code;
	}
	return NULL;
}

/**
 * wait_task_stopped - Wait for %TASK_STOPPED or %TASK_TRACED
 * @wo: wait options
 * @ptrace: is the wait for ptrace
 * @p: task to wait for
 *
 * Handle sys_wait4() work for %p in state %TASK_STOPPED or %TASK_TRACED.
 *
 * CONTEXT:
 * read_lock(&tasklist_lock), which is released if return value is
 * non-zero.  Also, grabs and releases @p->sighand->siglock.
 *
 * RETURNS:
 * 0 if wait condition didn't exist and search for other wait conditions
 * should continue.  Non-zero return, -errno on failure and @p's pid on
 * success, implies that tasklist_lock is released and wait condition
 * search should terminate.
 */
static int wait_task_stopped(struct wait_opts *wo,
				int ptrace, struct task_struct *p)
{
	struct waitid_info *infop;
	int exit_code, *p_code, why;
	uid_t uid = 0; /* unneeded, required by compiler */
	pid_t pid;

	/*
	 * Traditionally we see ptrace'd stopped tasks regardless of options.
	 */
	if (!ptrace && !(wo->wo_flags & WUNTRACED))
		return 0;

	if (!task_stopped_code(p, ptrace))
		return 0;

	exit_code = 0;
	spin_lock_irq(&p->sighand->siglock);

	p_code = task_stopped_code(p, ptrace);
	if (unlikely(!p_code))
		goto unlock_sig;

	exit_code = *p_code;
	if (!exit_code)
		goto unlock_sig;

	if (!unlikely(wo->wo_flags & WNOWAIT))
		*p_code = 0;

	uid = from_kuid_munged(current_user_ns(), task_uid(p));
unlock_sig:
	spin_unlock_irq(&p->sighand->siglock);
	if (!exit_code)
		return 0;

	/*
	 * Now we are pretty sure this task is interesting.
	 * Make sure it doesn't get reaped out from under us while we
	 * give up the lock and then examine it below.  We don't want to
	 * keep holding onto the tasklist_lock while we call getrusage and
	 * possibly take page faults for user memory.
	 */
	get_task_struct(p);
	pid = task_pid_vnr(p);
	why = ptrace ? CLD_TRAPPED : CLD_STOPPED;
	read_unlock(&tasklist_lock);
	sched_annotate_sleep();
	if (wo->wo_rusage)
		getrusage(p, RUSAGE_BOTH, wo->wo_rusage);
	put_task_struct(p);

	if (likely(!(wo->wo_flags & WNOWAIT)))
		wo->wo_stat = (exit_code << 8) | 0x7f;

	infop = wo->wo_info;
	if (infop) {
		infop->cause = why;
		infop->status = exit_code;
		infop->pid = pid;
		infop->uid = uid;
	}
	return pid;
}

/*
 * Handle do_wait work for one task in a live, non-stopped state.
 * read_lock(&tasklist_lock) on entry.  If we return zero, we still hold
 * the lock and this task is uninteresting.  If we return nonzero, we have
 * released the lock and the system call should return.
 */
static int wait_task_continued(struct wait_opts *wo, struct task_struct *p)
{
	struct waitid_info *infop;
	pid_t pid;
	uid_t uid;

	if (!unlikely(wo->wo_flags & WCONTINUED))
		return 0;

	if (!(p->signal->flags & SIGNAL_STOP_CONTINUED))
		return 0;

	spin_lock_irq(&p->sighand->siglock);
	/* Re-check with the lock held.  */
	if (!(p->signal->flags & SIGNAL_STOP_CONTINUED)) {
		spin_unlock_irq(&p->sighand->siglock);
		return 0;
	}
	if (!unlikely(wo->wo_flags & WNOWAIT))
		p->signal->flags &= ~SIGNAL_STOP_CONTINUED;
	uid = from_kuid_munged(current_user_ns(), task_uid(p));
	spin_unlock_irq(&p->sighand->siglock);

	pid = task_pid_vnr(p);
	get_task_struct(p);
	read_unlock(&tasklist_lock);
	sched_annotate_sleep();
	if (wo->wo_rusage)
		getrusage(p, RUSAGE_BOTH, wo->wo_rusage);
	put_task_struct(p);

	infop = wo->wo_info;
	if (!infop) {
		wo->wo_stat = 0xffff;
	} else {
		infop->cause = CLD_CONTINUED;
		infop->pid = pid;
		infop->uid = uid;
		infop->status = SIGCONT;
	}
	return pid;
}

/*
 * Consider @p for a wait by @parent.
 *
 * -ECHILD should be in ->notask_error before the first call.
 * Returns nonzero for a final return, when we have unlocked tasklist_lock.
 * Returns zero if the search for a child should continue;
 * then ->notask_error is 0 if @p is an eligible child,
 * or still -ECHILD.
 */
static int wait_consider_task(struct wait_opts *wo, int ptrace,
				struct task_struct *p)
{
	/*
	 * We can race with wait_task_zombie() from another thread.
	 * Ensure that EXIT_ZOMBIE -> EXIT_DEAD/EXIT_TRACE transition
	 * can't confuse the checks below.
	 */
	int exit_state = READ_ONCE(p->exit_state);
	int ret;

	if (unlikely(exit_state == EXIT_DEAD))
		return 0;

	ret = eligible_child(wo, ptrace, p);
	if (!ret)
		return ret;

	if (unlikely(exit_state == EXIT_TRACE)) {
		/*
		 * ptrace == 0 means we are the natural parent. In this case
		 * we should clear notask_error, debugger will notify us.
		 */
		if (likely(!ptrace))
			wo->notask_error = 0;
		return 0;
	}

	if (likely(!ptrace) && unlikely(p->ptrace)) {
		/*
		 * If it is traced by its real parent's group, just pretend
		 * the caller is ptrace_do_wait() and reap this child if it
		 * is zombie.
		 *
		 * This also hides group stop state from real parent; otherwise
		 * a single stop can be reported twice as group and ptrace stop.
		 * If a ptracer wants to distinguish these two events for its
		 * own children it should create a separate process which takes
		 * the role of real parent.
		 */
		if (!ptrace_reparented(p))
			ptrace = 1;
	}

	/* slay zombie? */
	if (exit_state == EXIT_ZOMBIE) {
		/* we don't reap group leaders with subthreads */
		if (!delay_group_leader(p)) {
			/*
			 * A zombie ptracee is only visible to its ptracer.
			 * Notification and reaping will be cascaded to the
			 * real parent when the ptracer detaches.
			 */
			if (unlikely(ptrace) || likely(!p->ptrace))
				return wait_task_zombie(wo, p);
		}

		/*
		 * Allow access to stopped/continued state via zombie by
		 * falling through.  Clearing of notask_error is complex.
		 *
		 * When !@ptrace:
		 *
		 * If WEXITED is set, notask_error should naturally be
		 * cleared.  If not, subset of WSTOPPED|WCONTINUED is set,
		 * so, if there are live subthreads, there are events to
		 * wait for.  If all subthreads are dead, it's still safe
		 * to clear - this function will be called again in finite
		 * amount time once all the subthreads are released and
		 * will then return without clearing.
		 *
		 * When @ptrace:
		 *
		 * Stopped state is per-task and thus can't change once the
		 * target task dies.  Only continued and exited can happen.
		 * Clear notask_error if WCONTINUED | WEXITED.
		 */
		if (likely(!ptrace) || (wo->wo_flags & (WCONTINUED | WEXITED)))
			wo->notask_error = 0;
	} else {
		/*
		 * @p is alive and it's gonna stop, continue or exit, so
		 * there always is something to wait for.
		 */
		wo->notask_error = 0;
	}

	/*
	 * Wait for stopped.  Depending on @ptrace, different stopped state
	 * is used and the two don't interact with each other.
	 */
	ret = wait_task_stopped(wo, ptrace, p);
	if (ret)
		return ret;

	/*
	 * Wait for continued.  There's only one continued state and the
	 * ptracer can consume it which can confuse the real parent.  Don't
	 * use WCONTINUED from ptracer.  You don't need or want it.
	 */
	return wait_task_continued(wo, p);
}

/*
 * Do the work of do_wait() for one thread in the group, @tsk.
 *
 * -ECHILD should be in ->notask_error before the first call.
 * Returns nonzero for a final return, when we have unlocked tasklist_lock.
 * Returns zero if the search for a child should continue; then
 * ->notask_error is 0 if there were any eligible children,
 * or still -ECHILD.
 */
static int do_wait_thread(struct wait_opts *wo, struct task_struct *tsk)
{
	struct task_struct *p;

	list_for_each_entry(p, &tsk->children, sibling) {
		int ret = wait_consider_task(wo, 0, p);

		if (ret)
			return ret;
	}

	return 0;
}

static int ptrace_do_wait(struct wait_opts *wo, struct task_struct *tsk)
{
	struct task_struct *p;

	list_for_each_entry(p, &tsk->ptraced, ptrace_entry) {
		int ret = wait_consider_task(wo, 1, p);

		if (ret)
			return ret;
	}

	return 0;
}

static int child_wait_callback(wait_queue_entry_t *wait, unsigned mode,
				int sync, void *key)
{
	struct wait_opts *wo = container_of(wait, struct wait_opts,
						child_wait);
	struct task_struct *p = key;

	if (!eligible_pid(wo, p))
		return 0;

	if ((wo->wo_flags & __WNOTHREAD) && wait->private != p->parent)
		return 0;

	return default_wake_function(wait, mode, sync, key);
}

void __wake_up_parent(struct task_struct *p, struct task_struct *parent)
{
	__wake_up_sync_key(&parent->signal->wait_chldexit,
			   TASK_INTERRUPTIBLE, p);
}

static bool is_effectively_child(struct wait_opts *wo, bool ptrace,
				 struct task_struct *target)
{
	struct task_struct *parent =
		!ptrace ? target->real_parent : target->parent;

	return current == parent || (!(wo->wo_flags & __WNOTHREAD) &&
				     same_thread_group(current, parent));
}

/*
 * Optimization for waiting on PIDTYPE_PID. No need to iterate through child
 * and tracee lists to find the target task.
 */
static int do_wait_pid(struct wait_opts *wo)
{
	bool ptrace;
	struct task_struct *target;
	int retval;

	ptrace = false;
	target = pid_task(wo->wo_pid, PIDTYPE_TGID);
	if (target && is_effectively_child(wo, ptrace, target)) {
		retval = wait_consider_task(wo, ptrace, target);
		if (retval)
			return retval;
	}

	ptrace = true;
	target = pid_task(wo->wo_pid, PIDTYPE_PID);
	if (target && target->ptrace &&
	    is_effectively_child(wo, ptrace, target)) {
		retval = wait_consider_task(wo, ptrace, target);
		if (retval)
			return retval;
	}

	return 0;
}

static long do_wait(struct wait_opts *wo)
{
	int retval;

	trace_sched_process_wait(wo->wo_pid);

	init_waitqueue_func_entry(&wo->child_wait, child_wait_callback);
	wo->child_wait.private = current;
	add_wait_queue(&current->signal->wait_chldexit, &wo->child_wait);
repeat:
	/*
	 * If there is nothing that can match our criteria, just get out.
	 * We will clear ->notask_error to zero if we see any child that
	 * might later match our criteria, even if we are not able to reap
	 * it yet.
	 */
	wo->notask_error = -ECHILD;
	if ((wo->wo_type < PIDTYPE_MAX) &&
	   (!wo->wo_pid || !pid_has_task(wo->wo_pid, wo->wo_type)))
		goto notask;

	set_current_state(TASK_INTERRUPTIBLE);
	read_lock(&tasklist_lock);

	if (wo->wo_type == PIDTYPE_PID) {
		retval = do_wait_pid(wo);
		if (retval)
			goto end;
	} else {
		struct task_struct *tsk = current;

		do {
			retval = do_wait_thread(wo, tsk);
			if (retval)
				goto end;

			retval = ptrace_do_wait(wo, tsk);
			if (retval)
				goto end;

			if (wo->wo_flags & __WNOTHREAD)
				break;
		} while_each_thread(current, tsk);
	}
	read_unlock(&tasklist_lock);

notask:
	retval = wo->notask_error;
	if (!retval && !(wo->wo_flags & WNOHANG)) {
		retval = -ERESTARTSYS;
		if (!signal_pending(current)) {
			schedule();
			goto repeat;
		}
	}
end:
	__set_current_state(TASK_RUNNING);
	remove_wait_queue(&current->signal->wait_chldexit, &wo->child_wait);
	return retval;
}

static long kernel_waitid(int which, pid_t upid, struct waitid_info *infop,
			  int options, struct rusage *ru)
{
	struct wait_opts wo;
	struct pid *pid = NULL;
	enum pid_type type;
	long ret;
	unsigned int f_flags = 0;

	if (options & ~(WNOHANG|WNOWAIT|WEXITED|WSTOPPED|WCONTINUED|
			__WNOTHREAD|__WCLONE|__WALL))
		return -EINVAL;
	if (!(options & (WEXITED|WSTOPPED|WCONTINUED)))
		return -EINVAL;

	switch (which) {
	case P_ALL:
		type = PIDTYPE_MAX;
		break;
	case P_PID:
		type = PIDTYPE_PID;
		if (upid <= 0)
			return -EINVAL;

		pid = find_get_pid(upid);
		break;
	case P_PGID:
		type = PIDTYPE_PGID;
		if (upid < 0)
			return -EINVAL;

		if (upid)
			pid = find_get_pid(upid);
		else
			pid = get_task_pid(current, PIDTYPE_PGID);
		break;
	case P_PIDFD:
		type = PIDTYPE_PID;
		if (upid < 0)
			return -EINVAL;

		pid = pidfd_get_pid(upid, &f_flags);
		if (IS_ERR(pid))
			return PTR_ERR(pid);

		break;
	default:
		return -EINVAL;
	}

	wo.wo_type	= type;
	wo.wo_pid	= pid;
	wo.wo_flags	= options;
	wo.wo_info	= infop;
	wo.wo_rusage	= ru;
	if (f_flags & O_NONBLOCK)
		wo.wo_flags |= WNOHANG;

	ret = do_wait(&wo);
	if (!ret && !(options & WNOHANG) && (f_flags & O_NONBLOCK))
		ret = -EAGAIN;

	put_pid(pid);
	return ret;
}

SYSCALL_DEFINE5(waitid, int, which, pid_t, upid, struct siginfo __user *,
		infop, int, options, struct rusage __user *, ru)
{
	struct rusage r;
	struct waitid_info info = {.status = 0};
	long err = kernel_waitid(which, upid, &info, options, ru ? &r : NULL);
	int signo = 0;

	if (err > 0) {
		signo = SIGCHLD;
		err = 0;
		if (ru && copy_to_user(ru, &r, sizeof(struct rusage)))
			return -EFAULT;
	}
	if (!infop)
		return err;

	if (!user_write_access_begin(infop, sizeof(*infop)))
		return -EFAULT;

	unsafe_put_user(signo, &infop->si_signo, Efault);
	unsafe_put_user(0, &infop->si_errno, Efault);
	unsafe_put_user(info.cause, &infop->si_code, Efault);
	unsafe_put_user(info.pid, &infop->si_pid, Efault);
	unsafe_put_user(info.uid, &infop->si_uid, Efault);
	unsafe_put_user(info.status, &infop->si_status, Efault);
	user_write_access_end();
	return err;
Efault:
	user_write_access_end();
	return -EFAULT;
}

long kernel_wait4(pid_t upid, int __user *stat_addr, int options,
		  struct rusage *ru)
{
	struct wait_opts wo;
	struct pid *pid = NULL;
	enum pid_type type;
	long ret;

	if (options & ~(WNOHANG|WUNTRACED|WCONTINUED|
			__WNOTHREAD|__WCLONE|__WALL))
		return -EINVAL;

	/* -INT_MIN is not defined */
	if (upid == INT_MIN)
		return -ESRCH;

	if (upid == -1)
		type = PIDTYPE_MAX;
	else if (upid < 0) {
		type = PIDTYPE_PGID;
		pid = find_get_pid(-upid);
	} else if (upid == 0) {
		type = PIDTYPE_PGID;
		pid = get_task_pid(current, PIDTYPE_PGID);
	} else /* upid > 0 */ {
		type = PIDTYPE_PID;
		pid = find_get_pid(upid);
	}

	wo.wo_type	= type;
	wo.wo_pid	= pid;
	wo.wo_flags	= options | WEXITED;
	wo.wo_info	= NULL;
	wo.wo_stat	= 0;
	wo.wo_rusage	= ru;
	ret = do_wait(&wo);
	put_pid(pid);
	if (ret > 0 && stat_addr && put_user(wo.wo_stat, stat_addr))
		ret = -EFAULT;

	return ret;
}

int kernel_wait(pid_t pid, int *stat)
{
	struct wait_opts wo = {
		.wo_type	= PIDTYPE_PID,
		.wo_pid		= find_get_pid(pid),
		.wo_flags	= WEXITED,
	};
	int ret;

	ret = do_wait(&wo);
	if (ret > 0 && wo.wo_stat)
		*stat = wo.wo_stat;
	put_pid(wo.wo_pid);
	return ret;
}

SYSCALL_DEFINE4(wait4, pid_t, upid, int __user *, stat_addr,
		int, options, struct rusage __user *, ru)
{
	struct rusage r;
	long err = kernel_wait4(upid, stat_addr, options, ru ? &r : NULL);

	if (err > 0) {
		if (ru && copy_to_user(ru, &r, sizeof(struct rusage)))
			return -EFAULT;
	}
	return err;
}

#ifdef __ARCH_WANT_SYS_WAITPID

/*
 * sys_waitpid() remains for compatibility. waitpid() should be
 * implemented by calling sys_wait4() from libc.a.
 */
SYSCALL_DEFINE3(waitpid, pid_t, pid, int __user *, stat_addr, int, options)
{
	return kernel_wait4(pid, stat_addr, options, NULL);
}

#endif

#ifdef CONFIG_COMPAT
COMPAT_SYSCALL_DEFINE4(wait4,
	compat_pid_t, pid,
	compat_uint_t __user *, stat_addr,
	int, options,
	struct compat_rusage __user *, ru)
{
	struct rusage r;
	long err = kernel_wait4(pid, stat_addr, options, ru ? &r : NULL);
	if (err > 0) {
		if (ru && put_compat_rusage(&r, ru))
			return -EFAULT;
	}
	return err;
}

COMPAT_SYSCALL_DEFINE5(waitid,
		int, which, compat_pid_t, pid,
		struct compat_siginfo __user *, infop, int, options,
		struct compat_rusage __user *, uru)
{
	struct rusage ru;
	struct waitid_info info = {.status = 0};
	long err = kernel_waitid(which, pid, &info, options, uru ? &ru : NULL);
	int signo = 0;
	if (err > 0) {
		signo = SIGCHLD;
		err = 0;
		if (uru) {
			/* kernel_waitid() overwrites everything in ru */
			if (COMPAT_USE_64BIT_TIME)
				err = copy_to_user(uru, &ru, sizeof(ru));
			else
				err = put_compat_rusage(&ru, uru);
			if (err)
				return -EFAULT;
		}
	}

	if (!infop)
		return err;

	if (!user_write_access_begin(infop, sizeof(*infop)))
		return -EFAULT;

	unsafe_put_user(signo, &infop->si_signo, Efault);
	unsafe_put_user(0, &infop->si_errno, Efault);
	unsafe_put_user(info.cause, &infop->si_code, Efault);
	unsafe_put_user(info.pid, &infop->si_pid, Efault);
	unsafe_put_user(info.uid, &infop->si_uid, Efault);
	unsafe_put_user(info.status, &infop->si_status, Efault);
	user_write_access_end();
	return err;
Efault:
	user_write_access_end();
	return -EFAULT;
}
#endif

/**
 * thread_group_exited - check that a thread group has exited
 * @pid: tgid of thread group to be checked.
 *
 * Test if the thread group represented by tgid has exited (all
 * threads are zombies, dead or completely gone).
 *
 * Return: true if the thread group has exited. false otherwise.
 */
bool thread_group_exited(struct pid *pid)
{
	struct task_struct *task;
	bool exited;

	rcu_read_lock();
	task = pid_task(pid, PIDTYPE_PID);
	exited = !task ||
		(READ_ONCE(task->exit_state) && thread_group_empty(task));
	rcu_read_unlock();

	return exited;
}
EXPORT_SYMBOL(thread_group_exited);

__weak void abort(void)
{
	BUG();

	/* if that doesn't kill us, halt */
	panic("Oops failed to kill thread");
}
EXPORT_SYMBOL(abort);<|MERGE_RESOLUTION|>--- conflicted
+++ resolved
@@ -744,20 +744,6 @@
 
 	validate_creds_for_do_exit(tsk);
 
-<<<<<<< HEAD
-	/*
-	 * We're taking recursive faults here in do_exit. Safest is to just
-	 * leave this task alone and wait for reboot.
-	 */
-	if (unlikely(tsk->flags & PF_EXITING)) {
-		pr_alert("Fixing recursive fault but reboot is needed!\n");
-		futex_exit_recursive(tsk);
-		set_current_state(TASK_UNINTERRUPTIBLE);
-		schedule();
-	}
-
-=======
->>>>>>> ef70d8ca
 	io_uring_files_cancel();
 	exit_signals(tsk);  /* sets PF_EXITING */
 
