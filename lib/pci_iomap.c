// SPDX-License-Identifier: GPL-2.0
/*
 * Implement the default iomap interfaces
 *
 * (C) Copyright 2004 Linus Torvalds
 */
#include <linux/pci.h>
#include <linux/io.h>

#include <linux/export.h>

#ifdef CONFIG_PCI
/**
 * pci_iomap_range - create a virtual mapping cookie for a PCI BAR
 * @dev: PCI device that owns the BAR
 * @bar: BAR number
 * @offset: map memory at the given offset in BAR
 * @maxlen: max length of the memory to map
 *
 * Using this function you will get a __iomem address to your device BAR.
 * You can access it using ioread*() and iowrite*(). These functions hide
 * the details if this is a MMIO or PIO address space and will just do what
 * you expect from them in the correct way.
 *
 * @maxlen specifies the maximum length to map. If you want to get access to
 * the complete BAR from offset to the end, pass %0 here.
 * */
void __iomem *pci_iomap_range(struct pci_dev *dev,
			      int bar,
			      unsigned long offset,
			      unsigned long maxlen)
{
	resource_size_t start = pci_resource_start(dev, bar);
	resource_size_t len = pci_resource_len(dev, bar);
	unsigned long flags = pci_resource_flags(dev, bar);

	if (len <= offset || !start)
		return NULL;
	len -= offset;
	start += offset;
	if (maxlen && len > maxlen)
		len = maxlen;
	if (flags & IORESOURCE_IO)
		return __pci_ioport_map(dev, start, len);
	if (flags & IORESOURCE_MEM) {
<<<<<<< HEAD
		if (dev->dev.authorized)
			return ioremap_driver_hardened(start, len);
		return ioremap(start, len);
=======
		if (dev->dev.authorized == MODE_SECURE) {
			pci_info(dev, "%s() calls ioremap_encrypted_flag()\n", __func__);
			return ioremap_encrypted_flag(start, len, _PAGE_CACHE_MODE_UC_MINUS);
		}

		pci_info(dev, "%s() calls ioremap_driver_hardened()\n", __func__);
		return ioremap_driver_hardened(start, len);
>>>>>>> a15fb4c0
	}
	/* What? */
	return NULL;
}
EXPORT_SYMBOL(pci_iomap_range);

/**
 * pci_iomap_wc_range - create a virtual WC mapping cookie for a PCI BAR
 * @dev: PCI device that owns the BAR
 * @bar: BAR number
 * @offset: map memory at the given offset in BAR
 * @maxlen: max length of the memory to map
 *
 * Using this function you will get a __iomem address to your device BAR.
 * You can access it using ioread*() and iowrite*(). These functions hide
 * the details if this is a MMIO or PIO address space and will just do what
 * you expect from them in the correct way. When possible write combining
 * is used.
 *
 * @maxlen specifies the maximum length to map. If you want to get access to
 * the complete BAR from offset to the end, pass %0 here.
 * */
void __iomem *pci_iomap_wc_range(struct pci_dev *dev,
				 int bar,
				 unsigned long offset,
				 unsigned long maxlen)
{
	resource_size_t start = pci_resource_start(dev, bar);
	resource_size_t len = pci_resource_len(dev, bar);
	unsigned long flags = pci_resource_flags(dev, bar);


	if (flags & IORESOURCE_IO)
		return NULL;

	if (len <= offset || !start)
		return NULL;

	len -= offset;
	start += offset;
	if (maxlen && len > maxlen)
		len = maxlen;

	if (flags & IORESOURCE_MEM)
		return ioremap_wc(start, len);

	/* What? */
	return NULL;
}
EXPORT_SYMBOL_GPL(pci_iomap_wc_range);

/**
 * pci_iomap - create a virtual mapping cookie for a PCI BAR
 * @dev: PCI device that owns the BAR
 * @bar: BAR number
 * @maxlen: length of the memory to map
 *
 * Using this function you will get a __iomem address to your device BAR.
 * You can access it using ioread*() and iowrite*(). These functions hide
 * the details if this is a MMIO or PIO address space and will just do what
 * you expect from them in the correct way.
 *
 * @maxlen specifies the maximum length to map. If you want to get access to
 * the complete BAR without checking for its length first, pass %0 here.
 * */
void __iomem *pci_iomap(struct pci_dev *dev, int bar, unsigned long maxlen)
{
	return pci_iomap_range(dev, bar, 0, maxlen);
}
EXPORT_SYMBOL(pci_iomap);

/**
 * pci_iomap_wc - create a virtual WC mapping cookie for a PCI BAR
 * @dev: PCI device that owns the BAR
 * @bar: BAR number
 * @maxlen: length of the memory to map
 *
 * Using this function you will get a __iomem address to your device BAR.
 * You can access it using ioread*() and iowrite*(). These functions hide
 * the details if this is a MMIO or PIO address space and will just do what
 * you expect from them in the correct way. When possible write combining
 * is used.
 *
 * @maxlen specifies the maximum length to map. If you want to get access to
 * the complete BAR without checking for its length first, pass %0 here.
 * */
void __iomem *pci_iomap_wc(struct pci_dev *dev, int bar, unsigned long maxlen)
{
	return pci_iomap_wc_range(dev, bar, 0, maxlen);
}
EXPORT_SYMBOL_GPL(pci_iomap_wc);

/*
 * pci_iounmap() somewhat illogically comes from lib/iomap.c for the
 * CONFIG_GENERIC_IOMAP case, because that's the code that knows about
 * the different IOMAP ranges.
 *
 * But if the architecture does not use the generic iomap code, and if
 * it has _not_ defined it's own private pci_iounmap function, we define
 * it here.
 *
 * NOTE! This default implementation assumes that if the architecture
 * support ioport mapping (HAS_IOPORT_MAP), the ioport mapping will
 * be fixed to the range [ PCI_IOBASE, PCI_IOBASE+IO_SPACE_LIMIT [,
 * and does not need unmapping with 'ioport_unmap()'.
 *
 * If you have different rules for your architecture, you need to
 * implement your own pci_iounmap() that knows the rules for where
 * and how IO vs MEM get mapped.
 *
 * This code is odd, and the ARCH_HAS/ARCH_WANTS #define logic comes
 * from legacy <asm-generic/io.h> header file behavior. In particular,
 * it would seem to make sense to do the iounmap(p) for the non-IO-space
 * case here regardless, but that's not what the old header file code
 * did. Probably incorrectly, but this is meant to be bug-for-bug
 * compatible.
 */
#if defined(ARCH_WANTS_GENERIC_PCI_IOUNMAP)

void pci_iounmap(struct pci_dev *dev, void __iomem *p)
{
#ifdef ARCH_HAS_GENERIC_IOPORT_MAP
	uintptr_t start = (uintptr_t) PCI_IOBASE;
	uintptr_t addr = (uintptr_t) p;

	if (addr >= start && addr < start + IO_SPACE_LIMIT)
		return;
	iounmap(p);
#endif
}
EXPORT_SYMBOL(pci_iounmap);

#endif /* ARCH_WANTS_GENERIC_PCI_IOUNMAP */

#endif /* CONFIG_PCI */<|MERGE_RESOLUTION|>--- conflicted
+++ resolved
@@ -43,11 +43,6 @@
 	if (flags & IORESOURCE_IO)
 		return __pci_ioport_map(dev, start, len);
 	if (flags & IORESOURCE_MEM) {
-<<<<<<< HEAD
-		if (dev->dev.authorized)
-			return ioremap_driver_hardened(start, len);
-		return ioremap(start, len);
-=======
 		if (dev->dev.authorized == MODE_SECURE) {
 			pci_info(dev, "%s() calls ioremap_encrypted_flag()\n", __func__);
 			return ioremap_encrypted_flag(start, len, _PAGE_CACHE_MODE_UC_MINUS);
@@ -55,7 +50,6 @@
 
 		pci_info(dev, "%s() calls ioremap_driver_hardened()\n", __func__);
 		return ioremap_driver_hardened(start, len);
->>>>>>> a15fb4c0
 	}
 	/* What? */
 	return NULL;
