--- conflicted
+++ resolved
@@ -941,13 +941,11 @@
 	/* Recursion prevention for eventfd_signal() */
 	unsigned			in_eventfd_signal:1;
 #endif
-<<<<<<< HEAD
 #ifdef CONFIG_IOMMU_SVA
 	unsigned			pasid_activated:1;
-=======
+#endif
 #ifdef	CONFIG_CPU_SUP_INTEL
 	unsigned			reported_split_lock:1;
->>>>>>> 189b2823
 #endif
 
 	unsigned long			atomic_flags; /* Flags requiring atomic access. */
