--- conflicted
+++ resolved
@@ -101,8 +101,6 @@
 	 * Examples include TDX guest.
 	 */
 	CC_ATTR_GUEST_DEVICE_FILTER,
-<<<<<<< HEAD
-=======
 
 	/**
 	 * @CC_ATTR_GUEST_SECURE_TIME: Use secured TSC and disable kvmclock.
@@ -134,7 +132,6 @@
 	 * Examples include TDX guest.
 	 */
 	CC_ATTR_GUEST_RAND_LOOP,
->>>>>>> d9e161be
 };
 
 #ifdef CONFIG_ARCH_HAS_CC_PLATFORM
