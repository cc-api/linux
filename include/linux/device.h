--- conflicted
+++ resolved
@@ -764,11 +764,7 @@
 
 	enum device_removable	removable;
 
-<<<<<<< HEAD
-	bool			authorized:1;
-=======
 	int			authorized;
->>>>>>> a15fb4c0
 	bool			authorizable:1;
 	bool			offline_disabled:1;
 	bool			offline:1;
@@ -1215,11 +1211,7 @@
 
 extern int (*platform_notify_remove)(struct device *dev);
 
-<<<<<<< HEAD
-extern bool dev_authorized_init(void);
-=======
 extern int dev_authorized_init(void);
->>>>>>> a15fb4c0
 
 /*
  * get_device - atomically increment the reference count for the device.
@@ -1260,10 +1252,6 @@
 #define MODULE_ALIAS_CHARDEV_MAJOR(major) \
 	MODULE_ALIAS("char-major-" __stringify(major) "-*")
 
-<<<<<<< HEAD
-bool arch_dev_authorized(struct device *dev);
-=======
 int arch_dev_authorized(struct device *dev);
->>>>>>> a15fb4c0
 
 #endif /* _DEVICE_H_ */