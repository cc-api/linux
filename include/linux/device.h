--- conflicted
+++ resolved
@@ -1281,9 +1281,7 @@
 #define MODULE_ALIAS_CHARDEV_MAJOR(major) \
 	MODULE_ALIAS("char-major-" __stringify(major) "-*")
 
-<<<<<<< HEAD
 bool arch_dev_authorized(struct device *dev);
-=======
 static inline u32 dev_get_pasid(struct device *dev)
 {
 	return dev->pasid;
@@ -1293,6 +1291,5 @@
 {
 	dev->pasid = pasid;
 }
->>>>>>> 33660de2
 
 #endif /* _DEVICE_H_ */