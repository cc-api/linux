--- conflicted
+++ resolved
@@ -1150,8 +1150,6 @@
 	if (sk && sk->sk_policy[XFRM_POLICY_IN])
 		return __xfrm_policy_check(sk, ndir, skb, family);
 
-<<<<<<< HEAD
-=======
 	if (xo) {
 		x = xfrm_input_state(skb);
 		if (x->xso.type == XFRM_DEV_OFFLOAD_PACKET)
@@ -1159,7 +1157,6 @@
 			       (xo->status & CRYPTO_SUCCESS);
 	}
 
->>>>>>> d03b252e
 	return __xfrm_check_nopolicy(net, skb, dir) ||
 	       (skb_dst(skb) && (skb_dst(skb)->flags & DST_NOPOLICY)) ||
 	       __xfrm_policy_check(sk, ndir, skb, family);
@@ -1919,12 +1916,9 @@
 int xfrm_dev_state_add(struct net *net, struct xfrm_state *x,
 		       struct xfrm_user_offload *xuo,
 		       struct netlink_ext_ack *extack);
-<<<<<<< HEAD
-=======
 int xfrm_dev_policy_add(struct net *net, struct xfrm_policy *xp,
 			struct xfrm_user_offload *xuo, u8 dir,
 			struct netlink_ext_ack *extack);
->>>>>>> d03b252e
 bool xfrm_dev_offload_ok(struct sk_buff *skb, struct xfrm_state *x);
 
 static inline void xfrm_dev_state_advance_esn(struct xfrm_state *x)
