--- conflicted
+++ resolved
@@ -99,17 +99,12 @@
 $S	cp %{SOURCE1} .config
 $S	patch -p1 < %{SOURCE2}
 $S
-<<<<<<< HEAD
-$S	%build
-$S	$MAKE %{?_smp_mflags} KERNELRELEASE=$KERNELRELEASE KBUILD_BUILD_VERSION=%{release}
-=======
 	%build
 $S	$MAKE %{?_smp_mflags} KBUILD_BUILD_VERSION=%{release}
 	MAKEFLAGS="" srctree=$(pwd) make -C tools/power/x86/turbostat
 	srctree=$(pwd) make -C tools/power/x86/x86_energy_perf_policy
 	make tools/intel-speed-select
 	make -j1 tools/acpi
->>>>>>> a5b375a2
 $S
 	%install
 	mkdir -p %{buildroot}/usr/bin
