--- conflicted
+++ resolved
@@ -4,24 +4,18 @@
 include $(srctree)/scripts/Makefile.lib
 
 KERNELPATH := kernel-$(subst -,_,$(KERNELRELEASE))
-<<<<<<< HEAD
-=======
 KDEB_SOURCENAME ?= linux-intel-next
 KDEB_FLAVOR ?= generic
 KDEB_CHANGELOG_DIST ?= unstable
 export KDEB_SOURCENAME KDEB_FLAVOR KDEB_CHANGELOG_DIST
->>>>>>> a5b375a2
 # Include only those top-level files that are needed by make, plus the GPL copy
 TAR_CONTENT := Documentation LICENSES arch block certs crypto drivers fs \
                include init io_uring ipc kernel lib mm net rust \
                samples scripts security sound tools usr virt \
                .config Makefile \
                Kbuild Kconfig COPYING $(wildcard localversion*)
-<<<<<<< HEAD
-=======
 MKSPEC     := $(srctree)/scripts/package/mkspec
 MKSPEC_NEXT     := $(srctree)/scripts/package/mkspec_next
->>>>>>> a5b375a2
 
 quiet_cmd_src_tar = TAR     $(2).tar.gz
       cmd_src_tar = \
@@ -35,8 +29,6 @@
 fi ; \
 tar -I $(KGZIP) -c $(RCS_TAR_IGNORE) -f $(2).tar.gz \
 	--transform 's:^:$(2)/:S' $(TAR_CONTENT) $(3)
-<<<<<<< HEAD
-=======
 
 # Git
 # ---------------------------------------------------------------------------
@@ -53,42 +45,6 @@
 		false; \
 	fi
 
-git-config-tar.gz  = -c tar.tar.gz.command="$(KGZIP)"
-git-config-tar.bz2 = -c tar.tar.bz2.command="$(KBZIP2)"
-git-config-tar.xz  = -c tar.tar.xz.command="$(XZ)"
-git-config-tar.zst = -c tar.tar.zst.command="$(ZSTD)"
-
-quiet_cmd_archive = ARCHIVE $@
-      cmd_archive = git -C $(srctree) $(git-config-tar$(suffix $@)) archive \
-                    --output=$$(realpath $@) $(archive-args)
-
-# Linux source tarball
-# ---------------------------------------------------------------------------
-
-linux-tarballs := $(addprefix linux, .tar.gz)
-
-targets += $(linux-tarballs)
-$(linux-tarballs): archive-args = --prefix=linux/ $$(cat $<)
-$(linux-tarballs): .tmp_HEAD FORCE
-	$(call if_changed,archive)
->>>>>>> a5b375a2
-
-# Git
-# ---------------------------------------------------------------------------
-<<<<<<< HEAD
-
-filechk_HEAD = git -C $(srctree) rev-parse --verify HEAD 2>/dev/null
-
-.tmp_HEAD: check-git FORCE
-	$(call filechk,HEAD)
-
-PHONY += check-git
-check-git:
-	@if ! $(srctree)/scripts/check-git; then \
-		echo >&2 "error: creating source package requires git repository"; \
-		false; \
-	fi
-
 git-config-tar.gz   = -c tar.tar.gz.command="$(KGZIP)"
 git-config-tar.bz2  = -c tar.tar.bz2.command="$(KBZIP2)"
 git-config-tar.lzma = -c tar.tar.lzma.command="$(LZMA)"
@@ -114,93 +70,8 @@
 $(linux-tarballs): .tmp_HEAD FORCE
 	$(call if_changed,archive)
 
-# rpm-pkg srcrpm-pkg binrpm-pkg
-# ---------------------------------------------------------------------------
-
-quiet_cmd_mkspec = GEN     $@
-      cmd_mkspec = $(srctree)/scripts/package/mkspec > $@
-
-kernel.spec: FORCE
-	$(call cmd,mkspec)
-
-PHONY += rpm-sources
-rpm-sources: linux.tar.gz
-	$(Q)mkdir -p rpmbuild/SOURCES
-	$(Q)ln -f linux.tar.gz rpmbuild/SOURCES/linux.tar.gz
-	$(Q)cp $(KCONFIG_CONFIG) rpmbuild/SOURCES/config
-	$(Q)$(srctree)/scripts/package/gen-diff-patch rpmbuild/SOURCES/diff.patch
-
-PHONY += rpm-pkg srcrpm-pkg binrpm-pkg
-
-rpm-pkg:    private build-type := a
-srcrpm-pkg: private build-type := s
-binrpm-pkg: private build-type := b
-
-rpm-pkg srcrpm-pkg: rpm-sources
-rpm-pkg srcrpm-pkg binrpm-pkg: kernel.spec
-	+$(strip rpmbuild -b$(build-type) kernel.spec \
-	--define='_topdir $(abspath rpmbuild)' \
-	$(if $(filter a b, $(build-type)), \
-		--target $(UTS_MACHINE)-linux --build-in-place --noprep --define='_smp_mflags %{nil}' \
-		$$(rpm -q rpm >/dev/null 2>&1 || echo --nodeps)) \
-	$(if $(filter b, $(build-type)), \
-		--without devel) \
-	$(RPMOPTS))
-
-# deb-pkg srcdeb-pkg bindeb-pkg
-# ---------------------------------------------------------------------------
-
-KDEB_SOURCE_COMPRESS ?= gzip
-
-supported-deb-source-compress := gzip bzip2 lzma xz
-
-PHONY += linux.tar.unsupported-deb-src-compress
-linux.tar.unsupported-deb-src-compress:
-	@echo "error: KDEB_SOURCE_COMPRESS=$(KDEB_SOURCE_COMPRESS) is not supported. The supported values are: $(supported-deb-source-compress)" >&2
-	@false
-
-debian-orig-suffix := \
-    $(strip $(if $(filter $(supported-deb-source-compress), $(KDEB_SOURCE_COMPRESS)), \
-    $(suffix-$(KDEB_SOURCE_COMPRESS)),.unsupported-deb-src-compress))
-
-quiet_cmd_debianize = GEN     $@
-      cmd_debianize = $(srctree)/scripts/package/mkdebian $(mkdebian-opts)
-
-debian: FORCE
-	$(call cmd,debianize)
-
-PHONY += debian-orig
-debian-orig: private source = $(shell dpkg-parsechangelog -S Source)
-debian-orig: private version = $(shell dpkg-parsechangelog -S Version | sed 's/-[^-]*$$//')
-debian-orig: private orig-name = $(source)_$(version).orig.tar$(debian-orig-suffix)
-debian-orig: mkdebian-opts = --need-source
-debian-orig: linux.tar$(debian-orig-suffix) debian
-	$(Q)if [ "$(df  --output=target .. 2>/dev/null)" = "$(df --output=target $< 2>/dev/null)" ]; then \
-		ln -f $< ../$(orig-name); \
-	else \
-		cp $< ../$(orig-name); \
-	fi
-
-KBUILD_PKG_ROOTCMD ?= 'fakeroot -u'
-
-PHONY += deb-pkg srcdeb-pkg bindeb-pkg
-
-deb-pkg:    private build-type := source,binary
-srcdeb-pkg: private build-type := source
-bindeb-pkg: private build-type := binary
-
-deb-pkg srcdeb-pkg: debian-orig
-bindeb-pkg: debian
-deb-pkg srcdeb-pkg bindeb-pkg:
-	+$(strip dpkg-buildpackage \
-	--build=$(build-type) --no-pre-clean --unsigned-changes \
-	$(if $(findstring source, $(build-type)), \
-		--unsigned-source --compression=$(KDEB_SOURCE_COMPRESS)) \
-	$(if $(findstring binary, $(build-type)), \
-		--rules-file='$(MAKE) -f debian/rules' --jobs=1 -r$(KBUILD_PKG_ROOTCMD) -a$$(cat debian/arch), \
-		--no-check-builddeps) \
-	$(DPKG_FLAGS))
-=======
+# rpm-pkg
+# ---------------------------------------------------------------------------
 PHONY += rpm-pkg
 rpm-pkg: srpm = $(shell rpmspec --srpm --query --queryformat='%{name}-%{VERSION}-%{RELEASE}.src.rpm' kernel.spec)
 rpm-pkg: srcrpm-pkg
@@ -264,7 +135,6 @@
 	$(MAKE) KBUILD_SRC=
 	+$(call cmd,builddeb)
 
->>>>>>> a5b375a2
 
 # snap-pkg
 # ---------------------------------------------------------------------------
@@ -382,4 +252,4 @@
 
 -include $(foreach f,$(existing-targets),$(dir $(f)).$(notdir $(f)).cmd)
 
-.PHONY: $(PHONY)+.PHONY: $(PHONY)
