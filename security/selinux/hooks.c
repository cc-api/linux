--- conflicted
+++ resolved
@@ -701,12 +701,8 @@
 
 	if (!strcmp(sb->s_type->name, "debugfs") ||
 	    !strcmp(sb->s_type->name, "tracefs") ||
-<<<<<<< HEAD
 	    !strcmp(sb->s_type->name, "binder") ||
-=======
-	    !strcmp(sb->s_type->name, "binderfs") ||
 	    !strcmp(sb->s_type->name, "bpf") ||
->>>>>>> c753924b
 	    !strcmp(sb->s_type->name, "pstore"))
 		sbsec->flags |= SE_SBGENFS;
 
