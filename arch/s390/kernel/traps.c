--- conflicted
+++ resolved
@@ -271,11 +271,7 @@
 }
 NOKPROBE_SYMBOL(kernel_stack_overflow);
 
-<<<<<<< HEAD
-static void test_monitor_call(void)
-=======
 static void __init test_monitor_call(void)
->>>>>>> 04d5ce62
 {
 	int val = 1;
 
