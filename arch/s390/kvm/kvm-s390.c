// SPDX-License-Identifier: GPL-2.0
/*
 * hosting IBM Z kernel virtual machines (s390x)
 *
 * Copyright IBM Corp. 2008, 2020
 *
 *    Author(s): Carsten Otte <cotte@de.ibm.com>
 *               Christian Borntraeger <borntraeger@de.ibm.com>
 *               Heiko Carstens <heiko.carstens@de.ibm.com>
 *               Christian Ehrhardt <ehrhardt@de.ibm.com>
 *               Jason J. Herne <jjherne@us.ibm.com>
 */

#define KMSG_COMPONENT "kvm-s390"
#define pr_fmt(fmt) KMSG_COMPONENT ": " fmt

#include <linux/compiler.h>
#include <linux/err.h>
#include <linux/fs.h>
#include <linux/hrtimer.h>
#include <linux/init.h>
#include <linux/kvm.h>
#include <linux/kvm_host.h>
#include <linux/mman.h>
#include <linux/module.h>
#include <linux/moduleparam.h>
#include <linux/random.h>
#include <linux/slab.h>
#include <linux/timer.h>
#include <linux/vmalloc.h>
#include <linux/bitmap.h>
#include <linux/sched/signal.h>
#include <linux/string.h>
#include <linux/pgtable.h>

#include <asm/asm-offsets.h>
#include <asm/lowcore.h>
#include <asm/stp.h>
#include <asm/gmap.h>
#include <asm/nmi.h>
#include <asm/switch_to.h>
#include <asm/isc.h>
#include <asm/sclp.h>
#include <asm/cpacf.h>
#include <asm/timex.h>
#include <asm/ap.h>
#include <asm/uv.h>
#include <asm/fpu/api.h>
#include "kvm-s390.h"
#include "gaccess.h"

#define CREATE_TRACE_POINTS
#include "trace.h"
#include "trace-s390.h"

#define MEM_OP_MAX_SIZE 65536	/* Maximum transfer size for KVM_S390_MEM_OP */
#define LOCAL_IRQS 32
#define VCPU_IRQS_MAX_BUF (sizeof(struct kvm_s390_irq) * \
			   (KVM_MAX_VCPUS + LOCAL_IRQS))

const struct _kvm_stats_desc kvm_vm_stats_desc[] = {
	KVM_GENERIC_VM_STATS(),
	STATS_DESC_COUNTER(VM, inject_io),
	STATS_DESC_COUNTER(VM, inject_float_mchk),
	STATS_DESC_COUNTER(VM, inject_pfault_done),
	STATS_DESC_COUNTER(VM, inject_service_signal),
	STATS_DESC_COUNTER(VM, inject_virtio)
};

const struct kvm_stats_header kvm_vm_stats_header = {
	.name_size = KVM_STATS_NAME_SIZE,
	.num_desc = ARRAY_SIZE(kvm_vm_stats_desc),
	.id_offset = sizeof(struct kvm_stats_header),
	.desc_offset = sizeof(struct kvm_stats_header) + KVM_STATS_NAME_SIZE,
	.data_offset = sizeof(struct kvm_stats_header) + KVM_STATS_NAME_SIZE +
		       sizeof(kvm_vm_stats_desc),
};

const struct _kvm_stats_desc kvm_vcpu_stats_desc[] = {
	KVM_GENERIC_VCPU_STATS(),
	STATS_DESC_COUNTER(VCPU, exit_userspace),
	STATS_DESC_COUNTER(VCPU, exit_null),
	STATS_DESC_COUNTER(VCPU, exit_external_request),
	STATS_DESC_COUNTER(VCPU, exit_io_request),
	STATS_DESC_COUNTER(VCPU, exit_external_interrupt),
	STATS_DESC_COUNTER(VCPU, exit_stop_request),
	STATS_DESC_COUNTER(VCPU, exit_validity),
	STATS_DESC_COUNTER(VCPU, exit_instruction),
	STATS_DESC_COUNTER(VCPU, exit_pei),
	STATS_DESC_COUNTER(VCPU, halt_no_poll_steal),
	STATS_DESC_COUNTER(VCPU, instruction_lctl),
	STATS_DESC_COUNTER(VCPU, instruction_lctlg),
	STATS_DESC_COUNTER(VCPU, instruction_stctl),
	STATS_DESC_COUNTER(VCPU, instruction_stctg),
	STATS_DESC_COUNTER(VCPU, exit_program_interruption),
	STATS_DESC_COUNTER(VCPU, exit_instr_and_program),
	STATS_DESC_COUNTER(VCPU, exit_operation_exception),
	STATS_DESC_COUNTER(VCPU, deliver_ckc),
	STATS_DESC_COUNTER(VCPU, deliver_cputm),
	STATS_DESC_COUNTER(VCPU, deliver_external_call),
	STATS_DESC_COUNTER(VCPU, deliver_emergency_signal),
	STATS_DESC_COUNTER(VCPU, deliver_service_signal),
	STATS_DESC_COUNTER(VCPU, deliver_virtio),
	STATS_DESC_COUNTER(VCPU, deliver_stop_signal),
	STATS_DESC_COUNTER(VCPU, deliver_prefix_signal),
	STATS_DESC_COUNTER(VCPU, deliver_restart_signal),
	STATS_DESC_COUNTER(VCPU, deliver_program),
	STATS_DESC_COUNTER(VCPU, deliver_io),
	STATS_DESC_COUNTER(VCPU, deliver_machine_check),
	STATS_DESC_COUNTER(VCPU, exit_wait_state),
	STATS_DESC_COUNTER(VCPU, inject_ckc),
	STATS_DESC_COUNTER(VCPU, inject_cputm),
	STATS_DESC_COUNTER(VCPU, inject_external_call),
	STATS_DESC_COUNTER(VCPU, inject_emergency_signal),
	STATS_DESC_COUNTER(VCPU, inject_mchk),
	STATS_DESC_COUNTER(VCPU, inject_pfault_init),
	STATS_DESC_COUNTER(VCPU, inject_program),
	STATS_DESC_COUNTER(VCPU, inject_restart),
	STATS_DESC_COUNTER(VCPU, inject_set_prefix),
	STATS_DESC_COUNTER(VCPU, inject_stop_signal),
	STATS_DESC_COUNTER(VCPU, instruction_epsw),
	STATS_DESC_COUNTER(VCPU, instruction_gs),
	STATS_DESC_COUNTER(VCPU, instruction_io_other),
	STATS_DESC_COUNTER(VCPU, instruction_lpsw),
	STATS_DESC_COUNTER(VCPU, instruction_lpswe),
	STATS_DESC_COUNTER(VCPU, instruction_pfmf),
	STATS_DESC_COUNTER(VCPU, instruction_ptff),
	STATS_DESC_COUNTER(VCPU, instruction_sck),
	STATS_DESC_COUNTER(VCPU, instruction_sckpf),
	STATS_DESC_COUNTER(VCPU, instruction_stidp),
	STATS_DESC_COUNTER(VCPU, instruction_spx),
	STATS_DESC_COUNTER(VCPU, instruction_stpx),
	STATS_DESC_COUNTER(VCPU, instruction_stap),
	STATS_DESC_COUNTER(VCPU, instruction_iske),
	STATS_DESC_COUNTER(VCPU, instruction_ri),
	STATS_DESC_COUNTER(VCPU, instruction_rrbe),
	STATS_DESC_COUNTER(VCPU, instruction_sske),
	STATS_DESC_COUNTER(VCPU, instruction_ipte_interlock),
	STATS_DESC_COUNTER(VCPU, instruction_stsi),
	STATS_DESC_COUNTER(VCPU, instruction_stfl),
	STATS_DESC_COUNTER(VCPU, instruction_tb),
	STATS_DESC_COUNTER(VCPU, instruction_tpi),
	STATS_DESC_COUNTER(VCPU, instruction_tprot),
	STATS_DESC_COUNTER(VCPU, instruction_tsch),
	STATS_DESC_COUNTER(VCPU, instruction_sie),
	STATS_DESC_COUNTER(VCPU, instruction_essa),
	STATS_DESC_COUNTER(VCPU, instruction_sthyi),
	STATS_DESC_COUNTER(VCPU, instruction_sigp_sense),
	STATS_DESC_COUNTER(VCPU, instruction_sigp_sense_running),
	STATS_DESC_COUNTER(VCPU, instruction_sigp_external_call),
	STATS_DESC_COUNTER(VCPU, instruction_sigp_emergency),
	STATS_DESC_COUNTER(VCPU, instruction_sigp_cond_emergency),
	STATS_DESC_COUNTER(VCPU, instruction_sigp_start),
	STATS_DESC_COUNTER(VCPU, instruction_sigp_stop),
	STATS_DESC_COUNTER(VCPU, instruction_sigp_stop_store_status),
	STATS_DESC_COUNTER(VCPU, instruction_sigp_store_status),
	STATS_DESC_COUNTER(VCPU, instruction_sigp_store_adtl_status),
	STATS_DESC_COUNTER(VCPU, instruction_sigp_arch),
	STATS_DESC_COUNTER(VCPU, instruction_sigp_prefix),
	STATS_DESC_COUNTER(VCPU, instruction_sigp_restart),
	STATS_DESC_COUNTER(VCPU, instruction_sigp_init_cpu_reset),
	STATS_DESC_COUNTER(VCPU, instruction_sigp_cpu_reset),
	STATS_DESC_COUNTER(VCPU, instruction_sigp_unknown),
	STATS_DESC_COUNTER(VCPU, instruction_diagnose_10),
	STATS_DESC_COUNTER(VCPU, instruction_diagnose_44),
	STATS_DESC_COUNTER(VCPU, instruction_diagnose_9c),
	STATS_DESC_COUNTER(VCPU, diag_9c_ignored),
	STATS_DESC_COUNTER(VCPU, diag_9c_forward),
	STATS_DESC_COUNTER(VCPU, instruction_diagnose_258),
	STATS_DESC_COUNTER(VCPU, instruction_diagnose_308),
	STATS_DESC_COUNTER(VCPU, instruction_diagnose_500),
	STATS_DESC_COUNTER(VCPU, instruction_diagnose_other),
	STATS_DESC_COUNTER(VCPU, pfault_sync)
};

const struct kvm_stats_header kvm_vcpu_stats_header = {
	.name_size = KVM_STATS_NAME_SIZE,
	.num_desc = ARRAY_SIZE(kvm_vcpu_stats_desc),
	.id_offset = sizeof(struct kvm_stats_header),
	.desc_offset = sizeof(struct kvm_stats_header) + KVM_STATS_NAME_SIZE,
	.data_offset = sizeof(struct kvm_stats_header) + KVM_STATS_NAME_SIZE +
		       sizeof(kvm_vcpu_stats_desc),
};

/* allow nested virtualization in KVM (if enabled by user space) */
static int nested;
module_param(nested, int, S_IRUGO);
MODULE_PARM_DESC(nested, "Nested virtualization support");

/* allow 1m huge page guest backing, if !nested */
static int hpage;
module_param(hpage, int, 0444);
MODULE_PARM_DESC(hpage, "1m huge page backing support");

/* maximum percentage of steal time for polling.  >100 is treated like 100 */
static u8 halt_poll_max_steal = 10;
module_param(halt_poll_max_steal, byte, 0644);
MODULE_PARM_DESC(halt_poll_max_steal, "Maximum percentage of steal time to allow polling");

/* if set to true, the GISA will be initialized and used if available */
static bool use_gisa  = true;
module_param(use_gisa, bool, 0644);
MODULE_PARM_DESC(use_gisa, "Use the GISA if the host supports it.");

/* maximum diag9c forwarding per second */
unsigned int diag9c_forwarding_hz;
module_param(diag9c_forwarding_hz, uint, 0644);
MODULE_PARM_DESC(diag9c_forwarding_hz, "Maximum diag9c forwarding per second, 0 to turn off");

/*
 * For now we handle at most 16 double words as this is what the s390 base
 * kernel handles and stores in the prefix page. If we ever need to go beyond
 * this, this requires changes to code, but the external uapi can stay.
 */
#define SIZE_INTERNAL 16

/*
 * Base feature mask that defines default mask for facilities. Consists of the
 * defines in FACILITIES_KVM and the non-hypervisor managed bits.
 */
static unsigned long kvm_s390_fac_base[SIZE_INTERNAL] = { FACILITIES_KVM };
/*
 * Extended feature mask. Consists of the defines in FACILITIES_KVM_CPUMODEL
 * and defines the facilities that can be enabled via a cpu model.
 */
static unsigned long kvm_s390_fac_ext[SIZE_INTERNAL] = { FACILITIES_KVM_CPUMODEL };

static unsigned long kvm_s390_fac_size(void)
{
	BUILD_BUG_ON(SIZE_INTERNAL > S390_ARCH_FAC_MASK_SIZE_U64);
	BUILD_BUG_ON(SIZE_INTERNAL > S390_ARCH_FAC_LIST_SIZE_U64);
	BUILD_BUG_ON(SIZE_INTERNAL * sizeof(unsigned long) >
		sizeof(stfle_fac_list));

	return SIZE_INTERNAL;
}

/* available cpu features supported by kvm */
static DECLARE_BITMAP(kvm_s390_available_cpu_feat, KVM_S390_VM_CPU_FEAT_NR_BITS);
/* available subfunctions indicated via query / "test bit" */
static struct kvm_s390_vm_cpu_subfunc kvm_s390_available_subfunc;

static struct gmap_notifier gmap_notifier;
static struct gmap_notifier vsie_gmap_notifier;
debug_info_t *kvm_s390_dbf;
debug_info_t *kvm_s390_dbf_uv;

/* Section: not file related */
int kvm_arch_hardware_enable(void)
{
	/* every s390 is virtualization enabled ;-) */
	return 0;
}

int kvm_arch_check_processor_compat(void *opaque)
{
	return 0;
}

/* forward declarations */
static void kvm_gmap_notifier(struct gmap *gmap, unsigned long start,
			      unsigned long end);
static int sca_switch_to_extended(struct kvm *kvm);

static void kvm_clock_sync_scb(struct kvm_s390_sie_block *scb, u64 delta)
{
	u8 delta_idx = 0;

	/*
	 * The TOD jumps by delta, we have to compensate this by adding
	 * -delta to the epoch.
	 */
	delta = -delta;

	/* sign-extension - we're adding to signed values below */
	if ((s64)delta < 0)
		delta_idx = -1;

	scb->epoch += delta;
	if (scb->ecd & ECD_MEF) {
		scb->epdx += delta_idx;
		if (scb->epoch < delta)
			scb->epdx += 1;
	}
}

/*
 * This callback is executed during stop_machine(). All CPUs are therefore
 * temporarily stopped. In order not to change guest behavior, we have to
 * disable preemption whenever we touch the epoch of kvm and the VCPUs,
 * so a CPU won't be stopped while calculating with the epoch.
 */
static int kvm_clock_sync(struct notifier_block *notifier, unsigned long val,
			  void *v)
{
	struct kvm *kvm;
	struct kvm_vcpu *vcpu;
	unsigned long i;
	unsigned long long *delta = v;

	list_for_each_entry(kvm, &vm_list, vm_list) {
		kvm_for_each_vcpu(i, vcpu, kvm) {
			kvm_clock_sync_scb(vcpu->arch.sie_block, *delta);
			if (i == 0) {
				kvm->arch.epoch = vcpu->arch.sie_block->epoch;
				kvm->arch.epdx = vcpu->arch.sie_block->epdx;
			}
			if (vcpu->arch.cputm_enabled)
				vcpu->arch.cputm_start += *delta;
			if (vcpu->arch.vsie_block)
				kvm_clock_sync_scb(vcpu->arch.vsie_block,
						   *delta);
		}
	}
	return NOTIFY_OK;
}

static struct notifier_block kvm_clock_notifier = {
	.notifier_call = kvm_clock_sync,
};

int kvm_arch_hardware_setup(void *opaque)
{
	gmap_notifier.notifier_call = kvm_gmap_notifier;
	gmap_register_pte_notifier(&gmap_notifier);
	vsie_gmap_notifier.notifier_call = kvm_s390_vsie_gmap_notifier;
	gmap_register_pte_notifier(&vsie_gmap_notifier);
	atomic_notifier_chain_register(&s390_epoch_delta_notifier,
				       &kvm_clock_notifier);
	return 0;
}

void kvm_arch_hardware_unsetup(void)
{
	gmap_unregister_pte_notifier(&gmap_notifier);
	gmap_unregister_pte_notifier(&vsie_gmap_notifier);
	atomic_notifier_chain_unregister(&s390_epoch_delta_notifier,
					 &kvm_clock_notifier);
}

static void allow_cpu_feat(unsigned long nr)
{
	set_bit_inv(nr, kvm_s390_available_cpu_feat);
}

static inline int plo_test_bit(unsigned char nr)
{
	unsigned long function = (unsigned long)nr | 0x100;
	int cc;

	asm volatile(
		"	lgr	0,%[function]\n"
		/* Parameter registers are ignored for "test bit" */
		"	plo	0,0,0,0(0)\n"
		"	ipm	%0\n"
		"	srl	%0,28\n"
		: "=d" (cc)
		: [function] "d" (function)
		: "cc", "0");
	return cc == 0;
}

static __always_inline void __insn32_query(unsigned int opcode, u8 *query)
{
	asm volatile(
		"	lghi	0,0\n"
		"	lgr	1,%[query]\n"
		/* Parameter registers are ignored */
		"	.insn	rrf,%[opc] << 16,2,4,6,0\n"
		:
		: [query] "d" ((unsigned long)query), [opc] "i" (opcode)
		: "cc", "memory", "0", "1");
}

#define INSN_SORTL 0xb938
#define INSN_DFLTCC 0xb939

static void kvm_s390_cpu_feat_init(void)
{
	int i;

	for (i = 0; i < 256; ++i) {
		if (plo_test_bit(i))
			kvm_s390_available_subfunc.plo[i >> 3] |= 0x80 >> (i & 7);
	}

	if (test_facility(28)) /* TOD-clock steering */
		ptff(kvm_s390_available_subfunc.ptff,
		     sizeof(kvm_s390_available_subfunc.ptff),
		     PTFF_QAF);

	if (test_facility(17)) { /* MSA */
		__cpacf_query(CPACF_KMAC, (cpacf_mask_t *)
			      kvm_s390_available_subfunc.kmac);
		__cpacf_query(CPACF_KMC, (cpacf_mask_t *)
			      kvm_s390_available_subfunc.kmc);
		__cpacf_query(CPACF_KM, (cpacf_mask_t *)
			      kvm_s390_available_subfunc.km);
		__cpacf_query(CPACF_KIMD, (cpacf_mask_t *)
			      kvm_s390_available_subfunc.kimd);
		__cpacf_query(CPACF_KLMD, (cpacf_mask_t *)
			      kvm_s390_available_subfunc.klmd);
	}
	if (test_facility(76)) /* MSA3 */
		__cpacf_query(CPACF_PCKMO, (cpacf_mask_t *)
			      kvm_s390_available_subfunc.pckmo);
	if (test_facility(77)) { /* MSA4 */
		__cpacf_query(CPACF_KMCTR, (cpacf_mask_t *)
			      kvm_s390_available_subfunc.kmctr);
		__cpacf_query(CPACF_KMF, (cpacf_mask_t *)
			      kvm_s390_available_subfunc.kmf);
		__cpacf_query(CPACF_KMO, (cpacf_mask_t *)
			      kvm_s390_available_subfunc.kmo);
		__cpacf_query(CPACF_PCC, (cpacf_mask_t *)
			      kvm_s390_available_subfunc.pcc);
	}
	if (test_facility(57)) /* MSA5 */
		__cpacf_query(CPACF_PRNO, (cpacf_mask_t *)
			      kvm_s390_available_subfunc.ppno);

	if (test_facility(146)) /* MSA8 */
		__cpacf_query(CPACF_KMA, (cpacf_mask_t *)
			      kvm_s390_available_subfunc.kma);

	if (test_facility(155)) /* MSA9 */
		__cpacf_query(CPACF_KDSA, (cpacf_mask_t *)
			      kvm_s390_available_subfunc.kdsa);

	if (test_facility(150)) /* SORTL */
		__insn32_query(INSN_SORTL, kvm_s390_available_subfunc.sortl);

	if (test_facility(151)) /* DFLTCC */
		__insn32_query(INSN_DFLTCC, kvm_s390_available_subfunc.dfltcc);

	if (MACHINE_HAS_ESOP)
		allow_cpu_feat(KVM_S390_VM_CPU_FEAT_ESOP);
	/*
	 * We need SIE support, ESOP (PROT_READ protection for gmap_shadow),
	 * 64bit SCAO (SCA passthrough) and IDTE (for gmap_shadow unshadowing).
	 */
	if (!sclp.has_sief2 || !MACHINE_HAS_ESOP || !sclp.has_64bscao ||
	    !test_facility(3) || !nested)
		return;
	allow_cpu_feat(KVM_S390_VM_CPU_FEAT_SIEF2);
	if (sclp.has_64bscao)
		allow_cpu_feat(KVM_S390_VM_CPU_FEAT_64BSCAO);
	if (sclp.has_siif)
		allow_cpu_feat(KVM_S390_VM_CPU_FEAT_SIIF);
	if (sclp.has_gpere)
		allow_cpu_feat(KVM_S390_VM_CPU_FEAT_GPERE);
	if (sclp.has_gsls)
		allow_cpu_feat(KVM_S390_VM_CPU_FEAT_GSLS);
	if (sclp.has_ib)
		allow_cpu_feat(KVM_S390_VM_CPU_FEAT_IB);
	if (sclp.has_cei)
		allow_cpu_feat(KVM_S390_VM_CPU_FEAT_CEI);
	if (sclp.has_ibs)
		allow_cpu_feat(KVM_S390_VM_CPU_FEAT_IBS);
	if (sclp.has_kss)
		allow_cpu_feat(KVM_S390_VM_CPU_FEAT_KSS);
	/*
	 * KVM_S390_VM_CPU_FEAT_SKEY: Wrong shadow of PTE.I bits will make
	 * all skey handling functions read/set the skey from the PGSTE
	 * instead of the real storage key.
	 *
	 * KVM_S390_VM_CPU_FEAT_CMMA: Wrong shadow of PTE.I bits will make
	 * pages being detected as preserved although they are resident.
	 *
	 * KVM_S390_VM_CPU_FEAT_PFMFI: Wrong shadow of PTE.I bits will
	 * have the same effect as for KVM_S390_VM_CPU_FEAT_SKEY.
	 *
	 * For KVM_S390_VM_CPU_FEAT_SKEY, KVM_S390_VM_CPU_FEAT_CMMA and
	 * KVM_S390_VM_CPU_FEAT_PFMFI, all PTE.I and PGSTE bits have to be
	 * correctly shadowed. We can do that for the PGSTE but not for PTE.I.
	 *
	 * KVM_S390_VM_CPU_FEAT_SIGPIF: Wrong SCB addresses in the SCA. We
	 * cannot easily shadow the SCA because of the ipte lock.
	 */
}

int kvm_arch_init(void *opaque)
{
	int rc = -ENOMEM;

	kvm_s390_dbf = debug_register("kvm-trace", 32, 1, 7 * sizeof(long));
	if (!kvm_s390_dbf)
		return -ENOMEM;

	kvm_s390_dbf_uv = debug_register("kvm-uv", 32, 1, 7 * sizeof(long));
	if (!kvm_s390_dbf_uv)
		goto out;

	if (debug_register_view(kvm_s390_dbf, &debug_sprintf_view) ||
	    debug_register_view(kvm_s390_dbf_uv, &debug_sprintf_view))
		goto out;

	kvm_s390_cpu_feat_init();

	/* Register floating interrupt controller interface. */
	rc = kvm_register_device_ops(&kvm_flic_ops, KVM_DEV_TYPE_FLIC);
	if (rc) {
		pr_err("A FLIC registration call failed with rc=%d\n", rc);
		goto out;
	}

	rc = kvm_s390_gib_init(GAL_ISC);
	if (rc)
		goto out;

	return 0;

out:
	kvm_arch_exit();
	return rc;
}

void kvm_arch_exit(void)
{
	kvm_s390_gib_destroy();
	debug_unregister(kvm_s390_dbf);
	debug_unregister(kvm_s390_dbf_uv);
}

/* Section: device related */
long kvm_arch_dev_ioctl(struct file *filp,
			unsigned int ioctl, unsigned long arg)
{
	if (ioctl == KVM_S390_ENABLE_SIE)
		return s390_enable_sie();
	return -EINVAL;
}

int kvm_vm_ioctl_check_extension(struct kvm *kvm, long ext)
{
	int r;

	switch (ext) {
	case KVM_CAP_S390_PSW:
	case KVM_CAP_S390_GMAP:
	case KVM_CAP_SYNC_MMU:
#ifdef CONFIG_KVM_S390_UCONTROL
	case KVM_CAP_S390_UCONTROL:
#endif
	case KVM_CAP_ASYNC_PF:
	case KVM_CAP_SYNC_REGS:
	case KVM_CAP_ONE_REG:
	case KVM_CAP_ENABLE_CAP:
	case KVM_CAP_S390_CSS_SUPPORT:
	case KVM_CAP_IOEVENTFD:
	case KVM_CAP_DEVICE_CTRL:
	case KVM_CAP_S390_IRQCHIP:
	case KVM_CAP_VM_ATTRIBUTES:
	case KVM_CAP_MP_STATE:
	case KVM_CAP_IMMEDIATE_EXIT:
	case KVM_CAP_S390_INJECT_IRQ:
	case KVM_CAP_S390_USER_SIGP:
	case KVM_CAP_S390_USER_STSI:
	case KVM_CAP_S390_SKEYS:
	case KVM_CAP_S390_IRQ_STATE:
	case KVM_CAP_S390_USER_INSTR0:
	case KVM_CAP_S390_CMMA_MIGRATION:
	case KVM_CAP_S390_AIS:
	case KVM_CAP_S390_AIS_MIGRATION:
	case KVM_CAP_S390_VCPU_RESETS:
	case KVM_CAP_SET_GUEST_DEBUG:
	case KVM_CAP_S390_DIAG318:
	case KVM_CAP_S390_MEM_OP_EXTENSION:
		r = 1;
		break;
	case KVM_CAP_SET_GUEST_DEBUG2:
		r = KVM_GUESTDBG_VALID_MASK;
		break;
	case KVM_CAP_S390_HPAGE_1M:
		r = 0;
		if (hpage && !kvm_is_ucontrol(kvm))
			r = 1;
		break;
	case KVM_CAP_S390_MEM_OP:
		r = MEM_OP_MAX_SIZE;
		break;
	case KVM_CAP_NR_VCPUS:
	case KVM_CAP_MAX_VCPUS:
	case KVM_CAP_MAX_VCPU_ID:
		r = KVM_S390_BSCA_CPU_SLOTS;
		if (!kvm_s390_use_sca_entries())
			r = KVM_MAX_VCPUS;
		else if (sclp.has_esca && sclp.has_64bscao)
			r = KVM_S390_ESCA_CPU_SLOTS;
		break;
	case KVM_CAP_S390_COW:
		r = MACHINE_HAS_ESOP;
		break;
	case KVM_CAP_S390_VECTOR_REGISTERS:
		r = MACHINE_HAS_VX;
		break;
	case KVM_CAP_S390_RI:
		r = test_facility(64);
		break;
	case KVM_CAP_S390_GS:
		r = test_facility(133);
		break;
	case KVM_CAP_S390_BPB:
		r = test_facility(82);
		break;
	case KVM_CAP_S390_PROTECTED:
		r = is_prot_virt_host();
		break;
	default:
		r = 0;
	}
	return r;
}

void kvm_arch_sync_dirty_log(struct kvm *kvm, struct kvm_memory_slot *memslot)
{
	int i;
	gfn_t cur_gfn, last_gfn;
	unsigned long gaddr, vmaddr;
	struct gmap *gmap = kvm->arch.gmap;
	DECLARE_BITMAP(bitmap, _PAGE_ENTRIES);

	/* Loop over all guest segments */
	cur_gfn = memslot->base_gfn;
	last_gfn = memslot->base_gfn + memslot->npages;
	for (; cur_gfn <= last_gfn; cur_gfn += _PAGE_ENTRIES) {
		gaddr = gfn_to_gpa(cur_gfn);
		vmaddr = gfn_to_hva_memslot(memslot, cur_gfn);
		if (kvm_is_error_hva(vmaddr))
			continue;

		bitmap_zero(bitmap, _PAGE_ENTRIES);
		gmap_sync_dirty_log_pmd(gmap, bitmap, gaddr, vmaddr);
		for (i = 0; i < _PAGE_ENTRIES; i++) {
			if (test_bit(i, bitmap))
				mark_page_dirty(kvm, cur_gfn + i);
		}

		if (fatal_signal_pending(current))
			return;
		cond_resched();
	}
}

/* Section: vm related */
static void sca_del_vcpu(struct kvm_vcpu *vcpu);

/*
 * Get (and clear) the dirty memory log for a memory slot.
 */
int kvm_vm_ioctl_get_dirty_log(struct kvm *kvm,
			       struct kvm_dirty_log *log)
{
	int r;
	unsigned long n;
	struct kvm_memory_slot *memslot;
	int is_dirty;

	if (kvm_is_ucontrol(kvm))
		return -EINVAL;

	mutex_lock(&kvm->slots_lock);

	r = -EINVAL;
	if (log->slot >= KVM_USER_MEM_SLOTS)
		goto out;

	r = kvm_get_dirty_log(kvm, log, &is_dirty, &memslot);
	if (r)
		goto out;

	/* Clear the dirty log */
	if (is_dirty) {
		n = kvm_dirty_bitmap_bytes(memslot);
		memset(memslot->dirty_bitmap, 0, n);
	}
	r = 0;
out:
	mutex_unlock(&kvm->slots_lock);
	return r;
}

static void icpt_operexc_on_all_vcpus(struct kvm *kvm)
{
	unsigned long i;
	struct kvm_vcpu *vcpu;

	kvm_for_each_vcpu(i, vcpu, kvm) {
		kvm_s390_sync_request(KVM_REQ_ICPT_OPEREXC, vcpu);
	}
}

int kvm_vm_ioctl_enable_cap(struct kvm *kvm, struct kvm_enable_cap *cap)
{
	int r;

	if (cap->flags)
		return -EINVAL;

	switch (cap->cap) {
	case KVM_CAP_S390_IRQCHIP:
		VM_EVENT(kvm, 3, "%s", "ENABLE: CAP_S390_IRQCHIP");
		kvm->arch.use_irqchip = 1;
		r = 0;
		break;
	case KVM_CAP_S390_USER_SIGP:
		VM_EVENT(kvm, 3, "%s", "ENABLE: CAP_S390_USER_SIGP");
		kvm->arch.user_sigp = 1;
		r = 0;
		break;
	case KVM_CAP_S390_VECTOR_REGISTERS:
		mutex_lock(&kvm->lock);
		if (kvm->created_vcpus) {
			r = -EBUSY;
		} else if (MACHINE_HAS_VX) {
			set_kvm_facility(kvm->arch.model.fac_mask, 129);
			set_kvm_facility(kvm->arch.model.fac_list, 129);
			if (test_facility(134)) {
				set_kvm_facility(kvm->arch.model.fac_mask, 134);
				set_kvm_facility(kvm->arch.model.fac_list, 134);
			}
			if (test_facility(135)) {
				set_kvm_facility(kvm->arch.model.fac_mask, 135);
				set_kvm_facility(kvm->arch.model.fac_list, 135);
			}
			if (test_facility(148)) {
				set_kvm_facility(kvm->arch.model.fac_mask, 148);
				set_kvm_facility(kvm->arch.model.fac_list, 148);
			}
			if (test_facility(152)) {
				set_kvm_facility(kvm->arch.model.fac_mask, 152);
				set_kvm_facility(kvm->arch.model.fac_list, 152);
			}
			if (test_facility(192)) {
				set_kvm_facility(kvm->arch.model.fac_mask, 192);
				set_kvm_facility(kvm->arch.model.fac_list, 192);
			}
			r = 0;
		} else
			r = -EINVAL;
		mutex_unlock(&kvm->lock);
		VM_EVENT(kvm, 3, "ENABLE: CAP_S390_VECTOR_REGISTERS %s",
			 r ? "(not available)" : "(success)");
		break;
	case KVM_CAP_S390_RI:
		r = -EINVAL;
		mutex_lock(&kvm->lock);
		if (kvm->created_vcpus) {
			r = -EBUSY;
		} else if (test_facility(64)) {
			set_kvm_facility(kvm->arch.model.fac_mask, 64);
			set_kvm_facility(kvm->arch.model.fac_list, 64);
			r = 0;
		}
		mutex_unlock(&kvm->lock);
		VM_EVENT(kvm, 3, "ENABLE: CAP_S390_RI %s",
			 r ? "(not available)" : "(success)");
		break;
	case KVM_CAP_S390_AIS:
		mutex_lock(&kvm->lock);
		if (kvm->created_vcpus) {
			r = -EBUSY;
		} else {
			set_kvm_facility(kvm->arch.model.fac_mask, 72);
			set_kvm_facility(kvm->arch.model.fac_list, 72);
			r = 0;
		}
		mutex_unlock(&kvm->lock);
		VM_EVENT(kvm, 3, "ENABLE: AIS %s",
			 r ? "(not available)" : "(success)");
		break;
	case KVM_CAP_S390_GS:
		r = -EINVAL;
		mutex_lock(&kvm->lock);
		if (kvm->created_vcpus) {
			r = -EBUSY;
		} else if (test_facility(133)) {
			set_kvm_facility(kvm->arch.model.fac_mask, 133);
			set_kvm_facility(kvm->arch.model.fac_list, 133);
			r = 0;
		}
		mutex_unlock(&kvm->lock);
		VM_EVENT(kvm, 3, "ENABLE: CAP_S390_GS %s",
			 r ? "(not available)" : "(success)");
		break;
	case KVM_CAP_S390_HPAGE_1M:
		mutex_lock(&kvm->lock);
		if (kvm->created_vcpus)
			r = -EBUSY;
		else if (!hpage || kvm->arch.use_cmma || kvm_is_ucontrol(kvm))
			r = -EINVAL;
		else {
			r = 0;
			mmap_write_lock(kvm->mm);
			kvm->mm->context.allow_gmap_hpage_1m = 1;
			mmap_write_unlock(kvm->mm);
			/*
			 * We might have to create fake 4k page
			 * tables. To avoid that the hardware works on
			 * stale PGSTEs, we emulate these instructions.
			 */
			kvm->arch.use_skf = 0;
			kvm->arch.use_pfmfi = 0;
		}
		mutex_unlock(&kvm->lock);
		VM_EVENT(kvm, 3, "ENABLE: CAP_S390_HPAGE %s",
			 r ? "(not available)" : "(success)");
		break;
	case KVM_CAP_S390_USER_STSI:
		VM_EVENT(kvm, 3, "%s", "ENABLE: CAP_S390_USER_STSI");
		kvm->arch.user_stsi = 1;
		r = 0;
		break;
	case KVM_CAP_S390_USER_INSTR0:
		VM_EVENT(kvm, 3, "%s", "ENABLE: CAP_S390_USER_INSTR0");
		kvm->arch.user_instr0 = 1;
		icpt_operexc_on_all_vcpus(kvm);
		r = 0;
		break;
	default:
		r = -EINVAL;
		break;
	}
	return r;
}

static int kvm_s390_get_mem_control(struct kvm *kvm, struct kvm_device_attr *attr)
{
	int ret;

	switch (attr->attr) {
	case KVM_S390_VM_MEM_LIMIT_SIZE:
		ret = 0;
		VM_EVENT(kvm, 3, "QUERY: max guest memory: %lu bytes",
			 kvm->arch.mem_limit);
		if (put_user(kvm->arch.mem_limit, (u64 __user *)attr->addr))
			ret = -EFAULT;
		break;
	default:
		ret = -ENXIO;
		break;
	}
	return ret;
}

static int kvm_s390_set_mem_control(struct kvm *kvm, struct kvm_device_attr *attr)
{
	int ret;
	unsigned int idx;
	switch (attr->attr) {
	case KVM_S390_VM_MEM_ENABLE_CMMA:
		ret = -ENXIO;
		if (!sclp.has_cmma)
			break;

		VM_EVENT(kvm, 3, "%s", "ENABLE: CMMA support");
		mutex_lock(&kvm->lock);
		if (kvm->created_vcpus)
			ret = -EBUSY;
		else if (kvm->mm->context.allow_gmap_hpage_1m)
			ret = -EINVAL;
		else {
			kvm->arch.use_cmma = 1;
			/* Not compatible with cmma. */
			kvm->arch.use_pfmfi = 0;
			ret = 0;
		}
		mutex_unlock(&kvm->lock);
		break;
	case KVM_S390_VM_MEM_CLR_CMMA:
		ret = -ENXIO;
		if (!sclp.has_cmma)
			break;
		ret = -EINVAL;
		if (!kvm->arch.use_cmma)
			break;

		VM_EVENT(kvm, 3, "%s", "RESET: CMMA states");
		mutex_lock(&kvm->lock);
		idx = srcu_read_lock(&kvm->srcu);
		s390_reset_cmma(kvm->arch.gmap->mm);
		srcu_read_unlock(&kvm->srcu, idx);
		mutex_unlock(&kvm->lock);
		ret = 0;
		break;
	case KVM_S390_VM_MEM_LIMIT_SIZE: {
		unsigned long new_limit;

		if (kvm_is_ucontrol(kvm))
			return -EINVAL;

		if (get_user(new_limit, (u64 __user *)attr->addr))
			return -EFAULT;

		if (kvm->arch.mem_limit != KVM_S390_NO_MEM_LIMIT &&
		    new_limit > kvm->arch.mem_limit)
			return -E2BIG;

		if (!new_limit)
			return -EINVAL;

		/* gmap_create takes last usable address */
		if (new_limit != KVM_S390_NO_MEM_LIMIT)
			new_limit -= 1;

		ret = -EBUSY;
		mutex_lock(&kvm->lock);
		if (!kvm->created_vcpus) {
			/* gmap_create will round the limit up */
			struct gmap *new = gmap_create(current->mm, new_limit);

			if (!new) {
				ret = -ENOMEM;
			} else {
				gmap_remove(kvm->arch.gmap);
				new->private = kvm;
				kvm->arch.gmap = new;
				ret = 0;
			}
		}
		mutex_unlock(&kvm->lock);
		VM_EVENT(kvm, 3, "SET: max guest address: %lu", new_limit);
		VM_EVENT(kvm, 3, "New guest asce: 0x%pK",
			 (void *) kvm->arch.gmap->asce);
		break;
	}
	default:
		ret = -ENXIO;
		break;
	}
	return ret;
}

static void kvm_s390_vcpu_crypto_setup(struct kvm_vcpu *vcpu);

void kvm_s390_vcpu_crypto_reset_all(struct kvm *kvm)
{
	struct kvm_vcpu *vcpu;
	unsigned long i;

	kvm_s390_vcpu_block_all(kvm);

	kvm_for_each_vcpu(i, vcpu, kvm) {
		kvm_s390_vcpu_crypto_setup(vcpu);
		/* recreate the shadow crycb by leaving the VSIE handler */
		kvm_s390_sync_request(KVM_REQ_VSIE_RESTART, vcpu);
	}

	kvm_s390_vcpu_unblock_all(kvm);
}

static int kvm_s390_vm_set_crypto(struct kvm *kvm, struct kvm_device_attr *attr)
{
	mutex_lock(&kvm->lock);
	switch (attr->attr) {
	case KVM_S390_VM_CRYPTO_ENABLE_AES_KW:
		if (!test_kvm_facility(kvm, 76)) {
			mutex_unlock(&kvm->lock);
			return -EINVAL;
		}
		get_random_bytes(
			kvm->arch.crypto.crycb->aes_wrapping_key_mask,
			sizeof(kvm->arch.crypto.crycb->aes_wrapping_key_mask));
		kvm->arch.crypto.aes_kw = 1;
		VM_EVENT(kvm, 3, "%s", "ENABLE: AES keywrapping support");
		break;
	case KVM_S390_VM_CRYPTO_ENABLE_DEA_KW:
		if (!test_kvm_facility(kvm, 76)) {
			mutex_unlock(&kvm->lock);
			return -EINVAL;
		}
		get_random_bytes(
			kvm->arch.crypto.crycb->dea_wrapping_key_mask,
			sizeof(kvm->arch.crypto.crycb->dea_wrapping_key_mask));
		kvm->arch.crypto.dea_kw = 1;
		VM_EVENT(kvm, 3, "%s", "ENABLE: DEA keywrapping support");
		break;
	case KVM_S390_VM_CRYPTO_DISABLE_AES_KW:
		if (!test_kvm_facility(kvm, 76)) {
			mutex_unlock(&kvm->lock);
			return -EINVAL;
		}
		kvm->arch.crypto.aes_kw = 0;
		memset(kvm->arch.crypto.crycb->aes_wrapping_key_mask, 0,
			sizeof(kvm->arch.crypto.crycb->aes_wrapping_key_mask));
		VM_EVENT(kvm, 3, "%s", "DISABLE: AES keywrapping support");
		break;
	case KVM_S390_VM_CRYPTO_DISABLE_DEA_KW:
		if (!test_kvm_facility(kvm, 76)) {
			mutex_unlock(&kvm->lock);
			return -EINVAL;
		}
		kvm->arch.crypto.dea_kw = 0;
		memset(kvm->arch.crypto.crycb->dea_wrapping_key_mask, 0,
			sizeof(kvm->arch.crypto.crycb->dea_wrapping_key_mask));
		VM_EVENT(kvm, 3, "%s", "DISABLE: DEA keywrapping support");
		break;
	case KVM_S390_VM_CRYPTO_ENABLE_APIE:
		if (!ap_instructions_available()) {
			mutex_unlock(&kvm->lock);
			return -EOPNOTSUPP;
		}
		kvm->arch.crypto.apie = 1;
		break;
	case KVM_S390_VM_CRYPTO_DISABLE_APIE:
		if (!ap_instructions_available()) {
			mutex_unlock(&kvm->lock);
			return -EOPNOTSUPP;
		}
		kvm->arch.crypto.apie = 0;
		break;
	default:
		mutex_unlock(&kvm->lock);
		return -ENXIO;
	}

	kvm_s390_vcpu_crypto_reset_all(kvm);
	mutex_unlock(&kvm->lock);
	return 0;
}

static void kvm_s390_sync_request_broadcast(struct kvm *kvm, int req)
{
	unsigned long cx;
	struct kvm_vcpu *vcpu;

	kvm_for_each_vcpu(cx, vcpu, kvm)
		kvm_s390_sync_request(req, vcpu);
}

/*
 * Must be called with kvm->srcu held to avoid races on memslots, and with
 * kvm->slots_lock to avoid races with ourselves and kvm_s390_vm_stop_migration.
 */
static int kvm_s390_vm_start_migration(struct kvm *kvm)
{
	struct kvm_memory_slot *ms;
	struct kvm_memslots *slots;
	unsigned long ram_pages = 0;
	int bkt;

	/* migration mode already enabled */
	if (kvm->arch.migration_mode)
		return 0;
	slots = kvm_memslots(kvm);
	if (!slots || kvm_memslots_empty(slots))
		return -EINVAL;

	if (!kvm->arch.use_cmma) {
		kvm->arch.migration_mode = 1;
		return 0;
	}
	/* mark all the pages in active slots as dirty */
	kvm_for_each_memslot(ms, bkt, slots) {
		if (!ms->dirty_bitmap)
			return -EINVAL;
		/*
		 * The second half of the bitmap is only used on x86,
		 * and would be wasted otherwise, so we put it to good
		 * use here to keep track of the state of the storage
		 * attributes.
		 */
		memset(kvm_second_dirty_bitmap(ms), 0xff, kvm_dirty_bitmap_bytes(ms));
		ram_pages += ms->npages;
	}
	atomic64_set(&kvm->arch.cmma_dirty_pages, ram_pages);
	kvm->arch.migration_mode = 1;
	kvm_s390_sync_request_broadcast(kvm, KVM_REQ_START_MIGRATION);
	return 0;
}

/*
 * Must be called with kvm->slots_lock to avoid races with ourselves and
 * kvm_s390_vm_start_migration.
 */
static int kvm_s390_vm_stop_migration(struct kvm *kvm)
{
	/* migration mode already disabled */
	if (!kvm->arch.migration_mode)
		return 0;
	kvm->arch.migration_mode = 0;
	if (kvm->arch.use_cmma)
		kvm_s390_sync_request_broadcast(kvm, KVM_REQ_STOP_MIGRATION);
	return 0;
}

static int kvm_s390_vm_set_migration(struct kvm *kvm,
				     struct kvm_device_attr *attr)
{
	int res = -ENXIO;

	mutex_lock(&kvm->slots_lock);
	switch (attr->attr) {
	case KVM_S390_VM_MIGRATION_START:
		res = kvm_s390_vm_start_migration(kvm);
		break;
	case KVM_S390_VM_MIGRATION_STOP:
		res = kvm_s390_vm_stop_migration(kvm);
		break;
	default:
		break;
	}
	mutex_unlock(&kvm->slots_lock);

	return res;
}

static int kvm_s390_vm_get_migration(struct kvm *kvm,
				     struct kvm_device_attr *attr)
{
	u64 mig = kvm->arch.migration_mode;

	if (attr->attr != KVM_S390_VM_MIGRATION_STATUS)
		return -ENXIO;

	if (copy_to_user((void __user *)attr->addr, &mig, sizeof(mig)))
		return -EFAULT;
	return 0;
}

static int kvm_s390_set_tod_ext(struct kvm *kvm, struct kvm_device_attr *attr)
{
	struct kvm_s390_vm_tod_clock gtod;

	if (copy_from_user(&gtod, (void __user *)attr->addr, sizeof(gtod)))
		return -EFAULT;

	if (!test_kvm_facility(kvm, 139) && gtod.epoch_idx)
		return -EINVAL;
	kvm_s390_set_tod_clock(kvm, &gtod);

	VM_EVENT(kvm, 3, "SET: TOD extension: 0x%x, TOD base: 0x%llx",
		gtod.epoch_idx, gtod.tod);

	return 0;
}

static int kvm_s390_set_tod_high(struct kvm *kvm, struct kvm_device_attr *attr)
{
	u8 gtod_high;

	if (copy_from_user(&gtod_high, (void __user *)attr->addr,
					   sizeof(gtod_high)))
		return -EFAULT;

	if (gtod_high != 0)
		return -EINVAL;
	VM_EVENT(kvm, 3, "SET: TOD extension: 0x%x", gtod_high);

	return 0;
}

static int kvm_s390_set_tod_low(struct kvm *kvm, struct kvm_device_attr *attr)
{
	struct kvm_s390_vm_tod_clock gtod = { 0 };

	if (copy_from_user(&gtod.tod, (void __user *)attr->addr,
			   sizeof(gtod.tod)))
		return -EFAULT;

	kvm_s390_set_tod_clock(kvm, &gtod);
	VM_EVENT(kvm, 3, "SET: TOD base: 0x%llx", gtod.tod);
	return 0;
}

static int kvm_s390_set_tod(struct kvm *kvm, struct kvm_device_attr *attr)
{
	int ret;

	if (attr->flags)
		return -EINVAL;

	switch (attr->attr) {
	case KVM_S390_VM_TOD_EXT:
		ret = kvm_s390_set_tod_ext(kvm, attr);
		break;
	case KVM_S390_VM_TOD_HIGH:
		ret = kvm_s390_set_tod_high(kvm, attr);
		break;
	case KVM_S390_VM_TOD_LOW:
		ret = kvm_s390_set_tod_low(kvm, attr);
		break;
	default:
		ret = -ENXIO;
		break;
	}
	return ret;
}

static void kvm_s390_get_tod_clock(struct kvm *kvm,
				   struct kvm_s390_vm_tod_clock *gtod)
{
	union tod_clock clk;

	preempt_disable();

	store_tod_clock_ext(&clk);

	gtod->tod = clk.tod + kvm->arch.epoch;
	gtod->epoch_idx = 0;
	if (test_kvm_facility(kvm, 139)) {
		gtod->epoch_idx = clk.ei + kvm->arch.epdx;
		if (gtod->tod < clk.tod)
			gtod->epoch_idx += 1;
	}

	preempt_enable();
}

static int kvm_s390_get_tod_ext(struct kvm *kvm, struct kvm_device_attr *attr)
{
	struct kvm_s390_vm_tod_clock gtod;

	memset(&gtod, 0, sizeof(gtod));
	kvm_s390_get_tod_clock(kvm, &gtod);
	if (copy_to_user((void __user *)attr->addr, &gtod, sizeof(gtod)))
		return -EFAULT;

	VM_EVENT(kvm, 3, "QUERY: TOD extension: 0x%x, TOD base: 0x%llx",
		gtod.epoch_idx, gtod.tod);
	return 0;
}

static int kvm_s390_get_tod_high(struct kvm *kvm, struct kvm_device_attr *attr)
{
	u8 gtod_high = 0;

	if (copy_to_user((void __user *)attr->addr, &gtod_high,
					 sizeof(gtod_high)))
		return -EFAULT;
	VM_EVENT(kvm, 3, "QUERY: TOD extension: 0x%x", gtod_high);

	return 0;
}

static int kvm_s390_get_tod_low(struct kvm *kvm, struct kvm_device_attr *attr)
{
	u64 gtod;

	gtod = kvm_s390_get_tod_clock_fast(kvm);
	if (copy_to_user((void __user *)attr->addr, &gtod, sizeof(gtod)))
		return -EFAULT;
	VM_EVENT(kvm, 3, "QUERY: TOD base: 0x%llx", gtod);

	return 0;
}

static int kvm_s390_get_tod(struct kvm *kvm, struct kvm_device_attr *attr)
{
	int ret;

	if (attr->flags)
		return -EINVAL;

	switch (attr->attr) {
	case KVM_S390_VM_TOD_EXT:
		ret = kvm_s390_get_tod_ext(kvm, attr);
		break;
	case KVM_S390_VM_TOD_HIGH:
		ret = kvm_s390_get_tod_high(kvm, attr);
		break;
	case KVM_S390_VM_TOD_LOW:
		ret = kvm_s390_get_tod_low(kvm, attr);
		break;
	default:
		ret = -ENXIO;
		break;
	}
	return ret;
}

static int kvm_s390_set_processor(struct kvm *kvm, struct kvm_device_attr *attr)
{
	struct kvm_s390_vm_cpu_processor *proc;
	u16 lowest_ibc, unblocked_ibc;
	int ret = 0;

	mutex_lock(&kvm->lock);
	if (kvm->created_vcpus) {
		ret = -EBUSY;
		goto out;
	}
	proc = kzalloc(sizeof(*proc), GFP_KERNEL_ACCOUNT);
	if (!proc) {
		ret = -ENOMEM;
		goto out;
	}
	if (!copy_from_user(proc, (void __user *)attr->addr,
			    sizeof(*proc))) {
		kvm->arch.model.cpuid = proc->cpuid;
		lowest_ibc = sclp.ibc >> 16 & 0xfff;
		unblocked_ibc = sclp.ibc & 0xfff;
		if (lowest_ibc && proc->ibc) {
			if (proc->ibc > unblocked_ibc)
				kvm->arch.model.ibc = unblocked_ibc;
			else if (proc->ibc < lowest_ibc)
				kvm->arch.model.ibc = lowest_ibc;
			else
				kvm->arch.model.ibc = proc->ibc;
		}
		memcpy(kvm->arch.model.fac_list, proc->fac_list,
		       S390_ARCH_FAC_LIST_SIZE_BYTE);
		VM_EVENT(kvm, 3, "SET: guest ibc: 0x%4.4x, guest cpuid: 0x%16.16llx",
			 kvm->arch.model.ibc,
			 kvm->arch.model.cpuid);
		VM_EVENT(kvm, 3, "SET: guest faclist: 0x%16.16llx.%16.16llx.%16.16llx",
			 kvm->arch.model.fac_list[0],
			 kvm->arch.model.fac_list[1],
			 kvm->arch.model.fac_list[2]);
	} else
		ret = -EFAULT;
	kfree(proc);
out:
	mutex_unlock(&kvm->lock);
	return ret;
}

static int kvm_s390_set_processor_feat(struct kvm *kvm,
				       struct kvm_device_attr *attr)
{
	struct kvm_s390_vm_cpu_feat data;

	if (copy_from_user(&data, (void __user *)attr->addr, sizeof(data)))
		return -EFAULT;
	if (!bitmap_subset((unsigned long *) data.feat,
			   kvm_s390_available_cpu_feat,
			   KVM_S390_VM_CPU_FEAT_NR_BITS))
		return -EINVAL;

	mutex_lock(&kvm->lock);
	if (kvm->created_vcpus) {
		mutex_unlock(&kvm->lock);
		return -EBUSY;
	}
	bitmap_copy(kvm->arch.cpu_feat, (unsigned long *) data.feat,
		    KVM_S390_VM_CPU_FEAT_NR_BITS);
	mutex_unlock(&kvm->lock);
	VM_EVENT(kvm, 3, "SET: guest feat: 0x%16.16llx.0x%16.16llx.0x%16.16llx",
			 data.feat[0],
			 data.feat[1],
			 data.feat[2]);
	return 0;
}

static int kvm_s390_set_processor_subfunc(struct kvm *kvm,
					  struct kvm_device_attr *attr)
{
	mutex_lock(&kvm->lock);
	if (kvm->created_vcpus) {
		mutex_unlock(&kvm->lock);
		return -EBUSY;
	}

	if (copy_from_user(&kvm->arch.model.subfuncs, (void __user *)attr->addr,
			   sizeof(struct kvm_s390_vm_cpu_subfunc))) {
		mutex_unlock(&kvm->lock);
		return -EFAULT;
	}
	mutex_unlock(&kvm->lock);

	VM_EVENT(kvm, 3, "SET: guest PLO    subfunc 0x%16.16lx.%16.16lx.%16.16lx.%16.16lx",
		 ((unsigned long *) &kvm->arch.model.subfuncs.plo)[0],
		 ((unsigned long *) &kvm->arch.model.subfuncs.plo)[1],
		 ((unsigned long *) &kvm->arch.model.subfuncs.plo)[2],
		 ((unsigned long *) &kvm->arch.model.subfuncs.plo)[3]);
	VM_EVENT(kvm, 3, "SET: guest PTFF   subfunc 0x%16.16lx.%16.16lx",
		 ((unsigned long *) &kvm->arch.model.subfuncs.ptff)[0],
		 ((unsigned long *) &kvm->arch.model.subfuncs.ptff)[1]);
	VM_EVENT(kvm, 3, "SET: guest KMAC   subfunc 0x%16.16lx.%16.16lx",
		 ((unsigned long *) &kvm->arch.model.subfuncs.kmac)[0],
		 ((unsigned long *) &kvm->arch.model.subfuncs.kmac)[1]);
	VM_EVENT(kvm, 3, "SET: guest KMC    subfunc 0x%16.16lx.%16.16lx",
		 ((unsigned long *) &kvm->arch.model.subfuncs.kmc)[0],
		 ((unsigned long *) &kvm->arch.model.subfuncs.kmc)[1]);
	VM_EVENT(kvm, 3, "SET: guest KM     subfunc 0x%16.16lx.%16.16lx",
		 ((unsigned long *) &kvm->arch.model.subfuncs.km)[0],
		 ((unsigned long *) &kvm->arch.model.subfuncs.km)[1]);
	VM_EVENT(kvm, 3, "SET: guest KIMD   subfunc 0x%16.16lx.%16.16lx",
		 ((unsigned long *) &kvm->arch.model.subfuncs.kimd)[0],
		 ((unsigned long *) &kvm->arch.model.subfuncs.kimd)[1]);
	VM_EVENT(kvm, 3, "SET: guest KLMD   subfunc 0x%16.16lx.%16.16lx",
		 ((unsigned long *) &kvm->arch.model.subfuncs.klmd)[0],
		 ((unsigned long *) &kvm->arch.model.subfuncs.klmd)[1]);
	VM_EVENT(kvm, 3, "SET: guest PCKMO  subfunc 0x%16.16lx.%16.16lx",
		 ((unsigned long *) &kvm->arch.model.subfuncs.pckmo)[0],
		 ((unsigned long *) &kvm->arch.model.subfuncs.pckmo)[1]);
	VM_EVENT(kvm, 3, "SET: guest KMCTR  subfunc 0x%16.16lx.%16.16lx",
		 ((unsigned long *) &kvm->arch.model.subfuncs.kmctr)[0],
		 ((unsigned long *) &kvm->arch.model.subfuncs.kmctr)[1]);
	VM_EVENT(kvm, 3, "SET: guest KMF    subfunc 0x%16.16lx.%16.16lx",
		 ((unsigned long *) &kvm->arch.model.subfuncs.kmf)[0],
		 ((unsigned long *) &kvm->arch.model.subfuncs.kmf)[1]);
	VM_EVENT(kvm, 3, "SET: guest KMO    subfunc 0x%16.16lx.%16.16lx",
		 ((unsigned long *) &kvm->arch.model.subfuncs.kmo)[0],
		 ((unsigned long *) &kvm->arch.model.subfuncs.kmo)[1]);
	VM_EVENT(kvm, 3, "SET: guest PCC    subfunc 0x%16.16lx.%16.16lx",
		 ((unsigned long *) &kvm->arch.model.subfuncs.pcc)[0],
		 ((unsigned long *) &kvm->arch.model.subfuncs.pcc)[1]);
	VM_EVENT(kvm, 3, "SET: guest PPNO   subfunc 0x%16.16lx.%16.16lx",
		 ((unsigned long *) &kvm->arch.model.subfuncs.ppno)[0],
		 ((unsigned long *) &kvm->arch.model.subfuncs.ppno)[1]);
	VM_EVENT(kvm, 3, "SET: guest KMA    subfunc 0x%16.16lx.%16.16lx",
		 ((unsigned long *) &kvm->arch.model.subfuncs.kma)[0],
		 ((unsigned long *) &kvm->arch.model.subfuncs.kma)[1]);
	VM_EVENT(kvm, 3, "SET: guest KDSA   subfunc 0x%16.16lx.%16.16lx",
		 ((unsigned long *) &kvm->arch.model.subfuncs.kdsa)[0],
		 ((unsigned long *) &kvm->arch.model.subfuncs.kdsa)[1]);
	VM_EVENT(kvm, 3, "SET: guest SORTL  subfunc 0x%16.16lx.%16.16lx.%16.16lx.%16.16lx",
		 ((unsigned long *) &kvm->arch.model.subfuncs.sortl)[0],
		 ((unsigned long *) &kvm->arch.model.subfuncs.sortl)[1],
		 ((unsigned long *) &kvm->arch.model.subfuncs.sortl)[2],
		 ((unsigned long *) &kvm->arch.model.subfuncs.sortl)[3]);
	VM_EVENT(kvm, 3, "SET: guest DFLTCC subfunc 0x%16.16lx.%16.16lx.%16.16lx.%16.16lx",
		 ((unsigned long *) &kvm->arch.model.subfuncs.dfltcc)[0],
		 ((unsigned long *) &kvm->arch.model.subfuncs.dfltcc)[1],
		 ((unsigned long *) &kvm->arch.model.subfuncs.dfltcc)[2],
		 ((unsigned long *) &kvm->arch.model.subfuncs.dfltcc)[3]);

	return 0;
}

static int kvm_s390_set_cpu_model(struct kvm *kvm, struct kvm_device_attr *attr)
{
	int ret = -ENXIO;

	switch (attr->attr) {
	case KVM_S390_VM_CPU_PROCESSOR:
		ret = kvm_s390_set_processor(kvm, attr);
		break;
	case KVM_S390_VM_CPU_PROCESSOR_FEAT:
		ret = kvm_s390_set_processor_feat(kvm, attr);
		break;
	case KVM_S390_VM_CPU_PROCESSOR_SUBFUNC:
		ret = kvm_s390_set_processor_subfunc(kvm, attr);
		break;
	}
	return ret;
}

static int kvm_s390_get_processor(struct kvm *kvm, struct kvm_device_attr *attr)
{
	struct kvm_s390_vm_cpu_processor *proc;
	int ret = 0;

	proc = kzalloc(sizeof(*proc), GFP_KERNEL_ACCOUNT);
	if (!proc) {
		ret = -ENOMEM;
		goto out;
	}
	proc->cpuid = kvm->arch.model.cpuid;
	proc->ibc = kvm->arch.model.ibc;
	memcpy(&proc->fac_list, kvm->arch.model.fac_list,
	       S390_ARCH_FAC_LIST_SIZE_BYTE);
	VM_EVENT(kvm, 3, "GET: guest ibc: 0x%4.4x, guest cpuid: 0x%16.16llx",
		 kvm->arch.model.ibc,
		 kvm->arch.model.cpuid);
	VM_EVENT(kvm, 3, "GET: guest faclist: 0x%16.16llx.%16.16llx.%16.16llx",
		 kvm->arch.model.fac_list[0],
		 kvm->arch.model.fac_list[1],
		 kvm->arch.model.fac_list[2]);
	if (copy_to_user((void __user *)attr->addr, proc, sizeof(*proc)))
		ret = -EFAULT;
	kfree(proc);
out:
	return ret;
}

static int kvm_s390_get_machine(struct kvm *kvm, struct kvm_device_attr *attr)
{
	struct kvm_s390_vm_cpu_machine *mach;
	int ret = 0;

	mach = kzalloc(sizeof(*mach), GFP_KERNEL_ACCOUNT);
	if (!mach) {
		ret = -ENOMEM;
		goto out;
	}
	get_cpu_id((struct cpuid *) &mach->cpuid);
	mach->ibc = sclp.ibc;
	memcpy(&mach->fac_mask, kvm->arch.model.fac_mask,
	       S390_ARCH_FAC_LIST_SIZE_BYTE);
	memcpy((unsigned long *)&mach->fac_list, stfle_fac_list,
	       sizeof(stfle_fac_list));
	VM_EVENT(kvm, 3, "GET: host ibc:  0x%4.4x, host cpuid:  0x%16.16llx",
		 kvm->arch.model.ibc,
		 kvm->arch.model.cpuid);
	VM_EVENT(kvm, 3, "GET: host facmask:  0x%16.16llx.%16.16llx.%16.16llx",
		 mach->fac_mask[0],
		 mach->fac_mask[1],
		 mach->fac_mask[2]);
	VM_EVENT(kvm, 3, "GET: host faclist:  0x%16.16llx.%16.16llx.%16.16llx",
		 mach->fac_list[0],
		 mach->fac_list[1],
		 mach->fac_list[2]);
	if (copy_to_user((void __user *)attr->addr, mach, sizeof(*mach)))
		ret = -EFAULT;
	kfree(mach);
out:
	return ret;
}

static int kvm_s390_get_processor_feat(struct kvm *kvm,
				       struct kvm_device_attr *attr)
{
	struct kvm_s390_vm_cpu_feat data;

	bitmap_copy((unsigned long *) data.feat, kvm->arch.cpu_feat,
		    KVM_S390_VM_CPU_FEAT_NR_BITS);
	if (copy_to_user((void __user *)attr->addr, &data, sizeof(data)))
		return -EFAULT;
	VM_EVENT(kvm, 3, "GET: guest feat: 0x%16.16llx.0x%16.16llx.0x%16.16llx",
			 data.feat[0],
			 data.feat[1],
			 data.feat[2]);
	return 0;
}

static int kvm_s390_get_machine_feat(struct kvm *kvm,
				     struct kvm_device_attr *attr)
{
	struct kvm_s390_vm_cpu_feat data;

	bitmap_copy((unsigned long *) data.feat,
		    kvm_s390_available_cpu_feat,
		    KVM_S390_VM_CPU_FEAT_NR_BITS);
	if (copy_to_user((void __user *)attr->addr, &data, sizeof(data)))
		return -EFAULT;
	VM_EVENT(kvm, 3, "GET: host feat:  0x%16.16llx.0x%16.16llx.0x%16.16llx",
			 data.feat[0],
			 data.feat[1],
			 data.feat[2]);
	return 0;
}

static int kvm_s390_get_processor_subfunc(struct kvm *kvm,
					  struct kvm_device_attr *attr)
{
	if (copy_to_user((void __user *)attr->addr, &kvm->arch.model.subfuncs,
	    sizeof(struct kvm_s390_vm_cpu_subfunc)))
		return -EFAULT;

	VM_EVENT(kvm, 3, "GET: guest PLO    subfunc 0x%16.16lx.%16.16lx.%16.16lx.%16.16lx",
		 ((unsigned long *) &kvm->arch.model.subfuncs.plo)[0],
		 ((unsigned long *) &kvm->arch.model.subfuncs.plo)[1],
		 ((unsigned long *) &kvm->arch.model.subfuncs.plo)[2],
		 ((unsigned long *) &kvm->arch.model.subfuncs.plo)[3]);
	VM_EVENT(kvm, 3, "GET: guest PTFF   subfunc 0x%16.16lx.%16.16lx",
		 ((unsigned long *) &kvm->arch.model.subfuncs.ptff)[0],
		 ((unsigned long *) &kvm->arch.model.subfuncs.ptff)[1]);
	VM_EVENT(kvm, 3, "GET: guest KMAC   subfunc 0x%16.16lx.%16.16lx",
		 ((unsigned long *) &kvm->arch.model.subfuncs.kmac)[0],
		 ((unsigned long *) &kvm->arch.model.subfuncs.kmac)[1]);
	VM_EVENT(kvm, 3, "GET: guest KMC    subfunc 0x%16.16lx.%16.16lx",
		 ((unsigned long *) &kvm->arch.model.subfuncs.kmc)[0],
		 ((unsigned long *) &kvm->arch.model.subfuncs.kmc)[1]);
	VM_EVENT(kvm, 3, "GET: guest KM     subfunc 0x%16.16lx.%16.16lx",
		 ((unsigned long *) &kvm->arch.model.subfuncs.km)[0],
		 ((unsigned long *) &kvm->arch.model.subfuncs.km)[1]);
	VM_EVENT(kvm, 3, "GET: guest KIMD   subfunc 0x%16.16lx.%16.16lx",
		 ((unsigned long *) &kvm->arch.model.subfuncs.kimd)[0],
		 ((unsigned long *) &kvm->arch.model.subfuncs.kimd)[1]);
	VM_EVENT(kvm, 3, "GET: guest KLMD   subfunc 0x%16.16lx.%16.16lx",
		 ((unsigned long *) &kvm->arch.model.subfuncs.klmd)[0],
		 ((unsigned long *) &kvm->arch.model.subfuncs.klmd)[1]);
	VM_EVENT(kvm, 3, "GET: guest PCKMO  subfunc 0x%16.16lx.%16.16lx",
		 ((unsigned long *) &kvm->arch.model.subfuncs.pckmo)[0],
		 ((unsigned long *) &kvm->arch.model.subfuncs.pckmo)[1]);
	VM_EVENT(kvm, 3, "GET: guest KMCTR  subfunc 0x%16.16lx.%16.16lx",
		 ((unsigned long *) &kvm->arch.model.subfuncs.kmctr)[0],
		 ((unsigned long *) &kvm->arch.model.subfuncs.kmctr)[1]);
	VM_EVENT(kvm, 3, "GET: guest KMF    subfunc 0x%16.16lx.%16.16lx",
		 ((unsigned long *) &kvm->arch.model.subfuncs.kmf)[0],
		 ((unsigned long *) &kvm->arch.model.subfuncs.kmf)[1]);
	VM_EVENT(kvm, 3, "GET: guest KMO    subfunc 0x%16.16lx.%16.16lx",
		 ((unsigned long *) &kvm->arch.model.subfuncs.kmo)[0],
		 ((unsigned long *) &kvm->arch.model.subfuncs.kmo)[1]);
	VM_EVENT(kvm, 3, "GET: guest PCC    subfunc 0x%16.16lx.%16.16lx",
		 ((unsigned long *) &kvm->arch.model.subfuncs.pcc)[0],
		 ((unsigned long *) &kvm->arch.model.subfuncs.pcc)[1]);
	VM_EVENT(kvm, 3, "GET: guest PPNO   subfunc 0x%16.16lx.%16.16lx",
		 ((unsigned long *) &kvm->arch.model.subfuncs.ppno)[0],
		 ((unsigned long *) &kvm->arch.model.subfuncs.ppno)[1]);
	VM_EVENT(kvm, 3, "GET: guest KMA    subfunc 0x%16.16lx.%16.16lx",
		 ((unsigned long *) &kvm->arch.model.subfuncs.kma)[0],
		 ((unsigned long *) &kvm->arch.model.subfuncs.kma)[1]);
	VM_EVENT(kvm, 3, "GET: guest KDSA   subfunc 0x%16.16lx.%16.16lx",
		 ((unsigned long *) &kvm->arch.model.subfuncs.kdsa)[0],
		 ((unsigned long *) &kvm->arch.model.subfuncs.kdsa)[1]);
	VM_EVENT(kvm, 3, "GET: guest SORTL  subfunc 0x%16.16lx.%16.16lx.%16.16lx.%16.16lx",
		 ((unsigned long *) &kvm->arch.model.subfuncs.sortl)[0],
		 ((unsigned long *) &kvm->arch.model.subfuncs.sortl)[1],
		 ((unsigned long *) &kvm->arch.model.subfuncs.sortl)[2],
		 ((unsigned long *) &kvm->arch.model.subfuncs.sortl)[3]);
	VM_EVENT(kvm, 3, "GET: guest DFLTCC subfunc 0x%16.16lx.%16.16lx.%16.16lx.%16.16lx",
		 ((unsigned long *) &kvm->arch.model.subfuncs.dfltcc)[0],
		 ((unsigned long *) &kvm->arch.model.subfuncs.dfltcc)[1],
		 ((unsigned long *) &kvm->arch.model.subfuncs.dfltcc)[2],
		 ((unsigned long *) &kvm->arch.model.subfuncs.dfltcc)[3]);

	return 0;
}

static int kvm_s390_get_machine_subfunc(struct kvm *kvm,
					struct kvm_device_attr *attr)
{
	if (copy_to_user((void __user *)attr->addr, &kvm_s390_available_subfunc,
	    sizeof(struct kvm_s390_vm_cpu_subfunc)))
		return -EFAULT;

	VM_EVENT(kvm, 3, "GET: host  PLO    subfunc 0x%16.16lx.%16.16lx.%16.16lx.%16.16lx",
		 ((unsigned long *) &kvm_s390_available_subfunc.plo)[0],
		 ((unsigned long *) &kvm_s390_available_subfunc.plo)[1],
		 ((unsigned long *) &kvm_s390_available_subfunc.plo)[2],
		 ((unsigned long *) &kvm_s390_available_subfunc.plo)[3]);
	VM_EVENT(kvm, 3, "GET: host  PTFF   subfunc 0x%16.16lx.%16.16lx",
		 ((unsigned long *) &kvm_s390_available_subfunc.ptff)[0],
		 ((unsigned long *) &kvm_s390_available_subfunc.ptff)[1]);
	VM_EVENT(kvm, 3, "GET: host  KMAC   subfunc 0x%16.16lx.%16.16lx",
		 ((unsigned long *) &kvm_s390_available_subfunc.kmac)[0],
		 ((unsigned long *) &kvm_s390_available_subfunc.kmac)[1]);
	VM_EVENT(kvm, 3, "GET: host  KMC    subfunc 0x%16.16lx.%16.16lx",
		 ((unsigned long *) &kvm_s390_available_subfunc.kmc)[0],
		 ((unsigned long *) &kvm_s390_available_subfunc.kmc)[1]);
	VM_EVENT(kvm, 3, "GET: host  KM     subfunc 0x%16.16lx.%16.16lx",
		 ((unsigned long *) &kvm_s390_available_subfunc.km)[0],
		 ((unsigned long *) &kvm_s390_available_subfunc.km)[1]);
	VM_EVENT(kvm, 3, "GET: host  KIMD   subfunc 0x%16.16lx.%16.16lx",
		 ((unsigned long *) &kvm_s390_available_subfunc.kimd)[0],
		 ((unsigned long *) &kvm_s390_available_subfunc.kimd)[1]);
	VM_EVENT(kvm, 3, "GET: host  KLMD   subfunc 0x%16.16lx.%16.16lx",
		 ((unsigned long *) &kvm_s390_available_subfunc.klmd)[0],
		 ((unsigned long *) &kvm_s390_available_subfunc.klmd)[1]);
	VM_EVENT(kvm, 3, "GET: host  PCKMO  subfunc 0x%16.16lx.%16.16lx",
		 ((unsigned long *) &kvm_s390_available_subfunc.pckmo)[0],
		 ((unsigned long *) &kvm_s390_available_subfunc.pckmo)[1]);
	VM_EVENT(kvm, 3, "GET: host  KMCTR  subfunc 0x%16.16lx.%16.16lx",
		 ((unsigned long *) &kvm_s390_available_subfunc.kmctr)[0],
		 ((unsigned long *) &kvm_s390_available_subfunc.kmctr)[1]);
	VM_EVENT(kvm, 3, "GET: host  KMF    subfunc 0x%16.16lx.%16.16lx",
		 ((unsigned long *) &kvm_s390_available_subfunc.kmf)[0],
		 ((unsigned long *) &kvm_s390_available_subfunc.kmf)[1]);
	VM_EVENT(kvm, 3, "GET: host  KMO    subfunc 0x%16.16lx.%16.16lx",
		 ((unsigned long *) &kvm_s390_available_subfunc.kmo)[0],
		 ((unsigned long *) &kvm_s390_available_subfunc.kmo)[1]);
	VM_EVENT(kvm, 3, "GET: host  PCC    subfunc 0x%16.16lx.%16.16lx",
		 ((unsigned long *) &kvm_s390_available_subfunc.pcc)[0],
		 ((unsigned long *) &kvm_s390_available_subfunc.pcc)[1]);
	VM_EVENT(kvm, 3, "GET: host  PPNO   subfunc 0x%16.16lx.%16.16lx",
		 ((unsigned long *) &kvm_s390_available_subfunc.ppno)[0],
		 ((unsigned long *) &kvm_s390_available_subfunc.ppno)[1]);
	VM_EVENT(kvm, 3, "GET: host  KMA    subfunc 0x%16.16lx.%16.16lx",
		 ((unsigned long *) &kvm_s390_available_subfunc.kma)[0],
		 ((unsigned long *) &kvm_s390_available_subfunc.kma)[1]);
	VM_EVENT(kvm, 3, "GET: host  KDSA   subfunc 0x%16.16lx.%16.16lx",
		 ((unsigned long *) &kvm_s390_available_subfunc.kdsa)[0],
		 ((unsigned long *) &kvm_s390_available_subfunc.kdsa)[1]);
	VM_EVENT(kvm, 3, "GET: host  SORTL  subfunc 0x%16.16lx.%16.16lx.%16.16lx.%16.16lx",
		 ((unsigned long *) &kvm_s390_available_subfunc.sortl)[0],
		 ((unsigned long *) &kvm_s390_available_subfunc.sortl)[1],
		 ((unsigned long *) &kvm_s390_available_subfunc.sortl)[2],
		 ((unsigned long *) &kvm_s390_available_subfunc.sortl)[3]);
	VM_EVENT(kvm, 3, "GET: host  DFLTCC subfunc 0x%16.16lx.%16.16lx.%16.16lx.%16.16lx",
		 ((unsigned long *) &kvm_s390_available_subfunc.dfltcc)[0],
		 ((unsigned long *) &kvm_s390_available_subfunc.dfltcc)[1],
		 ((unsigned long *) &kvm_s390_available_subfunc.dfltcc)[2],
		 ((unsigned long *) &kvm_s390_available_subfunc.dfltcc)[3]);

	return 0;
}

static int kvm_s390_get_cpu_model(struct kvm *kvm, struct kvm_device_attr *attr)
{
	int ret = -ENXIO;

	switch (attr->attr) {
	case KVM_S390_VM_CPU_PROCESSOR:
		ret = kvm_s390_get_processor(kvm, attr);
		break;
	case KVM_S390_VM_CPU_MACHINE:
		ret = kvm_s390_get_machine(kvm, attr);
		break;
	case KVM_S390_VM_CPU_PROCESSOR_FEAT:
		ret = kvm_s390_get_processor_feat(kvm, attr);
		break;
	case KVM_S390_VM_CPU_MACHINE_FEAT:
		ret = kvm_s390_get_machine_feat(kvm, attr);
		break;
	case KVM_S390_VM_CPU_PROCESSOR_SUBFUNC:
		ret = kvm_s390_get_processor_subfunc(kvm, attr);
		break;
	case KVM_S390_VM_CPU_MACHINE_SUBFUNC:
		ret = kvm_s390_get_machine_subfunc(kvm, attr);
		break;
	}
	return ret;
}

static int kvm_s390_vm_set_attr(struct kvm *kvm, struct kvm_device_attr *attr)
{
	int ret;

	switch (attr->group) {
	case KVM_S390_VM_MEM_CTRL:
		ret = kvm_s390_set_mem_control(kvm, attr);
		break;
	case KVM_S390_VM_TOD:
		ret = kvm_s390_set_tod(kvm, attr);
		break;
	case KVM_S390_VM_CPU_MODEL:
		ret = kvm_s390_set_cpu_model(kvm, attr);
		break;
	case KVM_S390_VM_CRYPTO:
		ret = kvm_s390_vm_set_crypto(kvm, attr);
		break;
	case KVM_S390_VM_MIGRATION:
		ret = kvm_s390_vm_set_migration(kvm, attr);
		break;
	default:
		ret = -ENXIO;
		break;
	}

	return ret;
}

static int kvm_s390_vm_get_attr(struct kvm *kvm, struct kvm_device_attr *attr)
{
	int ret;

	switch (attr->group) {
	case KVM_S390_VM_MEM_CTRL:
		ret = kvm_s390_get_mem_control(kvm, attr);
		break;
	case KVM_S390_VM_TOD:
		ret = kvm_s390_get_tod(kvm, attr);
		break;
	case KVM_S390_VM_CPU_MODEL:
		ret = kvm_s390_get_cpu_model(kvm, attr);
		break;
	case KVM_S390_VM_MIGRATION:
		ret = kvm_s390_vm_get_migration(kvm, attr);
		break;
	default:
		ret = -ENXIO;
		break;
	}

	return ret;
}

static int kvm_s390_vm_has_attr(struct kvm *kvm, struct kvm_device_attr *attr)
{
	int ret;

	switch (attr->group) {
	case KVM_S390_VM_MEM_CTRL:
		switch (attr->attr) {
		case KVM_S390_VM_MEM_ENABLE_CMMA:
		case KVM_S390_VM_MEM_CLR_CMMA:
			ret = sclp.has_cmma ? 0 : -ENXIO;
			break;
		case KVM_S390_VM_MEM_LIMIT_SIZE:
			ret = 0;
			break;
		default:
			ret = -ENXIO;
			break;
		}
		break;
	case KVM_S390_VM_TOD:
		switch (attr->attr) {
		case KVM_S390_VM_TOD_LOW:
		case KVM_S390_VM_TOD_HIGH:
			ret = 0;
			break;
		default:
			ret = -ENXIO;
			break;
		}
		break;
	case KVM_S390_VM_CPU_MODEL:
		switch (attr->attr) {
		case KVM_S390_VM_CPU_PROCESSOR:
		case KVM_S390_VM_CPU_MACHINE:
		case KVM_S390_VM_CPU_PROCESSOR_FEAT:
		case KVM_S390_VM_CPU_MACHINE_FEAT:
		case KVM_S390_VM_CPU_MACHINE_SUBFUNC:
		case KVM_S390_VM_CPU_PROCESSOR_SUBFUNC:
			ret = 0;
			break;
		default:
			ret = -ENXIO;
			break;
		}
		break;
	case KVM_S390_VM_CRYPTO:
		switch (attr->attr) {
		case KVM_S390_VM_CRYPTO_ENABLE_AES_KW:
		case KVM_S390_VM_CRYPTO_ENABLE_DEA_KW:
		case KVM_S390_VM_CRYPTO_DISABLE_AES_KW:
		case KVM_S390_VM_CRYPTO_DISABLE_DEA_KW:
			ret = 0;
			break;
		case KVM_S390_VM_CRYPTO_ENABLE_APIE:
		case KVM_S390_VM_CRYPTO_DISABLE_APIE:
			ret = ap_instructions_available() ? 0 : -ENXIO;
			break;
		default:
			ret = -ENXIO;
			break;
		}
		break;
	case KVM_S390_VM_MIGRATION:
		ret = 0;
		break;
	default:
		ret = -ENXIO;
		break;
	}

	return ret;
}

static long kvm_s390_get_skeys(struct kvm *kvm, struct kvm_s390_skeys *args)
{
	uint8_t *keys;
	uint64_t hva;
	int srcu_idx, i, r = 0;

	if (args->flags != 0)
		return -EINVAL;

	/* Is this guest using storage keys? */
	if (!mm_uses_skeys(current->mm))
		return KVM_S390_GET_SKEYS_NONE;

	/* Enforce sane limit on memory allocation */
	if (args->count < 1 || args->count > KVM_S390_SKEYS_MAX)
		return -EINVAL;

	keys = kvmalloc_array(args->count, sizeof(uint8_t), GFP_KERNEL_ACCOUNT);
	if (!keys)
		return -ENOMEM;

	mmap_read_lock(current->mm);
	srcu_idx = srcu_read_lock(&kvm->srcu);
	for (i = 0; i < args->count; i++) {
		hva = gfn_to_hva(kvm, args->start_gfn + i);
		if (kvm_is_error_hva(hva)) {
			r = -EFAULT;
			break;
		}

		r = get_guest_storage_key(current->mm, hva, &keys[i]);
		if (r)
			break;
	}
	srcu_read_unlock(&kvm->srcu, srcu_idx);
	mmap_read_unlock(current->mm);

	if (!r) {
		r = copy_to_user((uint8_t __user *)args->skeydata_addr, keys,
				 sizeof(uint8_t) * args->count);
		if (r)
			r = -EFAULT;
	}

	kvfree(keys);
	return r;
}

static long kvm_s390_set_skeys(struct kvm *kvm, struct kvm_s390_skeys *args)
{
	uint8_t *keys;
	uint64_t hva;
	int srcu_idx, i, r = 0;
	bool unlocked;

	if (args->flags != 0)
		return -EINVAL;

	/* Enforce sane limit on memory allocation */
	if (args->count < 1 || args->count > KVM_S390_SKEYS_MAX)
		return -EINVAL;

	keys = kvmalloc_array(args->count, sizeof(uint8_t), GFP_KERNEL_ACCOUNT);
	if (!keys)
		return -ENOMEM;

	r = copy_from_user(keys, (uint8_t __user *)args->skeydata_addr,
			   sizeof(uint8_t) * args->count);
	if (r) {
		r = -EFAULT;
		goto out;
	}

	/* Enable storage key handling for the guest */
	r = s390_enable_skey();
	if (r)
		goto out;

	i = 0;
	mmap_read_lock(current->mm);
	srcu_idx = srcu_read_lock(&kvm->srcu);
        while (i < args->count) {
		unlocked = false;
		hva = gfn_to_hva(kvm, args->start_gfn + i);
		if (kvm_is_error_hva(hva)) {
			r = -EFAULT;
			break;
		}

		/* Lowest order bit is reserved */
		if (keys[i] & 0x01) {
			r = -EINVAL;
			break;
		}

		r = set_guest_storage_key(current->mm, hva, keys[i], 0);
		if (r) {
			r = fixup_user_fault(current->mm, hva,
					     FAULT_FLAG_WRITE, &unlocked);
			if (r)
				break;
		}
		if (!r)
			i++;
	}
	srcu_read_unlock(&kvm->srcu, srcu_idx);
	mmap_read_unlock(current->mm);
out:
	kvfree(keys);
	return r;
}

/*
 * Base address and length must be sent at the start of each block, therefore
 * it's cheaper to send some clean data, as long as it's less than the size of
 * two longs.
 */
#define KVM_S390_MAX_BIT_DISTANCE (2 * sizeof(void *))
/* for consistency */
#define KVM_S390_CMMA_SIZE_MAX ((u32)KVM_S390_SKEYS_MAX)

static int kvm_s390_peek_cmma(struct kvm *kvm, struct kvm_s390_cmma_log *args,
			      u8 *res, unsigned long bufsize)
{
	unsigned long pgstev, hva, cur_gfn = args->start_gfn;

	args->count = 0;
	while (args->count < bufsize) {
		hva = gfn_to_hva(kvm, cur_gfn);
		/*
		 * We return an error if the first value was invalid, but we
		 * return successfully if at least one value was copied.
		 */
		if (kvm_is_error_hva(hva))
			return args->count ? 0 : -EFAULT;
		if (get_pgste(kvm->mm, hva, &pgstev) < 0)
			pgstev = 0;
		res[args->count++] = (pgstev >> 24) & 0x43;
		cur_gfn++;
	}

	return 0;
}

static struct kvm_memory_slot *gfn_to_memslot_approx(struct kvm_memslots *slots,
						     gfn_t gfn)
{
	return ____gfn_to_memslot(slots, gfn, true);
}

static unsigned long kvm_s390_next_dirty_cmma(struct kvm_memslots *slots,
					      unsigned long cur_gfn)
{
	struct kvm_memory_slot *ms = gfn_to_memslot_approx(slots, cur_gfn);
<<<<<<< HEAD
	int slotidx = ms - slots->memslots;
=======
>>>>>>> d9684208
	unsigned long ofs = cur_gfn - ms->base_gfn;
	struct rb_node *mnode = &ms->gfn_node[slots->node_idx];

	if (ms->base_gfn + ms->npages <= cur_gfn) {
		mnode = rb_next(mnode);
		/* If we are above the highest slot, wrap around */
		if (!mnode)
			mnode = rb_first(&slots->gfn_tree);

		ms = container_of(mnode, struct kvm_memory_slot, gfn_node[slots->node_idx]);
		ofs = 0;
	}
	ofs = find_next_bit(kvm_second_dirty_bitmap(ms), ms->npages, ofs);
	while (ofs >= ms->npages && (mnode = rb_next(mnode))) {
		ms = container_of(mnode, struct kvm_memory_slot, gfn_node[slots->node_idx]);
		ofs = find_next_bit(kvm_second_dirty_bitmap(ms), ms->npages, 0);
	}
	return ms->base_gfn + ofs;
}

static int kvm_s390_get_cmma(struct kvm *kvm, struct kvm_s390_cmma_log *args,
			     u8 *res, unsigned long bufsize)
{
	unsigned long mem_end, cur_gfn, next_gfn, hva, pgstev;
	struct kvm_memslots *slots = kvm_memslots(kvm);
	struct kvm_memory_slot *ms;

	if (unlikely(kvm_memslots_empty(slots)))
		return 0;

	cur_gfn = kvm_s390_next_dirty_cmma(slots, args->start_gfn);
	ms = gfn_to_memslot(kvm, cur_gfn);
	args->count = 0;
	args->start_gfn = cur_gfn;
	if (!ms)
		return 0;
	next_gfn = kvm_s390_next_dirty_cmma(slots, cur_gfn + 1);
	mem_end = kvm_s390_get_gfn_end(slots);

	while (args->count < bufsize) {
		hva = gfn_to_hva(kvm, cur_gfn);
		if (kvm_is_error_hva(hva))
			return 0;
		/* Decrement only if we actually flipped the bit to 0 */
		if (test_and_clear_bit(cur_gfn - ms->base_gfn, kvm_second_dirty_bitmap(ms)))
			atomic64_dec(&kvm->arch.cmma_dirty_pages);
		if (get_pgste(kvm->mm, hva, &pgstev) < 0)
			pgstev = 0;
		/* Save the value */
		res[args->count++] = (pgstev >> 24) & 0x43;
		/* If the next bit is too far away, stop. */
		if (next_gfn > cur_gfn + KVM_S390_MAX_BIT_DISTANCE)
			return 0;
		/* If we reached the previous "next", find the next one */
		if (cur_gfn == next_gfn)
			next_gfn = kvm_s390_next_dirty_cmma(slots, cur_gfn + 1);
		/* Reached the end of memory or of the buffer, stop */
		if ((next_gfn >= mem_end) ||
		    (next_gfn - args->start_gfn >= bufsize))
			return 0;
		cur_gfn++;
		/* Reached the end of the current memslot, take the next one. */
		if (cur_gfn - ms->base_gfn >= ms->npages) {
			ms = gfn_to_memslot(kvm, cur_gfn);
			if (!ms)
				return 0;
		}
	}
	return 0;
}

/*
 * This function searches for the next page with dirty CMMA attributes, and
 * saves the attributes in the buffer up to either the end of the buffer or
 * until a block of at least KVM_S390_MAX_BIT_DISTANCE clean bits is found;
 * no trailing clean bytes are saved.
 * In case no dirty bits were found, or if CMMA was not enabled or used, the
 * output buffer will indicate 0 as length.
 */
static int kvm_s390_get_cmma_bits(struct kvm *kvm,
				  struct kvm_s390_cmma_log *args)
{
	unsigned long bufsize;
	int srcu_idx, peek, ret;
	u8 *values;

	if (!kvm->arch.use_cmma)
		return -ENXIO;
	/* Invalid/unsupported flags were specified */
	if (args->flags & ~KVM_S390_CMMA_PEEK)
		return -EINVAL;
	/* Migration mode query, and we are not doing a migration */
	peek = !!(args->flags & KVM_S390_CMMA_PEEK);
	if (!peek && !kvm->arch.migration_mode)
		return -EINVAL;
	/* CMMA is disabled or was not used, or the buffer has length zero */
	bufsize = min(args->count, KVM_S390_CMMA_SIZE_MAX);
	if (!bufsize || !kvm->mm->context.uses_cmm) {
		memset(args, 0, sizeof(*args));
		return 0;
	}
	/* We are not peeking, and there are no dirty pages */
	if (!peek && !atomic64_read(&kvm->arch.cmma_dirty_pages)) {
		memset(args, 0, sizeof(*args));
		return 0;
	}

	values = vmalloc(bufsize);
	if (!values)
		return -ENOMEM;

	mmap_read_lock(kvm->mm);
	srcu_idx = srcu_read_lock(&kvm->srcu);
	if (peek)
		ret = kvm_s390_peek_cmma(kvm, args, values, bufsize);
	else
		ret = kvm_s390_get_cmma(kvm, args, values, bufsize);
	srcu_read_unlock(&kvm->srcu, srcu_idx);
	mmap_read_unlock(kvm->mm);

	if (kvm->arch.migration_mode)
		args->remaining = atomic64_read(&kvm->arch.cmma_dirty_pages);
	else
		args->remaining = 0;

	if (copy_to_user((void __user *)args->values, values, args->count))
		ret = -EFAULT;

	vfree(values);
	return ret;
}

/*
 * This function sets the CMMA attributes for the given pages. If the input
 * buffer has zero length, no action is taken, otherwise the attributes are
 * set and the mm->context.uses_cmm flag is set.
 */
static int kvm_s390_set_cmma_bits(struct kvm *kvm,
				  const struct kvm_s390_cmma_log *args)
{
	unsigned long hva, mask, pgstev, i;
	uint8_t *bits;
	int srcu_idx, r = 0;

	mask = args->mask;

	if (!kvm->arch.use_cmma)
		return -ENXIO;
	/* invalid/unsupported flags */
	if (args->flags != 0)
		return -EINVAL;
	/* Enforce sane limit on memory allocation */
	if (args->count > KVM_S390_CMMA_SIZE_MAX)
		return -EINVAL;
	/* Nothing to do */
	if (args->count == 0)
		return 0;

	bits = vmalloc(array_size(sizeof(*bits), args->count));
	if (!bits)
		return -ENOMEM;

	r = copy_from_user(bits, (void __user *)args->values, args->count);
	if (r) {
		r = -EFAULT;
		goto out;
	}

	mmap_read_lock(kvm->mm);
	srcu_idx = srcu_read_lock(&kvm->srcu);
	for (i = 0; i < args->count; i++) {
		hva = gfn_to_hva(kvm, args->start_gfn + i);
		if (kvm_is_error_hva(hva)) {
			r = -EFAULT;
			break;
		}

		pgstev = bits[i];
		pgstev = pgstev << 24;
		mask &= _PGSTE_GPS_USAGE_MASK | _PGSTE_GPS_NODAT;
		set_pgste_bits(kvm->mm, hva, mask, pgstev);
	}
	srcu_read_unlock(&kvm->srcu, srcu_idx);
	mmap_read_unlock(kvm->mm);

	if (!kvm->mm->context.uses_cmm) {
		mmap_write_lock(kvm->mm);
		kvm->mm->context.uses_cmm = 1;
		mmap_write_unlock(kvm->mm);
	}
out:
	vfree(bits);
	return r;
}

static int kvm_s390_cpus_from_pv(struct kvm *kvm, u16 *rcp, u16 *rrcp)
{
	struct kvm_vcpu *vcpu;
	u16 rc, rrc;
	int ret = 0;
	unsigned long i;

	/*
	 * We ignore failures and try to destroy as many CPUs as possible.
	 * At the same time we must not free the assigned resources when
	 * this fails, as the ultravisor has still access to that memory.
	 * So kvm_s390_pv_destroy_cpu can leave a "wanted" memory leak
	 * behind.
	 * We want to return the first failure rc and rrc, though.
	 */
	kvm_for_each_vcpu(i, vcpu, kvm) {
		mutex_lock(&vcpu->mutex);
		if (kvm_s390_pv_destroy_cpu(vcpu, &rc, &rrc) && !ret) {
			*rcp = rc;
			*rrcp = rrc;
			ret = -EIO;
		}
		mutex_unlock(&vcpu->mutex);
	}
	/* Ensure that we re-enable gisa if the non-PV guest used it but the PV guest did not. */
	if (use_gisa)
		kvm_s390_gisa_enable(kvm);
	return ret;
}

static int kvm_s390_cpus_to_pv(struct kvm *kvm, u16 *rc, u16 *rrc)
{
	unsigned long i;
	int r = 0;
	u16 dummy;

	struct kvm_vcpu *vcpu;

	/* Disable the GISA if the ultravisor does not support AIV. */
	if (!test_bit_inv(BIT_UV_FEAT_AIV, &uv_info.uv_feature_indications))
		kvm_s390_gisa_disable(kvm);

	kvm_for_each_vcpu(i, vcpu, kvm) {
		mutex_lock(&vcpu->mutex);
		r = kvm_s390_pv_create_cpu(vcpu, rc, rrc);
		mutex_unlock(&vcpu->mutex);
		if (r)
			break;
	}
	if (r)
		kvm_s390_cpus_from_pv(kvm, &dummy, &dummy);
	return r;
}

static int kvm_s390_handle_pv(struct kvm *kvm, struct kvm_pv_cmd *cmd)
{
	int r = 0;
	u16 dummy;
	void __user *argp = (void __user *)cmd->data;

	switch (cmd->cmd) {
	case KVM_PV_ENABLE: {
		r = -EINVAL;
		if (kvm_s390_pv_is_protected(kvm))
			break;

		/*
		 *  FMT 4 SIE needs esca. As we never switch back to bsca from
		 *  esca, we need no cleanup in the error cases below
		 */
		r = sca_switch_to_extended(kvm);
		if (r)
			break;

		mmap_write_lock(current->mm);
		r = gmap_mark_unmergeable();
		mmap_write_unlock(current->mm);
		if (r)
			break;

		r = kvm_s390_pv_init_vm(kvm, &cmd->rc, &cmd->rrc);
		if (r)
			break;

		r = kvm_s390_cpus_to_pv(kvm, &cmd->rc, &cmd->rrc);
		if (r)
			kvm_s390_pv_deinit_vm(kvm, &dummy, &dummy);

		/* we need to block service interrupts from now on */
		set_bit(IRQ_PEND_EXT_SERVICE, &kvm->arch.float_int.masked_irqs);
		break;
	}
	case KVM_PV_DISABLE: {
		r = -EINVAL;
		if (!kvm_s390_pv_is_protected(kvm))
			break;

		r = kvm_s390_cpus_from_pv(kvm, &cmd->rc, &cmd->rrc);
		/*
		 * If a CPU could not be destroyed, destroy VM will also fail.
		 * There is no point in trying to destroy it. Instead return
		 * the rc and rrc from the first CPU that failed destroying.
		 */
		if (r)
			break;
		r = kvm_s390_pv_deinit_vm(kvm, &cmd->rc, &cmd->rrc);

		/* no need to block service interrupts any more */
		clear_bit(IRQ_PEND_EXT_SERVICE, &kvm->arch.float_int.masked_irqs);
		break;
	}
	case KVM_PV_SET_SEC_PARMS: {
		struct kvm_s390_pv_sec_parm parms = {};
		void *hdr;

		r = -EINVAL;
		if (!kvm_s390_pv_is_protected(kvm))
			break;

		r = -EFAULT;
		if (copy_from_user(&parms, argp, sizeof(parms)))
			break;

		/* Currently restricted to 8KB */
		r = -EINVAL;
		if (parms.length > PAGE_SIZE * 2)
			break;

		r = -ENOMEM;
		hdr = vmalloc(parms.length);
		if (!hdr)
			break;

		r = -EFAULT;
		if (!copy_from_user(hdr, (void __user *)parms.origin,
				    parms.length))
			r = kvm_s390_pv_set_sec_parms(kvm, hdr, parms.length,
						      &cmd->rc, &cmd->rrc);

		vfree(hdr);
		break;
	}
	case KVM_PV_UNPACK: {
		struct kvm_s390_pv_unp unp = {};

		r = -EINVAL;
		if (!kvm_s390_pv_is_protected(kvm) || !mm_is_protected(kvm->mm))
			break;

		r = -EFAULT;
		if (copy_from_user(&unp, argp, sizeof(unp)))
			break;

		r = kvm_s390_pv_unpack(kvm, unp.addr, unp.size, unp.tweak,
				       &cmd->rc, &cmd->rrc);
		break;
	}
	case KVM_PV_VERIFY: {
		r = -EINVAL;
		if (!kvm_s390_pv_is_protected(kvm))
			break;

		r = uv_cmd_nodata(kvm_s390_pv_get_handle(kvm),
				  UVC_CMD_VERIFY_IMG, &cmd->rc, &cmd->rrc);
		KVM_UV_EVENT(kvm, 3, "PROTVIRT VERIFY: rc %x rrc %x", cmd->rc,
			     cmd->rrc);
		break;
	}
	case KVM_PV_PREP_RESET: {
		r = -EINVAL;
		if (!kvm_s390_pv_is_protected(kvm))
			break;

		r = uv_cmd_nodata(kvm_s390_pv_get_handle(kvm),
				  UVC_CMD_PREPARE_RESET, &cmd->rc, &cmd->rrc);
		KVM_UV_EVENT(kvm, 3, "PROTVIRT PREP RESET: rc %x rrc %x",
			     cmd->rc, cmd->rrc);
		break;
	}
	case KVM_PV_UNSHARE_ALL: {
		r = -EINVAL;
		if (!kvm_s390_pv_is_protected(kvm))
			break;

		r = uv_cmd_nodata(kvm_s390_pv_get_handle(kvm),
				  UVC_CMD_SET_UNSHARE_ALL, &cmd->rc, &cmd->rrc);
		KVM_UV_EVENT(kvm, 3, "PROTVIRT UNSHARE: rc %x rrc %x",
			     cmd->rc, cmd->rrc);
		break;
	}
	default:
		r = -ENOTTY;
	}
	return r;
}

static bool access_key_invalid(u8 access_key)
{
	return access_key > 0xf;
}

static int kvm_s390_vm_mem_op(struct kvm *kvm, struct kvm_s390_mem_op *mop)
{
	void __user *uaddr = (void __user *)mop->buf;
	u64 supported_flags;
	void *tmpbuf = NULL;
	int r, srcu_idx;

	supported_flags = KVM_S390_MEMOP_F_SKEY_PROTECTION
			  | KVM_S390_MEMOP_F_CHECK_ONLY;
	if (mop->flags & ~supported_flags || !mop->size)
		return -EINVAL;
	if (mop->size > MEM_OP_MAX_SIZE)
		return -E2BIG;
	/*
	 * This is technically a heuristic only, if the kvm->lock is not
	 * taken, it is not guaranteed that the vm is/remains non-protected.
	 * This is ok from a kernel perspective, wrongdoing is detected
	 * on the access, -EFAULT is returned and the vm may crash the
	 * next time it accesses the memory in question.
	 * There is no sane usecase to do switching and a memop on two
	 * different CPUs at the same time.
	 */
	if (kvm_s390_pv_get_handle(kvm))
		return -EINVAL;
	if (mop->flags & KVM_S390_MEMOP_F_SKEY_PROTECTION) {
		if (access_key_invalid(mop->key))
			return -EINVAL;
	} else {
		mop->key = 0;
	}
	if (!(mop->flags & KVM_S390_MEMOP_F_CHECK_ONLY)) {
		tmpbuf = vmalloc(mop->size);
		if (!tmpbuf)
			return -ENOMEM;
	}

	srcu_idx = srcu_read_lock(&kvm->srcu);

	if (kvm_is_error_gpa(kvm, mop->gaddr)) {
		r = PGM_ADDRESSING;
		goto out_unlock;
	}

	switch (mop->op) {
	case KVM_S390_MEMOP_ABSOLUTE_READ: {
		if (mop->flags & KVM_S390_MEMOP_F_CHECK_ONLY) {
			r = check_gpa_range(kvm, mop->gaddr, mop->size, GACC_FETCH, mop->key);
		} else {
			r = access_guest_abs_with_key(kvm, mop->gaddr, tmpbuf,
						      mop->size, GACC_FETCH, mop->key);
			if (r == 0) {
				if (copy_to_user(uaddr, tmpbuf, mop->size))
					r = -EFAULT;
			}
		}
		break;
	}
	case KVM_S390_MEMOP_ABSOLUTE_WRITE: {
		if (mop->flags & KVM_S390_MEMOP_F_CHECK_ONLY) {
			r = check_gpa_range(kvm, mop->gaddr, mop->size, GACC_STORE, mop->key);
		} else {
			if (copy_from_user(tmpbuf, uaddr, mop->size)) {
				r = -EFAULT;
				break;
			}
			r = access_guest_abs_with_key(kvm, mop->gaddr, tmpbuf,
						      mop->size, GACC_STORE, mop->key);
		}
		break;
	}
	default:
		r = -EINVAL;
	}

out_unlock:
	srcu_read_unlock(&kvm->srcu, srcu_idx);

	vfree(tmpbuf);
	return r;
}

long kvm_arch_vm_ioctl(struct file *filp,
		       unsigned int ioctl, unsigned long arg)
{
	struct kvm *kvm = filp->private_data;
	void __user *argp = (void __user *)arg;
	struct kvm_device_attr attr;
	int r;

	switch (ioctl) {
	case KVM_S390_INTERRUPT: {
		struct kvm_s390_interrupt s390int;

		r = -EFAULT;
		if (copy_from_user(&s390int, argp, sizeof(s390int)))
			break;
		r = kvm_s390_inject_vm(kvm, &s390int);
		break;
	}
	case KVM_CREATE_IRQCHIP: {
		struct kvm_irq_routing_entry routing;

		r = -EINVAL;
		if (kvm->arch.use_irqchip) {
			/* Set up dummy routing. */
			memset(&routing, 0, sizeof(routing));
			r = kvm_set_irq_routing(kvm, &routing, 0, 0);
		}
		break;
	}
	case KVM_SET_DEVICE_ATTR: {
		r = -EFAULT;
		if (copy_from_user(&attr, (void __user *)arg, sizeof(attr)))
			break;
		r = kvm_s390_vm_set_attr(kvm, &attr);
		break;
	}
	case KVM_GET_DEVICE_ATTR: {
		r = -EFAULT;
		if (copy_from_user(&attr, (void __user *)arg, sizeof(attr)))
			break;
		r = kvm_s390_vm_get_attr(kvm, &attr);
		break;
	}
	case KVM_HAS_DEVICE_ATTR: {
		r = -EFAULT;
		if (copy_from_user(&attr, (void __user *)arg, sizeof(attr)))
			break;
		r = kvm_s390_vm_has_attr(kvm, &attr);
		break;
	}
	case KVM_S390_GET_SKEYS: {
		struct kvm_s390_skeys args;

		r = -EFAULT;
		if (copy_from_user(&args, argp,
				   sizeof(struct kvm_s390_skeys)))
			break;
		r = kvm_s390_get_skeys(kvm, &args);
		break;
	}
	case KVM_S390_SET_SKEYS: {
		struct kvm_s390_skeys args;

		r = -EFAULT;
		if (copy_from_user(&args, argp,
				   sizeof(struct kvm_s390_skeys)))
			break;
		r = kvm_s390_set_skeys(kvm, &args);
		break;
	}
	case KVM_S390_GET_CMMA_BITS: {
		struct kvm_s390_cmma_log args;

		r = -EFAULT;
		if (copy_from_user(&args, argp, sizeof(args)))
			break;
		mutex_lock(&kvm->slots_lock);
		r = kvm_s390_get_cmma_bits(kvm, &args);
		mutex_unlock(&kvm->slots_lock);
		if (!r) {
			r = copy_to_user(argp, &args, sizeof(args));
			if (r)
				r = -EFAULT;
		}
		break;
	}
	case KVM_S390_SET_CMMA_BITS: {
		struct kvm_s390_cmma_log args;

		r = -EFAULT;
		if (copy_from_user(&args, argp, sizeof(args)))
			break;
		mutex_lock(&kvm->slots_lock);
		r = kvm_s390_set_cmma_bits(kvm, &args);
		mutex_unlock(&kvm->slots_lock);
		break;
	}
	case KVM_S390_PV_COMMAND: {
		struct kvm_pv_cmd args;

		/* protvirt means user cpu state */
		kvm_s390_set_user_cpu_state_ctrl(kvm);
		r = 0;
		if (!is_prot_virt_host()) {
			r = -EINVAL;
			break;
		}
		if (copy_from_user(&args, argp, sizeof(args))) {
			r = -EFAULT;
			break;
		}
		if (args.flags) {
			r = -EINVAL;
			break;
		}
		mutex_lock(&kvm->lock);
		r = kvm_s390_handle_pv(kvm, &args);
		mutex_unlock(&kvm->lock);
		if (copy_to_user(argp, &args, sizeof(args))) {
			r = -EFAULT;
			break;
		}
		break;
	}
	case KVM_S390_MEM_OP: {
		struct kvm_s390_mem_op mem_op;

		if (copy_from_user(&mem_op, argp, sizeof(mem_op)) == 0)
			r = kvm_s390_vm_mem_op(kvm, &mem_op);
		else
			r = -EFAULT;
		break;
	}
	default:
		r = -ENOTTY;
	}

	return r;
}

static int kvm_s390_apxa_installed(void)
{
	struct ap_config_info info;

	if (ap_instructions_available()) {
		if (ap_qci(&info) == 0)
			return info.apxa;
	}

	return 0;
}

/*
 * The format of the crypto control block (CRYCB) is specified in the 3 low
 * order bits of the CRYCB designation (CRYCBD) field as follows:
 * Format 0: Neither the message security assist extension 3 (MSAX3) nor the
 *	     AP extended addressing (APXA) facility are installed.
 * Format 1: The APXA facility is not installed but the MSAX3 facility is.
 * Format 2: Both the APXA and MSAX3 facilities are installed
 */
static void kvm_s390_set_crycb_format(struct kvm *kvm)
{
	kvm->arch.crypto.crycbd = (__u32)(unsigned long) kvm->arch.crypto.crycb;

	/* Clear the CRYCB format bits - i.e., set format 0 by default */
	kvm->arch.crypto.crycbd &= ~(CRYCB_FORMAT_MASK);

	/* Check whether MSAX3 is installed */
	if (!test_kvm_facility(kvm, 76))
		return;

	if (kvm_s390_apxa_installed())
		kvm->arch.crypto.crycbd |= CRYCB_FORMAT2;
	else
		kvm->arch.crypto.crycbd |= CRYCB_FORMAT1;
}

/*
 * kvm_arch_crypto_set_masks
 *
 * @kvm: pointer to the target guest's KVM struct containing the crypto masks
 *	 to be set.
 * @apm: the mask identifying the accessible AP adapters
 * @aqm: the mask identifying the accessible AP domains
 * @adm: the mask identifying the accessible AP control domains
 *
 * Set the masks that identify the adapters, domains and control domains to
 * which the KVM guest is granted access.
 *
 * Note: The kvm->lock mutex must be locked by the caller before invoking this
 *	 function.
 */
void kvm_arch_crypto_set_masks(struct kvm *kvm, unsigned long *apm,
			       unsigned long *aqm, unsigned long *adm)
{
	struct kvm_s390_crypto_cb *crycb = kvm->arch.crypto.crycb;

	kvm_s390_vcpu_block_all(kvm);

	switch (kvm->arch.crypto.crycbd & CRYCB_FORMAT_MASK) {
	case CRYCB_FORMAT2: /* APCB1 use 256 bits */
		memcpy(crycb->apcb1.apm, apm, 32);
		VM_EVENT(kvm, 3, "SET CRYCB: apm %016lx %016lx %016lx %016lx",
			 apm[0], apm[1], apm[2], apm[3]);
		memcpy(crycb->apcb1.aqm, aqm, 32);
		VM_EVENT(kvm, 3, "SET CRYCB: aqm %016lx %016lx %016lx %016lx",
			 aqm[0], aqm[1], aqm[2], aqm[3]);
		memcpy(crycb->apcb1.adm, adm, 32);
		VM_EVENT(kvm, 3, "SET CRYCB: adm %016lx %016lx %016lx %016lx",
			 adm[0], adm[1], adm[2], adm[3]);
		break;
	case CRYCB_FORMAT1:
	case CRYCB_FORMAT0: /* Fall through both use APCB0 */
		memcpy(crycb->apcb0.apm, apm, 8);
		memcpy(crycb->apcb0.aqm, aqm, 2);
		memcpy(crycb->apcb0.adm, adm, 2);
		VM_EVENT(kvm, 3, "SET CRYCB: apm %016lx aqm %04x adm %04x",
			 apm[0], *((unsigned short *)aqm),
			 *((unsigned short *)adm));
		break;
	default:	/* Can not happen */
		break;
	}

	/* recreate the shadow crycb for each vcpu */
	kvm_s390_sync_request_broadcast(kvm, KVM_REQ_VSIE_RESTART);
	kvm_s390_vcpu_unblock_all(kvm);
}
EXPORT_SYMBOL_GPL(kvm_arch_crypto_set_masks);

/*
 * kvm_arch_crypto_clear_masks
 *
 * @kvm: pointer to the target guest's KVM struct containing the crypto masks
 *	 to be cleared.
 *
 * Clear the masks that identify the adapters, domains and control domains to
 * which the KVM guest is granted access.
 *
 * Note: The kvm->lock mutex must be locked by the caller before invoking this
 *	 function.
 */
void kvm_arch_crypto_clear_masks(struct kvm *kvm)
{
	kvm_s390_vcpu_block_all(kvm);

	memset(&kvm->arch.crypto.crycb->apcb0, 0,
	       sizeof(kvm->arch.crypto.crycb->apcb0));
	memset(&kvm->arch.crypto.crycb->apcb1, 0,
	       sizeof(kvm->arch.crypto.crycb->apcb1));

	VM_EVENT(kvm, 3, "%s", "CLR CRYCB:");
	/* recreate the shadow crycb for each vcpu */
	kvm_s390_sync_request_broadcast(kvm, KVM_REQ_VSIE_RESTART);
	kvm_s390_vcpu_unblock_all(kvm);
}
EXPORT_SYMBOL_GPL(kvm_arch_crypto_clear_masks);

static u64 kvm_s390_get_initial_cpuid(void)
{
	struct cpuid cpuid;

	get_cpu_id(&cpuid);
	cpuid.version = 0xff;
	return *((u64 *) &cpuid);
}

static void kvm_s390_crypto_init(struct kvm *kvm)
{
	kvm->arch.crypto.crycb = &kvm->arch.sie_page2->crycb;
	kvm_s390_set_crycb_format(kvm);
	init_rwsem(&kvm->arch.crypto.pqap_hook_rwsem);

	if (!test_kvm_facility(kvm, 76))
		return;

	/* Enable AES/DEA protected key functions by default */
	kvm->arch.crypto.aes_kw = 1;
	kvm->arch.crypto.dea_kw = 1;
	get_random_bytes(kvm->arch.crypto.crycb->aes_wrapping_key_mask,
			 sizeof(kvm->arch.crypto.crycb->aes_wrapping_key_mask));
	get_random_bytes(kvm->arch.crypto.crycb->dea_wrapping_key_mask,
			 sizeof(kvm->arch.crypto.crycb->dea_wrapping_key_mask));
}

static void sca_dispose(struct kvm *kvm)
{
	if (kvm->arch.use_esca)
		free_pages_exact(kvm->arch.sca, sizeof(struct esca_block));
	else
		free_page((unsigned long)(kvm->arch.sca));
	kvm->arch.sca = NULL;
}

int kvm_arch_init_vm(struct kvm *kvm, unsigned long type)
{
	gfp_t alloc_flags = GFP_KERNEL_ACCOUNT;
	int i, rc;
	char debug_name[16];
	static unsigned long sca_offset;

	rc = -EINVAL;
#ifdef CONFIG_KVM_S390_UCONTROL
	if (type & ~KVM_VM_S390_UCONTROL)
		goto out_err;
	if ((type & KVM_VM_S390_UCONTROL) && (!capable(CAP_SYS_ADMIN)))
		goto out_err;
#else
	if (type)
		goto out_err;
#endif

	rc = s390_enable_sie();
	if (rc)
		goto out_err;

	rc = -ENOMEM;

	if (!sclp.has_64bscao)
		alloc_flags |= GFP_DMA;
	rwlock_init(&kvm->arch.sca_lock);
	/* start with basic SCA */
	kvm->arch.sca = (struct bsca_block *) get_zeroed_page(alloc_flags);
	if (!kvm->arch.sca)
		goto out_err;
	mutex_lock(&kvm_lock);
	sca_offset += 16;
	if (sca_offset + sizeof(struct bsca_block) > PAGE_SIZE)
		sca_offset = 0;
	kvm->arch.sca = (struct bsca_block *)
			((char *) kvm->arch.sca + sca_offset);
	mutex_unlock(&kvm_lock);

	sprintf(debug_name, "kvm-%u", current->pid);

	kvm->arch.dbf = debug_register(debug_name, 32, 1, 7 * sizeof(long));
	if (!kvm->arch.dbf)
		goto out_err;

	BUILD_BUG_ON(sizeof(struct sie_page2) != 4096);
	kvm->arch.sie_page2 =
	     (struct sie_page2 *) get_zeroed_page(GFP_KERNEL_ACCOUNT | GFP_DMA);
	if (!kvm->arch.sie_page2)
		goto out_err;

	kvm->arch.sie_page2->kvm = kvm;
	kvm->arch.model.fac_list = kvm->arch.sie_page2->fac_list;

	for (i = 0; i < kvm_s390_fac_size(); i++) {
		kvm->arch.model.fac_mask[i] = stfle_fac_list[i] &
					      (kvm_s390_fac_base[i] |
					       kvm_s390_fac_ext[i]);
		kvm->arch.model.fac_list[i] = stfle_fac_list[i] &
					      kvm_s390_fac_base[i];
	}
	kvm->arch.model.subfuncs = kvm_s390_available_subfunc;

	/* we are always in czam mode - even on pre z14 machines */
	set_kvm_facility(kvm->arch.model.fac_mask, 138);
	set_kvm_facility(kvm->arch.model.fac_list, 138);
	/* we emulate STHYI in kvm */
	set_kvm_facility(kvm->arch.model.fac_mask, 74);
	set_kvm_facility(kvm->arch.model.fac_list, 74);
	if (MACHINE_HAS_TLB_GUEST) {
		set_kvm_facility(kvm->arch.model.fac_mask, 147);
		set_kvm_facility(kvm->arch.model.fac_list, 147);
	}

	if (css_general_characteristics.aiv && test_facility(65))
		set_kvm_facility(kvm->arch.model.fac_mask, 65);

	kvm->arch.model.cpuid = kvm_s390_get_initial_cpuid();
	kvm->arch.model.ibc = sclp.ibc & 0x0fff;

	kvm_s390_crypto_init(kvm);

	mutex_init(&kvm->arch.float_int.ais_lock);
	spin_lock_init(&kvm->arch.float_int.lock);
	for (i = 0; i < FIRQ_LIST_COUNT; i++)
		INIT_LIST_HEAD(&kvm->arch.float_int.lists[i]);
	init_waitqueue_head(&kvm->arch.ipte_wq);
	mutex_init(&kvm->arch.ipte_mutex);

	debug_register_view(kvm->arch.dbf, &debug_sprintf_view);
	VM_EVENT(kvm, 3, "vm created with type %lu", type);

	if (type & KVM_VM_S390_UCONTROL) {
		kvm->arch.gmap = NULL;
		kvm->arch.mem_limit = KVM_S390_NO_MEM_LIMIT;
	} else {
		if (sclp.hamax == U64_MAX)
			kvm->arch.mem_limit = TASK_SIZE_MAX;
		else
			kvm->arch.mem_limit = min_t(unsigned long, TASK_SIZE_MAX,
						    sclp.hamax + 1);
		kvm->arch.gmap = gmap_create(current->mm, kvm->arch.mem_limit - 1);
		if (!kvm->arch.gmap)
			goto out_err;
		kvm->arch.gmap->private = kvm;
		kvm->arch.gmap->pfault_enabled = 0;
	}

	kvm->arch.use_pfmfi = sclp.has_pfmfi;
	kvm->arch.use_skf = sclp.has_skey;
	spin_lock_init(&kvm->arch.start_stop_lock);
	kvm_s390_vsie_init(kvm);
	if (use_gisa)
		kvm_s390_gisa_init(kvm);
	KVM_EVENT(3, "vm 0x%pK created by pid %u", kvm, current->pid);

	return 0;
out_err:
	free_page((unsigned long)kvm->arch.sie_page2);
	debug_unregister(kvm->arch.dbf);
	sca_dispose(kvm);
	KVM_EVENT(3, "creation of vm failed: %d", rc);
	return rc;
}

void kvm_arch_vcpu_destroy(struct kvm_vcpu *vcpu)
{
	u16 rc, rrc;

	VCPU_EVENT(vcpu, 3, "%s", "free cpu");
	trace_kvm_s390_destroy_vcpu(vcpu->vcpu_id);
	kvm_s390_clear_local_irqs(vcpu);
	kvm_clear_async_pf_completion_queue(vcpu);
	if (!kvm_is_ucontrol(vcpu->kvm))
		sca_del_vcpu(vcpu);

	if (kvm_is_ucontrol(vcpu->kvm))
		gmap_remove(vcpu->arch.gmap);

	if (vcpu->kvm->arch.use_cmma)
		kvm_s390_vcpu_unsetup_cmma(vcpu);
	/* We can not hold the vcpu mutex here, we are already dying */
	if (kvm_s390_pv_cpu_get_handle(vcpu))
		kvm_s390_pv_destroy_cpu(vcpu, &rc, &rrc);
	free_page((unsigned long)(vcpu->arch.sie_block));
}

void kvm_arch_destroy_vm(struct kvm *kvm)
{
	u16 rc, rrc;

	kvm_destroy_vcpus(kvm);
	sca_dispose(kvm);
	kvm_s390_gisa_destroy(kvm);
	/*
	 * We are already at the end of life and kvm->lock is not taken.
	 * This is ok as the file descriptor is closed by now and nobody
	 * can mess with the pv state. To avoid lockdep_assert_held from
	 * complaining we do not use kvm_s390_pv_is_protected.
	 */
	if (kvm_s390_pv_get_handle(kvm))
		kvm_s390_pv_deinit_vm(kvm, &rc, &rrc);
	debug_unregister(kvm->arch.dbf);
	free_page((unsigned long)kvm->arch.sie_page2);
	if (!kvm_is_ucontrol(kvm))
		gmap_remove(kvm->arch.gmap);
	kvm_s390_destroy_adapters(kvm);
	kvm_s390_clear_float_irqs(kvm);
	kvm_s390_vsie_destroy(kvm);
	KVM_EVENT(3, "vm 0x%pK destroyed", kvm);
}

/* Section: vcpu related */
static int __kvm_ucontrol_vcpu_init(struct kvm_vcpu *vcpu)
{
	vcpu->arch.gmap = gmap_create(current->mm, -1UL);
	if (!vcpu->arch.gmap)
		return -ENOMEM;
	vcpu->arch.gmap->private = vcpu->kvm;

	return 0;
}

static void sca_del_vcpu(struct kvm_vcpu *vcpu)
{
	if (!kvm_s390_use_sca_entries())
		return;
	read_lock(&vcpu->kvm->arch.sca_lock);
	if (vcpu->kvm->arch.use_esca) {
		struct esca_block *sca = vcpu->kvm->arch.sca;

		clear_bit_inv(vcpu->vcpu_id, (unsigned long *) sca->mcn);
		sca->cpu[vcpu->vcpu_id].sda = 0;
	} else {
		struct bsca_block *sca = vcpu->kvm->arch.sca;

		clear_bit_inv(vcpu->vcpu_id, (unsigned long *) &sca->mcn);
		sca->cpu[vcpu->vcpu_id].sda = 0;
	}
	read_unlock(&vcpu->kvm->arch.sca_lock);
}

static void sca_add_vcpu(struct kvm_vcpu *vcpu)
{
	if (!kvm_s390_use_sca_entries()) {
		struct bsca_block *sca = vcpu->kvm->arch.sca;

		/* we still need the basic sca for the ipte control */
		vcpu->arch.sie_block->scaoh = (__u32)(((__u64)sca) >> 32);
		vcpu->arch.sie_block->scaol = (__u32)(__u64)sca;
		return;
	}
	read_lock(&vcpu->kvm->arch.sca_lock);
	if (vcpu->kvm->arch.use_esca) {
		struct esca_block *sca = vcpu->kvm->arch.sca;

		sca->cpu[vcpu->vcpu_id].sda = (__u64) vcpu->arch.sie_block;
		vcpu->arch.sie_block->scaoh = (__u32)(((__u64)sca) >> 32);
		vcpu->arch.sie_block->scaol = (__u32)(__u64)sca & ~0x3fU;
		vcpu->arch.sie_block->ecb2 |= ECB2_ESCA;
		set_bit_inv(vcpu->vcpu_id, (unsigned long *) sca->mcn);
	} else {
		struct bsca_block *sca = vcpu->kvm->arch.sca;

		sca->cpu[vcpu->vcpu_id].sda = (__u64) vcpu->arch.sie_block;
		vcpu->arch.sie_block->scaoh = (__u32)(((__u64)sca) >> 32);
		vcpu->arch.sie_block->scaol = (__u32)(__u64)sca;
		set_bit_inv(vcpu->vcpu_id, (unsigned long *) &sca->mcn);
	}
	read_unlock(&vcpu->kvm->arch.sca_lock);
}

/* Basic SCA to Extended SCA data copy routines */
static inline void sca_copy_entry(struct esca_entry *d, struct bsca_entry *s)
{
	d->sda = s->sda;
	d->sigp_ctrl.c = s->sigp_ctrl.c;
	d->sigp_ctrl.scn = s->sigp_ctrl.scn;
}

static void sca_copy_b_to_e(struct esca_block *d, struct bsca_block *s)
{
	int i;

	d->ipte_control = s->ipte_control;
	d->mcn[0] = s->mcn;
	for (i = 0; i < KVM_S390_BSCA_CPU_SLOTS; i++)
		sca_copy_entry(&d->cpu[i], &s->cpu[i]);
}

static int sca_switch_to_extended(struct kvm *kvm)
{
	struct bsca_block *old_sca = kvm->arch.sca;
	struct esca_block *new_sca;
	struct kvm_vcpu *vcpu;
	unsigned long vcpu_idx;
	u32 scaol, scaoh;

	if (kvm->arch.use_esca)
		return 0;

	new_sca = alloc_pages_exact(sizeof(*new_sca), GFP_KERNEL_ACCOUNT | __GFP_ZERO);
	if (!new_sca)
		return -ENOMEM;

	scaoh = (u32)((u64)(new_sca) >> 32);
	scaol = (u32)(u64)(new_sca) & ~0x3fU;

	kvm_s390_vcpu_block_all(kvm);
	write_lock(&kvm->arch.sca_lock);

	sca_copy_b_to_e(new_sca, old_sca);

	kvm_for_each_vcpu(vcpu_idx, vcpu, kvm) {
		vcpu->arch.sie_block->scaoh = scaoh;
		vcpu->arch.sie_block->scaol = scaol;
		vcpu->arch.sie_block->ecb2 |= ECB2_ESCA;
	}
	kvm->arch.sca = new_sca;
	kvm->arch.use_esca = 1;

	write_unlock(&kvm->arch.sca_lock);
	kvm_s390_vcpu_unblock_all(kvm);

	free_page((unsigned long)old_sca);

	VM_EVENT(kvm, 2, "Switched to ESCA (0x%pK -> 0x%pK)",
		 old_sca, kvm->arch.sca);
	return 0;
}

static int sca_can_add_vcpu(struct kvm *kvm, unsigned int id)
{
	int rc;

	if (!kvm_s390_use_sca_entries()) {
		if (id < KVM_MAX_VCPUS)
			return true;
		return false;
	}
	if (id < KVM_S390_BSCA_CPU_SLOTS)
		return true;
	if (!sclp.has_esca || !sclp.has_64bscao)
		return false;

	mutex_lock(&kvm->lock);
	rc = kvm->arch.use_esca ? 0 : sca_switch_to_extended(kvm);
	mutex_unlock(&kvm->lock);

	return rc == 0 && id < KVM_S390_ESCA_CPU_SLOTS;
}

/* needs disabled preemption to protect from TOD sync and vcpu_load/put */
static void __start_cpu_timer_accounting(struct kvm_vcpu *vcpu)
{
	WARN_ON_ONCE(vcpu->arch.cputm_start != 0);
	raw_write_seqcount_begin(&vcpu->arch.cputm_seqcount);
	vcpu->arch.cputm_start = get_tod_clock_fast();
	raw_write_seqcount_end(&vcpu->arch.cputm_seqcount);
}

/* needs disabled preemption to protect from TOD sync and vcpu_load/put */
static void __stop_cpu_timer_accounting(struct kvm_vcpu *vcpu)
{
	WARN_ON_ONCE(vcpu->arch.cputm_start == 0);
	raw_write_seqcount_begin(&vcpu->arch.cputm_seqcount);
	vcpu->arch.sie_block->cputm -= get_tod_clock_fast() - vcpu->arch.cputm_start;
	vcpu->arch.cputm_start = 0;
	raw_write_seqcount_end(&vcpu->arch.cputm_seqcount);
}

/* needs disabled preemption to protect from TOD sync and vcpu_load/put */
static void __enable_cpu_timer_accounting(struct kvm_vcpu *vcpu)
{
	WARN_ON_ONCE(vcpu->arch.cputm_enabled);
	vcpu->arch.cputm_enabled = true;
	__start_cpu_timer_accounting(vcpu);
}

/* needs disabled preemption to protect from TOD sync and vcpu_load/put */
static void __disable_cpu_timer_accounting(struct kvm_vcpu *vcpu)
{
	WARN_ON_ONCE(!vcpu->arch.cputm_enabled);
	__stop_cpu_timer_accounting(vcpu);
	vcpu->arch.cputm_enabled = false;
}

static void enable_cpu_timer_accounting(struct kvm_vcpu *vcpu)
{
	preempt_disable(); /* protect from TOD sync and vcpu_load/put */
	__enable_cpu_timer_accounting(vcpu);
	preempt_enable();
}

static void disable_cpu_timer_accounting(struct kvm_vcpu *vcpu)
{
	preempt_disable(); /* protect from TOD sync and vcpu_load/put */
	__disable_cpu_timer_accounting(vcpu);
	preempt_enable();
}

/* set the cpu timer - may only be called from the VCPU thread itself */
void kvm_s390_set_cpu_timer(struct kvm_vcpu *vcpu, __u64 cputm)
{
	preempt_disable(); /* protect from TOD sync and vcpu_load/put */
	raw_write_seqcount_begin(&vcpu->arch.cputm_seqcount);
	if (vcpu->arch.cputm_enabled)
		vcpu->arch.cputm_start = get_tod_clock_fast();
	vcpu->arch.sie_block->cputm = cputm;
	raw_write_seqcount_end(&vcpu->arch.cputm_seqcount);
	preempt_enable();
}

/* update and get the cpu timer - can also be called from other VCPU threads */
__u64 kvm_s390_get_cpu_timer(struct kvm_vcpu *vcpu)
{
	unsigned int seq;
	__u64 value;

	if (unlikely(!vcpu->arch.cputm_enabled))
		return vcpu->arch.sie_block->cputm;

	preempt_disable(); /* protect from TOD sync and vcpu_load/put */
	do {
		seq = raw_read_seqcount(&vcpu->arch.cputm_seqcount);
		/*
		 * If the writer would ever execute a read in the critical
		 * section, e.g. in irq context, we have a deadlock.
		 */
		WARN_ON_ONCE((seq & 1) && smp_processor_id() == vcpu->cpu);
		value = vcpu->arch.sie_block->cputm;
		/* if cputm_start is 0, accounting is being started/stopped */
		if (likely(vcpu->arch.cputm_start))
			value -= get_tod_clock_fast() - vcpu->arch.cputm_start;
	} while (read_seqcount_retry(&vcpu->arch.cputm_seqcount, seq & ~1));
	preempt_enable();
	return value;
}

void kvm_arch_vcpu_load(struct kvm_vcpu *vcpu, int cpu)
{

	gmap_enable(vcpu->arch.enabled_gmap);
	kvm_s390_set_cpuflags(vcpu, CPUSTAT_RUNNING);
	if (vcpu->arch.cputm_enabled && !is_vcpu_idle(vcpu))
		__start_cpu_timer_accounting(vcpu);
	vcpu->cpu = cpu;
}

void kvm_arch_vcpu_put(struct kvm_vcpu *vcpu)
{
	vcpu->cpu = -1;
	if (vcpu->arch.cputm_enabled && !is_vcpu_idle(vcpu))
		__stop_cpu_timer_accounting(vcpu);
	kvm_s390_clear_cpuflags(vcpu, CPUSTAT_RUNNING);
	vcpu->arch.enabled_gmap = gmap_get_enabled();
	gmap_disable(vcpu->arch.enabled_gmap);

}

void kvm_arch_vcpu_postcreate(struct kvm_vcpu *vcpu)
{
	mutex_lock(&vcpu->kvm->lock);
	preempt_disable();
	vcpu->arch.sie_block->epoch = vcpu->kvm->arch.epoch;
	vcpu->arch.sie_block->epdx = vcpu->kvm->arch.epdx;
	preempt_enable();
	mutex_unlock(&vcpu->kvm->lock);
	if (!kvm_is_ucontrol(vcpu->kvm)) {
		vcpu->arch.gmap = vcpu->kvm->arch.gmap;
		sca_add_vcpu(vcpu);
	}
	if (test_kvm_facility(vcpu->kvm, 74) || vcpu->kvm->arch.user_instr0)
		vcpu->arch.sie_block->ictl |= ICTL_OPEREXC;
	/* make vcpu_load load the right gmap on the first trigger */
	vcpu->arch.enabled_gmap = vcpu->arch.gmap;
}

static bool kvm_has_pckmo_subfunc(struct kvm *kvm, unsigned long nr)
{
	if (test_bit_inv(nr, (unsigned long *)&kvm->arch.model.subfuncs.pckmo) &&
	    test_bit_inv(nr, (unsigned long *)&kvm_s390_available_subfunc.pckmo))
		return true;
	return false;
}

static bool kvm_has_pckmo_ecc(struct kvm *kvm)
{
	/* At least one ECC subfunction must be present */
	return kvm_has_pckmo_subfunc(kvm, 32) ||
	       kvm_has_pckmo_subfunc(kvm, 33) ||
	       kvm_has_pckmo_subfunc(kvm, 34) ||
	       kvm_has_pckmo_subfunc(kvm, 40) ||
	       kvm_has_pckmo_subfunc(kvm, 41);

}

static void kvm_s390_vcpu_crypto_setup(struct kvm_vcpu *vcpu)
{
	/*
	 * If the AP instructions are not being interpreted and the MSAX3
	 * facility is not configured for the guest, there is nothing to set up.
	 */
	if (!vcpu->kvm->arch.crypto.apie && !test_kvm_facility(vcpu->kvm, 76))
		return;

	vcpu->arch.sie_block->crycbd = vcpu->kvm->arch.crypto.crycbd;
	vcpu->arch.sie_block->ecb3 &= ~(ECB3_AES | ECB3_DEA);
	vcpu->arch.sie_block->eca &= ~ECA_APIE;
	vcpu->arch.sie_block->ecd &= ~ECD_ECC;

	if (vcpu->kvm->arch.crypto.apie)
		vcpu->arch.sie_block->eca |= ECA_APIE;

	/* Set up protected key support */
	if (vcpu->kvm->arch.crypto.aes_kw) {
		vcpu->arch.sie_block->ecb3 |= ECB3_AES;
		/* ecc is also wrapped with AES key */
		if (kvm_has_pckmo_ecc(vcpu->kvm))
			vcpu->arch.sie_block->ecd |= ECD_ECC;
	}

	if (vcpu->kvm->arch.crypto.dea_kw)
		vcpu->arch.sie_block->ecb3 |= ECB3_DEA;
}

void kvm_s390_vcpu_unsetup_cmma(struct kvm_vcpu *vcpu)
{
	free_page(vcpu->arch.sie_block->cbrlo);
	vcpu->arch.sie_block->cbrlo = 0;
}

int kvm_s390_vcpu_setup_cmma(struct kvm_vcpu *vcpu)
{
	vcpu->arch.sie_block->cbrlo = get_zeroed_page(GFP_KERNEL_ACCOUNT);
	if (!vcpu->arch.sie_block->cbrlo)
		return -ENOMEM;
	return 0;
}

static void kvm_s390_vcpu_setup_model(struct kvm_vcpu *vcpu)
{
	struct kvm_s390_cpu_model *model = &vcpu->kvm->arch.model;

	vcpu->arch.sie_block->ibc = model->ibc;
	if (test_kvm_facility(vcpu->kvm, 7))
		vcpu->arch.sie_block->fac = (u32)(u64) model->fac_list;
}

static int kvm_s390_vcpu_setup(struct kvm_vcpu *vcpu)
{
	int rc = 0;
	u16 uvrc, uvrrc;

	atomic_set(&vcpu->arch.sie_block->cpuflags, CPUSTAT_ZARCH |
						    CPUSTAT_SM |
						    CPUSTAT_STOPPED);

	if (test_kvm_facility(vcpu->kvm, 78))
		kvm_s390_set_cpuflags(vcpu, CPUSTAT_GED2);
	else if (test_kvm_facility(vcpu->kvm, 8))
		kvm_s390_set_cpuflags(vcpu, CPUSTAT_GED);

	kvm_s390_vcpu_setup_model(vcpu);

	/* pgste_set_pte has special handling for !MACHINE_HAS_ESOP */
	if (MACHINE_HAS_ESOP)
		vcpu->arch.sie_block->ecb |= ECB_HOSTPROTINT;
	if (test_kvm_facility(vcpu->kvm, 9))
		vcpu->arch.sie_block->ecb |= ECB_SRSI;
	if (test_kvm_facility(vcpu->kvm, 73))
		vcpu->arch.sie_block->ecb |= ECB_TE;
	if (!kvm_is_ucontrol(vcpu->kvm))
		vcpu->arch.sie_block->ecb |= ECB_SPECI;

	if (test_kvm_facility(vcpu->kvm, 8) && vcpu->kvm->arch.use_pfmfi)
		vcpu->arch.sie_block->ecb2 |= ECB2_PFMFI;
	if (test_kvm_facility(vcpu->kvm, 130))
		vcpu->arch.sie_block->ecb2 |= ECB2_IEP;
	vcpu->arch.sie_block->eca = ECA_MVPGI | ECA_PROTEXCI;
	if (sclp.has_cei)
		vcpu->arch.sie_block->eca |= ECA_CEI;
	if (sclp.has_ib)
		vcpu->arch.sie_block->eca |= ECA_IB;
	if (sclp.has_siif)
		vcpu->arch.sie_block->eca |= ECA_SII;
	if (sclp.has_sigpif)
		vcpu->arch.sie_block->eca |= ECA_SIGPI;
	if (test_kvm_facility(vcpu->kvm, 129)) {
		vcpu->arch.sie_block->eca |= ECA_VX;
		vcpu->arch.sie_block->ecd |= ECD_HOSTREGMGMT;
	}
	if (test_kvm_facility(vcpu->kvm, 139))
		vcpu->arch.sie_block->ecd |= ECD_MEF;
	if (test_kvm_facility(vcpu->kvm, 156))
		vcpu->arch.sie_block->ecd |= ECD_ETOKENF;
	if (vcpu->arch.sie_block->gd) {
		vcpu->arch.sie_block->eca |= ECA_AIV;
		VCPU_EVENT(vcpu, 3, "AIV gisa format-%u enabled for cpu %03u",
			   vcpu->arch.sie_block->gd & 0x3, vcpu->vcpu_id);
	}
	vcpu->arch.sie_block->sdnxo = ((unsigned long) &vcpu->run->s.regs.sdnx)
					| SDNXC;
	vcpu->arch.sie_block->riccbd = (unsigned long) &vcpu->run->s.regs.riccb;

	if (sclp.has_kss)
		kvm_s390_set_cpuflags(vcpu, CPUSTAT_KSS);
	else
		vcpu->arch.sie_block->ictl |= ICTL_ISKE | ICTL_SSKE | ICTL_RRBE;

	if (vcpu->kvm->arch.use_cmma) {
		rc = kvm_s390_vcpu_setup_cmma(vcpu);
		if (rc)
			return rc;
	}
	hrtimer_init(&vcpu->arch.ckc_timer, CLOCK_MONOTONIC, HRTIMER_MODE_REL);
	vcpu->arch.ckc_timer.function = kvm_s390_idle_wakeup;

	vcpu->arch.sie_block->hpid = HPID_KVM;

	kvm_s390_vcpu_crypto_setup(vcpu);

	mutex_lock(&vcpu->kvm->lock);
	if (kvm_s390_pv_is_protected(vcpu->kvm)) {
		rc = kvm_s390_pv_create_cpu(vcpu, &uvrc, &uvrrc);
		if (rc)
			kvm_s390_vcpu_unsetup_cmma(vcpu);
	}
	mutex_unlock(&vcpu->kvm->lock);

	return rc;
}

int kvm_arch_vcpu_precreate(struct kvm *kvm, unsigned int id)
{
	if (!kvm_is_ucontrol(kvm) && !sca_can_add_vcpu(kvm, id))
		return -EINVAL;
	return 0;
}

int kvm_arch_vcpu_create(struct kvm_vcpu *vcpu)
{
	struct sie_page *sie_page;
	int rc;

	BUILD_BUG_ON(sizeof(struct sie_page) != 4096);
	sie_page = (struct sie_page *) get_zeroed_page(GFP_KERNEL_ACCOUNT);
	if (!sie_page)
		return -ENOMEM;

	vcpu->arch.sie_block = &sie_page->sie_block;
	vcpu->arch.sie_block->itdba = (unsigned long) &sie_page->itdb;

	/* the real guest size will always be smaller than msl */
	vcpu->arch.sie_block->mso = 0;
	vcpu->arch.sie_block->msl = sclp.hamax;

	vcpu->arch.sie_block->icpua = vcpu->vcpu_id;
	spin_lock_init(&vcpu->arch.local_int.lock);
	vcpu->arch.sie_block->gd = kvm_s390_get_gisa_desc(vcpu->kvm);
	seqcount_init(&vcpu->arch.cputm_seqcount);

	vcpu->arch.pfault_token = KVM_S390_PFAULT_TOKEN_INVALID;
	kvm_clear_async_pf_completion_queue(vcpu);
	vcpu->run->kvm_valid_regs = KVM_SYNC_PREFIX |
				    KVM_SYNC_GPRS |
				    KVM_SYNC_ACRS |
				    KVM_SYNC_CRS |
				    KVM_SYNC_ARCH0 |
				    KVM_SYNC_PFAULT |
				    KVM_SYNC_DIAG318;
	kvm_s390_set_prefix(vcpu, 0);
	if (test_kvm_facility(vcpu->kvm, 64))
		vcpu->run->kvm_valid_regs |= KVM_SYNC_RICCB;
	if (test_kvm_facility(vcpu->kvm, 82))
		vcpu->run->kvm_valid_regs |= KVM_SYNC_BPBC;
	if (test_kvm_facility(vcpu->kvm, 133))
		vcpu->run->kvm_valid_regs |= KVM_SYNC_GSCB;
	if (test_kvm_facility(vcpu->kvm, 156))
		vcpu->run->kvm_valid_regs |= KVM_SYNC_ETOKEN;
	/* fprs can be synchronized via vrs, even if the guest has no vx. With
	 * MACHINE_HAS_VX, (load|store)_fpu_regs() will work with vrs format.
	 */
	if (MACHINE_HAS_VX)
		vcpu->run->kvm_valid_regs |= KVM_SYNC_VRS;
	else
		vcpu->run->kvm_valid_regs |= KVM_SYNC_FPRS;

	if (kvm_is_ucontrol(vcpu->kvm)) {
		rc = __kvm_ucontrol_vcpu_init(vcpu);
		if (rc)
			goto out_free_sie_block;
	}

	VM_EVENT(vcpu->kvm, 3, "create cpu %d at 0x%pK, sie block at 0x%pK",
		 vcpu->vcpu_id, vcpu, vcpu->arch.sie_block);
	trace_kvm_s390_create_vcpu(vcpu->vcpu_id, vcpu, vcpu->arch.sie_block);

	rc = kvm_s390_vcpu_setup(vcpu);
	if (rc)
		goto out_ucontrol_uninit;
	return 0;

out_ucontrol_uninit:
	if (kvm_is_ucontrol(vcpu->kvm))
		gmap_remove(vcpu->arch.gmap);
out_free_sie_block:
	free_page((unsigned long)(vcpu->arch.sie_block));
	return rc;
}

int kvm_arch_vcpu_runnable(struct kvm_vcpu *vcpu)
{
	clear_bit(vcpu->vcpu_idx, vcpu->kvm->arch.gisa_int.kicked_mask);
	return kvm_s390_vcpu_has_irq(vcpu, 0);
}

bool kvm_arch_vcpu_in_kernel(struct kvm_vcpu *vcpu)
{
	return !(vcpu->arch.sie_block->gpsw.mask & PSW_MASK_PSTATE);
}

void kvm_s390_vcpu_block(struct kvm_vcpu *vcpu)
{
	atomic_or(PROG_BLOCK_SIE, &vcpu->arch.sie_block->prog20);
	exit_sie(vcpu);
}

void kvm_s390_vcpu_unblock(struct kvm_vcpu *vcpu)
{
	atomic_andnot(PROG_BLOCK_SIE, &vcpu->arch.sie_block->prog20);
}

static void kvm_s390_vcpu_request(struct kvm_vcpu *vcpu)
{
	atomic_or(PROG_REQUEST, &vcpu->arch.sie_block->prog20);
	exit_sie(vcpu);
}

bool kvm_s390_vcpu_sie_inhibited(struct kvm_vcpu *vcpu)
{
	return atomic_read(&vcpu->arch.sie_block->prog20) &
	       (PROG_BLOCK_SIE | PROG_REQUEST);
}

static void kvm_s390_vcpu_request_handled(struct kvm_vcpu *vcpu)
{
	atomic_andnot(PROG_REQUEST, &vcpu->arch.sie_block->prog20);
}

/*
 * Kick a guest cpu out of (v)SIE and wait until (v)SIE is not running.
 * If the CPU is not running (e.g. waiting as idle) the function will
 * return immediately. */
void exit_sie(struct kvm_vcpu *vcpu)
{
	kvm_s390_set_cpuflags(vcpu, CPUSTAT_STOP_INT);
	kvm_s390_vsie_kick(vcpu);
	while (vcpu->arch.sie_block->prog0c & PROG_IN_SIE)
		cpu_relax();
}

/* Kick a guest cpu out of SIE to process a request synchronously */
void kvm_s390_sync_request(int req, struct kvm_vcpu *vcpu)
{
	__kvm_make_request(req, vcpu);
	kvm_s390_vcpu_request(vcpu);
}

static void kvm_gmap_notifier(struct gmap *gmap, unsigned long start,
			      unsigned long end)
{
	struct kvm *kvm = gmap->private;
	struct kvm_vcpu *vcpu;
	unsigned long prefix;
	unsigned long i;

	if (gmap_is_shadow(gmap))
		return;
	if (start >= 1UL << 31)
		/* We are only interested in prefix pages */
		return;
	kvm_for_each_vcpu(i, vcpu, kvm) {
		/* match against both prefix pages */
		prefix = kvm_s390_get_prefix(vcpu);
		if (prefix <= end && start <= prefix + 2*PAGE_SIZE - 1) {
			VCPU_EVENT(vcpu, 2, "gmap notifier for %lx-%lx",
				   start, end);
			kvm_s390_sync_request(KVM_REQ_REFRESH_GUEST_PREFIX, vcpu);
		}
	}
}

bool kvm_arch_no_poll(struct kvm_vcpu *vcpu)
{
	/* do not poll with more than halt_poll_max_steal percent of steal time */
	if (S390_lowcore.avg_steal_timer * 100 / (TICK_USEC << 12) >=
	    READ_ONCE(halt_poll_max_steal)) {
		vcpu->stat.halt_no_poll_steal++;
		return true;
	}
	return false;
}

int kvm_arch_vcpu_should_kick(struct kvm_vcpu *vcpu)
{
	/* kvm common code refers to this, but never calls it */
	BUG();
	return 0;
}

static int kvm_arch_vcpu_ioctl_get_one_reg(struct kvm_vcpu *vcpu,
					   struct kvm_one_reg *reg)
{
	int r = -EINVAL;

	switch (reg->id) {
	case KVM_REG_S390_TODPR:
		r = put_user(vcpu->arch.sie_block->todpr,
			     (u32 __user *)reg->addr);
		break;
	case KVM_REG_S390_EPOCHDIFF:
		r = put_user(vcpu->arch.sie_block->epoch,
			     (u64 __user *)reg->addr);
		break;
	case KVM_REG_S390_CPU_TIMER:
		r = put_user(kvm_s390_get_cpu_timer(vcpu),
			     (u64 __user *)reg->addr);
		break;
	case KVM_REG_S390_CLOCK_COMP:
		r = put_user(vcpu->arch.sie_block->ckc,
			     (u64 __user *)reg->addr);
		break;
	case KVM_REG_S390_PFTOKEN:
		r = put_user(vcpu->arch.pfault_token,
			     (u64 __user *)reg->addr);
		break;
	case KVM_REG_S390_PFCOMPARE:
		r = put_user(vcpu->arch.pfault_compare,
			     (u64 __user *)reg->addr);
		break;
	case KVM_REG_S390_PFSELECT:
		r = put_user(vcpu->arch.pfault_select,
			     (u64 __user *)reg->addr);
		break;
	case KVM_REG_S390_PP:
		r = put_user(vcpu->arch.sie_block->pp,
			     (u64 __user *)reg->addr);
		break;
	case KVM_REG_S390_GBEA:
		r = put_user(vcpu->arch.sie_block->gbea,
			     (u64 __user *)reg->addr);
		break;
	default:
		break;
	}

	return r;
}

static int kvm_arch_vcpu_ioctl_set_one_reg(struct kvm_vcpu *vcpu,
					   struct kvm_one_reg *reg)
{
	int r = -EINVAL;
	__u64 val;

	switch (reg->id) {
	case KVM_REG_S390_TODPR:
		r = get_user(vcpu->arch.sie_block->todpr,
			     (u32 __user *)reg->addr);
		break;
	case KVM_REG_S390_EPOCHDIFF:
		r = get_user(vcpu->arch.sie_block->epoch,
			     (u64 __user *)reg->addr);
		break;
	case KVM_REG_S390_CPU_TIMER:
		r = get_user(val, (u64 __user *)reg->addr);
		if (!r)
			kvm_s390_set_cpu_timer(vcpu, val);
		break;
	case KVM_REG_S390_CLOCK_COMP:
		r = get_user(vcpu->arch.sie_block->ckc,
			     (u64 __user *)reg->addr);
		break;
	case KVM_REG_S390_PFTOKEN:
		r = get_user(vcpu->arch.pfault_token,
			     (u64 __user *)reg->addr);
		if (vcpu->arch.pfault_token == KVM_S390_PFAULT_TOKEN_INVALID)
			kvm_clear_async_pf_completion_queue(vcpu);
		break;
	case KVM_REG_S390_PFCOMPARE:
		r = get_user(vcpu->arch.pfault_compare,
			     (u64 __user *)reg->addr);
		break;
	case KVM_REG_S390_PFSELECT:
		r = get_user(vcpu->arch.pfault_select,
			     (u64 __user *)reg->addr);
		break;
	case KVM_REG_S390_PP:
		r = get_user(vcpu->arch.sie_block->pp,
			     (u64 __user *)reg->addr);
		break;
	case KVM_REG_S390_GBEA:
		r = get_user(vcpu->arch.sie_block->gbea,
			     (u64 __user *)reg->addr);
		break;
	default:
		break;
	}

	return r;
}

static void kvm_arch_vcpu_ioctl_normal_reset(struct kvm_vcpu *vcpu)
{
	vcpu->arch.sie_block->gpsw.mask &= ~PSW_MASK_RI;
	vcpu->arch.pfault_token = KVM_S390_PFAULT_TOKEN_INVALID;
	memset(vcpu->run->s.regs.riccb, 0, sizeof(vcpu->run->s.regs.riccb));

	kvm_clear_async_pf_completion_queue(vcpu);
	if (!kvm_s390_user_cpu_state_ctrl(vcpu->kvm))
		kvm_s390_vcpu_stop(vcpu);
	kvm_s390_clear_local_irqs(vcpu);
}

static void kvm_arch_vcpu_ioctl_initial_reset(struct kvm_vcpu *vcpu)
{
	/* Initial reset is a superset of the normal reset */
	kvm_arch_vcpu_ioctl_normal_reset(vcpu);

	/*
	 * This equals initial cpu reset in pop, but we don't switch to ESA.
	 * We do not only reset the internal data, but also ...
	 */
	vcpu->arch.sie_block->gpsw.mask = 0;
	vcpu->arch.sie_block->gpsw.addr = 0;
	kvm_s390_set_prefix(vcpu, 0);
	kvm_s390_set_cpu_timer(vcpu, 0);
	vcpu->arch.sie_block->ckc = 0;
	memset(vcpu->arch.sie_block->gcr, 0, sizeof(vcpu->arch.sie_block->gcr));
	vcpu->arch.sie_block->gcr[0] = CR0_INITIAL_MASK;
	vcpu->arch.sie_block->gcr[14] = CR14_INITIAL_MASK;

	/* ... the data in sync regs */
	memset(vcpu->run->s.regs.crs, 0, sizeof(vcpu->run->s.regs.crs));
	vcpu->run->s.regs.ckc = 0;
	vcpu->run->s.regs.crs[0] = CR0_INITIAL_MASK;
	vcpu->run->s.regs.crs[14] = CR14_INITIAL_MASK;
	vcpu->run->psw_addr = 0;
	vcpu->run->psw_mask = 0;
	vcpu->run->s.regs.todpr = 0;
	vcpu->run->s.regs.cputm = 0;
	vcpu->run->s.regs.ckc = 0;
	vcpu->run->s.regs.pp = 0;
	vcpu->run->s.regs.gbea = 1;
	vcpu->run->s.regs.fpc = 0;
	/*
	 * Do not reset these registers in the protected case, as some of
	 * them are overlayed and they are not accessible in this case
	 * anyway.
	 */
	if (!kvm_s390_pv_cpu_is_protected(vcpu)) {
		vcpu->arch.sie_block->gbea = 1;
		vcpu->arch.sie_block->pp = 0;
		vcpu->arch.sie_block->fpf &= ~FPF_BPBC;
		vcpu->arch.sie_block->todpr = 0;
	}
}

static void kvm_arch_vcpu_ioctl_clear_reset(struct kvm_vcpu *vcpu)
{
	struct kvm_sync_regs *regs = &vcpu->run->s.regs;

	/* Clear reset is a superset of the initial reset */
	kvm_arch_vcpu_ioctl_initial_reset(vcpu);

	memset(&regs->gprs, 0, sizeof(regs->gprs));
	memset(&regs->vrs, 0, sizeof(regs->vrs));
	memset(&regs->acrs, 0, sizeof(regs->acrs));
	memset(&regs->gscb, 0, sizeof(regs->gscb));

	regs->etoken = 0;
	regs->etoken_extension = 0;
}

int kvm_arch_vcpu_ioctl_set_regs(struct kvm_vcpu *vcpu, struct kvm_regs *regs)
{
	vcpu_load(vcpu);
	memcpy(&vcpu->run->s.regs.gprs, &regs->gprs, sizeof(regs->gprs));
	vcpu_put(vcpu);
	return 0;
}

int kvm_arch_vcpu_ioctl_get_regs(struct kvm_vcpu *vcpu, struct kvm_regs *regs)
{
	vcpu_load(vcpu);
	memcpy(&regs->gprs, &vcpu->run->s.regs.gprs, sizeof(regs->gprs));
	vcpu_put(vcpu);
	return 0;
}

int kvm_arch_vcpu_ioctl_set_sregs(struct kvm_vcpu *vcpu,
				  struct kvm_sregs *sregs)
{
	vcpu_load(vcpu);

	memcpy(&vcpu->run->s.regs.acrs, &sregs->acrs, sizeof(sregs->acrs));
	memcpy(&vcpu->arch.sie_block->gcr, &sregs->crs, sizeof(sregs->crs));

	vcpu_put(vcpu);
	return 0;
}

int kvm_arch_vcpu_ioctl_get_sregs(struct kvm_vcpu *vcpu,
				  struct kvm_sregs *sregs)
{
	vcpu_load(vcpu);

	memcpy(&sregs->acrs, &vcpu->run->s.regs.acrs, sizeof(sregs->acrs));
	memcpy(&sregs->crs, &vcpu->arch.sie_block->gcr, sizeof(sregs->crs));

	vcpu_put(vcpu);
	return 0;
}

int kvm_arch_vcpu_ioctl_set_fpu(struct kvm_vcpu *vcpu, struct kvm_fpu *fpu)
{
	int ret = 0;

	vcpu_load(vcpu);

	if (test_fp_ctl(fpu->fpc)) {
		ret = -EINVAL;
		goto out;
	}
	vcpu->run->s.regs.fpc = fpu->fpc;
	if (MACHINE_HAS_VX)
		convert_fp_to_vx((__vector128 *) vcpu->run->s.regs.vrs,
				 (freg_t *) fpu->fprs);
	else
		memcpy(vcpu->run->s.regs.fprs, &fpu->fprs, sizeof(fpu->fprs));

out:
	vcpu_put(vcpu);
	return ret;
}

int kvm_arch_vcpu_ioctl_get_fpu(struct kvm_vcpu *vcpu, struct kvm_fpu *fpu)
{
	vcpu_load(vcpu);

	/* make sure we have the latest values */
	save_fpu_regs();
	if (MACHINE_HAS_VX)
		convert_vx_to_fp((freg_t *) fpu->fprs,
				 (__vector128 *) vcpu->run->s.regs.vrs);
	else
		memcpy(fpu->fprs, vcpu->run->s.regs.fprs, sizeof(fpu->fprs));
	fpu->fpc = vcpu->run->s.regs.fpc;

	vcpu_put(vcpu);
	return 0;
}

static int kvm_arch_vcpu_ioctl_set_initial_psw(struct kvm_vcpu *vcpu, psw_t psw)
{
	int rc = 0;

	if (!is_vcpu_stopped(vcpu))
		rc = -EBUSY;
	else {
		vcpu->run->psw_mask = psw.mask;
		vcpu->run->psw_addr = psw.addr;
	}
	return rc;
}

int kvm_arch_vcpu_ioctl_translate(struct kvm_vcpu *vcpu,
				  struct kvm_translation *tr)
{
	return -EINVAL; /* not implemented yet */
}

#define VALID_GUESTDBG_FLAGS (KVM_GUESTDBG_SINGLESTEP | \
			      KVM_GUESTDBG_USE_HW_BP | \
			      KVM_GUESTDBG_ENABLE)

int kvm_arch_vcpu_ioctl_set_guest_debug(struct kvm_vcpu *vcpu,
					struct kvm_guest_debug *dbg)
{
	int rc = 0;

	vcpu_load(vcpu);

	vcpu->guest_debug = 0;
	kvm_s390_clear_bp_data(vcpu);

	if (dbg->control & ~VALID_GUESTDBG_FLAGS) {
		rc = -EINVAL;
		goto out;
	}
	if (!sclp.has_gpere) {
		rc = -EINVAL;
		goto out;
	}

	if (dbg->control & KVM_GUESTDBG_ENABLE) {
		vcpu->guest_debug = dbg->control;
		/* enforce guest PER */
		kvm_s390_set_cpuflags(vcpu, CPUSTAT_P);

		if (dbg->control & KVM_GUESTDBG_USE_HW_BP)
			rc = kvm_s390_import_bp_data(vcpu, dbg);
	} else {
		kvm_s390_clear_cpuflags(vcpu, CPUSTAT_P);
		vcpu->arch.guestdbg.last_bp = 0;
	}

	if (rc) {
		vcpu->guest_debug = 0;
		kvm_s390_clear_bp_data(vcpu);
		kvm_s390_clear_cpuflags(vcpu, CPUSTAT_P);
	}

out:
	vcpu_put(vcpu);
	return rc;
}

int kvm_arch_vcpu_ioctl_get_mpstate(struct kvm_vcpu *vcpu,
				    struct kvm_mp_state *mp_state)
{
	int ret;

	vcpu_load(vcpu);

	/* CHECK_STOP and LOAD are not supported yet */
	ret = is_vcpu_stopped(vcpu) ? KVM_MP_STATE_STOPPED :
				      KVM_MP_STATE_OPERATING;

	vcpu_put(vcpu);
	return ret;
}

int kvm_arch_vcpu_ioctl_set_mpstate(struct kvm_vcpu *vcpu,
				    struct kvm_mp_state *mp_state)
{
	int rc = 0;

	vcpu_load(vcpu);

	/* user space knows about this interface - let it control the state */
	kvm_s390_set_user_cpu_state_ctrl(vcpu->kvm);

	switch (mp_state->mp_state) {
	case KVM_MP_STATE_STOPPED:
		rc = kvm_s390_vcpu_stop(vcpu);
		break;
	case KVM_MP_STATE_OPERATING:
		rc = kvm_s390_vcpu_start(vcpu);
		break;
	case KVM_MP_STATE_LOAD:
		if (!kvm_s390_pv_cpu_is_protected(vcpu)) {
			rc = -ENXIO;
			break;
		}
		rc = kvm_s390_pv_set_cpu_state(vcpu, PV_CPU_STATE_OPR_LOAD);
		break;
	case KVM_MP_STATE_CHECK_STOP:
		fallthrough;	/* CHECK_STOP and LOAD are not supported yet */
	default:
		rc = -ENXIO;
	}

	vcpu_put(vcpu);
	return rc;
}

static bool ibs_enabled(struct kvm_vcpu *vcpu)
{
	return kvm_s390_test_cpuflags(vcpu, CPUSTAT_IBS);
}

static int kvm_s390_handle_requests(struct kvm_vcpu *vcpu)
{
retry:
	kvm_s390_vcpu_request_handled(vcpu);
	if (!kvm_request_pending(vcpu))
		return 0;
	/*
	 * If the guest prefix changed, re-arm the ipte notifier for the
	 * guest prefix page. gmap_mprotect_notify will wait on the ptl lock.
	 * This ensures that the ipte instruction for this request has
	 * already finished. We might race against a second unmapper that
	 * wants to set the blocking bit. Lets just retry the request loop.
	 */
	if (kvm_check_request(KVM_REQ_REFRESH_GUEST_PREFIX, vcpu)) {
		int rc;
		rc = gmap_mprotect_notify(vcpu->arch.gmap,
					  kvm_s390_get_prefix(vcpu),
					  PAGE_SIZE * 2, PROT_WRITE);
		if (rc) {
			kvm_make_request(KVM_REQ_REFRESH_GUEST_PREFIX, vcpu);
			return rc;
		}
		goto retry;
	}

	if (kvm_check_request(KVM_REQ_TLB_FLUSH, vcpu)) {
		vcpu->arch.sie_block->ihcpu = 0xffff;
		goto retry;
	}

	if (kvm_check_request(KVM_REQ_ENABLE_IBS, vcpu)) {
		if (!ibs_enabled(vcpu)) {
			trace_kvm_s390_enable_disable_ibs(vcpu->vcpu_id, 1);
			kvm_s390_set_cpuflags(vcpu, CPUSTAT_IBS);
		}
		goto retry;
	}

	if (kvm_check_request(KVM_REQ_DISABLE_IBS, vcpu)) {
		if (ibs_enabled(vcpu)) {
			trace_kvm_s390_enable_disable_ibs(vcpu->vcpu_id, 0);
			kvm_s390_clear_cpuflags(vcpu, CPUSTAT_IBS);
		}
		goto retry;
	}

	if (kvm_check_request(KVM_REQ_ICPT_OPEREXC, vcpu)) {
		vcpu->arch.sie_block->ictl |= ICTL_OPEREXC;
		goto retry;
	}

	if (kvm_check_request(KVM_REQ_START_MIGRATION, vcpu)) {
		/*
		 * Disable CMM virtualization; we will emulate the ESSA
		 * instruction manually, in order to provide additional
		 * functionalities needed for live migration.
		 */
		vcpu->arch.sie_block->ecb2 &= ~ECB2_CMMA;
		goto retry;
	}

	if (kvm_check_request(KVM_REQ_STOP_MIGRATION, vcpu)) {
		/*
		 * Re-enable CMM virtualization if CMMA is available and
		 * CMM has been used.
		 */
		if ((vcpu->kvm->arch.use_cmma) &&
		    (vcpu->kvm->mm->context.uses_cmm))
			vcpu->arch.sie_block->ecb2 |= ECB2_CMMA;
		goto retry;
	}

	/* nothing to do, just clear the request */
	kvm_clear_request(KVM_REQ_UNHALT, vcpu);
	/* we left the vsie handler, nothing to do, just clear the request */
	kvm_clear_request(KVM_REQ_VSIE_RESTART, vcpu);

	return 0;
}

static void __kvm_s390_set_tod_clock(struct kvm *kvm, const struct kvm_s390_vm_tod_clock *gtod)
{
	struct kvm_vcpu *vcpu;
	union tod_clock clk;
	unsigned long i;

	preempt_disable();

	store_tod_clock_ext(&clk);

	kvm->arch.epoch = gtod->tod - clk.tod;
	kvm->arch.epdx = 0;
	if (test_kvm_facility(kvm, 139)) {
		kvm->arch.epdx = gtod->epoch_idx - clk.ei;
		if (kvm->arch.epoch > gtod->tod)
			kvm->arch.epdx -= 1;
	}

	kvm_s390_vcpu_block_all(kvm);
	kvm_for_each_vcpu(i, vcpu, kvm) {
		vcpu->arch.sie_block->epoch = kvm->arch.epoch;
		vcpu->arch.sie_block->epdx  = kvm->arch.epdx;
	}

	kvm_s390_vcpu_unblock_all(kvm);
	preempt_enable();
}

void kvm_s390_set_tod_clock(struct kvm *kvm, const struct kvm_s390_vm_tod_clock *gtod)
{
	mutex_lock(&kvm->lock);
	__kvm_s390_set_tod_clock(kvm, gtod);
	mutex_unlock(&kvm->lock);
}

int kvm_s390_try_set_tod_clock(struct kvm *kvm, const struct kvm_s390_vm_tod_clock *gtod)
{
	if (!mutex_trylock(&kvm->lock))
		return 0;
	__kvm_s390_set_tod_clock(kvm, gtod);
	mutex_unlock(&kvm->lock);
	return 1;
}

/**
 * kvm_arch_fault_in_page - fault-in guest page if necessary
 * @vcpu: The corresponding virtual cpu
 * @gpa: Guest physical address
 * @writable: Whether the page should be writable or not
 *
 * Make sure that a guest page has been faulted-in on the host.
 *
 * Return: Zero on success, negative error code otherwise.
 */
long kvm_arch_fault_in_page(struct kvm_vcpu *vcpu, gpa_t gpa, int writable)
{
	return gmap_fault(vcpu->arch.gmap, gpa,
			  writable ? FAULT_FLAG_WRITE : 0);
}

static void __kvm_inject_pfault_token(struct kvm_vcpu *vcpu, bool start_token,
				      unsigned long token)
{
	struct kvm_s390_interrupt inti;
	struct kvm_s390_irq irq;

	if (start_token) {
		irq.u.ext.ext_params2 = token;
		irq.type = KVM_S390_INT_PFAULT_INIT;
		WARN_ON_ONCE(kvm_s390_inject_vcpu(vcpu, &irq));
	} else {
		inti.type = KVM_S390_INT_PFAULT_DONE;
		inti.parm64 = token;
		WARN_ON_ONCE(kvm_s390_inject_vm(vcpu->kvm, &inti));
	}
}

bool kvm_arch_async_page_not_present(struct kvm_vcpu *vcpu,
				     struct kvm_async_pf *work)
{
	trace_kvm_s390_pfault_init(vcpu, work->arch.pfault_token);
	__kvm_inject_pfault_token(vcpu, true, work->arch.pfault_token);

	return true;
}

void kvm_arch_async_page_present(struct kvm_vcpu *vcpu,
				 struct kvm_async_pf *work)
{
	trace_kvm_s390_pfault_done(vcpu, work->arch.pfault_token);
	__kvm_inject_pfault_token(vcpu, false, work->arch.pfault_token);
}

void kvm_arch_async_page_ready(struct kvm_vcpu *vcpu,
			       struct kvm_async_pf *work)
{
	/* s390 will always inject the page directly */
}

bool kvm_arch_can_dequeue_async_page_present(struct kvm_vcpu *vcpu)
{
	/*
	 * s390 will always inject the page directly,
	 * but we still want check_async_completion to cleanup
	 */
	return true;
}

static bool kvm_arch_setup_async_pf(struct kvm_vcpu *vcpu)
{
	hva_t hva;
	struct kvm_arch_async_pf arch;

	if (vcpu->arch.pfault_token == KVM_S390_PFAULT_TOKEN_INVALID)
		return false;
	if ((vcpu->arch.sie_block->gpsw.mask & vcpu->arch.pfault_select) !=
	    vcpu->arch.pfault_compare)
		return false;
	if (psw_extint_disabled(vcpu))
		return false;
	if (kvm_s390_vcpu_has_irq(vcpu, 0))
		return false;
	if (!(vcpu->arch.sie_block->gcr[0] & CR0_SERVICE_SIGNAL_SUBMASK))
		return false;
	if (!vcpu->arch.gmap->pfault_enabled)
		return false;

	hva = gfn_to_hva(vcpu->kvm, gpa_to_gfn(current->thread.gmap_addr));
	hva += current->thread.gmap_addr & ~PAGE_MASK;
	if (read_guest_real(vcpu, vcpu->arch.pfault_token, &arch.pfault_token, 8))
		return false;

	return kvm_setup_async_pf(vcpu, current->thread.gmap_addr, hva, &arch);
}

static int vcpu_pre_run(struct kvm_vcpu *vcpu)
{
	int rc, cpuflags;

	/*
	 * On s390 notifications for arriving pages will be delivered directly
	 * to the guest but the house keeping for completed pfaults is
	 * handled outside the worker.
	 */
	kvm_check_async_pf_completion(vcpu);

	vcpu->arch.sie_block->gg14 = vcpu->run->s.regs.gprs[14];
	vcpu->arch.sie_block->gg15 = vcpu->run->s.regs.gprs[15];

	if (need_resched())
		schedule();

	if (!kvm_is_ucontrol(vcpu->kvm)) {
		rc = kvm_s390_deliver_pending_interrupts(vcpu);
		if (rc)
			return rc;
	}

	rc = kvm_s390_handle_requests(vcpu);
	if (rc)
		return rc;

	if (guestdbg_enabled(vcpu)) {
		kvm_s390_backup_guest_per_regs(vcpu);
		kvm_s390_patch_guest_per_regs(vcpu);
	}

	clear_bit(vcpu->vcpu_idx, vcpu->kvm->arch.gisa_int.kicked_mask);

	vcpu->arch.sie_block->icptcode = 0;
	cpuflags = atomic_read(&vcpu->arch.sie_block->cpuflags);
	VCPU_EVENT(vcpu, 6, "entering sie flags %x", cpuflags);
	trace_kvm_s390_sie_enter(vcpu, cpuflags);

	return 0;
}

static int vcpu_post_run_fault_in_sie(struct kvm_vcpu *vcpu)
{
	struct kvm_s390_pgm_info pgm_info = {
		.code = PGM_ADDRESSING,
	};
	u8 opcode, ilen;
	int rc;

	VCPU_EVENT(vcpu, 3, "%s", "fault in sie instruction");
	trace_kvm_s390_sie_fault(vcpu);

	/*
	 * We want to inject an addressing exception, which is defined as a
	 * suppressing or terminating exception. However, since we came here
	 * by a DAT access exception, the PSW still points to the faulting
	 * instruction since DAT exceptions are nullifying. So we've got
	 * to look up the current opcode to get the length of the instruction
	 * to be able to forward the PSW.
	 */
	rc = read_guest_instr(vcpu, vcpu->arch.sie_block->gpsw.addr, &opcode, 1);
	ilen = insn_length(opcode);
	if (rc < 0) {
		return rc;
	} else if (rc) {
		/* Instruction-Fetching Exceptions - we can't detect the ilen.
		 * Forward by arbitrary ilc, injection will take care of
		 * nullification if necessary.
		 */
		pgm_info = vcpu->arch.pgm;
		ilen = 4;
	}
	pgm_info.flags = ilen | KVM_S390_PGM_FLAGS_ILC_VALID;
	kvm_s390_forward_psw(vcpu, ilen);
	return kvm_s390_inject_prog_irq(vcpu, &pgm_info);
}

static int vcpu_post_run(struct kvm_vcpu *vcpu, int exit_reason)
{
	struct mcck_volatile_info *mcck_info;
	struct sie_page *sie_page;

	VCPU_EVENT(vcpu, 6, "exit sie icptcode %d",
		   vcpu->arch.sie_block->icptcode);
	trace_kvm_s390_sie_exit(vcpu, vcpu->arch.sie_block->icptcode);

	if (guestdbg_enabled(vcpu))
		kvm_s390_restore_guest_per_regs(vcpu);

	vcpu->run->s.regs.gprs[14] = vcpu->arch.sie_block->gg14;
	vcpu->run->s.regs.gprs[15] = vcpu->arch.sie_block->gg15;

	if (exit_reason == -EINTR) {
		VCPU_EVENT(vcpu, 3, "%s", "machine check");
		sie_page = container_of(vcpu->arch.sie_block,
					struct sie_page, sie_block);
		mcck_info = &sie_page->mcck_info;
		kvm_s390_reinject_machine_check(vcpu, mcck_info);
		return 0;
	}

	if (vcpu->arch.sie_block->icptcode > 0) {
		int rc = kvm_handle_sie_intercept(vcpu);

		if (rc != -EOPNOTSUPP)
			return rc;
		vcpu->run->exit_reason = KVM_EXIT_S390_SIEIC;
		vcpu->run->s390_sieic.icptcode = vcpu->arch.sie_block->icptcode;
		vcpu->run->s390_sieic.ipa = vcpu->arch.sie_block->ipa;
		vcpu->run->s390_sieic.ipb = vcpu->arch.sie_block->ipb;
		return -EREMOTE;
	} else if (exit_reason != -EFAULT) {
		vcpu->stat.exit_null++;
		return 0;
	} else if (kvm_is_ucontrol(vcpu->kvm)) {
		vcpu->run->exit_reason = KVM_EXIT_S390_UCONTROL;
		vcpu->run->s390_ucontrol.trans_exc_code =
						current->thread.gmap_addr;
		vcpu->run->s390_ucontrol.pgm_code = 0x10;
		return -EREMOTE;
	} else if (current->thread.gmap_pfault) {
		trace_kvm_s390_major_guest_pfault(vcpu);
		current->thread.gmap_pfault = 0;
		if (kvm_arch_setup_async_pf(vcpu))
			return 0;
		vcpu->stat.pfault_sync++;
		return kvm_arch_fault_in_page(vcpu, current->thread.gmap_addr, 1);
	}
	return vcpu_post_run_fault_in_sie(vcpu);
}

#define PSW_INT_MASK (PSW_MASK_EXT | PSW_MASK_IO | PSW_MASK_MCHECK)
static int __vcpu_run(struct kvm_vcpu *vcpu)
{
	int rc, exit_reason;
	struct sie_page *sie_page = (struct sie_page *)vcpu->arch.sie_block;

	/*
	 * We try to hold kvm->srcu during most of vcpu_run (except when run-
	 * ning the guest), so that memslots (and other stuff) are protected
	 */
	kvm_vcpu_srcu_read_lock(vcpu);

	do {
		rc = vcpu_pre_run(vcpu);
		if (rc)
			break;

		kvm_vcpu_srcu_read_unlock(vcpu);
		/*
		 * As PF_VCPU will be used in fault handler, between
		 * guest_enter and guest_exit should be no uaccess.
		 */
		local_irq_disable();
		guest_enter_irqoff();
		__disable_cpu_timer_accounting(vcpu);
		local_irq_enable();
		if (kvm_s390_pv_cpu_is_protected(vcpu)) {
			memcpy(sie_page->pv_grregs,
			       vcpu->run->s.regs.gprs,
			       sizeof(sie_page->pv_grregs));
		}
		if (test_cpu_flag(CIF_FPU))
			load_fpu_regs();
		exit_reason = sie64a(vcpu->arch.sie_block,
				     vcpu->run->s.regs.gprs);
		if (kvm_s390_pv_cpu_is_protected(vcpu)) {
			memcpy(vcpu->run->s.regs.gprs,
			       sie_page->pv_grregs,
			       sizeof(sie_page->pv_grregs));
			/*
			 * We're not allowed to inject interrupts on intercepts
			 * that leave the guest state in an "in-between" state
			 * where the next SIE entry will do a continuation.
			 * Fence interrupts in our "internal" PSW.
			 */
			if (vcpu->arch.sie_block->icptcode == ICPT_PV_INSTR ||
			    vcpu->arch.sie_block->icptcode == ICPT_PV_PREF) {
				vcpu->arch.sie_block->gpsw.mask &= ~PSW_INT_MASK;
			}
		}
		local_irq_disable();
		__enable_cpu_timer_accounting(vcpu);
		guest_exit_irqoff();
		local_irq_enable();
		kvm_vcpu_srcu_read_lock(vcpu);

		rc = vcpu_post_run(vcpu, exit_reason);
	} while (!signal_pending(current) && !guestdbg_exit_pending(vcpu) && !rc);

	kvm_vcpu_srcu_read_unlock(vcpu);
	return rc;
}

static void sync_regs_fmt2(struct kvm_vcpu *vcpu)
{
	struct kvm_run *kvm_run = vcpu->run;
	struct runtime_instr_cb *riccb;
	struct gs_cb *gscb;

	riccb = (struct runtime_instr_cb *) &kvm_run->s.regs.riccb;
	gscb = (struct gs_cb *) &kvm_run->s.regs.gscb;
	vcpu->arch.sie_block->gpsw.mask = kvm_run->psw_mask;
	vcpu->arch.sie_block->gpsw.addr = kvm_run->psw_addr;
	if (kvm_run->kvm_dirty_regs & KVM_SYNC_ARCH0) {
		vcpu->arch.sie_block->todpr = kvm_run->s.regs.todpr;
		vcpu->arch.sie_block->pp = kvm_run->s.regs.pp;
		vcpu->arch.sie_block->gbea = kvm_run->s.regs.gbea;
	}
	if (kvm_run->kvm_dirty_regs & KVM_SYNC_PFAULT) {
		vcpu->arch.pfault_token = kvm_run->s.regs.pft;
		vcpu->arch.pfault_select = kvm_run->s.regs.pfs;
		vcpu->arch.pfault_compare = kvm_run->s.regs.pfc;
		if (vcpu->arch.pfault_token == KVM_S390_PFAULT_TOKEN_INVALID)
			kvm_clear_async_pf_completion_queue(vcpu);
	}
	if (kvm_run->kvm_dirty_regs & KVM_SYNC_DIAG318) {
		vcpu->arch.diag318_info.val = kvm_run->s.regs.diag318;
		vcpu->arch.sie_block->cpnc = vcpu->arch.diag318_info.cpnc;
		VCPU_EVENT(vcpu, 3, "setting cpnc to %d", vcpu->arch.diag318_info.cpnc);
	}
	/*
	 * If userspace sets the riccb (e.g. after migration) to a valid state,
	 * we should enable RI here instead of doing the lazy enablement.
	 */
	if ((kvm_run->kvm_dirty_regs & KVM_SYNC_RICCB) &&
	    test_kvm_facility(vcpu->kvm, 64) &&
	    riccb->v &&
	    !(vcpu->arch.sie_block->ecb3 & ECB3_RI)) {
		VCPU_EVENT(vcpu, 3, "%s", "ENABLE: RI (sync_regs)");
		vcpu->arch.sie_block->ecb3 |= ECB3_RI;
	}
	/*
	 * If userspace sets the gscb (e.g. after migration) to non-zero,
	 * we should enable GS here instead of doing the lazy enablement.
	 */
	if ((kvm_run->kvm_dirty_regs & KVM_SYNC_GSCB) &&
	    test_kvm_facility(vcpu->kvm, 133) &&
	    gscb->gssm &&
	    !vcpu->arch.gs_enabled) {
		VCPU_EVENT(vcpu, 3, "%s", "ENABLE: GS (sync_regs)");
		vcpu->arch.sie_block->ecb |= ECB_GS;
		vcpu->arch.sie_block->ecd |= ECD_HOSTREGMGMT;
		vcpu->arch.gs_enabled = 1;
	}
	if ((kvm_run->kvm_dirty_regs & KVM_SYNC_BPBC) &&
	    test_kvm_facility(vcpu->kvm, 82)) {
		vcpu->arch.sie_block->fpf &= ~FPF_BPBC;
		vcpu->arch.sie_block->fpf |= kvm_run->s.regs.bpbc ? FPF_BPBC : 0;
	}
	if (MACHINE_HAS_GS) {
		preempt_disable();
		__ctl_set_bit(2, 4);
		if (current->thread.gs_cb) {
			vcpu->arch.host_gscb = current->thread.gs_cb;
			save_gs_cb(vcpu->arch.host_gscb);
		}
		if (vcpu->arch.gs_enabled) {
			current->thread.gs_cb = (struct gs_cb *)
						&vcpu->run->s.regs.gscb;
			restore_gs_cb(current->thread.gs_cb);
		}
		preempt_enable();
	}
	/* SIE will load etoken directly from SDNX and therefore kvm_run */
}

static void sync_regs(struct kvm_vcpu *vcpu)
{
	struct kvm_run *kvm_run = vcpu->run;

	if (kvm_run->kvm_dirty_regs & KVM_SYNC_PREFIX)
		kvm_s390_set_prefix(vcpu, kvm_run->s.regs.prefix);
	if (kvm_run->kvm_dirty_regs & KVM_SYNC_CRS) {
		memcpy(&vcpu->arch.sie_block->gcr, &kvm_run->s.regs.crs, 128);
		/* some control register changes require a tlb flush */
		kvm_make_request(KVM_REQ_TLB_FLUSH, vcpu);
	}
	if (kvm_run->kvm_dirty_regs & KVM_SYNC_ARCH0) {
		kvm_s390_set_cpu_timer(vcpu, kvm_run->s.regs.cputm);
		vcpu->arch.sie_block->ckc = kvm_run->s.regs.ckc;
	}
	save_access_regs(vcpu->arch.host_acrs);
	restore_access_regs(vcpu->run->s.regs.acrs);
	/* save host (userspace) fprs/vrs */
	save_fpu_regs();
	vcpu->arch.host_fpregs.fpc = current->thread.fpu.fpc;
	vcpu->arch.host_fpregs.regs = current->thread.fpu.regs;
	if (MACHINE_HAS_VX)
		current->thread.fpu.regs = vcpu->run->s.regs.vrs;
	else
		current->thread.fpu.regs = vcpu->run->s.regs.fprs;
	current->thread.fpu.fpc = vcpu->run->s.regs.fpc;
	if (test_fp_ctl(current->thread.fpu.fpc))
		/* User space provided an invalid FPC, let's clear it */
		current->thread.fpu.fpc = 0;

	/* Sync fmt2 only data */
	if (likely(!kvm_s390_pv_cpu_is_protected(vcpu))) {
		sync_regs_fmt2(vcpu);
	} else {
		/*
		 * In several places we have to modify our internal view to
		 * not do things that are disallowed by the ultravisor. For
		 * example we must not inject interrupts after specific exits
		 * (e.g. 112 prefix page not secure). We do this by turning
		 * off the machine check, external and I/O interrupt bits
		 * of our PSW copy. To avoid getting validity intercepts, we
		 * do only accept the condition code from userspace.
		 */
		vcpu->arch.sie_block->gpsw.mask &= ~PSW_MASK_CC;
		vcpu->arch.sie_block->gpsw.mask |= kvm_run->psw_mask &
						   PSW_MASK_CC;
	}

	kvm_run->kvm_dirty_regs = 0;
}

static void store_regs_fmt2(struct kvm_vcpu *vcpu)
{
	struct kvm_run *kvm_run = vcpu->run;

	kvm_run->s.regs.todpr = vcpu->arch.sie_block->todpr;
	kvm_run->s.regs.pp = vcpu->arch.sie_block->pp;
	kvm_run->s.regs.gbea = vcpu->arch.sie_block->gbea;
	kvm_run->s.regs.bpbc = (vcpu->arch.sie_block->fpf & FPF_BPBC) == FPF_BPBC;
	kvm_run->s.regs.diag318 = vcpu->arch.diag318_info.val;
	if (MACHINE_HAS_GS) {
		preempt_disable();
		__ctl_set_bit(2, 4);
		if (vcpu->arch.gs_enabled)
			save_gs_cb(current->thread.gs_cb);
		current->thread.gs_cb = vcpu->arch.host_gscb;
		restore_gs_cb(vcpu->arch.host_gscb);
		if (!vcpu->arch.host_gscb)
			__ctl_clear_bit(2, 4);
		vcpu->arch.host_gscb = NULL;
		preempt_enable();
	}
	/* SIE will save etoken directly into SDNX and therefore kvm_run */
}

static void store_regs(struct kvm_vcpu *vcpu)
{
	struct kvm_run *kvm_run = vcpu->run;

	kvm_run->psw_mask = vcpu->arch.sie_block->gpsw.mask;
	kvm_run->psw_addr = vcpu->arch.sie_block->gpsw.addr;
	kvm_run->s.regs.prefix = kvm_s390_get_prefix(vcpu);
	memcpy(&kvm_run->s.regs.crs, &vcpu->arch.sie_block->gcr, 128);
	kvm_run->s.regs.cputm = kvm_s390_get_cpu_timer(vcpu);
	kvm_run->s.regs.ckc = vcpu->arch.sie_block->ckc;
	kvm_run->s.regs.pft = vcpu->arch.pfault_token;
	kvm_run->s.regs.pfs = vcpu->arch.pfault_select;
	kvm_run->s.regs.pfc = vcpu->arch.pfault_compare;
	save_access_regs(vcpu->run->s.regs.acrs);
	restore_access_regs(vcpu->arch.host_acrs);
	/* Save guest register state */
	save_fpu_regs();
	vcpu->run->s.regs.fpc = current->thread.fpu.fpc;
	/* Restore will be done lazily at return */
	current->thread.fpu.fpc = vcpu->arch.host_fpregs.fpc;
	current->thread.fpu.regs = vcpu->arch.host_fpregs.regs;
	if (likely(!kvm_s390_pv_cpu_is_protected(vcpu)))
		store_regs_fmt2(vcpu);
}

int kvm_arch_vcpu_ioctl_run(struct kvm_vcpu *vcpu)
{
	struct kvm_run *kvm_run = vcpu->run;
	int rc;

	if (kvm_run->immediate_exit)
		return -EINTR;

	if (kvm_run->kvm_valid_regs & ~KVM_SYNC_S390_VALID_FIELDS ||
	    kvm_run->kvm_dirty_regs & ~KVM_SYNC_S390_VALID_FIELDS)
		return -EINVAL;

	vcpu_load(vcpu);

	if (guestdbg_exit_pending(vcpu)) {
		kvm_s390_prepare_debug_exit(vcpu);
		rc = 0;
		goto out;
	}

	kvm_sigset_activate(vcpu);

	/*
	 * no need to check the return value of vcpu_start as it can only have
	 * an error for protvirt, but protvirt means user cpu state
	 */
	if (!kvm_s390_user_cpu_state_ctrl(vcpu->kvm)) {
		kvm_s390_vcpu_start(vcpu);
	} else if (is_vcpu_stopped(vcpu)) {
		pr_err_ratelimited("can't run stopped vcpu %d\n",
				   vcpu->vcpu_id);
		rc = -EINVAL;
		goto out;
	}

	sync_regs(vcpu);
	enable_cpu_timer_accounting(vcpu);

	might_fault();
	rc = __vcpu_run(vcpu);

	if (signal_pending(current) && !rc) {
		kvm_run->exit_reason = KVM_EXIT_INTR;
		rc = -EINTR;
	}

	if (guestdbg_exit_pending(vcpu) && !rc)  {
		kvm_s390_prepare_debug_exit(vcpu);
		rc = 0;
	}

	if (rc == -EREMOTE) {
		/* userspace support is needed, kvm_run has been prepared */
		rc = 0;
	}

	disable_cpu_timer_accounting(vcpu);
	store_regs(vcpu);

	kvm_sigset_deactivate(vcpu);

	vcpu->stat.exit_userspace++;
out:
	vcpu_put(vcpu);
	return rc;
}

/*
 * store status at address
 * we use have two special cases:
 * KVM_S390_STORE_STATUS_NOADDR: -> 0x1200 on 64 bit
 * KVM_S390_STORE_STATUS_PREFIXED: -> prefix
 */
int kvm_s390_store_status_unloaded(struct kvm_vcpu *vcpu, unsigned long gpa)
{
	unsigned char archmode = 1;
	freg_t fprs[NUM_FPRS];
	unsigned int px;
	u64 clkcomp, cputm;
	int rc;

	px = kvm_s390_get_prefix(vcpu);
	if (gpa == KVM_S390_STORE_STATUS_NOADDR) {
		if (write_guest_abs(vcpu, 163, &archmode, 1))
			return -EFAULT;
		gpa = 0;
	} else if (gpa == KVM_S390_STORE_STATUS_PREFIXED) {
		if (write_guest_real(vcpu, 163, &archmode, 1))
			return -EFAULT;
		gpa = px;
	} else
		gpa -= __LC_FPREGS_SAVE_AREA;

	/* manually convert vector registers if necessary */
	if (MACHINE_HAS_VX) {
		convert_vx_to_fp(fprs, (__vector128 *) vcpu->run->s.regs.vrs);
		rc = write_guest_abs(vcpu, gpa + __LC_FPREGS_SAVE_AREA,
				     fprs, 128);
	} else {
		rc = write_guest_abs(vcpu, gpa + __LC_FPREGS_SAVE_AREA,
				     vcpu->run->s.regs.fprs, 128);
	}
	rc |= write_guest_abs(vcpu, gpa + __LC_GPREGS_SAVE_AREA,
			      vcpu->run->s.regs.gprs, 128);
	rc |= write_guest_abs(vcpu, gpa + __LC_PSW_SAVE_AREA,
			      &vcpu->arch.sie_block->gpsw, 16);
	rc |= write_guest_abs(vcpu, gpa + __LC_PREFIX_SAVE_AREA,
			      &px, 4);
	rc |= write_guest_abs(vcpu, gpa + __LC_FP_CREG_SAVE_AREA,
			      &vcpu->run->s.regs.fpc, 4);
	rc |= write_guest_abs(vcpu, gpa + __LC_TOD_PROGREG_SAVE_AREA,
			      &vcpu->arch.sie_block->todpr, 4);
	cputm = kvm_s390_get_cpu_timer(vcpu);
	rc |= write_guest_abs(vcpu, gpa + __LC_CPU_TIMER_SAVE_AREA,
			      &cputm, 8);
	clkcomp = vcpu->arch.sie_block->ckc >> 8;
	rc |= write_guest_abs(vcpu, gpa + __LC_CLOCK_COMP_SAVE_AREA,
			      &clkcomp, 8);
	rc |= write_guest_abs(vcpu, gpa + __LC_AREGS_SAVE_AREA,
			      &vcpu->run->s.regs.acrs, 64);
	rc |= write_guest_abs(vcpu, gpa + __LC_CREGS_SAVE_AREA,
			      &vcpu->arch.sie_block->gcr, 128);
	return rc ? -EFAULT : 0;
}

int kvm_s390_vcpu_store_status(struct kvm_vcpu *vcpu, unsigned long addr)
{
	/*
	 * The guest FPRS and ACRS are in the host FPRS/ACRS due to the lazy
	 * switch in the run ioctl. Let's update our copies before we save
	 * it into the save area
	 */
	save_fpu_regs();
	vcpu->run->s.regs.fpc = current->thread.fpu.fpc;
	save_access_regs(vcpu->run->s.regs.acrs);

	return kvm_s390_store_status_unloaded(vcpu, addr);
}

static void __disable_ibs_on_vcpu(struct kvm_vcpu *vcpu)
{
	kvm_check_request(KVM_REQ_ENABLE_IBS, vcpu);
	kvm_s390_sync_request(KVM_REQ_DISABLE_IBS, vcpu);
}

static void __disable_ibs_on_all_vcpus(struct kvm *kvm)
{
	unsigned long i;
	struct kvm_vcpu *vcpu;

	kvm_for_each_vcpu(i, vcpu, kvm) {
		__disable_ibs_on_vcpu(vcpu);
	}
}

static void __enable_ibs_on_vcpu(struct kvm_vcpu *vcpu)
{
	if (!sclp.has_ibs)
		return;
	kvm_check_request(KVM_REQ_DISABLE_IBS, vcpu);
	kvm_s390_sync_request(KVM_REQ_ENABLE_IBS, vcpu);
}

int kvm_s390_vcpu_start(struct kvm_vcpu *vcpu)
{
	int i, online_vcpus, r = 0, started_vcpus = 0;

	if (!is_vcpu_stopped(vcpu))
		return 0;

	trace_kvm_s390_vcpu_start_stop(vcpu->vcpu_id, 1);
	/* Only one cpu at a time may enter/leave the STOPPED state. */
	spin_lock(&vcpu->kvm->arch.start_stop_lock);
	online_vcpus = atomic_read(&vcpu->kvm->online_vcpus);

	/* Let's tell the UV that we want to change into the operating state */
	if (kvm_s390_pv_cpu_is_protected(vcpu)) {
		r = kvm_s390_pv_set_cpu_state(vcpu, PV_CPU_STATE_OPR);
		if (r) {
			spin_unlock(&vcpu->kvm->arch.start_stop_lock);
			return r;
		}
	}

	for (i = 0; i < online_vcpus; i++) {
		if (!is_vcpu_stopped(kvm_get_vcpu(vcpu->kvm, i)))
			started_vcpus++;
	}

	if (started_vcpus == 0) {
		/* we're the only active VCPU -> speed it up */
		__enable_ibs_on_vcpu(vcpu);
	} else if (started_vcpus == 1) {
		/*
		 * As we are starting a second VCPU, we have to disable
		 * the IBS facility on all VCPUs to remove potentially
		 * outstanding ENABLE requests.
		 */
		__disable_ibs_on_all_vcpus(vcpu->kvm);
	}

	kvm_s390_clear_cpuflags(vcpu, CPUSTAT_STOPPED);
	/*
	 * The real PSW might have changed due to a RESTART interpreted by the
	 * ultravisor. We block all interrupts and let the next sie exit
	 * refresh our view.
	 */
	if (kvm_s390_pv_cpu_is_protected(vcpu))
		vcpu->arch.sie_block->gpsw.mask &= ~PSW_INT_MASK;
	/*
	 * Another VCPU might have used IBS while we were offline.
	 * Let's play safe and flush the VCPU at startup.
	 */
	kvm_make_request(KVM_REQ_TLB_FLUSH, vcpu);
	spin_unlock(&vcpu->kvm->arch.start_stop_lock);
	return 0;
}

int kvm_s390_vcpu_stop(struct kvm_vcpu *vcpu)
{
	int i, online_vcpus, r = 0, started_vcpus = 0;
	struct kvm_vcpu *started_vcpu = NULL;

	if (is_vcpu_stopped(vcpu))
		return 0;

	trace_kvm_s390_vcpu_start_stop(vcpu->vcpu_id, 0);
	/* Only one cpu at a time may enter/leave the STOPPED state. */
	spin_lock(&vcpu->kvm->arch.start_stop_lock);
	online_vcpus = atomic_read(&vcpu->kvm->online_vcpus);

	/* Let's tell the UV that we want to change into the stopped state */
	if (kvm_s390_pv_cpu_is_protected(vcpu)) {
		r = kvm_s390_pv_set_cpu_state(vcpu, PV_CPU_STATE_STP);
		if (r) {
			spin_unlock(&vcpu->kvm->arch.start_stop_lock);
			return r;
		}
	}

	/*
	 * Set the VCPU to STOPPED and THEN clear the interrupt flag,
	 * now that the SIGP STOP and SIGP STOP AND STORE STATUS orders
	 * have been fully processed. This will ensure that the VCPU
	 * is kept BUSY if another VCPU is inquiring with SIGP SENSE.
	 */
	kvm_s390_set_cpuflags(vcpu, CPUSTAT_STOPPED);
	kvm_s390_clear_stop_irq(vcpu);

	__disable_ibs_on_vcpu(vcpu);

	for (i = 0; i < online_vcpus; i++) {
		struct kvm_vcpu *tmp = kvm_get_vcpu(vcpu->kvm, i);

		if (!is_vcpu_stopped(tmp)) {
			started_vcpus++;
			started_vcpu = tmp;
		}
	}

	if (started_vcpus == 1) {
		/*
		 * As we only have one VCPU left, we want to enable the
		 * IBS facility for that VCPU to speed it up.
		 */
		__enable_ibs_on_vcpu(started_vcpu);
	}

	spin_unlock(&vcpu->kvm->arch.start_stop_lock);
	return 0;
}

static int kvm_vcpu_ioctl_enable_cap(struct kvm_vcpu *vcpu,
				     struct kvm_enable_cap *cap)
{
	int r;

	if (cap->flags)
		return -EINVAL;

	switch (cap->cap) {
	case KVM_CAP_S390_CSS_SUPPORT:
		if (!vcpu->kvm->arch.css_support) {
			vcpu->kvm->arch.css_support = 1;
			VM_EVENT(vcpu->kvm, 3, "%s", "ENABLE: CSS support");
			trace_kvm_s390_enable_css(vcpu->kvm);
		}
		r = 0;
		break;
	default:
		r = -EINVAL;
		break;
	}
	return r;
}

static long kvm_s390_vcpu_sida_op(struct kvm_vcpu *vcpu,
				  struct kvm_s390_mem_op *mop)
{
	void __user *uaddr = (void __user *)mop->buf;
	int r = 0;

	if (mop->flags || !mop->size)
		return -EINVAL;
	if (mop->size + mop->sida_offset < mop->size)
		return -EINVAL;
	if (mop->size + mop->sida_offset > sida_size(vcpu->arch.sie_block))
		return -E2BIG;
	if (!kvm_s390_pv_cpu_is_protected(vcpu))
		return -EINVAL;

	switch (mop->op) {
	case KVM_S390_MEMOP_SIDA_READ:
		if (copy_to_user(uaddr, (void *)(sida_origin(vcpu->arch.sie_block) +
				 mop->sida_offset), mop->size))
			r = -EFAULT;

		break;
	case KVM_S390_MEMOP_SIDA_WRITE:
		if (copy_from_user((void *)(sida_origin(vcpu->arch.sie_block) +
				   mop->sida_offset), uaddr, mop->size))
			r = -EFAULT;
		break;
	}
	return r;
}

static long kvm_s390_vcpu_mem_op(struct kvm_vcpu *vcpu,
				 struct kvm_s390_mem_op *mop)
{
	void __user *uaddr = (void __user *)mop->buf;
	void *tmpbuf = NULL;
	int r = 0;
	const u64 supported_flags = KVM_S390_MEMOP_F_INJECT_EXCEPTION
				    | KVM_S390_MEMOP_F_CHECK_ONLY
				    | KVM_S390_MEMOP_F_SKEY_PROTECTION;

	if (mop->flags & ~supported_flags || mop->ar >= NUM_ACRS || !mop->size)
		return -EINVAL;
	if (mop->size > MEM_OP_MAX_SIZE)
		return -E2BIG;
	if (kvm_s390_pv_cpu_is_protected(vcpu))
		return -EINVAL;
	if (mop->flags & KVM_S390_MEMOP_F_SKEY_PROTECTION) {
		if (access_key_invalid(mop->key))
			return -EINVAL;
	} else {
		mop->key = 0;
	}
	if (!(mop->flags & KVM_S390_MEMOP_F_CHECK_ONLY)) {
		tmpbuf = vmalloc(mop->size);
		if (!tmpbuf)
			return -ENOMEM;
	}

	switch (mop->op) {
	case KVM_S390_MEMOP_LOGICAL_READ:
		if (mop->flags & KVM_S390_MEMOP_F_CHECK_ONLY) {
			r = check_gva_range(vcpu, mop->gaddr, mop->ar, mop->size,
					    GACC_FETCH, mop->key);
			break;
		}
		r = read_guest_with_key(vcpu, mop->gaddr, mop->ar, tmpbuf,
					mop->size, mop->key);
		if (r == 0) {
			if (copy_to_user(uaddr, tmpbuf, mop->size))
				r = -EFAULT;
		}
		break;
	case KVM_S390_MEMOP_LOGICAL_WRITE:
		if (mop->flags & KVM_S390_MEMOP_F_CHECK_ONLY) {
			r = check_gva_range(vcpu, mop->gaddr, mop->ar, mop->size,
					    GACC_STORE, mop->key);
			break;
		}
		if (copy_from_user(tmpbuf, uaddr, mop->size)) {
			r = -EFAULT;
			break;
		}
		r = write_guest_with_key(vcpu, mop->gaddr, mop->ar, tmpbuf,
					 mop->size, mop->key);
		break;
	}

	if (r > 0 && (mop->flags & KVM_S390_MEMOP_F_INJECT_EXCEPTION) != 0)
		kvm_s390_inject_prog_irq(vcpu, &vcpu->arch.pgm);

	vfree(tmpbuf);
	return r;
}

static long kvm_s390_vcpu_memsida_op(struct kvm_vcpu *vcpu,
				     struct kvm_s390_mem_op *mop)
{
	int r, srcu_idx;

	srcu_idx = srcu_read_lock(&vcpu->kvm->srcu);

	switch (mop->op) {
	case KVM_S390_MEMOP_LOGICAL_READ:
	case KVM_S390_MEMOP_LOGICAL_WRITE:
		r = kvm_s390_vcpu_mem_op(vcpu, mop);
		break;
	case KVM_S390_MEMOP_SIDA_READ:
	case KVM_S390_MEMOP_SIDA_WRITE:
		/* we are locked against sida going away by the vcpu->mutex */
		r = kvm_s390_vcpu_sida_op(vcpu, mop);
		break;
	default:
		r = -EINVAL;
	}

	srcu_read_unlock(&vcpu->kvm->srcu, srcu_idx);
	return r;
}

long kvm_arch_vcpu_async_ioctl(struct file *filp,
			       unsigned int ioctl, unsigned long arg)
{
	struct kvm_vcpu *vcpu = filp->private_data;
	void __user *argp = (void __user *)arg;

	switch (ioctl) {
	case KVM_S390_IRQ: {
		struct kvm_s390_irq s390irq;

		if (copy_from_user(&s390irq, argp, sizeof(s390irq)))
			return -EFAULT;
		return kvm_s390_inject_vcpu(vcpu, &s390irq);
	}
	case KVM_S390_INTERRUPT: {
		struct kvm_s390_interrupt s390int;
		struct kvm_s390_irq s390irq = {};

		if (copy_from_user(&s390int, argp, sizeof(s390int)))
			return -EFAULT;
		if (s390int_to_s390irq(&s390int, &s390irq))
			return -EINVAL;
		return kvm_s390_inject_vcpu(vcpu, &s390irq);
	}
	}
	return -ENOIOCTLCMD;
}

long kvm_arch_vcpu_ioctl(struct file *filp,
			 unsigned int ioctl, unsigned long arg)
{
	struct kvm_vcpu *vcpu = filp->private_data;
	void __user *argp = (void __user *)arg;
	int idx;
	long r;
	u16 rc, rrc;

	vcpu_load(vcpu);

	switch (ioctl) {
	case KVM_S390_STORE_STATUS:
		idx = srcu_read_lock(&vcpu->kvm->srcu);
		r = kvm_s390_store_status_unloaded(vcpu, arg);
		srcu_read_unlock(&vcpu->kvm->srcu, idx);
		break;
	case KVM_S390_SET_INITIAL_PSW: {
		psw_t psw;

		r = -EFAULT;
		if (copy_from_user(&psw, argp, sizeof(psw)))
			break;
		r = kvm_arch_vcpu_ioctl_set_initial_psw(vcpu, psw);
		break;
	}
	case KVM_S390_CLEAR_RESET:
		r = 0;
		kvm_arch_vcpu_ioctl_clear_reset(vcpu);
		if (kvm_s390_pv_cpu_is_protected(vcpu)) {
			r = uv_cmd_nodata(kvm_s390_pv_cpu_get_handle(vcpu),
					  UVC_CMD_CPU_RESET_CLEAR, &rc, &rrc);
			VCPU_EVENT(vcpu, 3, "PROTVIRT RESET CLEAR VCPU: rc %x rrc %x",
				   rc, rrc);
		}
		break;
	case KVM_S390_INITIAL_RESET:
		r = 0;
		kvm_arch_vcpu_ioctl_initial_reset(vcpu);
		if (kvm_s390_pv_cpu_is_protected(vcpu)) {
			r = uv_cmd_nodata(kvm_s390_pv_cpu_get_handle(vcpu),
					  UVC_CMD_CPU_RESET_INITIAL,
					  &rc, &rrc);
			VCPU_EVENT(vcpu, 3, "PROTVIRT RESET INITIAL VCPU: rc %x rrc %x",
				   rc, rrc);
		}
		break;
	case KVM_S390_NORMAL_RESET:
		r = 0;
		kvm_arch_vcpu_ioctl_normal_reset(vcpu);
		if (kvm_s390_pv_cpu_is_protected(vcpu)) {
			r = uv_cmd_nodata(kvm_s390_pv_cpu_get_handle(vcpu),
					  UVC_CMD_CPU_RESET, &rc, &rrc);
			VCPU_EVENT(vcpu, 3, "PROTVIRT RESET NORMAL VCPU: rc %x rrc %x",
				   rc, rrc);
		}
		break;
	case KVM_SET_ONE_REG:
	case KVM_GET_ONE_REG: {
		struct kvm_one_reg reg;
		r = -EINVAL;
		if (kvm_s390_pv_cpu_is_protected(vcpu))
			break;
		r = -EFAULT;
		if (copy_from_user(&reg, argp, sizeof(reg)))
			break;
		if (ioctl == KVM_SET_ONE_REG)
			r = kvm_arch_vcpu_ioctl_set_one_reg(vcpu, &reg);
		else
			r = kvm_arch_vcpu_ioctl_get_one_reg(vcpu, &reg);
		break;
	}
#ifdef CONFIG_KVM_S390_UCONTROL
	case KVM_S390_UCAS_MAP: {
		struct kvm_s390_ucas_mapping ucasmap;

		if (copy_from_user(&ucasmap, argp, sizeof(ucasmap))) {
			r = -EFAULT;
			break;
		}

		if (!kvm_is_ucontrol(vcpu->kvm)) {
			r = -EINVAL;
			break;
		}

		r = gmap_map_segment(vcpu->arch.gmap, ucasmap.user_addr,
				     ucasmap.vcpu_addr, ucasmap.length);
		break;
	}
	case KVM_S390_UCAS_UNMAP: {
		struct kvm_s390_ucas_mapping ucasmap;

		if (copy_from_user(&ucasmap, argp, sizeof(ucasmap))) {
			r = -EFAULT;
			break;
		}

		if (!kvm_is_ucontrol(vcpu->kvm)) {
			r = -EINVAL;
			break;
		}

		r = gmap_unmap_segment(vcpu->arch.gmap, ucasmap.vcpu_addr,
			ucasmap.length);
		break;
	}
#endif
	case KVM_S390_VCPU_FAULT: {
		r = gmap_fault(vcpu->arch.gmap, arg, 0);
		break;
	}
	case KVM_ENABLE_CAP:
	{
		struct kvm_enable_cap cap;
		r = -EFAULT;
		if (copy_from_user(&cap, argp, sizeof(cap)))
			break;
		r = kvm_vcpu_ioctl_enable_cap(vcpu, &cap);
		break;
	}
	case KVM_S390_MEM_OP: {
		struct kvm_s390_mem_op mem_op;

		if (copy_from_user(&mem_op, argp, sizeof(mem_op)) == 0)
			r = kvm_s390_vcpu_memsida_op(vcpu, &mem_op);
		else
			r = -EFAULT;
		break;
	}
	case KVM_S390_SET_IRQ_STATE: {
		struct kvm_s390_irq_state irq_state;

		r = -EFAULT;
		if (copy_from_user(&irq_state, argp, sizeof(irq_state)))
			break;
		if (irq_state.len > VCPU_IRQS_MAX_BUF ||
		    irq_state.len == 0 ||
		    irq_state.len % sizeof(struct kvm_s390_irq) > 0) {
			r = -EINVAL;
			break;
		}
		/* do not use irq_state.flags, it will break old QEMUs */
		r = kvm_s390_set_irq_state(vcpu,
					   (void __user *) irq_state.buf,
					   irq_state.len);
		break;
	}
	case KVM_S390_GET_IRQ_STATE: {
		struct kvm_s390_irq_state irq_state;

		r = -EFAULT;
		if (copy_from_user(&irq_state, argp, sizeof(irq_state)))
			break;
		if (irq_state.len == 0) {
			r = -EINVAL;
			break;
		}
		/* do not use irq_state.flags, it will break old QEMUs */
		r = kvm_s390_get_irq_state(vcpu,
					   (__u8 __user *)  irq_state.buf,
					   irq_state.len);
		break;
	}
	default:
		r = -ENOTTY;
	}

	vcpu_put(vcpu);
	return r;
}

vm_fault_t kvm_arch_vcpu_fault(struct kvm_vcpu *vcpu, struct vm_fault *vmf)
{
#ifdef CONFIG_KVM_S390_UCONTROL
	if ((vmf->pgoff == KVM_S390_SIE_PAGE_OFFSET)
		 && (kvm_is_ucontrol(vcpu->kvm))) {
		vmf->page = virt_to_page(vcpu->arch.sie_block);
		get_page(vmf->page);
		return 0;
	}
#endif
	return VM_FAULT_SIGBUS;
}

/* Section: memory related */
int kvm_arch_prepare_memory_region(struct kvm *kvm,
				   const struct kvm_memory_slot *old,
				   struct kvm_memory_slot *new,
				   enum kvm_mr_change change)
{
	gpa_t size = new->npages * PAGE_SIZE;

	/* A few sanity checks. We can have memory slots which have to be
	   located/ended at a segment boundary (1MB). The memory in userland is
	   ok to be fragmented into various different vmas. It is okay to mmap()
	   and munmap() stuff in this slot after doing this call at any time */

	if (new->userspace_addr & 0xffffful)
		return -EINVAL;

	if (size & 0xffffful)
		return -EINVAL;

	if ((new->base_gfn * PAGE_SIZE) + size > kvm->arch.mem_limit)
		return -EINVAL;

	/* When we are protected, we should not change the memory slots */
	if (kvm_s390_pv_get_handle(kvm))
		return -EINVAL;
	return 0;
}

void kvm_arch_commit_memory_region(struct kvm *kvm,
				struct kvm_memory_slot *old,
				const struct kvm_memory_slot *new,
				enum kvm_mr_change change)
{
	int rc = 0;

	switch (change) {
	case KVM_MR_DELETE:
		rc = gmap_unmap_segment(kvm->arch.gmap, old->base_gfn * PAGE_SIZE,
					old->npages * PAGE_SIZE);
		break;
	case KVM_MR_MOVE:
		rc = gmap_unmap_segment(kvm->arch.gmap, old->base_gfn * PAGE_SIZE,
					old->npages * PAGE_SIZE);
		if (rc)
			break;
		fallthrough;
	case KVM_MR_CREATE:
		rc = gmap_map_segment(kvm->arch.gmap, new->userspace_addr,
				      new->base_gfn * PAGE_SIZE,
				      new->npages * PAGE_SIZE);
		break;
	case KVM_MR_FLAGS_ONLY:
		break;
	default:
		WARN(1, "Unknown KVM MR CHANGE: %d\n", change);
	}
	if (rc)
		pr_warn("failed to commit memory region\n");
	return;
}

static inline unsigned long nonhyp_mask(int i)
{
	unsigned int nonhyp_fai = (sclp.hmfai << i * 2) >> 30;

	return 0x0000ffffffffffffUL >> (nonhyp_fai << 4);
}

<<<<<<< HEAD
void kvm_arch_vcpu_block_finish(struct kvm_vcpu *vcpu)
{

}

=======
>>>>>>> d9684208
static int __init kvm_s390_init(void)
{
	int i;

	if (!sclp.has_sief2) {
		pr_info("SIE is not available\n");
		return -ENODEV;
	}

	if (nested && hpage) {
		pr_info("A KVM host that supports nesting cannot back its KVM guests with huge pages\n");
		return -EINVAL;
	}

	for (i = 0; i < 16; i++)
		kvm_s390_fac_base[i] |=
			stfle_fac_list[i] & nonhyp_mask(i);

	return kvm_init(NULL, sizeof(struct kvm_vcpu), 0, THIS_MODULE);
}

static void __exit kvm_s390_exit(void)
{
	kvm_exit();
}

module_init(kvm_s390_init);
module_exit(kvm_s390_exit);

/*
 * Enable autoloading of the kvm module.
 * Note that we add the module alias here instead of virt/kvm/kvm_main.c
 * since x86 takes a different approach.
 */
#include <linux/miscdevice.h>
MODULE_ALIAS_MISCDEV(KVM_MINOR);
MODULE_ALIAS("devname:kvm");<|MERGE_RESOLUTION|>--- conflicted
+++ resolved
@@ -1974,10 +1974,6 @@
 					      unsigned long cur_gfn)
 {
 	struct kvm_memory_slot *ms = gfn_to_memslot_approx(slots, cur_gfn);
-<<<<<<< HEAD
-	int slotidx = ms - slots->memslots;
-=======
->>>>>>> d9684208
 	unsigned long ofs = cur_gfn - ms->base_gfn;
 	struct rb_node *mnode = &ms->gfn_node[slots->node_idx];
 
@@ -5172,14 +5168,6 @@
 	return 0x0000ffffffffffffUL >> (nonhyp_fai << 4);
 }
 
-<<<<<<< HEAD
-void kvm_arch_vcpu_block_finish(struct kvm_vcpu *vcpu)
-{
-
-}
-
-=======
->>>>>>> d9684208
 static int __init kvm_s390_init(void)
 {
 	int i;
