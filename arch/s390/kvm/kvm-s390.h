/* SPDX-License-Identifier: GPL-2.0 */
/*
 * definition for kvm on s390
 *
 * Copyright IBM Corp. 2008, 2020
 *
 *    Author(s): Carsten Otte <cotte@de.ibm.com>
 *               Christian Borntraeger <borntraeger@de.ibm.com>
 *               Christian Ehrhardt <ehrhardt@de.ibm.com>
 */

#ifndef ARCH_S390_KVM_S390_H
#define ARCH_S390_KVM_S390_H

#include <linux/hrtimer.h>
#include <linux/kvm.h>
#include <linux/kvm_host.h>
#include <linux/lockdep.h>
#include <asm/facility.h>
#include <asm/processor.h>
#include <asm/sclp.h>

/* Transactional Memory Execution related macros */
#define IS_TE_ENABLED(vcpu)	((vcpu->arch.sie_block->ecb & ECB_TE))
#define TDB_FORMAT1		1
#define IS_ITDB_VALID(vcpu)	((*(char *)vcpu->arch.sie_block->itdba == TDB_FORMAT1))

extern debug_info_t *kvm_s390_dbf;
extern debug_info_t *kvm_s390_dbf_uv;

#define KVM_UV_EVENT(d_kvm, d_loglevel, d_string, d_args...)\
do { \
	debug_sprintf_event((d_kvm)->arch.dbf, d_loglevel, d_string "\n", \
	  d_args); \
	debug_sprintf_event(kvm_s390_dbf_uv, d_loglevel, \
			    "%d: " d_string "\n", (d_kvm)->userspace_pid, \
			    d_args); \
} while (0)

#define KVM_EVENT(d_loglevel, d_string, d_args...)\
do { \
	debug_sprintf_event(kvm_s390_dbf, d_loglevel, d_string "\n", \
	  d_args); \
} while (0)

#define VM_EVENT(d_kvm, d_loglevel, d_string, d_args...)\
do { \
	debug_sprintf_event(d_kvm->arch.dbf, d_loglevel, d_string "\n", \
	  d_args); \
} while (0)

#define VCPU_EVENT(d_vcpu, d_loglevel, d_string, d_args...)\
do { \
	debug_sprintf_event(d_vcpu->kvm->arch.dbf, d_loglevel, \
	  "%02d[%016lx-%016lx]: " d_string "\n", d_vcpu->vcpu_id, \
	  d_vcpu->arch.sie_block->gpsw.mask, d_vcpu->arch.sie_block->gpsw.addr,\
	  d_args); \
} while (0)

static inline void kvm_s390_set_cpuflags(struct kvm_vcpu *vcpu, u32 flags)
{
	atomic_or(flags, &vcpu->arch.sie_block->cpuflags);
}

static inline void kvm_s390_clear_cpuflags(struct kvm_vcpu *vcpu, u32 flags)
{
	atomic_andnot(flags, &vcpu->arch.sie_block->cpuflags);
}

static inline bool kvm_s390_test_cpuflags(struct kvm_vcpu *vcpu, u32 flags)
{
	return (atomic_read(&vcpu->arch.sie_block->cpuflags) & flags) == flags;
}

static inline int is_vcpu_stopped(struct kvm_vcpu *vcpu)
{
	return kvm_s390_test_cpuflags(vcpu, CPUSTAT_STOPPED);
}

static inline int is_vcpu_idle(struct kvm_vcpu *vcpu)
{
	return test_bit(vcpu->vcpu_idx, vcpu->kvm->arch.idle_mask);
}

static inline int kvm_is_ucontrol(struct kvm *kvm)
{
#ifdef CONFIG_KVM_S390_UCONTROL
	if (kvm->arch.gmap)
		return 0;
	return 1;
#else
	return 0;
#endif
}

#define GUEST_PREFIX_SHIFT 13
static inline u32 kvm_s390_get_prefix(struct kvm_vcpu *vcpu)
{
	return vcpu->arch.sie_block->prefix << GUEST_PREFIX_SHIFT;
}

static inline void kvm_s390_set_prefix(struct kvm_vcpu *vcpu, u32 prefix)
{
	VCPU_EVENT(vcpu, 3, "set prefix of cpu %03u to 0x%x", vcpu->vcpu_id,
		   prefix);
	vcpu->arch.sie_block->prefix = prefix >> GUEST_PREFIX_SHIFT;
	kvm_make_request(KVM_REQ_TLB_FLUSH, vcpu);
	kvm_make_request(KVM_REQ_REFRESH_GUEST_PREFIX, vcpu);
}

static inline u64 kvm_s390_get_base_disp_s(struct kvm_vcpu *vcpu, u8 *ar)
{
	u32 base2 = vcpu->arch.sie_block->ipb >> 28;
	u32 disp2 = ((vcpu->arch.sie_block->ipb & 0x0fff0000) >> 16);

	if (ar)
		*ar = base2;

	return (base2 ? vcpu->run->s.regs.gprs[base2] : 0) + disp2;
}

static inline void kvm_s390_get_base_disp_sse(struct kvm_vcpu *vcpu,
					      u64 *address1, u64 *address2,
					      u8 *ar_b1, u8 *ar_b2)
{
	u32 base1 = (vcpu->arch.sie_block->ipb & 0xf0000000) >> 28;
	u32 disp1 = (vcpu->arch.sie_block->ipb & 0x0fff0000) >> 16;
	u32 base2 = (vcpu->arch.sie_block->ipb & 0xf000) >> 12;
	u32 disp2 = vcpu->arch.sie_block->ipb & 0x0fff;

	*address1 = (base1 ? vcpu->run->s.regs.gprs[base1] : 0) + disp1;
	*address2 = (base2 ? vcpu->run->s.regs.gprs[base2] : 0) + disp2;

	if (ar_b1)
		*ar_b1 = base1;
	if (ar_b2)
		*ar_b2 = base2;
}

static inline void kvm_s390_get_regs_rre(struct kvm_vcpu *vcpu, int *r1, int *r2)
{
	if (r1)
		*r1 = (vcpu->arch.sie_block->ipb & 0x00f00000) >> 20;
	if (r2)
		*r2 = (vcpu->arch.sie_block->ipb & 0x000f0000) >> 16;
}

static inline u64 kvm_s390_get_base_disp_rsy(struct kvm_vcpu *vcpu, u8 *ar)
{
	u32 base2 = vcpu->arch.sie_block->ipb >> 28;
	u32 disp2 = ((vcpu->arch.sie_block->ipb & 0x0fff0000) >> 16) +
			((vcpu->arch.sie_block->ipb & 0xff00) << 4);
	/* The displacement is a 20bit _SIGNED_ value */
	if (disp2 & 0x80000)
		disp2+=0xfff00000;

	if (ar)
		*ar = base2;

	return (base2 ? vcpu->run->s.regs.gprs[base2] : 0) + (long)(int)disp2;
}

static inline u64 kvm_s390_get_base_disp_rs(struct kvm_vcpu *vcpu, u8 *ar)
{
	u32 base2 = vcpu->arch.sie_block->ipb >> 28;
	u32 disp2 = ((vcpu->arch.sie_block->ipb & 0x0fff0000) >> 16);

	if (ar)
		*ar = base2;

	return (base2 ? vcpu->run->s.regs.gprs[base2] : 0) + disp2;
}

/* Set the condition code in the guest program status word */
static inline void kvm_s390_set_psw_cc(struct kvm_vcpu *vcpu, unsigned long cc)
{
	vcpu->arch.sie_block->gpsw.mask &= ~(3UL << 44);
	vcpu->arch.sie_block->gpsw.mask |= cc << 44;
}

/* test availability of facility in a kvm instance */
static inline int test_kvm_facility(struct kvm *kvm, unsigned long nr)
{
	return __test_facility(nr, kvm->arch.model.fac_mask) &&
		__test_facility(nr, kvm->arch.model.fac_list);
}

static inline int set_kvm_facility(u64 *fac_list, unsigned long nr)
{
	unsigned char *ptr;

	if (nr >= MAX_FACILITY_BIT)
		return -EINVAL;
	ptr = (unsigned char *) fac_list + (nr >> 3);
	*ptr |= (0x80UL >> (nr & 7));
	return 0;
}

static inline int test_kvm_cpu_feat(struct kvm *kvm, unsigned long nr)
{
	WARN_ON_ONCE(nr >= KVM_S390_VM_CPU_FEAT_NR_BITS);
	return test_bit_inv(nr, kvm->arch.cpu_feat);
}

/* are cpu states controlled by user space */
static inline int kvm_s390_user_cpu_state_ctrl(struct kvm *kvm)
{
	return kvm->arch.user_cpu_state_ctrl != 0;
}

static inline void kvm_s390_set_user_cpu_state_ctrl(struct kvm *kvm)
{
	if (kvm->arch.user_cpu_state_ctrl)
		return;

	VM_EVENT(kvm, 3, "%s", "ENABLE: Userspace CPU state control");
	kvm->arch.user_cpu_state_ctrl = 1;
}

/* get the end gfn of the last (highest gfn) memslot */
static inline unsigned long kvm_s390_get_gfn_end(struct kvm_memslots *slots)
{
<<<<<<< HEAD
	struct kvm_memory_slot *ms;

	if (WARN_ON(!slots->used_slots))
		return 0;

	ms = slots->memslots;
=======
	struct rb_node *node;
	struct kvm_memory_slot *ms;

	if (WARN_ON(kvm_memslots_empty(slots)))
		return 0;

	node = rb_last(&slots->gfn_tree);
	ms = container_of(node, struct kvm_memory_slot, gfn_node[slots->node_idx]);
>>>>>>> d9684208
	return ms->base_gfn + ms->npages;
}

static inline u32 kvm_s390_get_gisa_desc(struct kvm *kvm)
{
	u32 gd = (u32)(u64)kvm->arch.gisa_int.origin;

	if (gd && sclp.has_gisaf)
		gd |= GISA_FORMAT1;
	return gd;
}

/* implemented in pv.c */
int kvm_s390_pv_destroy_cpu(struct kvm_vcpu *vcpu, u16 *rc, u16 *rrc);
int kvm_s390_pv_create_cpu(struct kvm_vcpu *vcpu, u16 *rc, u16 *rrc);
int kvm_s390_pv_deinit_vm(struct kvm *kvm, u16 *rc, u16 *rrc);
int kvm_s390_pv_init_vm(struct kvm *kvm, u16 *rc, u16 *rrc);
int kvm_s390_pv_set_sec_parms(struct kvm *kvm, void *hdr, u64 length, u16 *rc,
			      u16 *rrc);
int kvm_s390_pv_unpack(struct kvm *kvm, unsigned long addr, unsigned long size,
		       unsigned long tweak, u16 *rc, u16 *rrc);
int kvm_s390_pv_set_cpu_state(struct kvm_vcpu *vcpu, u8 state);

static inline u64 kvm_s390_pv_get_handle(struct kvm *kvm)
{
	return kvm->arch.pv.handle;
}

static inline u64 kvm_s390_pv_cpu_get_handle(struct kvm_vcpu *vcpu)
{
	return vcpu->arch.pv.handle;
}

static inline bool kvm_s390_pv_is_protected(struct kvm *kvm)
{
	lockdep_assert_held(&kvm->lock);
	return !!kvm_s390_pv_get_handle(kvm);
}

static inline bool kvm_s390_pv_cpu_is_protected(struct kvm_vcpu *vcpu)
{
	lockdep_assert_held(&vcpu->mutex);
	return !!kvm_s390_pv_cpu_get_handle(vcpu);
}

/* implemented in interrupt.c */
int kvm_s390_handle_wait(struct kvm_vcpu *vcpu);
void kvm_s390_vcpu_wakeup(struct kvm_vcpu *vcpu);
enum hrtimer_restart kvm_s390_idle_wakeup(struct hrtimer *timer);
int __must_check kvm_s390_deliver_pending_interrupts(struct kvm_vcpu *vcpu);
void kvm_s390_clear_local_irqs(struct kvm_vcpu *vcpu);
void kvm_s390_clear_float_irqs(struct kvm *kvm);
int __must_check kvm_s390_inject_vm(struct kvm *kvm,
				    struct kvm_s390_interrupt *s390int);
int __must_check kvm_s390_inject_vcpu(struct kvm_vcpu *vcpu,
				      struct kvm_s390_irq *irq);
static inline int kvm_s390_inject_prog_irq(struct kvm_vcpu *vcpu,
					   struct kvm_s390_pgm_info *pgm_info)
{
	struct kvm_s390_irq irq = {
		.type = KVM_S390_PROGRAM_INT,
		.u.pgm = *pgm_info,
	};

	return kvm_s390_inject_vcpu(vcpu, &irq);
}
static inline int kvm_s390_inject_program_int(struct kvm_vcpu *vcpu, u16 code)
{
	struct kvm_s390_irq irq = {
		.type = KVM_S390_PROGRAM_INT,
		.u.pgm.code = code,
	};

	return kvm_s390_inject_vcpu(vcpu, &irq);
}
struct kvm_s390_interrupt_info *kvm_s390_get_io_int(struct kvm *kvm,
						    u64 isc_mask, u32 schid);
int kvm_s390_reinject_io_int(struct kvm *kvm,
			     struct kvm_s390_interrupt_info *inti);
int kvm_s390_mask_adapter(struct kvm *kvm, unsigned int id, bool masked);

/* implemented in intercept.c */
u8 kvm_s390_get_ilen(struct kvm_vcpu *vcpu);
int kvm_handle_sie_intercept(struct kvm_vcpu *vcpu);
static inline void kvm_s390_rewind_psw(struct kvm_vcpu *vcpu, int ilen)
{
	struct kvm_s390_sie_block *sie_block = vcpu->arch.sie_block;

	sie_block->gpsw.addr = __rewind_psw(sie_block->gpsw, ilen);
}
static inline void kvm_s390_forward_psw(struct kvm_vcpu *vcpu, int ilen)
{
	kvm_s390_rewind_psw(vcpu, -ilen);
}
static inline void kvm_s390_retry_instr(struct kvm_vcpu *vcpu)
{
	/* don't inject PER events if we re-execute the instruction */
	vcpu->arch.sie_block->icptstatus &= ~0x02;
	kvm_s390_rewind_psw(vcpu, kvm_s390_get_ilen(vcpu));
}

int handle_sthyi(struct kvm_vcpu *vcpu);

/* implemented in priv.c */
int is_valid_psw(psw_t *psw);
int kvm_s390_handle_aa(struct kvm_vcpu *vcpu);
int kvm_s390_handle_b2(struct kvm_vcpu *vcpu);
int kvm_s390_handle_e3(struct kvm_vcpu *vcpu);
int kvm_s390_handle_e5(struct kvm_vcpu *vcpu);
int kvm_s390_handle_01(struct kvm_vcpu *vcpu);
int kvm_s390_handle_b9(struct kvm_vcpu *vcpu);
int kvm_s390_handle_lpsw(struct kvm_vcpu *vcpu);
int kvm_s390_handle_stctl(struct kvm_vcpu *vcpu);
int kvm_s390_handle_lctl(struct kvm_vcpu *vcpu);
int kvm_s390_handle_eb(struct kvm_vcpu *vcpu);
int kvm_s390_skey_check_enable(struct kvm_vcpu *vcpu);

/* implemented in vsie.c */
int kvm_s390_handle_vsie(struct kvm_vcpu *vcpu);
void kvm_s390_vsie_kick(struct kvm_vcpu *vcpu);
void kvm_s390_vsie_gmap_notifier(struct gmap *gmap, unsigned long start,
				 unsigned long end);
void kvm_s390_vsie_init(struct kvm *kvm);
void kvm_s390_vsie_destroy(struct kvm *kvm);

/* implemented in sigp.c */
int kvm_s390_handle_sigp(struct kvm_vcpu *vcpu);
int kvm_s390_handle_sigp_pei(struct kvm_vcpu *vcpu);

/* implemented in kvm-s390.c */
void kvm_s390_set_tod_clock(struct kvm *kvm, const struct kvm_s390_vm_tod_clock *gtod);
int kvm_s390_try_set_tod_clock(struct kvm *kvm, const struct kvm_s390_vm_tod_clock *gtod);
long kvm_arch_fault_in_page(struct kvm_vcpu *vcpu, gpa_t gpa, int writable);
int kvm_s390_store_status_unloaded(struct kvm_vcpu *vcpu, unsigned long addr);
int kvm_s390_vcpu_store_status(struct kvm_vcpu *vcpu, unsigned long addr);
int kvm_s390_vcpu_start(struct kvm_vcpu *vcpu);
int kvm_s390_vcpu_stop(struct kvm_vcpu *vcpu);
void kvm_s390_vcpu_block(struct kvm_vcpu *vcpu);
void kvm_s390_vcpu_unblock(struct kvm_vcpu *vcpu);
bool kvm_s390_vcpu_sie_inhibited(struct kvm_vcpu *vcpu);
void exit_sie(struct kvm_vcpu *vcpu);
void kvm_s390_sync_request(int req, struct kvm_vcpu *vcpu);
int kvm_s390_vcpu_setup_cmma(struct kvm_vcpu *vcpu);
void kvm_s390_vcpu_unsetup_cmma(struct kvm_vcpu *vcpu);
void kvm_s390_set_cpu_timer(struct kvm_vcpu *vcpu, __u64 cputm);
__u64 kvm_s390_get_cpu_timer(struct kvm_vcpu *vcpu);

/* implemented in diag.c */
int kvm_s390_handle_diag(struct kvm_vcpu *vcpu);

static inline void kvm_s390_vcpu_block_all(struct kvm *kvm)
{
	unsigned long i;
	struct kvm_vcpu *vcpu;

	WARN_ON(!mutex_is_locked(&kvm->lock));
	kvm_for_each_vcpu(i, vcpu, kvm)
		kvm_s390_vcpu_block(vcpu);
}

static inline void kvm_s390_vcpu_unblock_all(struct kvm *kvm)
{
	unsigned long i;
	struct kvm_vcpu *vcpu;

	kvm_for_each_vcpu(i, vcpu, kvm)
		kvm_s390_vcpu_unblock(vcpu);
}

static inline u64 kvm_s390_get_tod_clock_fast(struct kvm *kvm)
{
	u64 rc;

	preempt_disable();
	rc = get_tod_clock_fast() + kvm->arch.epoch;
	preempt_enable();
	return rc;
}

/**
 * kvm_s390_inject_prog_cond - conditionally inject a program check
 * @vcpu: virtual cpu
 * @rc: original return/error code
 *
 * This function is supposed to be used after regular guest access functions
 * failed, to conditionally inject a program check to a vcpu. The typical
 * pattern would look like
 *
 * rc = write_guest(vcpu, addr, data, len);
 * if (rc)
 *	return kvm_s390_inject_prog_cond(vcpu, rc);
 *
 * A negative return code from guest access functions implies an internal error
 * like e.g. out of memory. In these cases no program check should be injected
 * to the guest.
 * A positive value implies that an exception happened while accessing a guest's
 * memory. In this case all data belonging to the corresponding program check
 * has been stored in vcpu->arch.pgm and can be injected with
 * kvm_s390_inject_prog_irq().
 *
 * Returns: - the original @rc value if @rc was negative (internal error)
 *	    - zero if @rc was already zero
 *	    - zero or error code from injecting if @rc was positive
 *	      (program check injected to @vcpu)
 */
static inline int kvm_s390_inject_prog_cond(struct kvm_vcpu *vcpu, int rc)
{
	if (rc <= 0)
		return rc;
	return kvm_s390_inject_prog_irq(vcpu, &vcpu->arch.pgm);
}

int s390int_to_s390irq(struct kvm_s390_interrupt *s390int,
			struct kvm_s390_irq *s390irq);

/* implemented in interrupt.c */
int kvm_s390_vcpu_has_irq(struct kvm_vcpu *vcpu, int exclude_stop);
int psw_extint_disabled(struct kvm_vcpu *vcpu);
void kvm_s390_destroy_adapters(struct kvm *kvm);
int kvm_s390_ext_call_pending(struct kvm_vcpu *vcpu);
extern struct kvm_device_ops kvm_flic_ops;
int kvm_s390_is_stop_irq_pending(struct kvm_vcpu *vcpu);
int kvm_s390_is_restart_irq_pending(struct kvm_vcpu *vcpu);
void kvm_s390_clear_stop_irq(struct kvm_vcpu *vcpu);
int kvm_s390_set_irq_state(struct kvm_vcpu *vcpu,
			   void __user *buf, int len);
int kvm_s390_get_irq_state(struct kvm_vcpu *vcpu,
			   __u8 __user *buf, int len);
void kvm_s390_gisa_init(struct kvm *kvm);
void kvm_s390_gisa_clear(struct kvm *kvm);
void kvm_s390_gisa_destroy(struct kvm *kvm);
void kvm_s390_gisa_disable(struct kvm *kvm);
void kvm_s390_gisa_enable(struct kvm *kvm);
int kvm_s390_gib_init(u8 nisc);
void kvm_s390_gib_destroy(void);

/* implemented in guestdbg.c */
void kvm_s390_backup_guest_per_regs(struct kvm_vcpu *vcpu);
void kvm_s390_restore_guest_per_regs(struct kvm_vcpu *vcpu);
void kvm_s390_patch_guest_per_regs(struct kvm_vcpu *vcpu);
int kvm_s390_import_bp_data(struct kvm_vcpu *vcpu,
			    struct kvm_guest_debug *dbg);
void kvm_s390_clear_bp_data(struct kvm_vcpu *vcpu);
void kvm_s390_prepare_debug_exit(struct kvm_vcpu *vcpu);
int kvm_s390_handle_per_ifetch_icpt(struct kvm_vcpu *vcpu);
int kvm_s390_handle_per_event(struct kvm_vcpu *vcpu);

/* support for Basic/Extended SCA handling */
static inline union ipte_control *kvm_s390_get_ipte_control(struct kvm *kvm)
{
	struct bsca_block *sca = kvm->arch.sca; /* SCA version doesn't matter */

	return &sca->ipte_control;
}
static inline int kvm_s390_use_sca_entries(void)
{
	/*
	 * Without SIGP interpretation, only SRS interpretation (if available)
	 * might use the entries. By not setting the entries and keeping them
	 * invalid, hardware will not access them but intercept.
	 */
	return sclp.has_sigpif;
}
void kvm_s390_reinject_machine_check(struct kvm_vcpu *vcpu,
				     struct mcck_volatile_info *mcck_info);

/**
 * kvm_s390_vcpu_crypto_reset_all
 *
 * Reset the crypto attributes for each vcpu. This can be done while the vcpus
 * are running as each vcpu will be removed from SIE before resetting the crypt
 * attributes and restored to SIE afterward.
 *
 * Note: The kvm->lock must be held while calling this function
 *
 * @kvm: the KVM guest
 */
void kvm_s390_vcpu_crypto_reset_all(struct kvm *kvm);

/**
 * diag9c_forwarding_hz
 *
 * Set the maximum number of diag9c forwarding per second
 */
extern unsigned int diag9c_forwarding_hz;

#endif<|MERGE_RESOLUTION|>--- conflicted
+++ resolved
@@ -220,14 +220,6 @@
 /* get the end gfn of the last (highest gfn) memslot */
 static inline unsigned long kvm_s390_get_gfn_end(struct kvm_memslots *slots)
 {
-<<<<<<< HEAD
-	struct kvm_memory_slot *ms;
-
-	if (WARN_ON(!slots->used_slots))
-		return 0;
-
-	ms = slots->memslots;
-=======
 	struct rb_node *node;
 	struct kvm_memory_slot *ms;
 
@@ -236,7 +228,6 @@
 
 	node = rb_last(&slots->gfn_tree);
 	ms = container_of(node, struct kvm_memory_slot, gfn_node[slots->node_idx]);
->>>>>>> d9684208
 	return ms->base_gfn + ms->npages;
 }
 
