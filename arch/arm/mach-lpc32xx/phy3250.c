--- conflicted
+++ resolved
@@ -256,11 +256,8 @@
 	&lpc32xx_watchdog_device,
 	&lpc32xx_gpio_led_device,
 	&lpc32xx_adc_device,
-<<<<<<< HEAD
-=======
 	&lpc32xx_ohci_device,
 	&lpc32xx_net_device,
->>>>>>> 1f5b7dcf
 };
 
 static struct amba_device *amba_devs[] __initdata = {
