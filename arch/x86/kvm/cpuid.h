--- conflicted
+++ resolved
@@ -234,7 +234,6 @@
 	return vcpu->arch.pv_cpuid.features & (1u << kvm_feature);
 }
 
-<<<<<<< HEAD
 /*
  * FIXME: When the "KVM-governed" enabling patchset is merge, rebase this
  * series on top of that and replace this one with the helper merged.
@@ -243,7 +242,8 @@
 					  unsigned int feature)
 {
 	return kvm_cpu_cap_has(feature) && guest_cpuid_has(vcpu, feature);
-=======
+}
+
 enum kvm_governed_features {
 #define KVM_GOVERNED_FEATURE(x) KVM_GOVERNED_##x,
 #include "governed_features.h"
@@ -289,19 +289,12 @@
 		kvm_governed_feature_set(vcpu, x86_feature);
 }
 
-static __always_inline bool guest_can_use(struct kvm_vcpu *vcpu,
-					  unsigned int x86_feature)
-{
-	return vcpu->arch.governed_features.enabled & kvm_governed_feature_bit(x86_feature);
-}
-
 static inline bool kvm_vcpu_is_legal_cr3(struct kvm_vcpu *vcpu, unsigned long cr3)
 {
 	if (guest_can_use(vcpu, X86_FEATURE_LAM))
 		cr3 &= ~(X86_CR3_LAM_U48 | X86_CR3_LAM_U57);
 
 	return kvm_vcpu_is_legal_gpa(vcpu, cr3);
->>>>>>> b8cad305
 }
 
 #endif