/* SPDX-License-Identifier: GPL-2.0 */
#ifndef ARCH_X86_KVM_X86_H
#define ARCH_X86_KVM_X86_H

#include <linux/kvm_host.h>
#include <asm/fpu/xstate.h>
#include <asm/mce.h>
#include <asm/pvclock.h>
#include "kvm_cache_regs.h"
#include "kvm_emulate.h"

#define KVM_MAX_MCE_BANKS 32

bool __kvm_is_vm_type_supported(unsigned long type);

struct kvm_caps {
	/* control of guest tsc rate supported? */
	bool has_tsc_control;
	/* maximum supported tsc_khz for guests */
	u32  max_guest_tsc_khz;
	/* number of bits of the fractional part of the TSC scaling ratio */
	u8   tsc_scaling_ratio_frac_bits;
	/* maximum allowed value of TSC scaling ratio */
	u64  max_tsc_scaling_ratio;
	/* 1ull << kvm_caps.tsc_scaling_ratio_frac_bits */
	u64  default_tsc_scaling_ratio;
	/* bus lock detection supported? */
	bool has_bus_lock_exit;
	/* notify VM exit supported? */
	bool has_notify_vmexit;

	u64 supported_mce_cap;
	u64 supported_xcr0;
	u64 supported_xss;
	u64 supported_perf_cap;
};

void kvm_spurious_fault(void);

#define KVM_NESTED_VMENTER_CONSISTENCY_CHECK(consistency_check)		\
({									\
	bool failed = (consistency_check);				\
	if (failed)							\
		trace_kvm_nested_vmenter_failed(#consistency_check, 0);	\
	failed;								\
})

/*
 * The first...last VMX feature MSRs that are emulated by KVM.  This may or may
 * not cover all known VMX MSRs, as KVM doesn't emulate an MSR until there's an
 * associated feature that KVM supports for nested virtualization.
 */
#define KVM_FIRST_EMULATED_VMX_MSR	MSR_IA32_VMX_BASIC
#define KVM_LAST_EMULATED_VMX_MSR	MSR_IA32_VMX_EXIT_CTLS2

#define KVM_DEFAULT_PLE_GAP		128
#define KVM_VMX_DEFAULT_PLE_WINDOW	4096
#define KVM_DEFAULT_PLE_WINDOW_GROW	2
#define KVM_DEFAULT_PLE_WINDOW_SHRINK	0
#define KVM_VMX_DEFAULT_PLE_WINDOW_MAX	UINT_MAX
#define KVM_SVM_DEFAULT_PLE_WINDOW_MAX	USHRT_MAX
#define KVM_SVM_DEFAULT_PLE_WINDOW	3000

static inline unsigned int __grow_ple_window(unsigned int val,
		unsigned int base, unsigned int modifier, unsigned int max)
{
	u64 ret = val;

	if (modifier < 1)
		return base;

	if (modifier < base)
		ret *= modifier;
	else
		ret += modifier;

	return min(ret, (u64)max);
}

static inline unsigned int __shrink_ple_window(unsigned int val,
		unsigned int base, unsigned int modifier, unsigned int min)
{
	if (modifier < 1)
		return base;

	if (modifier < base)
		val /= modifier;
	else
		val -= modifier;

	return max(val, min);
}

#define MSR_IA32_CR_PAT_DEFAULT  0x0007040600070406ULL

void kvm_service_local_tlb_flush_requests(struct kvm_vcpu *vcpu);
int kvm_check_nested_events(struct kvm_vcpu *vcpu);

static inline bool kvm_vcpu_has_run(struct kvm_vcpu *vcpu)
{
	return vcpu->arch.last_vmentry_cpu != -1;
}

static inline bool kvm_is_exception_pending(struct kvm_vcpu *vcpu)
{
	return vcpu->arch.exception.pending ||
	       vcpu->arch.exception_vmexit.pending ||
	       kvm_test_request(KVM_REQ_TRIPLE_FAULT, vcpu);
}

static inline void kvm_clear_exception_queue(struct kvm_vcpu *vcpu)
{
	vcpu->arch.exception.pending = false;
	vcpu->arch.exception.injected = false;
	vcpu->arch.exception.nested = false;
	vcpu->arch.exception_vmexit.pending = false;
}

static inline void kvm_queue_interrupt(struct kvm_vcpu *vcpu, u8 vector,
	bool soft)
{
	vcpu->arch.interrupt.injected = true;
	vcpu->arch.interrupt.soft = soft;
	vcpu->arch.interrupt.nr = vector;
}

static inline void kvm_clear_interrupt_queue(struct kvm_vcpu *vcpu)
{
	vcpu->arch.interrupt.injected = false;
}

static inline bool kvm_event_needs_reinjection(struct kvm_vcpu *vcpu)
{
	return vcpu->arch.exception.injected || vcpu->arch.interrupt.injected ||
		vcpu->arch.nmi_injected;
}

static inline bool kvm_exception_is_soft(unsigned int nr)
{
	return (nr == BP_VECTOR) || (nr == OF_VECTOR);
}

static inline bool is_protmode(struct kvm_vcpu *vcpu)
{
	return kvm_is_cr0_bit_set(vcpu, X86_CR0_PE);
}

static inline bool is_long_mode(struct kvm_vcpu *vcpu)
{
#ifdef CONFIG_X86_64
	return !!(vcpu->arch.efer & EFER_LMA);
#else
	return false;
#endif
}

static inline bool is_64_bit_mode(struct kvm_vcpu *vcpu)
{
	int cs_db, cs_l;

	WARN_ON_ONCE(vcpu->arch.guest_state_protected);

	if (!is_long_mode(vcpu))
		return false;
	static_call(kvm_x86_get_cs_db_l_bits)(vcpu, &cs_db, &cs_l);
	return cs_l;
}

static inline bool is_64_bit_hypercall(struct kvm_vcpu *vcpu)
{
	/*
	 * If running with protected guest state, the CS register is not
	 * accessible. The hypercall register values will have had to been
	 * provided in 64-bit mode, so assume the guest is in 64-bit.
	 */
	return vcpu->arch.guest_state_protected || is_64_bit_mode(vcpu);
}

static inline bool x86_exception_has_error_code(unsigned int vector)
{
	static u32 exception_has_error_code = BIT(DF_VECTOR) | BIT(TS_VECTOR) |
			BIT(NP_VECTOR) | BIT(SS_VECTOR) | BIT(GP_VECTOR) |
			BIT(PF_VECTOR) | BIT(AC_VECTOR);

	return (1U << vector) & exception_has_error_code;
}

static inline bool mmu_is_nested(struct kvm_vcpu *vcpu)
{
	return vcpu->arch.walk_mmu == &vcpu->arch.nested_mmu;
}

static inline bool is_pae(struct kvm_vcpu *vcpu)
{
	return kvm_is_cr4_bit_set(vcpu, X86_CR4_PAE);
}

static inline bool is_pse(struct kvm_vcpu *vcpu)
{
	return kvm_is_cr4_bit_set(vcpu, X86_CR4_PSE);
}

static inline bool is_paging(struct kvm_vcpu *vcpu)
{
	return likely(kvm_is_cr0_bit_set(vcpu, X86_CR0_PG));
}

static inline bool is_pae_paging(struct kvm_vcpu *vcpu)
{
	return !is_long_mode(vcpu) && is_pae(vcpu) && is_paging(vcpu);
}

static inline u8 vcpu_virt_addr_bits(struct kvm_vcpu *vcpu)
{
	return kvm_is_cr4_bit_set(vcpu, X86_CR4_LA57) ? 57 : 48;
}

static inline bool is_noncanonical_address(u64 la, struct kvm_vcpu *vcpu)
{
	return !__is_canonical_address(la, vcpu_virt_addr_bits(vcpu));
}

static inline void vcpu_cache_mmio_info(struct kvm_vcpu *vcpu,
					gva_t gva, gfn_t gfn, unsigned access)
{
	u64 gen = kvm_memslots(vcpu->kvm)->generation;

	if (unlikely(gen & KVM_MEMSLOT_GEN_UPDATE_IN_PROGRESS))
		return;

	/*
	 * If this is a shadow nested page table, the "GVA" is
	 * actually a nGPA.
	 */
	vcpu->arch.mmio_gva = mmu_is_nested(vcpu) ? 0 : gva & PAGE_MASK;
	vcpu->arch.mmio_access = access;
	vcpu->arch.mmio_gfn = gfn;
	vcpu->arch.mmio_gen = gen;
}

static inline bool vcpu_match_mmio_gen(struct kvm_vcpu *vcpu)
{
	return vcpu->arch.mmio_gen == kvm_memslots(vcpu->kvm)->generation;
}

/*
 * Clear the mmio cache info for the given gva. If gva is MMIO_GVA_ANY, we
 * clear all mmio cache info.
 */
#define MMIO_GVA_ANY (~(gva_t)0)

static inline void vcpu_clear_mmio_info(struct kvm_vcpu *vcpu, gva_t gva)
{
	if (gva != MMIO_GVA_ANY && vcpu->arch.mmio_gva != (gva & PAGE_MASK))
		return;

	vcpu->arch.mmio_gva = 0;
}

static inline bool vcpu_match_mmio_gva(struct kvm_vcpu *vcpu, unsigned long gva)
{
	if (vcpu_match_mmio_gen(vcpu) && vcpu->arch.mmio_gva &&
	      vcpu->arch.mmio_gva == (gva & PAGE_MASK))
		return true;

	return false;
}

static inline bool vcpu_match_mmio_gpa(struct kvm_vcpu *vcpu, gpa_t gpa)
{
	if (vcpu_match_mmio_gen(vcpu) && vcpu->arch.mmio_gfn &&
	      vcpu->arch.mmio_gfn == gpa >> PAGE_SHIFT)
		return true;

	return false;
}

static inline unsigned long kvm_register_read(struct kvm_vcpu *vcpu, int reg)
{
	unsigned long val = kvm_register_read_raw(vcpu, reg);

	return is_64_bit_mode(vcpu) ? val : (u32)val;
}

static inline void kvm_register_write(struct kvm_vcpu *vcpu,
				       int reg, unsigned long val)
{
	if (!is_64_bit_mode(vcpu))
		val = (u32)val;
	return kvm_register_write_raw(vcpu, reg, val);
}

static inline bool kvm_check_has_quirk(struct kvm *kvm, u64 quirk)
{
	return !(kvm->arch.disabled_quirks & quirk);
}

void kvm_inject_realmode_interrupt(struct kvm_vcpu *vcpu, int irq, int inc_eip);

u64 get_kvmclock_ns(struct kvm *kvm);

int kvm_read_guest_virt(struct kvm_vcpu *vcpu,
	gva_t addr, void *val, unsigned int bytes,
	struct x86_exception *exception);

int kvm_write_guest_virt_system(struct kvm_vcpu *vcpu,
	gva_t addr, void *val, unsigned int bytes,
	struct x86_exception *exception);

int handle_ud(struct kvm_vcpu *vcpu);

void kvm_deliver_exception_payload(struct kvm_vcpu *vcpu,
				   struct kvm_queued_exception *ex);

void kvm_vcpu_mtrr_init(struct kvm_vcpu *vcpu);
u8 kvm_mtrr_get_guest_memory_type(struct kvm_vcpu *vcpu, gfn_t gfn);
int kvm_mtrr_set_msr(struct kvm_vcpu *vcpu, u32 msr, u64 data);
int kvm_mtrr_get_msr(struct kvm_vcpu *vcpu, u32 msr, u64 *pdata);
bool kvm_mtrr_check_gfn_range_consistency(struct kvm_vcpu *vcpu, gfn_t gfn,
					  int page_num);
bool kvm_vector_hashing_enabled(void);
void kvm_fixup_and_inject_pf_error(struct kvm_vcpu *vcpu, gva_t gva, u16 error_code);
int x86_decode_emulated_instruction(struct kvm_vcpu *vcpu, int emulation_type,
				    void *insn, int insn_len);
int x86_emulate_instruction(struct kvm_vcpu *vcpu, gpa_t cr2_or_gpa,
			    int emulation_type, void *insn, int insn_len);
fastpath_t handle_fastpath_set_msr_irqoff(struct kvm_vcpu *vcpu);

extern u64 host_xcr0;
extern u64 host_xss;
extern u64 host_arch_capabilities;
extern u64 host_s_cet;

extern struct kvm_caps kvm_caps;

extern bool enable_pmu;

/*
 * Get a filtered version of KVM's supported XCR0 that strips out dynamic
 * features for which the current process doesn't (yet) have permission to use.
 * This is intended to be used only when enumerating support to userspace,
 * e.g. in KVM_GET_SUPPORTED_CPUID and KVM_CAP_XSAVE2, it does NOT need to be
 * used to check/restrict guest behavior as KVM rejects KVM_SET_CPUID{2} if
 * userspace attempts to enable unpermitted features.
 */
static inline u64 kvm_get_filtered_xcr0(void)
{
	u64 permitted_xcr0 = kvm_caps.supported_xcr0;

	BUILD_BUG_ON(XFEATURE_MASK_USER_DYNAMIC != XFEATURE_MASK_XTILE_DATA);

	if (permitted_xcr0 & XFEATURE_MASK_USER_DYNAMIC) {
		permitted_xcr0 &= xstate_get_guest_group_perm();

		/*
		 * Treat XTILE_CFG as unsupported if the current process isn't
		 * allowed to use XTILE_DATA, as attempting to set XTILE_CFG in
		 * XCR0 without setting XTILE_DATA is architecturally illegal.
		 */
		if (!(permitted_xcr0 & XFEATURE_MASK_XTILE_DATA))
			permitted_xcr0 &= ~XFEATURE_MASK_XTILE_CFG;
	}
	return permitted_xcr0;
}

static inline bool kvm_mpx_supported(void)
{
	return (kvm_caps.supported_xcr0 & (XFEATURE_MASK_BNDREGS | XFEATURE_MASK_BNDCSR))
		== (XFEATURE_MASK_BNDREGS | XFEATURE_MASK_BNDCSR);
}

static inline bool kvm_pasid_supported(void)
{
	return !!(kvm_caps.supported_xss & XFEATURE_MASK_PASID);
}

extern unsigned int min_timer_period_us;

extern bool enable_vmware_backdoor;

extern int pi_inject_timer;

extern bool report_ignored_msrs;

extern bool eager_page_split;

static inline void kvm_pr_unimpl_wrmsr(struct kvm_vcpu *vcpu, u32 msr, u64 data)
{
	if (report_ignored_msrs)
		vcpu_unimpl(vcpu, "Unhandled WRMSR(0x%x) = 0x%llx\n", msr, data);
}

static inline void kvm_pr_unimpl_rdmsr(struct kvm_vcpu *vcpu, u32 msr)
{
	if (report_ignored_msrs)
		vcpu_unimpl(vcpu, "Unhandled RDMSR(0x%x)\n", msr);
}

static inline u64 nsec_to_cycles(struct kvm_vcpu *vcpu, u64 nsec)
{
	return pvclock_scale_delta(nsec, vcpu->arch.virtual_tsc_mult,
				   vcpu->arch.virtual_tsc_shift);
}

/* Same "calling convention" as do_div:
 * - divide (n << 32) by base
 * - put result in n
 * - return remainder
 */
#define do_shl32_div32(n, base)					\
	({							\
	    u32 __quot, __rem;					\
	    asm("divl %2" : "=a" (__quot), "=d" (__rem)		\
			: "rm" (base), "0" (0), "1" ((u32) n));	\
	    n = __quot;						\
	    __rem;						\
	 })

static inline bool kvm_mwait_in_guest(struct kvm *kvm)
{
	return kvm->arch.mwait_in_guest;
}

static inline bool kvm_hlt_in_guest(struct kvm *kvm)
{
	return kvm->arch.hlt_in_guest;
}

static inline bool kvm_pause_in_guest(struct kvm *kvm)
{
	return kvm->arch.pause_in_guest;
}

static inline bool kvm_cstate_in_guest(struct kvm *kvm)
{
	return kvm->arch.cstate_in_guest;
}

static inline bool kvm_notify_vmexit_enabled(struct kvm *kvm)
{
	return kvm->arch.notify_vmexit_flags & KVM_X86_NOTIFY_VMEXIT_ENABLED;
}

enum kvm_intr_type {
	/* Values are arbitrary, but must be non-zero. */
	KVM_HANDLING_IRQ = 1,
	KVM_HANDLING_NMI,
};

static __always_inline void kvm_before_interrupt(struct kvm_vcpu *vcpu,
						 enum kvm_intr_type intr)
{
	WRITE_ONCE(vcpu->arch.handling_intr_from_guest, (u8)intr);
}

static __always_inline void kvm_after_interrupt(struct kvm_vcpu *vcpu)
{
	WRITE_ONCE(vcpu->arch.handling_intr_from_guest, 0);
}

static inline bool kvm_handling_nmi_from_guest(struct kvm_vcpu *vcpu)
{
	return vcpu->arch.handling_intr_from_guest == KVM_HANDLING_NMI;
}

static inline bool kvm_pat_valid(u64 data)
{
	if (data & 0xF8F8F8F8F8F8F8F8ull)
		return false;
	/* 0, 1, 4, 5, 6, 7 are valid values.  */
	return (data | ((data & 0x0202020202020202ull) << 1)) == data;
}

static inline bool kvm_dr7_valid(u64 data)
{
	/* Bits [63:32] are reserved */
	return !(data >> 32);
}
static inline bool kvm_dr6_valid(u64 data)
{
	/* Bits [63:32] are reserved */
	return !(data >> 32);
}

/*
 * Trigger machine check on the host. We assume all the MSRs are already set up
 * by the CPU and that we still run on the same CPU as the MCE occurred on.
 * We pass a fake environment to the machine check handler because we want
 * the guest to be always treated like user space, no matter what context
 * it used internally.
 */
static inline void kvm_machine_check(void)
{
#if defined(CONFIG_X86_MCE)
	struct pt_regs regs = {
		.cs = 3, /* Fake ring 3 no matter what the guest ran on */
		.flags = X86_EFLAGS_IF,
	};

	do_machine_check(&regs);
#endif
}

void kvm_load_guest_xsave_state(struct kvm_vcpu *vcpu);
void kvm_load_host_xsave_state(struct kvm_vcpu *vcpu);
int kvm_spec_ctrl_test_value(u64 value);
bool __kvm_is_valid_cr4(struct kvm_vcpu *vcpu, unsigned long cr4);
int kvm_handle_memory_failure(struct kvm_vcpu *vcpu, int r,
			      struct x86_exception *e);
int kvm_handle_invpcid(struct kvm_vcpu *vcpu, unsigned long type, gva_t gva);
bool kvm_msr_allowed(struct kvm_vcpu *vcpu, u32 index, u32 type);

/*
 * Internal error codes that are used to indicate that MSR emulation encountered
 * an error that should result in #GP in the guest, unless userspace
 * handles it.
 */
#define  KVM_MSR_RET_INVALID	2	/* in-kernel MSR emulation #GP condition */
#define  KVM_MSR_RET_FILTERED	3	/* #GP due to userspace MSR filter */

#define __cr4_reserved_bits(__cpu_has, __c)             \
({                                                      \
	u64 __reserved_bits = CR4_RESERVED_BITS;        \
                                                        \
	if (!__cpu_has(__c, X86_FEATURE_XSAVE))         \
		__reserved_bits |= X86_CR4_OSXSAVE;     \
	if (!__cpu_has(__c, X86_FEATURE_SMEP))          \
		__reserved_bits |= X86_CR4_SMEP;        \
	if (!__cpu_has(__c, X86_FEATURE_SMAP))          \
		__reserved_bits |= X86_CR4_SMAP;        \
	if (!__cpu_has(__c, X86_FEATURE_FSGSBASE))      \
		__reserved_bits |= X86_CR4_FSGSBASE;    \
	if (!__cpu_has(__c, X86_FEATURE_PKU))           \
		__reserved_bits |= X86_CR4_PKE;         \
	if (!__cpu_has(__c, X86_FEATURE_LA57))          \
		__reserved_bits |= X86_CR4_LA57;        \
	if (!__cpu_has(__c, X86_FEATURE_UMIP))          \
		__reserved_bits |= X86_CR4_UMIP;        \
	if (!__cpu_has(__c, X86_FEATURE_VMX))           \
		__reserved_bits |= X86_CR4_VMXE;        \
	if (!__cpu_has(__c, X86_FEATURE_PCID))          \
		__reserved_bits |= X86_CR4_PCIDE;       \
<<<<<<< HEAD
	if (!__cpu_has(__c, X86_FEATURE_LAM))           \
		__reserved_bits |= X86_CR4_LAM_SUP;     \
	if (!__cpu_has(__c, X86_FEATURE_LASS))          \
		__reserved_bits |= X86_CR4_LASS;        \
	if (!__cpu_has(__c, X86_FEATURE_FRED))          \
		__reserved_bits |= X86_CR4_FRED;        \
=======
	if (!__cpu_has(__c, X86_FEATURE_SHSTK) &&       \
	    !__cpu_has(__c, X86_FEATURE_IBT))           \
		__reserved_bits |= X86_CR4_CET;         \
>>>>>>> 7e8bfbee
	__reserved_bits;                                \
})

int kvm_sev_es_mmio_write(struct kvm_vcpu *vcpu, gpa_t src, unsigned int bytes,
			  void *dst);
int kvm_sev_es_mmio_read(struct kvm_vcpu *vcpu, gpa_t src, unsigned int bytes,
			 void *dst);
int kvm_sev_es_string_io(struct kvm_vcpu *vcpu, unsigned int size,
			 unsigned int port, void *data,  unsigned int count,
			 int in);

<<<<<<< HEAD
int lock_two_vms_for_migration(struct kvm *dst_kvm, struct kvm *src_kvm,
			       atomic_t *dst_migration_in_progress,
			       atomic_t *src_migration_in_progress);

void unlock_two_vms_for_migration(struct kvm *dst_kvm, struct kvm *src_kvm,
				  atomic_t *dst_migration_in_progress,
				  atomic_t *src_migration_in_progress);

int pre_move_enc_context_from(struct kvm *dst_kvm, struct kvm *src_kvm,
			      atomic_t *dst_migration_in_progress,
			      atomic_t *src_migration_in_progress);

void post_move_enc_context_from(struct kvm *dst_kvm, struct kvm *src_kvm,
				atomic_t *dst_migration_in_progress,
				atomic_t *src_migration_in_progress);
=======
/*
 * Lock and/or reload guest FPU and access xstate MSRs. For accesses initiated
 * by host, guest FPU is loaded in __msr_io(). For accesses initiated by guest,
 * guest FPU should have been loaded already.
 */

static inline void kvm_get_xstate_msr(struct kvm_vcpu *vcpu,
				      struct msr_data *msr_info)
{
	KVM_BUG_ON(!vcpu->arch.guest_fpu.fpstate->in_use, vcpu->kvm);
	kvm_fpu_get();
	rdmsrl(msr_info->index, msr_info->data);
	kvm_fpu_put();
}

static inline void kvm_set_xstate_msr(struct kvm_vcpu *vcpu,
				      struct msr_data *msr_info)
{
	KVM_BUG_ON(!vcpu->arch.guest_fpu.fpstate->in_use, vcpu->kvm);
	kvm_fpu_get();
	wrmsrl(msr_info->index, msr_info->data);
	kvm_fpu_put();
}
>>>>>>> 7e8bfbee

#endif<|MERGE_RESOLUTION|>--- conflicted
+++ resolved
@@ -540,18 +540,15 @@
 		__reserved_bits |= X86_CR4_VMXE;        \
 	if (!__cpu_has(__c, X86_FEATURE_PCID))          \
 		__reserved_bits |= X86_CR4_PCIDE;       \
-<<<<<<< HEAD
 	if (!__cpu_has(__c, X86_FEATURE_LAM))           \
 		__reserved_bits |= X86_CR4_LAM_SUP;     \
 	if (!__cpu_has(__c, X86_FEATURE_LASS))          \
 		__reserved_bits |= X86_CR4_LASS;        \
 	if (!__cpu_has(__c, X86_FEATURE_FRED))          \
 		__reserved_bits |= X86_CR4_FRED;        \
-=======
 	if (!__cpu_has(__c, X86_FEATURE_SHSTK) &&       \
 	    !__cpu_has(__c, X86_FEATURE_IBT))           \
 		__reserved_bits |= X86_CR4_CET;         \
->>>>>>> 7e8bfbee
 	__reserved_bits;                                \
 })
 
@@ -563,7 +560,6 @@
 			 unsigned int port, void *data,  unsigned int count,
 			 int in);
 
-<<<<<<< HEAD
 int lock_two_vms_for_migration(struct kvm *dst_kvm, struct kvm *src_kvm,
 			       atomic_t *dst_migration_in_progress,
 			       atomic_t *src_migration_in_progress);
@@ -579,7 +575,7 @@
 void post_move_enc_context_from(struct kvm *dst_kvm, struct kvm *src_kvm,
 				atomic_t *dst_migration_in_progress,
 				atomic_t *src_migration_in_progress);
-=======
+
 /*
  * Lock and/or reload guest FPU and access xstate MSRs. For accesses initiated
  * by host, guest FPU is loaded in __msr_io(). For accesses initiated by guest,
@@ -603,6 +599,5 @@
 	wrmsrl(msr_info->index, msr_info->data);
 	kvm_fpu_put();
 }
->>>>>>> 7e8bfbee
 
 #endif