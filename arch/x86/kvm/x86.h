--- conflicted
+++ resolved
@@ -542,14 +542,11 @@
 		__reserved_bits |= X86_CR4_VMXE;        \
 	if (!__cpu_has(__c, X86_FEATURE_PCID))          \
 		__reserved_bits |= X86_CR4_PCIDE;       \
-<<<<<<< HEAD
 	if (!__cpu_has(__c, X86_FEATURE_SHSTK) &&       \
 	    !__cpu_has(__c, X86_FEATURE_IBT))           \
 		__reserved_bits |= X86_CR4_CET;         \
-=======
 	if (!__cpu_has(__c, X86_FEATURE_LAM))           \
 		__reserved_bits |= X86_CR4_LAM_SUP;     \
->>>>>>> b8cad305
 	__reserved_bits;                                \
 })
 
