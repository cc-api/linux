--- conflicted
+++ resolved
@@ -6198,8 +6198,6 @@
 		}
 		mutex_unlock(&kvm->lock);
 		break;
-<<<<<<< HEAD
-=======
 	case KVM_CAP_X86_NOTIFY_VMEXIT:
 		r = -EINVAL;
 		if ((u32)cap->args[0] & ~KVM_X86_NOTIFY_VMEXIT_VALID_BITS)
@@ -6216,7 +6214,6 @@
 		}
 		mutex_unlock(&kvm->lock);
 		break;
->>>>>>> 03ec3082
 	default:
 		r = -EINVAL;
 		break;
