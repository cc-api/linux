// SPDX-License-Identifier: GPL-2.0-only
/*
 * Kernel-based Virtual Machine driver for Linux
 *
 * derived from drivers/kvm/kvm_main.c
 *
 * Copyright (C) 2006 Qumranet, Inc.
 * Copyright (C) 2008 Qumranet, Inc.
 * Copyright IBM Corporation, 2008
 * Copyright 2010 Red Hat, Inc. and/or its affiliates.
 *
 * Authors:
 *   Avi Kivity   <avi@qumranet.com>
 *   Yaniv Kamay  <yaniv@qumranet.com>
 *   Amit Shah    <amit.shah@qumranet.com>
 *   Ben-Ami Yassour <benami@il.ibm.com>
 */
#define pr_fmt(fmt) KBUILD_MODNAME ": " fmt

#include <linux/kvm_host.h>
#include "irq.h"
#include "ioapic.h"
#include "mmu.h"
#include "i8254.h"
#include "tss.h"
#include "kvm_cache_regs.h"
#include "kvm_emulate.h"
#include "mmu/page_track.h"
#include "x86.h"
#include "cpuid.h"
#include "pmu.h"
#include "hyperv.h"
#include "lapic.h"
#include "xen.h"
#include "smm.h"

#include <linux/clocksource.h>
#include <linux/interrupt.h>
#include <linux/kvm.h>
#include <linux/fs.h>
#include <linux/vmalloc.h>
#include <linux/export.h>
#include <linux/moduleparam.h>
#include <linux/mman.h>
#include <linux/highmem.h>
#include <linux/iommu.h>
#include <linux/cpufreq.h>
#include <linux/user-return-notifier.h>
#include <linux/srcu.h>
#include <linux/slab.h>
#include <linux/perf_event.h>
#include <linux/uaccess.h>
#include <linux/hash.h>
#include <linux/pci.h>
#include <linux/timekeeper_internal.h>
#include <linux/pvclock_gtod.h>
#include <linux/kvm_irqfd.h>
#include <linux/irqbypass.h>
#include <linux/sched/stat.h>
#include <linux/sched/isolation.h>
#include <linux/mem_encrypt.h>
#include <linux/entry-kvm.h>
#include <linux/suspend.h>
#include <linux/smp.h>

#include <trace/events/ipi.h>
#include <trace/events/kvm.h>

#include <asm/debugreg.h>
#include <asm/msr.h>
#include <asm/desc.h>
#include <asm/mce.h>
#include <asm/pkru.h>
#include <linux/kernel_stat.h>
#include <asm/fpu/api.h>
#include <asm/fpu/xcr.h>
#include <asm/fpu/xstate.h>
#include <asm/pvclock.h>
#include <asm/div64.h>
#include <asm/irq_remapping.h>
#include <asm/mshyperv.h>
#include <asm/hypervisor.h>
#include <asm/tlbflush.h>
#include <asm/intel_pt.h>
#include <asm/emulate_prefix.h>
#include <asm/sgx.h>
#include <clocksource/hyperv_timer.h>

#define CREATE_TRACE_POINTS
#include "trace.h"

#define MAX_IO_MSRS 256

struct kvm_caps kvm_caps __read_mostly = {
	.supported_mce_cap = MCG_CTL_P | MCG_SER_P,
};
EXPORT_SYMBOL_GPL(kvm_caps);

#define  ERR_PTR_USR(e)  ((void __user *)ERR_PTR(e))

#define emul_to_vcpu(ctxt) \
	((struct kvm_vcpu *)(ctxt)->vcpu)

/* EFER defaults:
 * - enable syscall per default because its emulated by KVM
 * - enable LME and LMA per default on 64 bit KVM
 */
#ifdef CONFIG_X86_64
static
u64 __read_mostly efer_reserved_bits = ~((u64)(EFER_SCE | EFER_LME | EFER_LMA));
#else
static u64 __read_mostly efer_reserved_bits = ~((u64)EFER_SCE);
#endif

static u64 __read_mostly cr4_reserved_bits = CR4_RESERVED_BITS;

#define KVM_EXIT_HYPERCALL_VALID_MASK (1 << KVM_HC_MAP_GPA_RANGE)

#define KVM_CAP_PMU_VALID_MASK KVM_PMU_CAP_DISABLE

#define KVM_X2APIC_API_VALID_FLAGS (KVM_X2APIC_API_USE_32BIT_IDS | \
                                    KVM_X2APIC_API_DISABLE_BROADCAST_QUIRK)

static void update_cr8_intercept(struct kvm_vcpu *vcpu);
static void process_nmi(struct kvm_vcpu *vcpu);
static void __kvm_set_rflags(struct kvm_vcpu *vcpu, unsigned long rflags);
static void store_regs(struct kvm_vcpu *vcpu);
static int sync_regs(struct kvm_vcpu *vcpu);
static int kvm_vcpu_do_singlestep(struct kvm_vcpu *vcpu);

static int __set_sregs2(struct kvm_vcpu *vcpu, struct kvm_sregs2 *sregs2);
static void __get_sregs2(struct kvm_vcpu *vcpu, struct kvm_sregs2 *sregs2);

static DEFINE_MUTEX(vendor_module_lock);
struct kvm_x86_ops kvm_x86_ops __read_mostly;

#define KVM_X86_OP(func)					     \
	DEFINE_STATIC_CALL_NULL(kvm_x86_##func,			     \
				*(((struct kvm_x86_ops *)0)->func));
#define KVM_X86_OP_OPTIONAL KVM_X86_OP
#define KVM_X86_OP_OPTIONAL_RET0 KVM_X86_OP
#include <asm/kvm-x86-ops.h>
EXPORT_STATIC_CALL_GPL(kvm_x86_get_cs_db_l_bits);
EXPORT_STATIC_CALL_GPL(kvm_x86_cache_reg);

static bool __read_mostly ignore_msrs = 0;
module_param(ignore_msrs, bool, S_IRUGO | S_IWUSR);

bool __read_mostly report_ignored_msrs = true;
module_param(report_ignored_msrs, bool, S_IRUGO | S_IWUSR);
EXPORT_SYMBOL_GPL(report_ignored_msrs);

unsigned int min_timer_period_us = 200;
module_param(min_timer_period_us, uint, S_IRUGO | S_IWUSR);

static bool __read_mostly kvmclock_periodic_sync = true;
module_param(kvmclock_periodic_sync, bool, S_IRUGO);

/* tsc tolerance in parts per million - default to 1/2 of the NTP threshold */
static u32 __read_mostly tsc_tolerance_ppm = 250;
module_param(tsc_tolerance_ppm, uint, S_IRUGO | S_IWUSR);

/*
 * lapic timer advance (tscdeadline mode only) in nanoseconds.  '-1' enables
 * adaptive tuning starting from default advancement of 1000ns.  '0' disables
 * advancement entirely.  Any other value is used as-is and disables adaptive
 * tuning, i.e. allows privileged userspace to set an exact advancement time.
 */
static int __read_mostly lapic_timer_advance_ns = -1;
module_param(lapic_timer_advance_ns, int, S_IRUGO | S_IWUSR);

static bool __read_mostly vector_hashing = true;
module_param(vector_hashing, bool, S_IRUGO);

bool __read_mostly enable_vmware_backdoor = false;
module_param(enable_vmware_backdoor, bool, S_IRUGO);
EXPORT_SYMBOL_GPL(enable_vmware_backdoor);

/*
 * Flags to manipulate forced emulation behavior (any non-zero value will
 * enable forced emulation).
 */
#define KVM_FEP_CLEAR_RFLAGS_RF	BIT(1)
static int __read_mostly force_emulation_prefix;
module_param(force_emulation_prefix, int, 0644);

int __read_mostly pi_inject_timer = -1;
module_param(pi_inject_timer, bint, S_IRUGO | S_IWUSR);

/* Enable/disable PMU virtualization */
bool __read_mostly enable_pmu = true;
EXPORT_SYMBOL_GPL(enable_pmu);
module_param(enable_pmu, bool, 0444);

bool __read_mostly eager_page_split = true;
module_param(eager_page_split, bool, 0644);

/* Enable/disable SMT_RSB bug mitigation */
static bool __read_mostly mitigate_smt_rsb;
module_param(mitigate_smt_rsb, bool, 0444);

/*
 * Restoring the host value for MSRs that are only consumed when running in
 * usermode, e.g. SYSCALL MSRs and TSC_AUX, can be deferred until the CPU
 * returns to userspace, i.e. the kernel can run with the guest's value.
 */
#define KVM_MAX_NR_USER_RETURN_MSRS 16

struct kvm_user_return_msrs {
	struct user_return_notifier urn;
	bool registered;
	struct kvm_user_return_msr_values {
		u64 host;
		u64 curr;
	} values[KVM_MAX_NR_USER_RETURN_MSRS];
};

u32 __read_mostly kvm_nr_uret_msrs;
EXPORT_SYMBOL_GPL(kvm_nr_uret_msrs);
static u32 __read_mostly kvm_uret_msrs_list[KVM_MAX_NR_USER_RETURN_MSRS];
static struct kvm_user_return_msrs __percpu *user_return_msrs;

#define KVM_SUPPORTED_XCR0     (XFEATURE_MASK_FP | XFEATURE_MASK_SSE \
				| XFEATURE_MASK_YMM | XFEATURE_MASK_BNDREGS \
				| XFEATURE_MASK_BNDCSR | XFEATURE_MASK_AVX512 \
				| XFEATURE_MASK_PKRU | XFEATURE_MASK_XTILE)

u64 __read_mostly host_efer;
EXPORT_SYMBOL_GPL(host_efer);

bool __read_mostly allow_smaller_maxphyaddr = 0;
EXPORT_SYMBOL_GPL(allow_smaller_maxphyaddr);

bool __read_mostly enable_apicv = true;
EXPORT_SYMBOL_GPL(enable_apicv);

u64 __read_mostly host_xss;
EXPORT_SYMBOL_GPL(host_xss);

u64 __read_mostly host_arch_capabilities;
EXPORT_SYMBOL_GPL(host_arch_capabilities);

const struct _kvm_stats_desc kvm_vm_stats_desc[] = {
	KVM_GENERIC_VM_STATS(),
	STATS_DESC_COUNTER(VM, mmu_shadow_zapped),
	STATS_DESC_COUNTER(VM, mmu_pte_write),
	STATS_DESC_COUNTER(VM, mmu_pde_zapped),
	STATS_DESC_COUNTER(VM, mmu_flooded),
	STATS_DESC_COUNTER(VM, mmu_recycled),
	STATS_DESC_COUNTER(VM, mmu_cache_miss),
	STATS_DESC_ICOUNTER(VM, mmu_unsync),
	STATS_DESC_ICOUNTER(VM, pages_4k),
	STATS_DESC_ICOUNTER(VM, pages_2m),
	STATS_DESC_ICOUNTER(VM, pages_1g),
	STATS_DESC_ICOUNTER(VM, nx_lpage_splits),
	STATS_DESC_PCOUNTER(VM, max_mmu_rmap_size),
	STATS_DESC_PCOUNTER(VM, max_mmu_page_hash_collisions)
};

const struct kvm_stats_header kvm_vm_stats_header = {
	.name_size = KVM_STATS_NAME_SIZE,
	.num_desc = ARRAY_SIZE(kvm_vm_stats_desc),
	.id_offset = sizeof(struct kvm_stats_header),
	.desc_offset = sizeof(struct kvm_stats_header) + KVM_STATS_NAME_SIZE,
	.data_offset = sizeof(struct kvm_stats_header) + KVM_STATS_NAME_SIZE +
		       sizeof(kvm_vm_stats_desc),
};

const struct _kvm_stats_desc kvm_vcpu_stats_desc[] = {
	KVM_GENERIC_VCPU_STATS(),
	STATS_DESC_COUNTER(VCPU, pf_taken),
	STATS_DESC_COUNTER(VCPU, pf_fixed),
	STATS_DESC_COUNTER(VCPU, pf_emulate),
	STATS_DESC_COUNTER(VCPU, pf_spurious),
	STATS_DESC_COUNTER(VCPU, pf_fast),
	STATS_DESC_COUNTER(VCPU, pf_mmio_spte_created),
	STATS_DESC_COUNTER(VCPU, pf_guest),
	STATS_DESC_COUNTER(VCPU, tlb_flush),
	STATS_DESC_COUNTER(VCPU, invlpg),
	STATS_DESC_COUNTER(VCPU, exits),
	STATS_DESC_COUNTER(VCPU, io_exits),
	STATS_DESC_COUNTER(VCPU, mmio_exits),
	STATS_DESC_COUNTER(VCPU, signal_exits),
	STATS_DESC_COUNTER(VCPU, irq_window_exits),
	STATS_DESC_COUNTER(VCPU, nmi_window_exits),
	STATS_DESC_COUNTER(VCPU, l1d_flush),
	STATS_DESC_COUNTER(VCPU, halt_exits),
	STATS_DESC_COUNTER(VCPU, request_irq_exits),
	STATS_DESC_COUNTER(VCPU, irq_exits),
	STATS_DESC_COUNTER(VCPU, host_state_reload),
	STATS_DESC_COUNTER(VCPU, fpu_reload),
	STATS_DESC_COUNTER(VCPU, insn_emulation),
	STATS_DESC_COUNTER(VCPU, insn_emulation_fail),
	STATS_DESC_COUNTER(VCPU, hypercalls),
	STATS_DESC_COUNTER(VCPU, irq_injections),
	STATS_DESC_COUNTER(VCPU, nmi_injections),
	STATS_DESC_COUNTER(VCPU, req_event),
	STATS_DESC_COUNTER(VCPU, nested_run),
	STATS_DESC_COUNTER(VCPU, directed_yield_attempted),
	STATS_DESC_COUNTER(VCPU, directed_yield_successful),
	STATS_DESC_COUNTER(VCPU, preemption_reported),
	STATS_DESC_COUNTER(VCPU, preemption_other),
	STATS_DESC_IBOOLEAN(VCPU, guest_mode),
	STATS_DESC_COUNTER(VCPU, notify_window_exits),
};

const struct kvm_stats_header kvm_vcpu_stats_header = {
	.name_size = KVM_STATS_NAME_SIZE,
	.num_desc = ARRAY_SIZE(kvm_vcpu_stats_desc),
	.id_offset = sizeof(struct kvm_stats_header),
	.desc_offset = sizeof(struct kvm_stats_header) + KVM_STATS_NAME_SIZE,
	.data_offset = sizeof(struct kvm_stats_header) + KVM_STATS_NAME_SIZE +
		       sizeof(kvm_vcpu_stats_desc),
};

u64 __read_mostly host_xcr0;
EXPORT_SYMBOL_GPL(host_xcr0);

static struct kmem_cache *x86_emulator_cache;

/*
 * When called, it means the previous get/set msr reached an invalid msr.
 * Return true if we want to ignore/silent this failed msr access.
 */
static bool kvm_msr_ignored_check(u32 msr, u64 data, bool write)
{
	const char *op = write ? "wrmsr" : "rdmsr";

	if (ignore_msrs) {
		if (report_ignored_msrs)
			kvm_pr_unimpl("ignored %s: 0x%x data 0x%llx\n",
				      op, msr, data);
		/* Mask the error */
		return true;
	} else {
		kvm_debug_ratelimited("unhandled %s: 0x%x data 0x%llx\n",
				      op, msr, data);
		return false;
	}
}

static struct kmem_cache *kvm_alloc_emulator_cache(void)
{
	unsigned int useroffset = offsetof(struct x86_emulate_ctxt, src);
	unsigned int size = sizeof(struct x86_emulate_ctxt);

	return kmem_cache_create_usercopy("x86_emulator", size,
					  __alignof__(struct x86_emulate_ctxt),
					  SLAB_ACCOUNT, useroffset,
					  size - useroffset, NULL);
}

static int emulator_fix_hypercall(struct x86_emulate_ctxt *ctxt);

static inline void kvm_async_pf_hash_reset(struct kvm_vcpu *vcpu)
{
	int i;
	for (i = 0; i < ASYNC_PF_PER_VCPU; i++)
		vcpu->arch.apf.gfns[i] = ~0;
}

static void kvm_on_user_return(struct user_return_notifier *urn)
{
	unsigned slot;
	struct kvm_user_return_msrs *msrs
		= container_of(urn, struct kvm_user_return_msrs, urn);
	struct kvm_user_return_msr_values *values;
	unsigned long flags;

	/*
	 * Disabling irqs at this point since the following code could be
	 * interrupted and executed through kvm_arch_hardware_disable()
	 */
	local_irq_save(flags);
	if (msrs->registered) {
		msrs->registered = false;
		user_return_notifier_unregister(urn);
	}
	local_irq_restore(flags);
	for (slot = 0; slot < kvm_nr_uret_msrs; ++slot) {
		values = &msrs->values[slot];
		if (values->host != values->curr) {
			wrmsrl(kvm_uret_msrs_list[slot], values->host);
			values->curr = values->host;
		}
	}
}

static int kvm_probe_user_return_msr(u32 msr)
{
	u64 val;
	int ret;

	preempt_disable();
	ret = rdmsrl_safe(msr, &val);
	if (ret)
		goto out;
	ret = wrmsrl_safe(msr, val);
out:
	preempt_enable();
	return ret;
}

int kvm_add_user_return_msr(u32 msr)
{
	BUG_ON(kvm_nr_uret_msrs >= KVM_MAX_NR_USER_RETURN_MSRS);

	if (kvm_probe_user_return_msr(msr))
		return -1;

	kvm_uret_msrs_list[kvm_nr_uret_msrs] = msr;
	return kvm_nr_uret_msrs++;
}
EXPORT_SYMBOL_GPL(kvm_add_user_return_msr);

int kvm_find_user_return_msr(u32 msr)
{
	int i;

	for (i = 0; i < kvm_nr_uret_msrs; ++i) {
		if (kvm_uret_msrs_list[i] == msr)
			return i;
	}
	return -1;
}
EXPORT_SYMBOL_GPL(kvm_find_user_return_msr);

static void kvm_user_return_msr_cpu_online(void)
{
	unsigned int cpu = smp_processor_id();
	struct kvm_user_return_msrs *msrs = per_cpu_ptr(user_return_msrs, cpu);
	u64 value;
	int i;

	for (i = 0; i < kvm_nr_uret_msrs; ++i) {
		rdmsrl_safe(kvm_uret_msrs_list[i], &value);
		msrs->values[i].host = value;
		msrs->values[i].curr = value;
	}
}

static void kvm_user_return_register_notifier(struct kvm_user_return_msrs *msrs)
{
	if (!msrs->registered) {
		msrs->urn.on_user_return = kvm_on_user_return;
		user_return_notifier_register(&msrs->urn);
		msrs->registered = true;
	}
}

int kvm_set_user_return_msr(unsigned slot, u64 value, u64 mask)
{
	unsigned int cpu = smp_processor_id();
	struct kvm_user_return_msrs *msrs = per_cpu_ptr(user_return_msrs, cpu);
	int err;

	value = (value & mask) | (msrs->values[slot].host & ~mask);
	if (value == msrs->values[slot].curr)
		return 0;
	err = wrmsrl_safe(kvm_uret_msrs_list[slot], value);
	if (err)
		return 1;

	msrs->values[slot].curr = value;
	kvm_user_return_register_notifier(msrs);
	return 0;
}
EXPORT_SYMBOL_GPL(kvm_set_user_return_msr);

/* Update the cache, "curr", and register the notifier */
void kvm_user_return_update_cache(unsigned int slot, u64 value)
{
	struct kvm_user_return_msrs *msrs = this_cpu_ptr(user_return_msrs);

	msrs->values[slot].curr = value;
	kvm_user_return_register_notifier(msrs);
}
EXPORT_SYMBOL_GPL(kvm_user_return_update_cache);

static void drop_user_return_notifiers(void)
{
	unsigned int cpu = smp_processor_id();
	struct kvm_user_return_msrs *msrs = per_cpu_ptr(user_return_msrs, cpu);

	if (msrs->registered)
		kvm_on_user_return(&msrs->urn);
}

u64 kvm_get_apic_base(struct kvm_vcpu *vcpu)
{
	return vcpu->arch.apic_base;
}

enum lapic_mode kvm_get_apic_mode(struct kvm_vcpu *vcpu)
{
	return kvm_apic_mode(kvm_get_apic_base(vcpu));
}
EXPORT_SYMBOL_GPL(kvm_get_apic_mode);

int kvm_set_apic_base(struct kvm_vcpu *vcpu, struct msr_data *msr_info)
{
	enum lapic_mode old_mode = kvm_get_apic_mode(vcpu);
	enum lapic_mode new_mode = kvm_apic_mode(msr_info->data);
	u64 reserved_bits = kvm_vcpu_reserved_gpa_bits_raw(vcpu) | 0x2ff |
		(guest_cpuid_has(vcpu, X86_FEATURE_X2APIC) ? 0 : X2APIC_ENABLE);

	if ((msr_info->data & reserved_bits) != 0 || new_mode == LAPIC_MODE_INVALID)
		return 1;
	if (!msr_info->host_initiated) {
		if (old_mode == LAPIC_MODE_X2APIC && new_mode == LAPIC_MODE_XAPIC)
			return 1;
		if (old_mode == LAPIC_MODE_DISABLED && new_mode == LAPIC_MODE_X2APIC)
			return 1;
	}

	kvm_lapic_set_base(vcpu, msr_info->data);
	kvm_recalculate_apic_map(vcpu->kvm);
	return 0;
}
EXPORT_SYMBOL_GPL(kvm_set_apic_base);

/*
 * Handle a fault on a hardware virtualization (VMX or SVM) instruction.
 *
 * Hardware virtualization extension instructions may fault if a reboot turns
 * off virtualization while processes are running.  Usually after catching the
 * fault we just panic; during reboot instead the instruction is ignored.
 */
noinstr void kvm_spurious_fault(void)
{
	/* Fault while not rebooting.  We want the trace. */
	BUG_ON(!kvm_rebooting);
}
EXPORT_SYMBOL_GPL(kvm_spurious_fault);

#define EXCPT_BENIGN		0
#define EXCPT_CONTRIBUTORY	1
#define EXCPT_PF		2

static int exception_class(int vector)
{
	switch (vector) {
	case PF_VECTOR:
		return EXCPT_PF;
	case DE_VECTOR:
	case TS_VECTOR:
	case NP_VECTOR:
	case SS_VECTOR:
	case GP_VECTOR:
		return EXCPT_CONTRIBUTORY;
	default:
		break;
	}
	return EXCPT_BENIGN;
}

#define EXCPT_FAULT		0
#define EXCPT_TRAP		1
#define EXCPT_ABORT		2
#define EXCPT_INTERRUPT		3
#define EXCPT_DB		4

static int exception_type(int vector)
{
	unsigned int mask;

	if (WARN_ON(vector > 31 || vector == NMI_VECTOR))
		return EXCPT_INTERRUPT;

	mask = 1 << vector;

	/*
	 * #DBs can be trap-like or fault-like, the caller must check other CPU
	 * state, e.g. DR6, to determine whether a #DB is a trap or fault.
	 */
	if (mask & (1 << DB_VECTOR))
		return EXCPT_DB;

	if (mask & ((1 << BP_VECTOR) | (1 << OF_VECTOR)))
		return EXCPT_TRAP;

	if (mask & ((1 << DF_VECTOR) | (1 << MC_VECTOR)))
		return EXCPT_ABORT;

	/* Reserved exceptions will result in fault */
	return EXCPT_FAULT;
}

void kvm_deliver_exception_payload(struct kvm_vcpu *vcpu,
				   struct kvm_queued_exception *ex)
{
	if (!ex->has_payload)
		return;

	switch (ex->vector) {
	case DB_VECTOR:
		/*
		 * "Certain debug exceptions may clear bit 0-3.  The
		 * remaining contents of the DR6 register are never
		 * cleared by the processor".
		 */
		vcpu->arch.dr6 &= ~DR_TRAP_BITS;
		/*
		 * In order to reflect the #DB exception payload in guest
		 * dr6, three components need to be considered: active low
		 * bit, FIXED_1 bits and active high bits (e.g. DR6_BD,
		 * DR6_BS and DR6_BT)
		 * DR6_ACTIVE_LOW contains the FIXED_1 and active low bits.
		 * In the target guest dr6:
		 * FIXED_1 bits should always be set.
		 * Active low bits should be cleared if 1-setting in payload.
		 * Active high bits should be set if 1-setting in payload.
		 *
		 * Note, the payload is compatible with the pending debug
		 * exceptions/exit qualification under VMX, that active_low bits
		 * are active high in payload.
		 * So they need to be flipped for DR6.
		 */
		vcpu->arch.dr6 |= DR6_ACTIVE_LOW;
		vcpu->arch.dr6 |= ex->payload;
		vcpu->arch.dr6 ^= ex->payload & DR6_ACTIVE_LOW;

		/*
		 * The #DB payload is defined as compatible with the 'pending
		 * debug exceptions' field under VMX, not DR6. While bit 12 is
		 * defined in the 'pending debug exceptions' field (enabled
		 * breakpoint), it is reserved and must be zero in DR6.
		 */
		vcpu->arch.dr6 &= ~BIT(12);
		break;
	case PF_VECTOR:
		vcpu->arch.cr2 = ex->payload;
		break;
	}

	ex->has_payload = false;
	ex->payload = 0;
}
EXPORT_SYMBOL_GPL(kvm_deliver_exception_payload);

static void kvm_queue_exception_vmexit(struct kvm_vcpu *vcpu, unsigned int vector,
				       bool has_error_code, u32 error_code,
				       bool has_payload, unsigned long payload)
{
	struct kvm_queued_exception *ex = &vcpu->arch.exception_vmexit;

	ex->vector = vector;
	ex->injected = false;
	ex->pending = true;
	ex->has_error_code = has_error_code;
	ex->error_code = error_code;
	ex->has_payload = has_payload;
	ex->payload = payload;
}

/* Forcibly leave the nested mode in cases like a vCPU reset */
static void kvm_leave_nested(struct kvm_vcpu *vcpu)
{
	kvm_x86_ops.nested_ops->leave_nested(vcpu);
}

static void kvm_multiple_exception(struct kvm_vcpu *vcpu,
		unsigned nr, bool has_error, u32 error_code,
	        bool has_payload, unsigned long payload,
		bool reinject, bool nested)
{
	u32 prev_nr;
	int class1, class2;

	kvm_make_request(KVM_REQ_EVENT, vcpu);

	/*
	 * If the exception is destined for L2 and isn't being reinjected,
	 * morph it to a VM-Exit if L1 wants to intercept the exception.  A
	 * previously injected exception is not checked because it was checked
	 * when it was original queued, and re-checking is incorrect if _L1_
	 * injected the exception, in which case it's exempt from interception.
	 */
	if (!reinject && is_guest_mode(vcpu) &&
	    kvm_x86_ops.nested_ops->is_exception_vmexit(vcpu, nr, error_code)) {
		kvm_queue_exception_vmexit(vcpu, nr, has_error, error_code,
					   has_payload, payload);
		return;
	}

	if (!vcpu->arch.exception.pending && !vcpu->arch.exception.injected) {
	queue:
		if (reinject) {
			/*
			 * On VM-Entry, an exception can be pending if and only
			 * if event injection was blocked by nested_run_pending.
			 * In that case, however, vcpu_enter_guest() requests an
			 * immediate exit, and the guest shouldn't proceed far
			 * enough to need reinjection.
			 */
			WARN_ON_ONCE(kvm_is_exception_pending(vcpu));
			vcpu->arch.exception.injected = true;
			vcpu->arch.exception.nested = nested;
			if (WARN_ON_ONCE(has_payload)) {
				/*
				 * For a reinjected event, KVM delivers its
				 * payload through saving %cr2 into arch.cr2
				 * immediately after VM exits and %dr6 into
				 * arch.dr6 in sync_dirty_debug_regs().
				 */
				has_payload = false;
				payload = 0;
			}
		} else {
			vcpu->arch.exception.pending = true;
			vcpu->arch.exception.injected = false;
		}
		vcpu->arch.exception.has_error_code = has_error;
		vcpu->arch.exception.vector = nr;
		vcpu->arch.exception.error_code = error_code;
		vcpu->arch.exception.has_payload = has_payload;
		vcpu->arch.exception.payload = payload;
		if (!is_guest_mode(vcpu))
			kvm_deliver_exception_payload(vcpu,
						      &vcpu->arch.exception);
		return;
	}

	/* to check exception */
	prev_nr = vcpu->arch.exception.vector;
	if (prev_nr == DF_VECTOR) {
		/* triple fault -> shutdown */
		kvm_make_request(KVM_REQ_TRIPLE_FAULT, vcpu);
		return;
	}
	class1 = exception_class(prev_nr);
	class2 = exception_class(nr);
	if ((class1 == EXCPT_CONTRIBUTORY && class2 == EXCPT_CONTRIBUTORY) ||
	    (class1 == EXCPT_PF && class2 != EXCPT_BENIGN)) {
		/*
		 * Synthesize #DF.  Clear the previously injected or pending
		 * exception so as not to incorrectly trigger shutdown.
		 */
		vcpu->arch.exception.injected = false;
		vcpu->arch.exception.pending = false;

		kvm_queue_exception_e(vcpu, DF_VECTOR, 0);
	} else {
		vcpu->arch.exception.nested = true;

		/* replace previous exception with a new one in a hope
		   that instruction re-execution will regenerate lost
		   exception */
		goto queue;
	}
}

void kvm_queue_exception(struct kvm_vcpu *vcpu, unsigned nr)
{
	kvm_multiple_exception(vcpu, nr, false, 0, false, 0, false, false);
}
EXPORT_SYMBOL_GPL(kvm_queue_exception);

void kvm_requeue_exception(struct kvm_vcpu *vcpu, unsigned nr, bool nested)
{
	kvm_multiple_exception(vcpu, nr, false, 0, false, 0, true, nested);
}
EXPORT_SYMBOL_GPL(kvm_requeue_exception);

void kvm_queue_exception_p(struct kvm_vcpu *vcpu, unsigned nr,
			   unsigned long payload)
{
	kvm_multiple_exception(vcpu, nr, false, 0, true, payload, false, false);
}
EXPORT_SYMBOL_GPL(kvm_queue_exception_p);

static void kvm_queue_exception_e_p(struct kvm_vcpu *vcpu, unsigned nr,
				    u32 error_code, unsigned long payload)
{
	kvm_multiple_exception(vcpu, nr, true, error_code,
			       true, payload, false, false);
}

int kvm_complete_insn_gp(struct kvm_vcpu *vcpu, int err)
{
	if (err)
		kvm_inject_gp(vcpu, 0);
	else
		return kvm_skip_emulated_instruction(vcpu);

	return 1;
}
EXPORT_SYMBOL_GPL(kvm_complete_insn_gp);

static int complete_emulated_insn_gp(struct kvm_vcpu *vcpu, int err)
{
	if (err) {
		kvm_inject_gp(vcpu, 0);
		return 1;
	}

	return kvm_emulate_instruction(vcpu, EMULTYPE_NO_DECODE | EMULTYPE_SKIP |
				       EMULTYPE_COMPLETE_USER_EXIT);
}

void kvm_inject_page_fault(struct kvm_vcpu *vcpu, struct x86_exception *fault)
{
	++vcpu->stat.pf_guest;

	/*
	 * Async #PF in L2 is always forwarded to L1 as a VM-Exit regardless of
	 * whether or not L1 wants to intercept "regular" #PF.
	 */
	if (is_guest_mode(vcpu) && fault->async_page_fault)
		kvm_queue_exception_vmexit(vcpu, PF_VECTOR,
					   true, fault->error_code,
					   true, fault->address);
	else
		kvm_queue_exception_e_p(vcpu, PF_VECTOR, fault->error_code,
					fault->address);
}

void kvm_inject_emulated_page_fault(struct kvm_vcpu *vcpu,
				    struct x86_exception *fault)
{
	struct kvm_mmu *fault_mmu;
	WARN_ON_ONCE(fault->vector != PF_VECTOR);

	fault_mmu = fault->nested_page_fault ? vcpu->arch.mmu :
					       vcpu->arch.walk_mmu;

	/*
	 * Invalidate the TLB entry for the faulting address, if it exists,
	 * else the access will fault indefinitely (and to emulate hardware).
	 */
	if ((fault->error_code & PFERR_PRESENT_MASK) &&
	    !(fault->error_code & PFERR_RSVD_MASK))
		kvm_mmu_invalidate_addr(vcpu, fault_mmu, fault->address,
					KVM_MMU_ROOT_CURRENT);

	fault_mmu->inject_page_fault(vcpu, fault);
}
EXPORT_SYMBOL_GPL(kvm_inject_emulated_page_fault);

void kvm_inject_nmi(struct kvm_vcpu *vcpu)
{
	atomic_inc(&vcpu->arch.nmi_queued);
	kvm_make_request(KVM_REQ_NMI, vcpu);
}

void kvm_queue_exception_e(struct kvm_vcpu *vcpu, unsigned nr, u32 error_code)
{
	kvm_multiple_exception(vcpu, nr, true, error_code, false, 0, false, false);
}
EXPORT_SYMBOL_GPL(kvm_queue_exception_e);

void kvm_requeue_exception_e(struct kvm_vcpu *vcpu, unsigned nr, u32 error_code, bool nested)
{
	kvm_multiple_exception(vcpu, nr, true, error_code, false, 0, true, nested);
}
EXPORT_SYMBOL_GPL(kvm_requeue_exception_e);

/*
 * Checks if cpl <= required_cpl; if true, return true.  Otherwise queue
 * a #GP and return false.
 */
bool kvm_require_cpl(struct kvm_vcpu *vcpu, int required_cpl)
{
	if (static_call(kvm_x86_get_cpl)(vcpu) <= required_cpl)
		return true;
	kvm_queue_exception_e(vcpu, GP_VECTOR, 0);
	return false;
}

bool kvm_require_dr(struct kvm_vcpu *vcpu, int dr)
{
	if ((dr != 4 && dr != 5) || !kvm_is_cr4_bit_set(vcpu, X86_CR4_DE))
		return true;

	kvm_queue_exception(vcpu, UD_VECTOR);
	return false;
}
EXPORT_SYMBOL_GPL(kvm_require_dr);

static inline u64 pdptr_rsvd_bits(struct kvm_vcpu *vcpu)
{
	return vcpu->arch.reserved_gpa_bits | rsvd_bits(5, 8) | rsvd_bits(1, 2);
}

/*
 * Load the pae pdptrs.  Return 1 if they are all valid, 0 otherwise.
 */
int load_pdptrs(struct kvm_vcpu *vcpu, unsigned long cr3)
{
	struct kvm_mmu *mmu = vcpu->arch.walk_mmu;
	gfn_t pdpt_gfn = cr3 >> PAGE_SHIFT;
	gpa_t real_gpa;
	int i;
	int ret;
	u64 pdpte[ARRAY_SIZE(mmu->pdptrs)];

	/*
	 * If the MMU is nested, CR3 holds an L2 GPA and needs to be translated
	 * to an L1 GPA.
	 */
	real_gpa = kvm_translate_gpa(vcpu, mmu, gfn_to_gpa(pdpt_gfn),
				     PFERR_USER_MASK | PFERR_WRITE_MASK, NULL);
	if (real_gpa == INVALID_GPA)
		return 0;

	/* Note the offset, PDPTRs are 32 byte aligned when using PAE paging. */
	ret = kvm_vcpu_read_guest_page(vcpu, gpa_to_gfn(real_gpa), pdpte,
				       cr3 & GENMASK(11, 5), sizeof(pdpte));
	if (ret < 0)
		return 0;

	for (i = 0; i < ARRAY_SIZE(pdpte); ++i) {
		if ((pdpte[i] & PT_PRESENT_MASK) &&
		    (pdpte[i] & pdptr_rsvd_bits(vcpu))) {
			return 0;
		}
	}

	/*
	 * Marking VCPU_EXREG_PDPTR dirty doesn't work for !tdp_enabled.
	 * Shadow page roots need to be reconstructed instead.
	 */
	if (!tdp_enabled && memcmp(mmu->pdptrs, pdpte, sizeof(mmu->pdptrs)))
		kvm_mmu_free_roots(vcpu->kvm, mmu, KVM_MMU_ROOT_CURRENT);

	memcpy(mmu->pdptrs, pdpte, sizeof(mmu->pdptrs));
	kvm_register_mark_dirty(vcpu, VCPU_EXREG_PDPTR);
	kvm_make_request(KVM_REQ_LOAD_MMU_PGD, vcpu);
	vcpu->arch.pdptrs_from_userspace = false;

	return 1;
}
EXPORT_SYMBOL_GPL(load_pdptrs);

static bool kvm_is_valid_cr0(struct kvm_vcpu *vcpu, unsigned long cr0)
{
#ifdef CONFIG_X86_64
	if (cr0 & 0xffffffff00000000UL)
		return false;
#endif

	if ((cr0 & X86_CR0_NW) && !(cr0 & X86_CR0_CD))
		return false;

	if ((cr0 & X86_CR0_PG) && !(cr0 & X86_CR0_PE))
		return false;

	return static_call(kvm_x86_is_valid_cr0)(vcpu, cr0);
}

void kvm_post_set_cr0(struct kvm_vcpu *vcpu, unsigned long old_cr0, unsigned long cr0)
{
	/*
	 * CR0.WP is incorporated into the MMU role, but only for non-nested,
	 * indirect shadow MMUs.  If paging is disabled, no updates are needed
	 * as there are no permission bits to emulate.  If TDP is enabled, the
	 * MMU's metadata needs to be updated, e.g. so that emulating guest
	 * translations does the right thing, but there's no need to unload the
	 * root as CR0.WP doesn't affect SPTEs.
	 */
	if ((cr0 ^ old_cr0) == X86_CR0_WP) {
		if (!(cr0 & X86_CR0_PG))
			return;

		if (tdp_enabled) {
			kvm_init_mmu(vcpu);
			return;
		}
	}

	if ((cr0 ^ old_cr0) & X86_CR0_PG) {
		kvm_clear_async_pf_completion_queue(vcpu);
		kvm_async_pf_hash_reset(vcpu);

		/*
		 * Clearing CR0.PG is defined to flush the TLB from the guest's
		 * perspective.
		 */
		if (!(cr0 & X86_CR0_PG))
			kvm_make_request(KVM_REQ_TLB_FLUSH_GUEST, vcpu);
	}

	if ((cr0 ^ old_cr0) & KVM_MMU_CR0_ROLE_BITS)
		kvm_mmu_reset_context(vcpu);

	if (((cr0 ^ old_cr0) & X86_CR0_CD) &&
	    kvm_arch_has_noncoherent_dma(vcpu->kvm) &&
	    !kvm_check_has_quirk(vcpu->kvm, KVM_X86_QUIRK_CD_NW_CLEARED))
		kvm_zap_gfn_range(vcpu->kvm, 0, ~0ULL);
}
EXPORT_SYMBOL_GPL(kvm_post_set_cr0);

int kvm_set_cr0(struct kvm_vcpu *vcpu, unsigned long cr0)
{
	unsigned long old_cr0 = kvm_read_cr0(vcpu);

	if (!kvm_is_valid_cr0(vcpu, cr0))
		return 1;

	cr0 |= X86_CR0_ET;

	/* Write to CR0 reserved bits are ignored, even on Intel. */
	cr0 &= ~CR0_RESERVED_BITS;

#ifdef CONFIG_X86_64
	if ((vcpu->arch.efer & EFER_LME) && !is_paging(vcpu) &&
	    (cr0 & X86_CR0_PG)) {
		int cs_db, cs_l;

		if (!is_pae(vcpu))
			return 1;
		static_call(kvm_x86_get_cs_db_l_bits)(vcpu, &cs_db, &cs_l);
		if (cs_l)
			return 1;
	}
#endif
	if (!(vcpu->arch.efer & EFER_LME) && (cr0 & X86_CR0_PG) &&
	    is_pae(vcpu) && ((cr0 ^ old_cr0) & X86_CR0_PDPTR_BITS) &&
	    !load_pdptrs(vcpu, kvm_read_cr3(vcpu)))
		return 1;

	if (!(cr0 & X86_CR0_PG) &&
	    (is_64_bit_mode(vcpu) || kvm_is_cr4_bit_set(vcpu, X86_CR4_PCIDE)))
		return 1;

	static_call(kvm_x86_set_cr0)(vcpu, cr0);

	kvm_post_set_cr0(vcpu, old_cr0, cr0);

	return 0;
}
EXPORT_SYMBOL_GPL(kvm_set_cr0);

void kvm_lmsw(struct kvm_vcpu *vcpu, unsigned long msw)
{
	(void)kvm_set_cr0(vcpu, kvm_read_cr0_bits(vcpu, ~0x0eul) | (msw & 0x0f));
}
EXPORT_SYMBOL_GPL(kvm_lmsw);

void kvm_load_guest_xsave_state(struct kvm_vcpu *vcpu)
{
	if (vcpu->arch.guest_state_protected)
		return;

	if (kvm_is_cr4_bit_set(vcpu, X86_CR4_OSXSAVE)) {

		if (vcpu->arch.xcr0 != host_xcr0)
			xsetbv(XCR_XFEATURE_ENABLED_MASK, vcpu->arch.xcr0);

		if (guest_can_use(vcpu, X86_FEATURE_XSAVES) &&
		    vcpu->arch.ia32_xss != host_xss)
			wrmsrl(MSR_IA32_XSS, vcpu->arch.ia32_xss);
	}

	if (cpu_feature_enabled(X86_FEATURE_PKU) &&
	    vcpu->arch.pkru != vcpu->arch.host_pkru &&
	    ((vcpu->arch.xcr0 & XFEATURE_MASK_PKRU) ||
	     kvm_is_cr4_bit_set(vcpu, X86_CR4_PKE)))
		write_pkru(vcpu->arch.pkru);
}
EXPORT_SYMBOL_GPL(kvm_load_guest_xsave_state);

void kvm_load_host_xsave_state(struct kvm_vcpu *vcpu)
{
	if (vcpu->arch.guest_state_protected)
		return;

	if (cpu_feature_enabled(X86_FEATURE_PKU) &&
	    ((vcpu->arch.xcr0 & XFEATURE_MASK_PKRU) ||
	     kvm_is_cr4_bit_set(vcpu, X86_CR4_PKE))) {
		vcpu->arch.pkru = rdpkru();
		if (vcpu->arch.pkru != vcpu->arch.host_pkru)
			write_pkru(vcpu->arch.host_pkru);
	}

	if (kvm_is_cr4_bit_set(vcpu, X86_CR4_OSXSAVE)) {

		if (vcpu->arch.xcr0 != host_xcr0)
			xsetbv(XCR_XFEATURE_ENABLED_MASK, host_xcr0);

		if (guest_can_use(vcpu, X86_FEATURE_XSAVES) &&
		    vcpu->arch.ia32_xss != host_xss)
			wrmsrl(MSR_IA32_XSS, host_xss);
	}

}
EXPORT_SYMBOL_GPL(kvm_load_host_xsave_state);

#ifdef CONFIG_X86_64
static inline u64 kvm_guest_supported_xfd(struct kvm_vcpu *vcpu)
{
	return vcpu->arch.guest_supported_xcr0 & XFEATURE_MASK_USER_DYNAMIC;
}
#endif

static int __kvm_set_xcr(struct kvm_vcpu *vcpu, u32 index, u64 xcr)
{
	u64 xcr0 = xcr;
	u64 old_xcr0 = vcpu->arch.xcr0;
	u64 valid_bits;

	/* Only support XCR_XFEATURE_ENABLED_MASK(xcr0) now  */
	if (index != XCR_XFEATURE_ENABLED_MASK)
		return 1;
	if (!(xcr0 & XFEATURE_MASK_FP))
		return 1;
	if ((xcr0 & XFEATURE_MASK_YMM) && !(xcr0 & XFEATURE_MASK_SSE))
		return 1;

	/*
	 * Do not allow the guest to set bits that we do not support
	 * saving.  However, xcr0 bit 0 is always set, even if the
	 * emulated CPU does not support XSAVE (see kvm_vcpu_reset()).
	 */
	valid_bits = vcpu->arch.guest_supported_xcr0 | XFEATURE_MASK_FP;
	if (xcr0 & ~valid_bits)
		return 1;

	if ((!(xcr0 & XFEATURE_MASK_BNDREGS)) !=
	    (!(xcr0 & XFEATURE_MASK_BNDCSR)))
		return 1;

	if (xcr0 & XFEATURE_MASK_AVX512) {
		if (!(xcr0 & XFEATURE_MASK_YMM))
			return 1;
		if ((xcr0 & XFEATURE_MASK_AVX512) != XFEATURE_MASK_AVX512)
			return 1;
	}

	if ((xcr0 & XFEATURE_MASK_XTILE) &&
	    ((xcr0 & XFEATURE_MASK_XTILE) != XFEATURE_MASK_XTILE))
		return 1;

	vcpu->arch.xcr0 = xcr0;

	if ((xcr0 ^ old_xcr0) & XFEATURE_MASK_EXTEND)
		kvm_update_cpuid_runtime(vcpu);
	return 0;
}

int kvm_emulate_xsetbv(struct kvm_vcpu *vcpu)
{
	/* Note, #UD due to CR4.OSXSAVE=0 has priority over the intercept. */
	if (static_call(kvm_x86_get_cpl)(vcpu) != 0 ||
	    __kvm_set_xcr(vcpu, kvm_rcx_read(vcpu), kvm_read_edx_eax(vcpu))) {
		kvm_inject_gp(vcpu, 0);
		return 1;
	}

	return kvm_skip_emulated_instruction(vcpu);
}
EXPORT_SYMBOL_GPL(kvm_emulate_xsetbv);

bool __kvm_is_valid_cr4(struct kvm_vcpu *vcpu, unsigned long cr4)
{
	if (cr4 & cr4_reserved_bits)
		return false;

	if (cr4 & vcpu->arch.cr4_guest_rsvd_bits)
		return false;

	return true;
}
EXPORT_SYMBOL_GPL(__kvm_is_valid_cr4);

static bool kvm_is_valid_cr4(struct kvm_vcpu *vcpu, unsigned long cr4)
{
	return __kvm_is_valid_cr4(vcpu, cr4) &&
	       static_call(kvm_x86_is_valid_cr4)(vcpu, cr4);
}

void kvm_post_set_cr4(struct kvm_vcpu *vcpu, unsigned long old_cr4, unsigned long cr4)
{
	if ((cr4 ^ old_cr4) & KVM_MMU_CR4_ROLE_BITS)
		kvm_mmu_reset_context(vcpu);

	/*
	 * If CR4.PCIDE is changed 0 -> 1, there is no need to flush the TLB
	 * according to the SDM; however, stale prev_roots could be reused
	 * incorrectly in the future after a MOV to CR3 with NOFLUSH=1, so we
	 * free them all.  This is *not* a superset of KVM_REQ_TLB_FLUSH_GUEST
	 * or KVM_REQ_TLB_FLUSH_CURRENT, because the hardware TLB is not flushed,
	 * so fall through.
	 */
	if (!tdp_enabled &&
	    (cr4 & X86_CR4_PCIDE) && !(old_cr4 & X86_CR4_PCIDE))
		kvm_mmu_unload(vcpu);

	/*
	 * The TLB has to be flushed for all PCIDs if any of the following
	 * (architecturally required) changes happen:
	 * - CR4.PCIDE is changed from 1 to 0
	 * - CR4.PGE is toggled
	 *
	 * This is a superset of KVM_REQ_TLB_FLUSH_CURRENT.
	 */
	if (((cr4 ^ old_cr4) & X86_CR4_PGE) ||
	    (!(cr4 & X86_CR4_PCIDE) && (old_cr4 & X86_CR4_PCIDE)))
		kvm_make_request(KVM_REQ_TLB_FLUSH_GUEST, vcpu);

	/*
	 * The TLB has to be flushed for the current PCID if any of the
	 * following (architecturally required) changes happen:
	 * - CR4.SMEP is changed from 0 to 1
	 * - CR4.PAE is toggled
	 */
	else if (((cr4 ^ old_cr4) & X86_CR4_PAE) ||
		 ((cr4 & X86_CR4_SMEP) && !(old_cr4 & X86_CR4_SMEP)))
		kvm_make_request(KVM_REQ_TLB_FLUSH_CURRENT, vcpu);

}
EXPORT_SYMBOL_GPL(kvm_post_set_cr4);

int kvm_set_cr4(struct kvm_vcpu *vcpu, unsigned long cr4)
{
	unsigned long old_cr4 = kvm_read_cr4(vcpu);

	if (!kvm_is_valid_cr4(vcpu, cr4))
		return 1;

	if (is_long_mode(vcpu)) {
		if (!(cr4 & X86_CR4_PAE))
			return 1;
		if ((cr4 ^ old_cr4) & X86_CR4_LA57)
			return 1;
	} else if (is_paging(vcpu) && (cr4 & X86_CR4_PAE)
		   && ((cr4 ^ old_cr4) & X86_CR4_PDPTR_BITS)
		   && !load_pdptrs(vcpu, kvm_read_cr3(vcpu)))
		return 1;

	if ((cr4 & X86_CR4_PCIDE) && !(old_cr4 & X86_CR4_PCIDE)) {
		/* PCID can not be enabled when cr3[11:0]!=000H or EFER.LMA=0 */
		if ((kvm_read_cr3(vcpu) & X86_CR3_PCID_MASK) || !is_long_mode(vcpu))
			return 1;
	}

	static_call(kvm_x86_set_cr4)(vcpu, cr4);

	kvm_post_set_cr4(vcpu, old_cr4, cr4);

	return 0;
}
EXPORT_SYMBOL_GPL(kvm_set_cr4);

static void kvm_invalidate_pcid(struct kvm_vcpu *vcpu, unsigned long pcid)
{
	struct kvm_mmu *mmu = vcpu->arch.mmu;
	unsigned long roots_to_free = 0;
	int i;

	/*
	 * MOV CR3 and INVPCID are usually not intercepted when using TDP, but
	 * this is reachable when running EPT=1 and unrestricted_guest=0,  and
	 * also via the emulator.  KVM's TDP page tables are not in the scope of
	 * the invalidation, but the guest's TLB entries need to be flushed as
	 * the CPU may have cached entries in its TLB for the target PCID.
	 */
	if (unlikely(tdp_enabled)) {
		kvm_make_request(KVM_REQ_TLB_FLUSH_GUEST, vcpu);
		return;
	}

	/*
	 * If neither the current CR3 nor any of the prev_roots use the given
	 * PCID, then nothing needs to be done here because a resync will
	 * happen anyway before switching to any other CR3.
	 */
	if (kvm_get_active_pcid(vcpu) == pcid) {
		kvm_make_request(KVM_REQ_MMU_SYNC, vcpu);
		kvm_make_request(KVM_REQ_TLB_FLUSH_CURRENT, vcpu);
	}

	/*
	 * If PCID is disabled, there is no need to free prev_roots even if the
	 * PCIDs for them are also 0, because MOV to CR3 always flushes the TLB
	 * with PCIDE=0.
	 */
	if (!kvm_is_cr4_bit_set(vcpu, X86_CR4_PCIDE))
		return;

	for (i = 0; i < KVM_MMU_NUM_PREV_ROOTS; i++)
		if (kvm_get_pcid(vcpu, mmu->prev_roots[i].pgd) == pcid)
			roots_to_free |= KVM_MMU_ROOT_PREVIOUS(i);

	kvm_mmu_free_roots(vcpu->kvm, mmu, roots_to_free);
}

int kvm_set_cr3(struct kvm_vcpu *vcpu, unsigned long cr3)
{
	bool skip_tlb_flush = false;
	unsigned long pcid = 0;
#ifdef CONFIG_X86_64
	if (kvm_is_cr4_bit_set(vcpu, X86_CR4_PCIDE)) {
		skip_tlb_flush = cr3 & X86_CR3_PCID_NOFLUSH;
		cr3 &= ~X86_CR3_PCID_NOFLUSH;
		pcid = cr3 & X86_CR3_PCID_MASK;
	}
#endif

	/* PDPTRs are always reloaded for PAE paging. */
	if (cr3 == kvm_read_cr3(vcpu) && !is_pae_paging(vcpu))
		goto handle_tlb_flush;

	/*
	 * Do not condition the GPA check on long mode, this helper is used to
	 * stuff CR3, e.g. for RSM emulation, and there is no guarantee that
	 * the current vCPU mode is accurate.
	 */
	if (!kvm_vcpu_is_legal_cr3(vcpu, cr3))
		return 1;

	if (is_pae_paging(vcpu) && !load_pdptrs(vcpu, cr3))
		return 1;

	if (cr3 != kvm_read_cr3(vcpu))
		kvm_mmu_new_pgd(vcpu, cr3);

	vcpu->arch.cr3 = cr3;
	kvm_register_mark_dirty(vcpu, VCPU_EXREG_CR3);
	/* Do not call post_set_cr3, we do not get here for confidential guests.  */

handle_tlb_flush:
	/*
	 * A load of CR3 that flushes the TLB flushes only the current PCID,
	 * even if PCID is disabled, in which case PCID=0 is flushed.  It's a
	 * moot point in the end because _disabling_ PCID will flush all PCIDs,
	 * and it's impossible to use a non-zero PCID when PCID is disabled,
	 * i.e. only PCID=0 can be relevant.
	 */
	if (!skip_tlb_flush)
		kvm_invalidate_pcid(vcpu, pcid);

	return 0;
}
EXPORT_SYMBOL_GPL(kvm_set_cr3);

int kvm_set_cr8(struct kvm_vcpu *vcpu, unsigned long cr8)
{
	if (cr8 & CR8_RESERVED_BITS)
		return 1;
	if (lapic_in_kernel(vcpu))
		kvm_lapic_set_tpr(vcpu, cr8);
	else
		vcpu->arch.cr8 = cr8;
	return 0;
}
EXPORT_SYMBOL_GPL(kvm_set_cr8);

unsigned long kvm_get_cr8(struct kvm_vcpu *vcpu)
{
	if (lapic_in_kernel(vcpu))
		return kvm_lapic_get_cr8(vcpu);
	else
		return vcpu->arch.cr8;
}
EXPORT_SYMBOL_GPL(kvm_get_cr8);

static void kvm_update_dr0123(struct kvm_vcpu *vcpu)
{
	int i;

	if (!(vcpu->guest_debug & KVM_GUESTDBG_USE_HW_BP)) {
		for (i = 0; i < KVM_NR_DB_REGS; i++)
			vcpu->arch.eff_db[i] = vcpu->arch.db[i];
	}
}

void kvm_update_dr7(struct kvm_vcpu *vcpu)
{
	unsigned long dr7;

	if (vcpu->guest_debug & KVM_GUESTDBG_USE_HW_BP)
		dr7 = vcpu->arch.guest_debug_dr7;
	else
		dr7 = vcpu->arch.dr7;
	static_call(kvm_x86_set_dr7)(vcpu, dr7);
	vcpu->arch.switch_db_regs &= ~KVM_DEBUGREG_BP_ENABLED;
	if (dr7 & DR7_BP_EN_MASK)
		vcpu->arch.switch_db_regs |= KVM_DEBUGREG_BP_ENABLED;
}
EXPORT_SYMBOL_GPL(kvm_update_dr7);

static u64 kvm_dr6_fixed(struct kvm_vcpu *vcpu)
{
	u64 fixed = DR6_FIXED_1;

	if (!guest_cpuid_has(vcpu, X86_FEATURE_RTM))
		fixed |= DR6_RTM;

	if (!guest_cpuid_has(vcpu, X86_FEATURE_BUS_LOCK_DETECT))
		fixed |= DR6_BUS_LOCK;
	return fixed;
}

int kvm_set_dr(struct kvm_vcpu *vcpu, int dr, unsigned long val)
{
	size_t size = ARRAY_SIZE(vcpu->arch.db);

	switch (dr) {
	case 0 ... 3:
		vcpu->arch.db[array_index_nospec(dr, size)] = val;
		if (!(vcpu->guest_debug & KVM_GUESTDBG_USE_HW_BP))
			vcpu->arch.eff_db[dr] = val;
		break;
	case 4:
	case 6:
		if (!kvm_dr6_valid(val))
			return 1; /* #GP */
		vcpu->arch.dr6 = (val & DR6_VOLATILE) | kvm_dr6_fixed(vcpu);
		break;
	case 5:
	default: /* 7 */
		if (!kvm_dr7_valid(val))
			return 1; /* #GP */
		vcpu->arch.dr7 = (val & DR7_VOLATILE) | DR7_FIXED_1;
		kvm_update_dr7(vcpu);
		break;
	}

	return 0;
}
EXPORT_SYMBOL_GPL(kvm_set_dr);

void kvm_get_dr(struct kvm_vcpu *vcpu, int dr, unsigned long *val)
{
	size_t size = ARRAY_SIZE(vcpu->arch.db);

	switch (dr) {
	case 0 ... 3:
		*val = vcpu->arch.db[array_index_nospec(dr, size)];
		break;
	case 4:
	case 6:
		*val = vcpu->arch.dr6;
		break;
	case 5:
	default: /* 7 */
		*val = vcpu->arch.dr7;
		break;
	}
}
EXPORT_SYMBOL_GPL(kvm_get_dr);

int kvm_emulate_rdpmc(struct kvm_vcpu *vcpu)
{
	u32 ecx = kvm_rcx_read(vcpu);
	u64 data;

	if (kvm_pmu_rdpmc(vcpu, ecx, &data)) {
		kvm_inject_gp(vcpu, 0);
		return 1;
	}

	kvm_rax_write(vcpu, (u32)data);
	kvm_rdx_write(vcpu, data >> 32);
	return kvm_skip_emulated_instruction(vcpu);
}
EXPORT_SYMBOL_GPL(kvm_emulate_rdpmc);

/*
 * The three MSR lists(msrs_to_save, emulated_msrs, msr_based_features) track
 * the set of MSRs that KVM exposes to userspace through KVM_GET_MSRS,
 * KVM_SET_MSRS, and KVM_GET_MSR_INDEX_LIST.  msrs_to_save holds MSRs that
 * require host support, i.e. should be probed via RDMSR.  emulated_msrs holds
 * MSRs that KVM emulates without strictly requiring host support.
 * msr_based_features holds MSRs that enumerate features, i.e. are effectively
 * CPUID leafs.  Note, msr_based_features isn't mutually exclusive with
 * msrs_to_save and emulated_msrs.
 */

static const u32 msrs_to_save_base[] = {
	MSR_IA32_SYSENTER_CS, MSR_IA32_SYSENTER_ESP, MSR_IA32_SYSENTER_EIP,
	MSR_STAR,
#ifdef CONFIG_X86_64
	MSR_CSTAR, MSR_KERNEL_GS_BASE, MSR_SYSCALL_MASK, MSR_LSTAR,
	MSR_IA32_FRED_RSP0, MSR_IA32_FRED_RSP1, MSR_IA32_FRED_RSP2,
	MSR_IA32_FRED_RSP3, MSR_IA32_FRED_STKLVLS, MSR_IA32_FRED_SSP1,
	MSR_IA32_FRED_SSP2, MSR_IA32_FRED_SSP3, MSR_IA32_FRED_CONFIG,
#endif
	MSR_IA32_TSC, MSR_IA32_CR_PAT, MSR_VM_HSAVE_PA,
	MSR_IA32_FEAT_CTL, MSR_IA32_BNDCFGS, MSR_TSC_AUX,
	MSR_IA32_SPEC_CTRL, MSR_IA32_TSX_CTRL,
	MSR_IA32_RTIT_CTL, MSR_IA32_RTIT_STATUS, MSR_IA32_RTIT_CR3_MATCH,
	MSR_IA32_RTIT_OUTPUT_BASE, MSR_IA32_RTIT_OUTPUT_MASK,
	MSR_IA32_RTIT_ADDR0_A, MSR_IA32_RTIT_ADDR0_B,
	MSR_IA32_RTIT_ADDR1_A, MSR_IA32_RTIT_ADDR1_B,
	MSR_IA32_RTIT_ADDR2_A, MSR_IA32_RTIT_ADDR2_B,
	MSR_IA32_RTIT_ADDR3_A, MSR_IA32_RTIT_ADDR3_B,
	MSR_IA32_UMWAIT_CONTROL,

	MSR_IA32_XFD, MSR_IA32_XFD_ERR,
};

static const u32 msrs_to_save_pmu[] = {
	MSR_ARCH_PERFMON_FIXED_CTR0, MSR_ARCH_PERFMON_FIXED_CTR1,
	MSR_ARCH_PERFMON_FIXED_CTR0 + 2,
	MSR_CORE_PERF_FIXED_CTR_CTRL, MSR_CORE_PERF_GLOBAL_STATUS,
	MSR_CORE_PERF_GLOBAL_CTRL, MSR_CORE_PERF_GLOBAL_OVF_CTRL,
	MSR_IA32_PEBS_ENABLE, MSR_IA32_DS_AREA, MSR_PEBS_DATA_CFG,

	/* This part of MSRs should match KVM_INTEL_PMC_MAX_GENERIC. */
	MSR_ARCH_PERFMON_PERFCTR0, MSR_ARCH_PERFMON_PERFCTR1,
	MSR_ARCH_PERFMON_PERFCTR0 + 2, MSR_ARCH_PERFMON_PERFCTR0 + 3,
	MSR_ARCH_PERFMON_PERFCTR0 + 4, MSR_ARCH_PERFMON_PERFCTR0 + 5,
	MSR_ARCH_PERFMON_PERFCTR0 + 6, MSR_ARCH_PERFMON_PERFCTR0 + 7,
	MSR_ARCH_PERFMON_EVENTSEL0, MSR_ARCH_PERFMON_EVENTSEL1,
	MSR_ARCH_PERFMON_EVENTSEL0 + 2, MSR_ARCH_PERFMON_EVENTSEL0 + 3,
	MSR_ARCH_PERFMON_EVENTSEL0 + 4, MSR_ARCH_PERFMON_EVENTSEL0 + 5,
	MSR_ARCH_PERFMON_EVENTSEL0 + 6, MSR_ARCH_PERFMON_EVENTSEL0 + 7,

	MSR_K7_EVNTSEL0, MSR_K7_EVNTSEL1, MSR_K7_EVNTSEL2, MSR_K7_EVNTSEL3,
	MSR_K7_PERFCTR0, MSR_K7_PERFCTR1, MSR_K7_PERFCTR2, MSR_K7_PERFCTR3,

	/* This part of MSRs should match KVM_AMD_PMC_MAX_GENERIC. */
	MSR_F15H_PERF_CTL0, MSR_F15H_PERF_CTL1, MSR_F15H_PERF_CTL2,
	MSR_F15H_PERF_CTL3, MSR_F15H_PERF_CTL4, MSR_F15H_PERF_CTL5,
	MSR_F15H_PERF_CTR0, MSR_F15H_PERF_CTR1, MSR_F15H_PERF_CTR2,
	MSR_F15H_PERF_CTR3, MSR_F15H_PERF_CTR4, MSR_F15H_PERF_CTR5,

	MSR_AMD64_PERF_CNTR_GLOBAL_CTL,
	MSR_AMD64_PERF_CNTR_GLOBAL_STATUS,
	MSR_AMD64_PERF_CNTR_GLOBAL_STATUS_CLR,
};

static u32 msrs_to_save[ARRAY_SIZE(msrs_to_save_base) +
			ARRAY_SIZE(msrs_to_save_pmu)];
static unsigned num_msrs_to_save;

static const u32 emulated_msrs_all[] = {
	MSR_KVM_SYSTEM_TIME, MSR_KVM_WALL_CLOCK,
	MSR_KVM_SYSTEM_TIME_NEW, MSR_KVM_WALL_CLOCK_NEW,
	HV_X64_MSR_GUEST_OS_ID, HV_X64_MSR_HYPERCALL,
	HV_X64_MSR_TIME_REF_COUNT, HV_X64_MSR_REFERENCE_TSC,
	HV_X64_MSR_TSC_FREQUENCY, HV_X64_MSR_APIC_FREQUENCY,
	HV_X64_MSR_CRASH_P0, HV_X64_MSR_CRASH_P1, HV_X64_MSR_CRASH_P2,
	HV_X64_MSR_CRASH_P3, HV_X64_MSR_CRASH_P4, HV_X64_MSR_CRASH_CTL,
	HV_X64_MSR_RESET,
	HV_X64_MSR_VP_INDEX,
	HV_X64_MSR_VP_RUNTIME,
	HV_X64_MSR_SCONTROL,
	HV_X64_MSR_STIMER0_CONFIG,
	HV_X64_MSR_VP_ASSIST_PAGE,
	HV_X64_MSR_REENLIGHTENMENT_CONTROL, HV_X64_MSR_TSC_EMULATION_CONTROL,
	HV_X64_MSR_TSC_EMULATION_STATUS, HV_X64_MSR_TSC_INVARIANT_CONTROL,
	HV_X64_MSR_SYNDBG_OPTIONS,
	HV_X64_MSR_SYNDBG_CONTROL, HV_X64_MSR_SYNDBG_STATUS,
	HV_X64_MSR_SYNDBG_SEND_BUFFER, HV_X64_MSR_SYNDBG_RECV_BUFFER,
	HV_X64_MSR_SYNDBG_PENDING_BUFFER,

	MSR_KVM_ASYNC_PF_EN, MSR_KVM_STEAL_TIME,
	MSR_KVM_PV_EOI_EN, MSR_KVM_ASYNC_PF_INT, MSR_KVM_ASYNC_PF_ACK,

	MSR_IA32_TSC_ADJUST,
	MSR_IA32_TSC_DEADLINE,
	MSR_IA32_ARCH_CAPABILITIES,
	MSR_IA32_PERF_CAPABILITIES,
	MSR_IA32_MISC_ENABLE,
	MSR_IA32_MCG_STATUS,
	MSR_IA32_MCG_CTL,
	MSR_IA32_MCG_EXT_CTL,
	MSR_IA32_SMBASE,
	MSR_SMI_COUNT,
	MSR_PLATFORM_INFO,
	MSR_MISC_FEATURES_ENABLES,
	MSR_AMD64_VIRT_SPEC_CTRL,
	MSR_AMD64_TSC_RATIO,
	MSR_IA32_POWER_CTL,
	MSR_IA32_UCODE_REV,
	MSR_IA32_THERM_CONTROL,
	MSR_IA32_THERM_INTERRUPT,
	MSR_IA32_THERM_STATUS,
	MSR_IA32_PACKAGE_THERM_INTERRUPT,
	MSR_IA32_PACKAGE_THERM_STATUS,
	MSR_IA32_HW_FEEDBACK_CONFIG,
	MSR_IA32_HW_FEEDBACK_PTR,
	MSR_IA32_HW_FEEDBACK_THREAD_CONFIG,
	MSR_IA32_HW_FEEDBACK_CHAR,
	MSR_IA32_HW_HRESET_ENABLE,

	/*
	 * KVM always supports the "true" VMX control MSRs, even if the host
	 * does not.  The VMX MSRs as a whole are considered "emulated" as KVM
	 * doesn't strictly require them to exist in the host (ignoring that
	 * KVM would refuse to load in the first place if the core set of MSRs
	 * aren't supported).
	 */
	MSR_IA32_VMX_BASIC,
	MSR_IA32_VMX_TRUE_PINBASED_CTLS,
	MSR_IA32_VMX_TRUE_PROCBASED_CTLS,
	MSR_IA32_VMX_TRUE_EXIT_CTLS,
	MSR_IA32_VMX_TRUE_ENTRY_CTLS,
	MSR_IA32_VMX_MISC,
	MSR_IA32_VMX_CR0_FIXED0,
	MSR_IA32_VMX_CR4_FIXED0,
	MSR_IA32_VMX_VMCS_ENUM,
	MSR_IA32_VMX_PROCBASED_CTLS2,
	MSR_IA32_VMX_EPT_VPID_CAP,
	MSR_IA32_VMX_VMFUNC,

	MSR_K7_HWCR,
	MSR_KVM_POLL_CONTROL,
};

static u32 emulated_msrs[ARRAY_SIZE(emulated_msrs_all)];
static unsigned num_emulated_msrs;

/*
 * List of MSRs that control the existence of MSR-based features, i.e. MSRs
 * that are effectively CPUID leafs.  VMX MSRs are also included in the set of
 * feature MSRs, but are handled separately to allow expedited lookups.
 */
static const u32 msr_based_features_all_except_vmx[] = {
	MSR_AMD64_DE_CFG,
	MSR_IA32_UCODE_REV,
	MSR_IA32_ARCH_CAPABILITIES,
	MSR_IA32_PERF_CAPABILITIES,
};

static u32 msr_based_features[ARRAY_SIZE(msr_based_features_all_except_vmx) +
			      (KVM_LAST_EMULATED_VMX_MSR - KVM_FIRST_EMULATED_VMX_MSR + 1)];
static unsigned int num_msr_based_features;

/*
 * All feature MSRs except uCode revID, which tracks the currently loaded uCode
 * patch, are immutable once the vCPU model is defined.
 */
static bool kvm_is_immutable_feature_msr(u32 msr)
{
	int i;

	if (msr >= KVM_FIRST_EMULATED_VMX_MSR && msr <= KVM_LAST_EMULATED_VMX_MSR)
		return true;

	for (i = 0; i < ARRAY_SIZE(msr_based_features_all_except_vmx); i++) {
		if (msr == msr_based_features_all_except_vmx[i])
			return msr != MSR_IA32_UCODE_REV;
	}

	return false;
}

/*
 * Some IA32_ARCH_CAPABILITIES bits have dependencies on MSRs that KVM
 * does not yet virtualize. These include:
 *   10 - MISC_PACKAGE_CTRLS
 *   11 - ENERGY_FILTERING_CTL
 *   12 - DOITM
 *   18 - FB_CLEAR_CTRL
 *   21 - XAPIC_DISABLE_STATUS
 *   23 - OVERCLOCKING_STATUS
 */

#define KVM_SUPPORTED_ARCH_CAP \
	(ARCH_CAP_RDCL_NO | ARCH_CAP_IBRS_ALL | ARCH_CAP_RSBA | \
	 ARCH_CAP_SKIP_VMENTRY_L1DFLUSH | ARCH_CAP_SSB_NO | ARCH_CAP_MDS_NO | \
	 ARCH_CAP_PSCHANGE_MC_NO | ARCH_CAP_TSX_CTRL_MSR | ARCH_CAP_TAA_NO | \
	 ARCH_CAP_SBDR_SSDP_NO | ARCH_CAP_FBSDP_NO | ARCH_CAP_PSDP_NO | \
	 ARCH_CAP_FB_CLEAR | ARCH_CAP_RRSBA | ARCH_CAP_PBRSB_NO | ARCH_CAP_GDS_NO)

static u64 kvm_get_arch_capabilities(void)
{
	u64 data = host_arch_capabilities & KVM_SUPPORTED_ARCH_CAP;

	/*
	 * If nx_huge_pages is enabled, KVM's shadow paging will ensure that
	 * the nested hypervisor runs with NX huge pages.  If it is not,
	 * L1 is anyway vulnerable to ITLB_MULTIHIT exploits from other
	 * L1 guests, so it need not worry about its own (L2) guests.
	 */
	data |= ARCH_CAP_PSCHANGE_MC_NO;

	/*
	 * If we're doing cache flushes (either "always" or "cond")
	 * we will do one whenever the guest does a vmlaunch/vmresume.
	 * If an outer hypervisor is doing the cache flush for us
	 * (ARCH_CAP_SKIP_VMENTRY_L1DFLUSH), we can safely pass that
	 * capability to the guest too, and if EPT is disabled we're not
	 * vulnerable.  Overall, only VMENTER_L1D_FLUSH_NEVER will
	 * require a nested hypervisor to do a flush of its own.
	 */
	if (l1tf_vmx_mitigation != VMENTER_L1D_FLUSH_NEVER)
		data |= ARCH_CAP_SKIP_VMENTRY_L1DFLUSH;

	if (!boot_cpu_has_bug(X86_BUG_CPU_MELTDOWN))
		data |= ARCH_CAP_RDCL_NO;
	if (!boot_cpu_has_bug(X86_BUG_SPEC_STORE_BYPASS))
		data |= ARCH_CAP_SSB_NO;
	if (!boot_cpu_has_bug(X86_BUG_MDS))
		data |= ARCH_CAP_MDS_NO;

	if (!boot_cpu_has(X86_FEATURE_RTM)) {
		/*
		 * If RTM=0 because the kernel has disabled TSX, the host might
		 * have TAA_NO or TSX_CTRL.  Clear TAA_NO (the guest sees RTM=0
		 * and therefore knows that there cannot be TAA) but keep
		 * TSX_CTRL: some buggy userspaces leave it set on tsx=on hosts,
		 * and we want to allow migrating those guests to tsx=off hosts.
		 */
		data &= ~ARCH_CAP_TAA_NO;
	} else if (!boot_cpu_has_bug(X86_BUG_TAA)) {
		data |= ARCH_CAP_TAA_NO;
	} else {
		/*
		 * Nothing to do here; we emulate TSX_CTRL if present on the
		 * host so the guest can choose between disabling TSX or
		 * using VERW to clear CPU buffers.
		 */
	}

	if (!boot_cpu_has_bug(X86_BUG_GDS) || gds_ucode_mitigated())
		data |= ARCH_CAP_GDS_NO;

	return data;
}

static int kvm_get_msr_feature(struct kvm_msr_entry *msr)
{
	switch (msr->index) {
	case MSR_IA32_ARCH_CAPABILITIES:
		msr->data = kvm_get_arch_capabilities();
		break;
	case MSR_IA32_PERF_CAPABILITIES:
		msr->data = kvm_caps.supported_perf_cap;
		break;
	case MSR_IA32_UCODE_REV:
		rdmsrl_safe(msr->index, &msr->data);
		break;
	default:
		return static_call(kvm_x86_get_msr_feature)(msr);
	}
	return 0;
}

static int do_get_msr_feature(struct kvm_vcpu *vcpu, unsigned index, u64 *data)
{
	struct kvm_msr_entry msr;
	int r;

	msr.index = index;
	r = kvm_get_msr_feature(&msr);

	if (r == KVM_MSR_RET_INVALID) {
		/* Unconditionally clear the output for simplicity */
		*data = 0;
		if (kvm_msr_ignored_check(index, 0, false))
			r = 0;
	}

	if (r)
		return r;

	*data = msr.data;

	return 0;
}

static bool __kvm_valid_efer(struct kvm_vcpu *vcpu, u64 efer)
{
	if (efer & EFER_AUTOIBRS && !guest_cpuid_has(vcpu, X86_FEATURE_AUTOIBRS))
		return false;

	if (efer & EFER_FFXSR && !guest_cpuid_has(vcpu, X86_FEATURE_FXSR_OPT))
		return false;

	if (efer & EFER_SVME && !guest_cpuid_has(vcpu, X86_FEATURE_SVM))
		return false;

	if (efer & (EFER_LME | EFER_LMA) &&
	    !guest_cpuid_has(vcpu, X86_FEATURE_LM))
		return false;

	if (efer & EFER_NX && !guest_cpuid_has(vcpu, X86_FEATURE_NX))
		return false;

	return true;

}
bool kvm_valid_efer(struct kvm_vcpu *vcpu, u64 efer)
{
	if (efer & efer_reserved_bits)
		return false;

	return __kvm_valid_efer(vcpu, efer);
}
EXPORT_SYMBOL_GPL(kvm_valid_efer);

static int set_efer(struct kvm_vcpu *vcpu, struct msr_data *msr_info)
{
	u64 old_efer = vcpu->arch.efer;
	u64 efer = msr_info->data;
	int r;

	if (efer & efer_reserved_bits)
		return 1;

	if (!msr_info->host_initiated) {
		if (!__kvm_valid_efer(vcpu, efer))
			return 1;

		if (is_paging(vcpu) &&
		    (vcpu->arch.efer & EFER_LME) != (efer & EFER_LME))
			return 1;
	}

	efer &= ~EFER_LMA;
	efer |= vcpu->arch.efer & EFER_LMA;

	r = static_call(kvm_x86_set_efer)(vcpu, efer);
	if (r) {
		WARN_ON(r > 0);
		return r;
	}

	if ((efer ^ old_efer) & KVM_MMU_EFER_ROLE_BITS)
		kvm_mmu_reset_context(vcpu);

	return 0;
}

void kvm_enable_efer_bits(u64 mask)
{
       efer_reserved_bits &= ~mask;
}
EXPORT_SYMBOL_GPL(kvm_enable_efer_bits);

bool kvm_msr_allowed(struct kvm_vcpu *vcpu, u32 index, u32 type)
{
	struct kvm_x86_msr_filter *msr_filter;
	struct msr_bitmap_range *ranges;
	struct kvm *kvm = vcpu->kvm;
	bool allowed;
	int idx;
	u32 i;

	/* x2APIC MSRs do not support filtering. */
	if ((index >= 0x800 && index <= 0x8ff) || index == MSR_IA32_PASID)
		return true;

	idx = srcu_read_lock(&kvm->srcu);

	msr_filter = srcu_dereference(kvm->arch.msr_filter, &kvm->srcu);
	if (!msr_filter) {
		allowed = true;
		goto out;
	}

	allowed = msr_filter->default_allow;
	ranges = msr_filter->ranges;

	for (i = 0; i < msr_filter->count; i++) {
		u32 start = ranges[i].base;
		u32 end = start + ranges[i].nmsrs;
		u32 flags = ranges[i].flags;
		unsigned long *bitmap = ranges[i].bitmap;

		if ((index >= start) && (index < end) && (flags & type)) {
			allowed = test_bit(index - start, bitmap);
			break;
		}
	}

out:
	srcu_read_unlock(&kvm->srcu, idx);

	return allowed;
}
EXPORT_SYMBOL_GPL(kvm_msr_allowed);

/*
 * Write @data into the MSR specified by @index.  Select MSR specific fault
 * checks are bypassed if @host_initiated is %true.
 * Returns 0 on success, non-0 otherwise.
 * Assumes vcpu_load() was already called.
 */
static int __kvm_set_msr(struct kvm_vcpu *vcpu, u32 index, u64 data,
			 bool host_initiated)
{
	struct msr_data msr;

	switch (index) {
	case MSR_FS_BASE:
	case MSR_GS_BASE:
	case MSR_KERNEL_GS_BASE:
	case MSR_CSTAR:
	case MSR_LSTAR:
		if (is_noncanonical_address(data, vcpu))
			return 1;
		break;
	case MSR_IA32_SYSENTER_EIP:
	case MSR_IA32_SYSENTER_ESP:
		/*
		 * IA32_SYSENTER_ESP and IA32_SYSENTER_EIP cause #GP if
		 * non-canonical address is written on Intel but not on
		 * AMD (which ignores the top 32-bits, because it does
		 * not implement 64-bit SYSENTER).
		 *
		 * 64-bit code should hence be able to write a non-canonical
		 * value on AMD.  Making the address canonical ensures that
		 * vmentry does not fail on Intel after writing a non-canonical
		 * value, and that something deterministic happens if the guest
		 * invokes 64-bit SYSENTER.
		 */
		data = __canonical_address(data, vcpu_virt_addr_bits(vcpu));
		break;
	case MSR_TSC_AUX:
		if (!kvm_is_supported_user_return_msr(MSR_TSC_AUX))
			return 1;

		if (!host_initiated &&
		    !guest_cpuid_has(vcpu, X86_FEATURE_RDTSCP) &&
		    !guest_cpuid_has(vcpu, X86_FEATURE_RDPID))
			return 1;

		/*
		 * Per Intel's SDM, bits 63:32 are reserved, but AMD's APM has
		 * incomplete and conflicting architectural behavior.  Current
		 * AMD CPUs completely ignore bits 63:32, i.e. they aren't
		 * reserved and always read as zeros.  Enforce Intel's reserved
		 * bits check if and only if the guest CPU is Intel, and clear
		 * the bits in all other cases.  This ensures cross-vendor
		 * migration will provide consistent behavior for the guest.
		 */
		if (guest_cpuid_is_intel(vcpu) && (data >> 32) != 0)
			return 1;

		data = (u32)data;
		break;
	case MSR_IA32_FRED_RSP0 ... MSR_IA32_FRED_CONFIG:
		if (host_initiated || guest_cpuid_has(vcpu, X86_FEATURE_FRED))
			break;

		/*
		 * Inject #GP upon FRED MSRs accesses from a non-FRED guest to
		 * make sure no malicious guest can write to FRED MSRs thus to
		 * corrupt host FRED MSRs.
		 */
		return 1;
	}

	msr.data = data;
	msr.index = index;
	msr.host_initiated = host_initiated;

	return static_call(kvm_x86_set_msr)(vcpu, &msr);
}

static int kvm_set_msr_ignored_check(struct kvm_vcpu *vcpu,
				     u32 index, u64 data, bool host_initiated)
{
	int ret = __kvm_set_msr(vcpu, index, data, host_initiated);

	if (ret == KVM_MSR_RET_INVALID)
		if (kvm_msr_ignored_check(index, data, true))
			ret = 0;

	return ret;
}

/*
 * Read the MSR specified by @index into @data.  Select MSR specific fault
 * checks are bypassed if @host_initiated is %true.
 * Returns 0 on success, non-0 otherwise.
 * Assumes vcpu_load() was already called.
 */
int __kvm_get_msr(struct kvm_vcpu *vcpu, u32 index, u64 *data,
		  bool host_initiated)
{
	struct msr_data msr;
	int ret;

	switch (index) {
	case MSR_TSC_AUX:
		if (!kvm_is_supported_user_return_msr(MSR_TSC_AUX))
			return 1;

		if (!host_initiated &&
		    !guest_cpuid_has(vcpu, X86_FEATURE_RDTSCP) &&
		    !guest_cpuid_has(vcpu, X86_FEATURE_RDPID))
			return 1;
		break;
	case MSR_IA32_FRED_RSP0 ... MSR_IA32_FRED_CONFIG:
		if (host_initiated || guest_cpuid_has(vcpu, X86_FEATURE_FRED))
			break;

		/*
		 * Inject #GP upon FRED MSRs accesses from a non-FRED guest to
		 * make sure no malicious guest can write to FRED MSRs thus to
		 * corrupt host FRED MSRs.
		 */
		return 1;
	}

	msr.index = index;
	msr.host_initiated = host_initiated;

	ret = static_call(kvm_x86_get_msr)(vcpu, &msr);
	if (!ret)
		*data = msr.data;
	return ret;
}

static int kvm_get_msr_ignored_check(struct kvm_vcpu *vcpu,
				     u32 index, u64 *data, bool host_initiated)
{
	int ret = __kvm_get_msr(vcpu, index, data, host_initiated);

	if (ret == KVM_MSR_RET_INVALID) {
		/* Unconditionally clear *data for simplicity */
		*data = 0;
		if (kvm_msr_ignored_check(index, 0, false))
			ret = 0;
	}

	return ret;
}

static int kvm_get_msr_with_filter(struct kvm_vcpu *vcpu, u32 index, u64 *data)
{
	if (!kvm_msr_allowed(vcpu, index, KVM_MSR_FILTER_READ))
		return KVM_MSR_RET_FILTERED;
	return kvm_get_msr_ignored_check(vcpu, index, data, false);
}

static int kvm_set_msr_with_filter(struct kvm_vcpu *vcpu, u32 index, u64 data)
{
	if (!kvm_msr_allowed(vcpu, index, KVM_MSR_FILTER_WRITE))
		return KVM_MSR_RET_FILTERED;
	return kvm_set_msr_ignored_check(vcpu, index, data, false);
}

int kvm_get_msr(struct kvm_vcpu *vcpu, u32 index, u64 *data)
{
	return kvm_get_msr_ignored_check(vcpu, index, data, false);
}
EXPORT_SYMBOL_GPL(kvm_get_msr);

int kvm_set_msr(struct kvm_vcpu *vcpu, u32 index, u64 data)
{
	return kvm_set_msr_ignored_check(vcpu, index, data, false);
}
EXPORT_SYMBOL_GPL(kvm_set_msr);

static void complete_userspace_rdmsr(struct kvm_vcpu *vcpu)
{
	if (!vcpu->run->msr.error) {
		kvm_rax_write(vcpu, (u32)vcpu->run->msr.data);
		kvm_rdx_write(vcpu, vcpu->run->msr.data >> 32);
	}
}

static int complete_emulated_msr_access(struct kvm_vcpu *vcpu)
{
	return complete_emulated_insn_gp(vcpu, vcpu->run->msr.error);
}

static int complete_emulated_rdmsr(struct kvm_vcpu *vcpu)
{
	complete_userspace_rdmsr(vcpu);
	return complete_emulated_msr_access(vcpu);
}

static int complete_fast_msr_access(struct kvm_vcpu *vcpu)
{
	return static_call(kvm_x86_complete_emulated_msr)(vcpu, vcpu->run->msr.error);
}

static int complete_fast_rdmsr(struct kvm_vcpu *vcpu)
{
	complete_userspace_rdmsr(vcpu);
	return complete_fast_msr_access(vcpu);
}

static u64 kvm_msr_reason(int r)
{
	switch (r) {
	case KVM_MSR_RET_INVALID:
		return KVM_MSR_EXIT_REASON_UNKNOWN;
	case KVM_MSR_RET_FILTERED:
		return KVM_MSR_EXIT_REASON_FILTER;
	default:
		return KVM_MSR_EXIT_REASON_INVAL;
	}
}

static int kvm_msr_user_space(struct kvm_vcpu *vcpu, u32 index,
			      u32 exit_reason, u64 data,
			      int (*completion)(struct kvm_vcpu *vcpu),
			      int r)
{
	u64 msr_reason = kvm_msr_reason(r);

	/* Check if the user wanted to know about this MSR fault */
	if (!(vcpu->kvm->arch.user_space_msr_mask & msr_reason))
		return 0;

	vcpu->run->exit_reason = exit_reason;
	vcpu->run->msr.error = 0;
	memset(vcpu->run->msr.pad, 0, sizeof(vcpu->run->msr.pad));
	vcpu->run->msr.reason = msr_reason;
	vcpu->run->msr.index = index;
	vcpu->run->msr.data = data;
	vcpu->arch.complete_userspace_io = completion;

	return 1;
}

int kvm_emulate_rdmsr(struct kvm_vcpu *vcpu)
{
	u32 ecx = kvm_rcx_read(vcpu);
	u64 data;
	int r;

	r = kvm_get_msr_with_filter(vcpu, ecx, &data);

	if (!r) {
		trace_kvm_msr_read(ecx, data);

		kvm_rax_write(vcpu, data & -1u);
		kvm_rdx_write(vcpu, (data >> 32) & -1u);
	} else {
		/* MSR read failed? See if we should ask user space */
		if (kvm_msr_user_space(vcpu, ecx, KVM_EXIT_X86_RDMSR, 0,
				       complete_fast_rdmsr, r))
			return 0;
		trace_kvm_msr_read_ex(ecx);
	}

	return static_call(kvm_x86_complete_emulated_msr)(vcpu, r);
}
EXPORT_SYMBOL_GPL(kvm_emulate_rdmsr);

int kvm_emulate_wrmsr(struct kvm_vcpu *vcpu)
{
	u32 ecx = kvm_rcx_read(vcpu);
	u64 data = kvm_read_edx_eax(vcpu);
	int r;

	r = kvm_set_msr_with_filter(vcpu, ecx, data);

	if (!r) {
		trace_kvm_msr_write(ecx, data);
	} else {
		/* MSR write failed? See if we should ask user space */
		if (kvm_msr_user_space(vcpu, ecx, KVM_EXIT_X86_WRMSR, data,
				       complete_fast_msr_access, r))
			return 0;
		/* Signal all other negative errors to userspace */
		if (r < 0)
			return r;
		trace_kvm_msr_write_ex(ecx, data);
	}

	return static_call(kvm_x86_complete_emulated_msr)(vcpu, r);
}
EXPORT_SYMBOL_GPL(kvm_emulate_wrmsr);

int kvm_emulate_as_nop(struct kvm_vcpu *vcpu)
{
	return kvm_skip_emulated_instruction(vcpu);
}

int kvm_emulate_invd(struct kvm_vcpu *vcpu)
{
	/* Treat an INVD instruction as a NOP and just skip it. */
	return kvm_emulate_as_nop(vcpu);
}
EXPORT_SYMBOL_GPL(kvm_emulate_invd);

int kvm_handle_invalid_op(struct kvm_vcpu *vcpu)
{
	kvm_queue_exception(vcpu, UD_VECTOR);
	return 1;
}
EXPORT_SYMBOL_GPL(kvm_handle_invalid_op);


static int kvm_emulate_monitor_mwait(struct kvm_vcpu *vcpu, const char *insn)
{
	if (!kvm_check_has_quirk(vcpu->kvm, KVM_X86_QUIRK_MWAIT_NEVER_UD_FAULTS) &&
	    !guest_cpuid_has(vcpu, X86_FEATURE_MWAIT))
		return kvm_handle_invalid_op(vcpu);

	pr_warn_once("%s instruction emulated as NOP!\n", insn);
	return kvm_emulate_as_nop(vcpu);
}
int kvm_emulate_mwait(struct kvm_vcpu *vcpu)
{
	return kvm_emulate_monitor_mwait(vcpu, "MWAIT");
}
EXPORT_SYMBOL_GPL(kvm_emulate_mwait);

int kvm_emulate_monitor(struct kvm_vcpu *vcpu)
{
	return kvm_emulate_monitor_mwait(vcpu, "MONITOR");
}
EXPORT_SYMBOL_GPL(kvm_emulate_monitor);

static inline bool kvm_vcpu_exit_request(struct kvm_vcpu *vcpu)
{
	xfer_to_guest_mode_prepare();
	return vcpu->mode == EXITING_GUEST_MODE || kvm_request_pending(vcpu) ||
		xfer_to_guest_mode_work_pending();
}

/*
 * The fast path for frequent and performance sensitive wrmsr emulation,
 * i.e. the sending of IPI, sending IPI early in the VM-Exit flow reduces
 * the latency of virtual IPI by avoiding the expensive bits of transitioning
 * from guest to host, e.g. reacquiring KVM's SRCU lock. In contrast to the
 * other cases which must be called after interrupts are enabled on the host.
 */
static int handle_fastpath_set_x2apic_icr_irqoff(struct kvm_vcpu *vcpu, u64 data)
{
	if (!lapic_in_kernel(vcpu) || !apic_x2apic_mode(vcpu->arch.apic))
		return 1;

	if (((data & APIC_SHORT_MASK) == APIC_DEST_NOSHORT) &&
	    ((data & APIC_DEST_MASK) == APIC_DEST_PHYSICAL) &&
	    ((data & APIC_MODE_MASK) == APIC_DM_FIXED) &&
	    ((u32)(data >> 32) != X2APIC_BROADCAST))
		return kvm_x2apic_icr_write(vcpu->arch.apic, data);

	return 1;
}

static int handle_fastpath_set_tscdeadline(struct kvm_vcpu *vcpu, u64 data)
{
	if (!kvm_can_use_hv_timer(vcpu))
		return 1;

	kvm_set_lapic_tscdeadline_msr(vcpu, data);
	return 0;
}

fastpath_t handle_fastpath_set_msr_irqoff(struct kvm_vcpu *vcpu)
{
	u32 msr = kvm_rcx_read(vcpu);
	u64 data;
	fastpath_t ret = EXIT_FASTPATH_NONE;

	kvm_vcpu_srcu_read_lock(vcpu);

	switch (msr) {
	case APIC_BASE_MSR + (APIC_ICR >> 4):
		data = kvm_read_edx_eax(vcpu);
		if (!handle_fastpath_set_x2apic_icr_irqoff(vcpu, data)) {
			kvm_skip_emulated_instruction(vcpu);
			ret = EXIT_FASTPATH_EXIT_HANDLED;
		}
		break;
	case MSR_IA32_TSC_DEADLINE:
		data = kvm_read_edx_eax(vcpu);
		if (!handle_fastpath_set_tscdeadline(vcpu, data)) {
			kvm_skip_emulated_instruction(vcpu);
			ret = EXIT_FASTPATH_REENTER_GUEST;
		}
		break;
	default:
		break;
	}

	if (ret != EXIT_FASTPATH_NONE)
		trace_kvm_msr_write(msr, data);

	kvm_vcpu_srcu_read_unlock(vcpu);

	return ret;
}
EXPORT_SYMBOL_GPL(handle_fastpath_set_msr_irqoff);

/*
 * Adapt set_msr() to msr_io()'s calling convention
 */
static int do_get_msr(struct kvm_vcpu *vcpu, unsigned index, u64 *data)
{
	return kvm_get_msr_ignored_check(vcpu, index, data, true);
}

static int do_set_msr(struct kvm_vcpu *vcpu, unsigned index, u64 *data)
{
	u64 val;

	/*
	 * Disallow writes to immutable feature MSRs after KVM_RUN.  KVM does
	 * not support modifying the guest vCPU model on the fly, e.g. changing
	 * the nVMX capabilities while L2 is running is nonsensical.  Ignore
	 * writes of the same value, e.g. to allow userspace to blindly stuff
	 * all MSRs when emulating RESET.
	 */
	if (kvm_vcpu_has_run(vcpu) && kvm_is_immutable_feature_msr(index)) {
		if (do_get_msr(vcpu, index, &val) || *data != val)
			return -EINVAL;

		return 0;
	}

	return kvm_set_msr_ignored_check(vcpu, index, *data, true);
}

#ifdef CONFIG_X86_64
struct pvclock_clock {
	int vclock_mode;
	u64 cycle_last;
	u64 mask;
	u32 mult;
	u32 shift;
	u64 base_cycles;
	u64 offset;
};

struct pvclock_gtod_data {
	seqcount_t	seq;

	struct pvclock_clock clock; /* extract of a clocksource struct */
	struct pvclock_clock raw_clock; /* extract of a clocksource struct */

	ktime_t		offs_boot;
	u64		wall_time_sec;
};

static struct pvclock_gtod_data pvclock_gtod_data;

static void update_pvclock_gtod(struct timekeeper *tk)
{
	struct pvclock_gtod_data *vdata = &pvclock_gtod_data;

	write_seqcount_begin(&vdata->seq);

	/* copy pvclock gtod data */
	vdata->clock.vclock_mode	= tk->tkr_mono.clock->vdso_clock_mode;
	vdata->clock.cycle_last		= tk->tkr_mono.cycle_last;
	vdata->clock.mask		= tk->tkr_mono.mask;
	vdata->clock.mult		= tk->tkr_mono.mult;
	vdata->clock.shift		= tk->tkr_mono.shift;
	vdata->clock.base_cycles	= tk->tkr_mono.xtime_nsec;
	vdata->clock.offset		= tk->tkr_mono.base;

	vdata->raw_clock.vclock_mode	= tk->tkr_raw.clock->vdso_clock_mode;
	vdata->raw_clock.cycle_last	= tk->tkr_raw.cycle_last;
	vdata->raw_clock.mask		= tk->tkr_raw.mask;
	vdata->raw_clock.mult		= tk->tkr_raw.mult;
	vdata->raw_clock.shift		= tk->tkr_raw.shift;
	vdata->raw_clock.base_cycles	= tk->tkr_raw.xtime_nsec;
	vdata->raw_clock.offset		= tk->tkr_raw.base;

	vdata->wall_time_sec            = tk->xtime_sec;

	vdata->offs_boot		= tk->offs_boot;

	write_seqcount_end(&vdata->seq);
}

static s64 get_kvmclock_base_ns(void)
{
	/* Count up from boot time, but with the frequency of the raw clock.  */
	return ktime_to_ns(ktime_add(ktime_get_raw(), pvclock_gtod_data.offs_boot));
}
#else
static s64 get_kvmclock_base_ns(void)
{
	/* Master clock not used, so we can just use CLOCK_BOOTTIME.  */
	return ktime_get_boottime_ns();
}
#endif

static void kvm_write_wall_clock(struct kvm *kvm, gpa_t wall_clock, int sec_hi_ofs)
{
	int version;
	int r;
	struct pvclock_wall_clock wc;
	u32 wc_sec_hi;
	u64 wall_nsec;

	if (!wall_clock)
		return;

	r = kvm_read_guest(kvm, wall_clock, &version, sizeof(version));
	if (r)
		return;

	if (version & 1)
		++version;  /* first time write, random junk */

	++version;

	if (kvm_write_guest(kvm, wall_clock, &version, sizeof(version)))
		return;

	/*
	 * The guest calculates current wall clock time by adding
	 * system time (updated by kvm_guest_time_update below) to the
	 * wall clock specified here.  We do the reverse here.
	 */
	wall_nsec = ktime_get_real_ns() - get_kvmclock_ns(kvm);

	wc.nsec = do_div(wall_nsec, 1000000000);
	wc.sec = (u32)wall_nsec; /* overflow in 2106 guest time */
	wc.version = version;

	kvm_write_guest(kvm, wall_clock, &wc, sizeof(wc));

	if (sec_hi_ofs) {
		wc_sec_hi = wall_nsec >> 32;
		kvm_write_guest(kvm, wall_clock + sec_hi_ofs,
				&wc_sec_hi, sizeof(wc_sec_hi));
	}

	version++;
	kvm_write_guest(kvm, wall_clock, &version, sizeof(version));
}

static void kvm_write_system_time(struct kvm_vcpu *vcpu, gpa_t system_time,
				  bool old_msr, bool host_initiated)
{
	struct kvm_arch *ka = &vcpu->kvm->arch;

	if (vcpu->vcpu_id == 0 && !host_initiated) {
		if (ka->boot_vcpu_runs_old_kvmclock != old_msr)
			kvm_make_request(KVM_REQ_MASTERCLOCK_UPDATE, vcpu);

		ka->boot_vcpu_runs_old_kvmclock = old_msr;
	}

	vcpu->arch.time = system_time;
	kvm_make_request(KVM_REQ_GLOBAL_CLOCK_UPDATE, vcpu);

	/* we verify if the enable bit is set... */
	if (system_time & 1)
		kvm_gpc_activate(&vcpu->arch.pv_time, system_time & ~1ULL,
				 sizeof(struct pvclock_vcpu_time_info));
	else
		kvm_gpc_deactivate(&vcpu->arch.pv_time);

	return;
}

static uint32_t div_frac(uint32_t dividend, uint32_t divisor)
{
	do_shl32_div32(dividend, divisor);
	return dividend;
}

static void kvm_get_time_scale(uint64_t scaled_hz, uint64_t base_hz,
			       s8 *pshift, u32 *pmultiplier)
{
	uint64_t scaled64;
	int32_t  shift = 0;
	uint64_t tps64;
	uint32_t tps32;

	tps64 = base_hz;
	scaled64 = scaled_hz;
	while (tps64 > scaled64*2 || tps64 & 0xffffffff00000000ULL) {
		tps64 >>= 1;
		shift--;
	}

	tps32 = (uint32_t)tps64;
	while (tps32 <= scaled64 || scaled64 & 0xffffffff00000000ULL) {
		if (scaled64 & 0xffffffff00000000ULL || tps32 & 0x80000000)
			scaled64 >>= 1;
		else
			tps32 <<= 1;
		shift++;
	}

	*pshift = shift;
	*pmultiplier = div_frac(scaled64, tps32);
}

#ifdef CONFIG_X86_64
static atomic_t kvm_guest_has_master_clock = ATOMIC_INIT(0);
#endif

static DEFINE_PER_CPU(unsigned long, cpu_tsc_khz);
static unsigned long max_tsc_khz;

static u32 adjust_tsc_khz(u32 khz, s32 ppm)
{
	u64 v = (u64)khz * (1000000 + ppm);
	do_div(v, 1000000);
	return v;
}

static void kvm_vcpu_write_tsc_multiplier(struct kvm_vcpu *vcpu, u64 l1_multiplier);

static int set_tsc_khz(struct kvm_vcpu *vcpu, u32 user_tsc_khz, bool scale)
{
	u64 ratio;

	/* Guest TSC same frequency as host TSC? */
	if (!scale) {
		kvm_vcpu_write_tsc_multiplier(vcpu, kvm_caps.default_tsc_scaling_ratio);
		return 0;
	}

	/* TSC scaling supported? */
	if (!kvm_caps.has_tsc_control) {
		if (user_tsc_khz > tsc_khz) {
			vcpu->arch.tsc_catchup = 1;
			vcpu->arch.tsc_always_catchup = 1;
			return 0;
		} else {
			pr_warn_ratelimited("user requested TSC rate below hardware speed\n");
			return -1;
		}
	}

	/* TSC scaling required  - calculate ratio */
	ratio = mul_u64_u32_div(1ULL << kvm_caps.tsc_scaling_ratio_frac_bits,
				user_tsc_khz, tsc_khz);

	if (ratio == 0 || ratio >= kvm_caps.max_tsc_scaling_ratio) {
		pr_warn_ratelimited("Invalid TSC scaling ratio - virtual-tsc-khz=%u\n",
			            user_tsc_khz);
		return -1;
	}

	kvm_vcpu_write_tsc_multiplier(vcpu, ratio);
	return 0;
}

static int kvm_set_tsc_khz(struct kvm_vcpu *vcpu, u32 user_tsc_khz)
{
	u32 thresh_lo, thresh_hi;
	int use_scaling = 0;

	/* tsc_khz can be zero if TSC calibration fails */
	if (user_tsc_khz == 0) {
		/* set tsc_scaling_ratio to a safe value */
		kvm_vcpu_write_tsc_multiplier(vcpu, kvm_caps.default_tsc_scaling_ratio);
		return -1;
	}

	/* Compute a scale to convert nanoseconds in TSC cycles */
	kvm_get_time_scale(user_tsc_khz * 1000LL, NSEC_PER_SEC,
			   &vcpu->arch.virtual_tsc_shift,
			   &vcpu->arch.virtual_tsc_mult);
	vcpu->arch.virtual_tsc_khz = user_tsc_khz;

	/*
	 * Compute the variation in TSC rate which is acceptable
	 * within the range of tolerance and decide if the
	 * rate being applied is within that bounds of the hardware
	 * rate.  If so, no scaling or compensation need be done.
	 */
	thresh_lo = adjust_tsc_khz(tsc_khz, -tsc_tolerance_ppm);
	thresh_hi = adjust_tsc_khz(tsc_khz, tsc_tolerance_ppm);
	if (user_tsc_khz < thresh_lo || user_tsc_khz > thresh_hi) {
		pr_debug("requested TSC rate %u falls outside tolerance [%u,%u]\n",
			 user_tsc_khz, thresh_lo, thresh_hi);
		use_scaling = 1;
	}
	return set_tsc_khz(vcpu, user_tsc_khz, use_scaling);
}

static u64 compute_guest_tsc(struct kvm_vcpu *vcpu, s64 kernel_ns)
{
	u64 tsc = pvclock_scale_delta(kernel_ns-vcpu->arch.this_tsc_nsec,
				      vcpu->arch.virtual_tsc_mult,
				      vcpu->arch.virtual_tsc_shift);
	tsc += vcpu->arch.this_tsc_write;
	return tsc;
}

#ifdef CONFIG_X86_64
static inline int gtod_is_based_on_tsc(int mode)
{
	return mode == VDSO_CLOCKMODE_TSC || mode == VDSO_CLOCKMODE_HVCLOCK;
}
#endif

static void kvm_track_tsc_matching(struct kvm_vcpu *vcpu)
{
#ifdef CONFIG_X86_64
	bool vcpus_matched;
	struct kvm_arch *ka = &vcpu->kvm->arch;
	struct pvclock_gtod_data *gtod = &pvclock_gtod_data;

	vcpus_matched = (ka->nr_vcpus_matched_tsc + 1 ==
			 atomic_read(&vcpu->kvm->online_vcpus));

	/*
	 * Once the masterclock is enabled, always perform request in
	 * order to update it.
	 *
	 * In order to enable masterclock, the host clocksource must be TSC
	 * and the vcpus need to have matched TSCs.  When that happens,
	 * perform request to enable masterclock.
	 */
	if (ka->use_master_clock ||
	    (gtod_is_based_on_tsc(gtod->clock.vclock_mode) && vcpus_matched))
		kvm_make_request(KVM_REQ_MASTERCLOCK_UPDATE, vcpu);

	trace_kvm_track_tsc(vcpu->vcpu_id, ka->nr_vcpus_matched_tsc,
			    atomic_read(&vcpu->kvm->online_vcpus),
		            ka->use_master_clock, gtod->clock.vclock_mode);
#endif
}

/*
 * Multiply tsc by a fixed point number represented by ratio.
 *
 * The most significant 64-N bits (mult) of ratio represent the
 * integral part of the fixed point number; the remaining N bits
 * (frac) represent the fractional part, ie. ratio represents a fixed
 * point number (mult + frac * 2^(-N)).
 *
 * N equals to kvm_caps.tsc_scaling_ratio_frac_bits.
 */
static inline u64 __scale_tsc(u64 ratio, u64 tsc)
{
	return mul_u64_u64_shr(tsc, ratio, kvm_caps.tsc_scaling_ratio_frac_bits);
}

u64 kvm_scale_tsc(u64 tsc, u64 ratio)
{
	u64 _tsc = tsc;

	if (ratio != kvm_caps.default_tsc_scaling_ratio)
		_tsc = __scale_tsc(ratio, tsc);

	return _tsc;
}

static u64 kvm_compute_l1_tsc_offset(struct kvm_vcpu *vcpu, u64 target_tsc)
{
	u64 tsc;

	tsc = kvm_scale_tsc(rdtsc(), vcpu->arch.l1_tsc_scaling_ratio);

	return target_tsc - tsc;
}

u64 kvm_read_l1_tsc(struct kvm_vcpu *vcpu, u64 host_tsc)
{
	return vcpu->arch.l1_tsc_offset +
		kvm_scale_tsc(host_tsc, vcpu->arch.l1_tsc_scaling_ratio);
}
EXPORT_SYMBOL_GPL(kvm_read_l1_tsc);

u64 kvm_calc_nested_tsc_offset(u64 l1_offset, u64 l2_offset, u64 l2_multiplier)
{
	u64 nested_offset;

	if (l2_multiplier == kvm_caps.default_tsc_scaling_ratio)
		nested_offset = l1_offset;
	else
		nested_offset = mul_s64_u64_shr((s64) l1_offset, l2_multiplier,
						kvm_caps.tsc_scaling_ratio_frac_bits);

	nested_offset += l2_offset;
	return nested_offset;
}
EXPORT_SYMBOL_GPL(kvm_calc_nested_tsc_offset);

u64 kvm_calc_nested_tsc_multiplier(u64 l1_multiplier, u64 l2_multiplier)
{
	if (l2_multiplier != kvm_caps.default_tsc_scaling_ratio)
		return mul_u64_u64_shr(l1_multiplier, l2_multiplier,
				       kvm_caps.tsc_scaling_ratio_frac_bits);

	return l1_multiplier;
}
EXPORT_SYMBOL_GPL(kvm_calc_nested_tsc_multiplier);

static void kvm_vcpu_write_tsc_offset(struct kvm_vcpu *vcpu, u64 l1_offset)
{
	trace_kvm_write_tsc_offset(vcpu->vcpu_id,
				   vcpu->arch.l1_tsc_offset,
				   l1_offset);

	vcpu->arch.l1_tsc_offset = l1_offset;

	/*
	 * If we are here because L1 chose not to trap WRMSR to TSC then
	 * according to the spec this should set L1's TSC (as opposed to
	 * setting L1's offset for L2).
	 */
	if (is_guest_mode(vcpu))
		vcpu->arch.tsc_offset = kvm_calc_nested_tsc_offset(
			l1_offset,
			static_call(kvm_x86_get_l2_tsc_offset)(vcpu),
			static_call(kvm_x86_get_l2_tsc_multiplier)(vcpu));
	else
		vcpu->arch.tsc_offset = l1_offset;

	static_call(kvm_x86_write_tsc_offset)(vcpu);
}

static void kvm_vcpu_write_tsc_multiplier(struct kvm_vcpu *vcpu, u64 l1_multiplier)
{
	vcpu->arch.l1_tsc_scaling_ratio = l1_multiplier;

	/* Userspace is changing the multiplier while L2 is active */
	if (is_guest_mode(vcpu))
		vcpu->arch.tsc_scaling_ratio = kvm_calc_nested_tsc_multiplier(
			l1_multiplier,
			static_call(kvm_x86_get_l2_tsc_multiplier)(vcpu));
	else
		vcpu->arch.tsc_scaling_ratio = l1_multiplier;

	if (kvm_caps.has_tsc_control)
		static_call(kvm_x86_write_tsc_multiplier)(vcpu);
}

static inline bool kvm_check_tsc_unstable(void)
{
#ifdef CONFIG_X86_64
	/*
	 * TSC is marked unstable when we're running on Hyper-V,
	 * 'TSC page' clocksource is good.
	 */
	if (pvclock_gtod_data.clock.vclock_mode == VDSO_CLOCKMODE_HVCLOCK)
		return false;
#endif
	return check_tsc_unstable();
}

/*
 * Infers attempts to synchronize the guest's tsc from host writes. Sets the
 * offset for the vcpu and tracks the TSC matching generation that the vcpu
 * participates in.
 */
static void __kvm_synchronize_tsc(struct kvm_vcpu *vcpu, u64 offset, u64 tsc,
				  u64 ns, bool matched)
{
	struct kvm *kvm = vcpu->kvm;

	lockdep_assert_held(&kvm->arch.tsc_write_lock);

	/*
	 * We also track th most recent recorded KHZ, write and time to
	 * allow the matching interval to be extended at each write.
	 */
	kvm->arch.last_tsc_nsec = ns;
	kvm->arch.last_tsc_write = tsc;
	kvm->arch.last_tsc_khz = vcpu->arch.virtual_tsc_khz;
	kvm->arch.last_tsc_offset = offset;

	vcpu->arch.last_guest_tsc = tsc;

	kvm_vcpu_write_tsc_offset(vcpu, offset);

	if (!matched) {
		/*
		 * We split periods of matched TSC writes into generations.
		 * For each generation, we track the original measured
		 * nanosecond time, offset, and write, so if TSCs are in
		 * sync, we can match exact offset, and if not, we can match
		 * exact software computation in compute_guest_tsc()
		 *
		 * These values are tracked in kvm->arch.cur_xxx variables.
		 */
		kvm->arch.cur_tsc_generation++;
		kvm->arch.cur_tsc_nsec = ns;
		kvm->arch.cur_tsc_write = tsc;
		kvm->arch.cur_tsc_offset = offset;
		kvm->arch.nr_vcpus_matched_tsc = 0;
	} else if (vcpu->arch.this_tsc_generation != kvm->arch.cur_tsc_generation) {
		kvm->arch.nr_vcpus_matched_tsc++;
	}

	/* Keep track of which generation this VCPU has synchronized to */
	vcpu->arch.this_tsc_generation = kvm->arch.cur_tsc_generation;
	vcpu->arch.this_tsc_nsec = kvm->arch.cur_tsc_nsec;
	vcpu->arch.this_tsc_write = kvm->arch.cur_tsc_write;

	kvm_track_tsc_matching(vcpu);
}

static void kvm_synchronize_tsc(struct kvm_vcpu *vcpu, u64 data)
{
	struct kvm *kvm = vcpu->kvm;
	u64 offset, ns, elapsed;
	unsigned long flags;
	bool matched = false;
	bool synchronizing = false;

	raw_spin_lock_irqsave(&kvm->arch.tsc_write_lock, flags);
	offset = kvm_compute_l1_tsc_offset(vcpu, data);
	ns = get_kvmclock_base_ns();
	elapsed = ns - kvm->arch.last_tsc_nsec;

	if (vcpu->arch.virtual_tsc_khz) {
		if (data == 0) {
			/*
			 * detection of vcpu initialization -- need to sync
			 * with other vCPUs. This particularly helps to keep
			 * kvm_clock stable after CPU hotplug
			 */
			synchronizing = true;
		} else {
			u64 tsc_exp = kvm->arch.last_tsc_write +
						nsec_to_cycles(vcpu, elapsed);
			u64 tsc_hz = vcpu->arch.virtual_tsc_khz * 1000LL;
			/*
			 * Special case: TSC write with a small delta (1 second)
			 * of virtual cycle time against real time is
			 * interpreted as an attempt to synchronize the CPU.
			 */
			synchronizing = data < tsc_exp + tsc_hz &&
					data + tsc_hz > tsc_exp;
		}
	}

	/*
	 * For a reliable TSC, we can match TSC offsets, and for an unstable
	 * TSC, we add elapsed time in this computation.  We could let the
	 * compensation code attempt to catch up if we fall behind, but
	 * it's better to try to match offsets from the beginning.
         */
	if (synchronizing &&
	    vcpu->arch.virtual_tsc_khz == kvm->arch.last_tsc_khz) {
		if (!kvm_check_tsc_unstable()) {
			offset = kvm->arch.cur_tsc_offset;
		} else {
			u64 delta = nsec_to_cycles(vcpu, elapsed);
			data += delta;
			offset = kvm_compute_l1_tsc_offset(vcpu, data);
		}
		matched = true;
	}

	__kvm_synchronize_tsc(vcpu, offset, data, ns, matched);
	raw_spin_unlock_irqrestore(&kvm->arch.tsc_write_lock, flags);
}

static inline void adjust_tsc_offset_guest(struct kvm_vcpu *vcpu,
					   s64 adjustment)
{
	u64 tsc_offset = vcpu->arch.l1_tsc_offset;
	kvm_vcpu_write_tsc_offset(vcpu, tsc_offset + adjustment);
}

static inline void adjust_tsc_offset_host(struct kvm_vcpu *vcpu, s64 adjustment)
{
	if (vcpu->arch.l1_tsc_scaling_ratio != kvm_caps.default_tsc_scaling_ratio)
		WARN_ON(adjustment < 0);
	adjustment = kvm_scale_tsc((u64) adjustment,
				   vcpu->arch.l1_tsc_scaling_ratio);
	adjust_tsc_offset_guest(vcpu, adjustment);
}

#ifdef CONFIG_X86_64

static u64 read_tsc(void)
{
	u64 ret = (u64)rdtsc_ordered();
	u64 last = pvclock_gtod_data.clock.cycle_last;

	if (likely(ret >= last))
		return ret;

	/*
	 * GCC likes to generate cmov here, but this branch is extremely
	 * predictable (it's just a function of time and the likely is
	 * very likely) and there's a data dependence, so force GCC
	 * to generate a branch instead.  I don't barrier() because
	 * we don't actually need a barrier, and if this function
	 * ever gets inlined it will generate worse code.
	 */
	asm volatile ("");
	return last;
}

static inline u64 vgettsc(struct pvclock_clock *clock, u64 *tsc_timestamp,
			  int *mode)
{
	u64 tsc_pg_val;
	long v;

	switch (clock->vclock_mode) {
	case VDSO_CLOCKMODE_HVCLOCK:
		if (hv_read_tsc_page_tsc(hv_get_tsc_page(),
					 tsc_timestamp, &tsc_pg_val)) {
			/* TSC page valid */
			*mode = VDSO_CLOCKMODE_HVCLOCK;
			v = (tsc_pg_val - clock->cycle_last) &
				clock->mask;
		} else {
			/* TSC page invalid */
			*mode = VDSO_CLOCKMODE_NONE;
		}
		break;
	case VDSO_CLOCKMODE_TSC:
		*mode = VDSO_CLOCKMODE_TSC;
		*tsc_timestamp = read_tsc();
		v = (*tsc_timestamp - clock->cycle_last) &
			clock->mask;
		break;
	default:
		*mode = VDSO_CLOCKMODE_NONE;
	}

	if (*mode == VDSO_CLOCKMODE_NONE)
		*tsc_timestamp = v = 0;

	return v * clock->mult;
}

static int do_monotonic_raw(s64 *t, u64 *tsc_timestamp)
{
	struct pvclock_gtod_data *gtod = &pvclock_gtod_data;
	unsigned long seq;
	int mode;
	u64 ns;

	do {
		seq = read_seqcount_begin(&gtod->seq);
		ns = gtod->raw_clock.base_cycles;
		ns += vgettsc(&gtod->raw_clock, tsc_timestamp, &mode);
		ns >>= gtod->raw_clock.shift;
		ns += ktime_to_ns(ktime_add(gtod->raw_clock.offset, gtod->offs_boot));
	} while (unlikely(read_seqcount_retry(&gtod->seq, seq)));
	*t = ns;

	return mode;
}

static int do_realtime(struct timespec64 *ts, u64 *tsc_timestamp)
{
	struct pvclock_gtod_data *gtod = &pvclock_gtod_data;
	unsigned long seq;
	int mode;
	u64 ns;

	do {
		seq = read_seqcount_begin(&gtod->seq);
		ts->tv_sec = gtod->wall_time_sec;
		ns = gtod->clock.base_cycles;
		ns += vgettsc(&gtod->clock, tsc_timestamp, &mode);
		ns >>= gtod->clock.shift;
	} while (unlikely(read_seqcount_retry(&gtod->seq, seq)));

	ts->tv_sec += __iter_div_u64_rem(ns, NSEC_PER_SEC, &ns);
	ts->tv_nsec = ns;

	return mode;
}

/* returns true if host is using TSC based clocksource */
static bool kvm_get_time_and_clockread(s64 *kernel_ns, u64 *tsc_timestamp)
{
	/* checked again under seqlock below */
	if (!gtod_is_based_on_tsc(pvclock_gtod_data.clock.vclock_mode))
		return false;

	return gtod_is_based_on_tsc(do_monotonic_raw(kernel_ns,
						      tsc_timestamp));
}

/* returns true if host is using TSC based clocksource */
static bool kvm_get_walltime_and_clockread(struct timespec64 *ts,
					   u64 *tsc_timestamp)
{
	/* checked again under seqlock below */
	if (!gtod_is_based_on_tsc(pvclock_gtod_data.clock.vclock_mode))
		return false;

	return gtod_is_based_on_tsc(do_realtime(ts, tsc_timestamp));
}
#endif

/*
 *
 * Assuming a stable TSC across physical CPUS, and a stable TSC
 * across virtual CPUs, the following condition is possible.
 * Each numbered line represents an event visible to both
 * CPUs at the next numbered event.
 *
 * "timespecX" represents host monotonic time. "tscX" represents
 * RDTSC value.
 *
 * 		VCPU0 on CPU0		|	VCPU1 on CPU1
 *
 * 1.  read timespec0,tsc0
 * 2.					| timespec1 = timespec0 + N
 * 					| tsc1 = tsc0 + M
 * 3. transition to guest		| transition to guest
 * 4. ret0 = timespec0 + (rdtsc - tsc0) |
 * 5.				        | ret1 = timespec1 + (rdtsc - tsc1)
 * 				        | ret1 = timespec0 + N + (rdtsc - (tsc0 + M))
 *
 * Since ret0 update is visible to VCPU1 at time 5, to obey monotonicity:
 *
 * 	- ret0 < ret1
 *	- timespec0 + (rdtsc - tsc0) < timespec0 + N + (rdtsc - (tsc0 + M))
 *		...
 *	- 0 < N - M => M < N
 *
 * That is, when timespec0 != timespec1, M < N. Unfortunately that is not
 * always the case (the difference between two distinct xtime instances
 * might be smaller then the difference between corresponding TSC reads,
 * when updating guest vcpus pvclock areas).
 *
 * To avoid that problem, do not allow visibility of distinct
 * system_timestamp/tsc_timestamp values simultaneously: use a master
 * copy of host monotonic time values. Update that master copy
 * in lockstep.
 *
 * Rely on synchronization of host TSCs and guest TSCs for monotonicity.
 *
 */

static void pvclock_update_vm_gtod_copy(struct kvm *kvm)
{
#ifdef CONFIG_X86_64
	struct kvm_arch *ka = &kvm->arch;
	int vclock_mode;
	bool host_tsc_clocksource, vcpus_matched;

	lockdep_assert_held(&kvm->arch.tsc_write_lock);
	vcpus_matched = (ka->nr_vcpus_matched_tsc + 1 ==
			atomic_read(&kvm->online_vcpus));

	/*
	 * If the host uses TSC clock, then passthrough TSC as stable
	 * to the guest.
	 */
	host_tsc_clocksource = kvm_get_time_and_clockread(
					&ka->master_kernel_ns,
					&ka->master_cycle_now);

	ka->use_master_clock = host_tsc_clocksource && vcpus_matched
				&& !ka->backwards_tsc_observed
				&& !ka->boot_vcpu_runs_old_kvmclock;

	if (ka->use_master_clock)
		atomic_set(&kvm_guest_has_master_clock, 1);

	vclock_mode = pvclock_gtod_data.clock.vclock_mode;
	trace_kvm_update_master_clock(ka->use_master_clock, vclock_mode,
					vcpus_matched);
#endif
}

void kvm_make_block_vmentry_request(struct kvm *kvm)
{
	kvm_make_all_cpus_request(kvm, KVM_REQ_BLOCK_VMENTRY);
}
EXPORT_SYMBOL_GPL(kvm_make_block_vmentry_request);

void kvm_clear_block_vmentry_request(struct kvm *kvm)
{
	unsigned long i;
	struct kvm_vcpu *vcpu;

	kvm_for_each_vcpu(i, vcpu, kvm)
		kvm_clear_request(KVM_REQ_BLOCK_VMENTRY, vcpu);
}
EXPORT_SYMBOL_GPL(kvm_clear_block_vmentry_request);

static void __kvm_start_pvclock_update(struct kvm *kvm)
{
	raw_spin_lock_irq(&kvm->arch.tsc_write_lock);
	write_seqcount_begin(&kvm->arch.pvclock_sc);
}

static void kvm_start_pvclock_update(struct kvm *kvm)
{
	kvm_make_block_vmentry_request(kvm);

	/* no guest entries from this point */
	__kvm_start_pvclock_update(kvm);
}

static void kvm_end_pvclock_update(struct kvm *kvm)
{
	struct kvm_arch *ka = &kvm->arch;
	struct kvm_vcpu *vcpu;
	unsigned long i;

	write_seqcount_end(&ka->pvclock_sc);
	raw_spin_unlock_irq(&ka->tsc_write_lock);
	kvm_for_each_vcpu(i, vcpu, kvm)
		kvm_make_request(KVM_REQ_CLOCK_UPDATE, vcpu);

	/* guest entries allowed */
	kvm_clear_block_vmentry_request(kvm);
}

static void kvm_update_masterclock(struct kvm *kvm)
{
	kvm_hv_request_tsc_page_update(kvm);
	kvm_start_pvclock_update(kvm);
	pvclock_update_vm_gtod_copy(kvm);
	kvm_end_pvclock_update(kvm);
}

/*
 * Use the kernel's tsc_khz directly if the TSC is constant, otherwise use KVM's
 * per-CPU value (which may be zero if a CPU is going offline).  Note, tsc_khz
 * can change during boot even if the TSC is constant, as it's possible for KVM
 * to be loaded before TSC calibration completes.  Ideally, KVM would get a
 * notification when calibration completes, but practically speaking calibration
 * will complete before userspace is alive enough to create VMs.
 */
static unsigned long get_cpu_tsc_khz(void)
{
	if (static_cpu_has(X86_FEATURE_CONSTANT_TSC))
		return tsc_khz;
	else
		return __this_cpu_read(cpu_tsc_khz);
}

/* Called within read_seqcount_begin/retry for kvm->pvclock_sc.  */
static void __get_kvmclock(struct kvm *kvm, struct kvm_clock_data *data)
{
	struct kvm_arch *ka = &kvm->arch;
	struct pvclock_vcpu_time_info hv_clock;

	/* both __this_cpu_read() and rdtsc() should be on the same cpu */
	get_cpu();

	data->flags = 0;
	if (ka->use_master_clock &&
	    (static_cpu_has(X86_FEATURE_CONSTANT_TSC) || __this_cpu_read(cpu_tsc_khz))) {
#ifdef CONFIG_X86_64
		struct timespec64 ts;

		if (kvm_get_walltime_and_clockread(&ts, &data->host_tsc)) {
			data->realtime = ts.tv_nsec + NSEC_PER_SEC * ts.tv_sec;
			data->flags |= KVM_CLOCK_REALTIME | KVM_CLOCK_HOST_TSC;
		} else
#endif
		data->host_tsc = rdtsc();

		data->flags |= KVM_CLOCK_TSC_STABLE;
		hv_clock.tsc_timestamp = ka->master_cycle_now;
		hv_clock.system_time = ka->master_kernel_ns + ka->kvmclock_offset;
		kvm_get_time_scale(NSEC_PER_SEC, get_cpu_tsc_khz() * 1000LL,
				   &hv_clock.tsc_shift,
				   &hv_clock.tsc_to_system_mul);
		data->clock = __pvclock_read_cycles(&hv_clock, data->host_tsc);
	} else {
		data->clock = get_kvmclock_base_ns() + ka->kvmclock_offset;
	}

	put_cpu();
}

static void get_kvmclock(struct kvm *kvm, struct kvm_clock_data *data)
{
	struct kvm_arch *ka = &kvm->arch;
	unsigned seq;

	do {
		seq = read_seqcount_begin(&ka->pvclock_sc);
		__get_kvmclock(kvm, data);
	} while (read_seqcount_retry(&ka->pvclock_sc, seq));
}

u64 get_kvmclock_ns(struct kvm *kvm)
{
	struct kvm_clock_data data;

	get_kvmclock(kvm, &data);
	return data.clock;
}

static void kvm_setup_guest_pvclock(struct kvm_vcpu *v,
				    struct gfn_to_pfn_cache *gpc,
				    unsigned int offset)
{
	struct kvm_vcpu_arch *vcpu = &v->arch;
	struct pvclock_vcpu_time_info *guest_hv_clock;
	unsigned long flags;

	read_lock_irqsave(&gpc->lock, flags);
	while (!kvm_gpc_check(gpc, offset + sizeof(*guest_hv_clock))) {
		read_unlock_irqrestore(&gpc->lock, flags);

		if (kvm_gpc_refresh(gpc, offset + sizeof(*guest_hv_clock)))
			return;

		read_lock_irqsave(&gpc->lock, flags);
	}

	guest_hv_clock = (void *)(gpc->khva + offset);

	/*
	 * This VCPU is paused, but it's legal for a guest to read another
	 * VCPU's kvmclock, so we really have to follow the specification where
	 * it says that version is odd if data is being modified, and even after
	 * it is consistent.
	 */

	guest_hv_clock->version = vcpu->hv_clock.version = (guest_hv_clock->version + 1) | 1;
	smp_wmb();

	/* retain PVCLOCK_GUEST_STOPPED if set in guest copy */
	vcpu->hv_clock.flags |= (guest_hv_clock->flags & PVCLOCK_GUEST_STOPPED);

	if (vcpu->pvclock_set_guest_stopped_request) {
		vcpu->hv_clock.flags |= PVCLOCK_GUEST_STOPPED;
		vcpu->pvclock_set_guest_stopped_request = false;
	}

	memcpy(guest_hv_clock, &vcpu->hv_clock, sizeof(*guest_hv_clock));
	smp_wmb();

	guest_hv_clock->version = ++vcpu->hv_clock.version;

	mark_page_dirty_in_slot(v->kvm, gpc->memslot, gpc->gpa >> PAGE_SHIFT);
	read_unlock_irqrestore(&gpc->lock, flags);

	trace_kvm_pvclock_update(v->vcpu_id, &vcpu->hv_clock);
}

static int kvm_guest_time_update(struct kvm_vcpu *v)
{
	unsigned long flags, tgt_tsc_khz;
	unsigned seq;
	struct kvm_vcpu_arch *vcpu = &v->arch;
	struct kvm_arch *ka = &v->kvm->arch;
	s64 kernel_ns;
	u64 tsc_timestamp, host_tsc;
	u8 pvclock_flags;
	bool use_master_clock;

	kernel_ns = 0;
	host_tsc = 0;

	/*
	 * If the host uses TSC clock, then passthrough TSC as stable
	 * to the guest.
	 */
	do {
		seq = read_seqcount_begin(&ka->pvclock_sc);
		use_master_clock = ka->use_master_clock;
		if (use_master_clock) {
			host_tsc = ka->master_cycle_now;
			kernel_ns = ka->master_kernel_ns;
		}
	} while (read_seqcount_retry(&ka->pvclock_sc, seq));

	/* Keep irq disabled to prevent changes to the clock */
	local_irq_save(flags);
	tgt_tsc_khz = get_cpu_tsc_khz();
	if (unlikely(tgt_tsc_khz == 0)) {
		local_irq_restore(flags);
		kvm_make_request(KVM_REQ_CLOCK_UPDATE, v);
		return 1;
	}
	if (!use_master_clock) {
		host_tsc = rdtsc();
		kernel_ns = get_kvmclock_base_ns();
	}

	tsc_timestamp = kvm_read_l1_tsc(v, host_tsc);

	/*
	 * We may have to catch up the TSC to match elapsed wall clock
	 * time for two reasons, even if kvmclock is used.
	 *   1) CPU could have been running below the maximum TSC rate
	 *   2) Broken TSC compensation resets the base at each VCPU
	 *      entry to avoid unknown leaps of TSC even when running
	 *      again on the same CPU.  This may cause apparent elapsed
	 *      time to disappear, and the guest to stand still or run
	 *	very slowly.
	 */
	if (vcpu->tsc_catchup) {
		u64 tsc = compute_guest_tsc(v, kernel_ns);
		if (tsc > tsc_timestamp) {
			adjust_tsc_offset_guest(v, tsc - tsc_timestamp);
			tsc_timestamp = tsc;
		}
	}

	local_irq_restore(flags);

	/* With all the info we got, fill in the values */

	if (kvm_caps.has_tsc_control)
		tgt_tsc_khz = kvm_scale_tsc(tgt_tsc_khz,
					    v->arch.l1_tsc_scaling_ratio);

	if (unlikely(vcpu->hw_tsc_khz != tgt_tsc_khz)) {
		kvm_get_time_scale(NSEC_PER_SEC, tgt_tsc_khz * 1000LL,
				   &vcpu->hv_clock.tsc_shift,
				   &vcpu->hv_clock.tsc_to_system_mul);
		vcpu->hw_tsc_khz = tgt_tsc_khz;
		kvm_xen_update_tsc_info(v);
	}

	vcpu->hv_clock.tsc_timestamp = tsc_timestamp;
	vcpu->hv_clock.system_time = kernel_ns + v->kvm->arch.kvmclock_offset;
	vcpu->last_guest_tsc = tsc_timestamp;

	/* If the host uses TSC clocksource, then it is stable */
	pvclock_flags = 0;
	if (use_master_clock)
		pvclock_flags |= PVCLOCK_TSC_STABLE_BIT;

	vcpu->hv_clock.flags = pvclock_flags;

	if (vcpu->pv_time.active)
		kvm_setup_guest_pvclock(v, &vcpu->pv_time, 0);
	if (vcpu->xen.vcpu_info_cache.active)
		kvm_setup_guest_pvclock(v, &vcpu->xen.vcpu_info_cache,
					offsetof(struct compat_vcpu_info, time));
	if (vcpu->xen.vcpu_time_info_cache.active)
		kvm_setup_guest_pvclock(v, &vcpu->xen.vcpu_time_info_cache, 0);
	kvm_hv_setup_tsc_page(v->kvm, &vcpu->hv_clock);
	return 0;
}

/*
 * kvmclock updates which are isolated to a given vcpu, such as
 * vcpu->cpu migration, should not allow system_timestamp from
 * the rest of the vcpus to remain static. Otherwise ntp frequency
 * correction applies to one vcpu's system_timestamp but not
 * the others.
 *
 * So in those cases, request a kvmclock update for all vcpus.
 * We need to rate-limit these requests though, as they can
 * considerably slow guests that have a large number of vcpus.
 * The time for a remote vcpu to update its kvmclock is bound
 * by the delay we use to rate-limit the updates.
 */

#define KVMCLOCK_UPDATE_DELAY msecs_to_jiffies(100)

static void kvmclock_update_fn(struct work_struct *work)
{
	unsigned long i;
	struct delayed_work *dwork = to_delayed_work(work);
	struct kvm_arch *ka = container_of(dwork, struct kvm_arch,
					   kvmclock_update_work);
	struct kvm *kvm = container_of(ka, struct kvm, arch);
	struct kvm_vcpu *vcpu;

	kvm_for_each_vcpu(i, vcpu, kvm) {
		kvm_make_request(KVM_REQ_CLOCK_UPDATE, vcpu);
		kvm_vcpu_kick(vcpu);
	}
}

static void kvm_gen_kvmclock_update(struct kvm_vcpu *v)
{
	struct kvm *kvm = v->kvm;

	kvm_make_request(KVM_REQ_CLOCK_UPDATE, v);
	schedule_delayed_work(&kvm->arch.kvmclock_update_work,
					KVMCLOCK_UPDATE_DELAY);
}

#define KVMCLOCK_SYNC_PERIOD (300 * HZ)

static void kvmclock_sync_fn(struct work_struct *work)
{
	struct delayed_work *dwork = to_delayed_work(work);
	struct kvm_arch *ka = container_of(dwork, struct kvm_arch,
					   kvmclock_sync_work);
	struct kvm *kvm = container_of(ka, struct kvm, arch);

	if (!kvmclock_periodic_sync)
		return;

	schedule_delayed_work(&kvm->arch.kvmclock_update_work, 0);
	schedule_delayed_work(&kvm->arch.kvmclock_sync_work,
					KVMCLOCK_SYNC_PERIOD);
}

/* These helpers are safe iff @msr is known to be an MCx bank MSR. */
static bool is_mci_control_msr(u32 msr)
{
	return (msr & 3) == 0;
}
static bool is_mci_status_msr(u32 msr)
{
	return (msr & 3) == 1;
}

/*
 * On AMD, HWCR[McStatusWrEn] controls whether setting MCi_STATUS results in #GP.
 */
static bool can_set_mci_status(struct kvm_vcpu *vcpu)
{
	/* McStatusWrEn enabled? */
	if (guest_cpuid_is_amd_or_hygon(vcpu))
		return !!(vcpu->arch.msr_hwcr & BIT_ULL(18));

	return false;
}

static int set_msr_mce(struct kvm_vcpu *vcpu, struct msr_data *msr_info)
{
	u64 mcg_cap = vcpu->arch.mcg_cap;
	unsigned bank_num = mcg_cap & 0xff;
	u32 msr = msr_info->index;
	u64 data = msr_info->data;
	u32 offset, last_msr;

	switch (msr) {
	case MSR_IA32_MCG_STATUS:
		vcpu->arch.mcg_status = data;
		break;
	case MSR_IA32_MCG_CTL:
		if (!(mcg_cap & MCG_CTL_P) &&
		    (data || !msr_info->host_initiated))
			return 1;
		if (data != 0 && data != ~(u64)0)
			return 1;
		vcpu->arch.mcg_ctl = data;
		break;
	case MSR_IA32_MC0_CTL2 ... MSR_IA32_MCx_CTL2(KVM_MAX_MCE_BANKS) - 1:
		last_msr = MSR_IA32_MCx_CTL2(bank_num) - 1;
		if (msr > last_msr)
			return 1;

		if (!(mcg_cap & MCG_CMCI_P) && (data || !msr_info->host_initiated))
			return 1;
		/* An attempt to write a 1 to a reserved bit raises #GP */
		if (data & ~(MCI_CTL2_CMCI_EN | MCI_CTL2_CMCI_THRESHOLD_MASK))
			return 1;
		offset = array_index_nospec(msr - MSR_IA32_MC0_CTL2,
					    last_msr + 1 - MSR_IA32_MC0_CTL2);
		vcpu->arch.mci_ctl2_banks[offset] = data;
		break;
	case MSR_IA32_MC0_CTL ... MSR_IA32_MCx_CTL(KVM_MAX_MCE_BANKS) - 1:
		last_msr = MSR_IA32_MCx_CTL(bank_num) - 1;
		if (msr > last_msr)
			return 1;

		/*
		 * Only 0 or all 1s can be written to IA32_MCi_CTL, all other
		 * values are architecturally undefined.  But, some Linux
		 * kernels clear bit 10 in bank 4 to workaround a BIOS/GART TLB
		 * issue on AMD K8s, allow bit 10 to be clear when setting all
		 * other bits in order to avoid an uncaught #GP in the guest.
		 *
		 * UNIXWARE clears bit 0 of MC1_CTL to ignore correctable,
		 * single-bit ECC data errors.
		 */
		if (is_mci_control_msr(msr) &&
		    data != 0 && (data | (1 << 10) | 1) != ~(u64)0)
			return 1;

		/*
		 * All CPUs allow writing 0 to MCi_STATUS MSRs to clear the MSR.
		 * AMD-based CPUs allow non-zero values, but if and only if
		 * HWCR[McStatusWrEn] is set.
		 */
		if (!msr_info->host_initiated && is_mci_status_msr(msr) &&
		    data != 0 && !can_set_mci_status(vcpu))
			return 1;

		offset = array_index_nospec(msr - MSR_IA32_MC0_CTL,
					    last_msr + 1 - MSR_IA32_MC0_CTL);
		vcpu->arch.mce_banks[offset] = data;
		break;
	default:
		return 1;
	}
	return 0;
}

static inline bool kvm_pv_async_pf_enabled(struct kvm_vcpu *vcpu)
{
	u64 mask = KVM_ASYNC_PF_ENABLED | KVM_ASYNC_PF_DELIVERY_AS_INT;

	return (vcpu->arch.apf.msr_en_val & mask) == mask;
}

static int kvm_pv_enable_async_pf(struct kvm_vcpu *vcpu, u64 data)
{
	gpa_t gpa = data & ~0x3f;

	/* Bits 4:5 are reserved, Should be zero */
	if (data & 0x30)
		return 1;

	if (!guest_pv_has(vcpu, KVM_FEATURE_ASYNC_PF_VMEXIT) &&
	    (data & KVM_ASYNC_PF_DELIVERY_AS_PF_VMEXIT))
		return 1;

	if (!guest_pv_has(vcpu, KVM_FEATURE_ASYNC_PF_INT) &&
	    (data & KVM_ASYNC_PF_DELIVERY_AS_INT))
		return 1;

	if (!lapic_in_kernel(vcpu))
		return data ? 1 : 0;

	vcpu->arch.apf.msr_en_val = data;

	if (!kvm_pv_async_pf_enabled(vcpu)) {
		kvm_clear_async_pf_completion_queue(vcpu);
		kvm_async_pf_hash_reset(vcpu);
		return 0;
	}

	if (kvm_gfn_to_hva_cache_init(vcpu->kvm, &vcpu->arch.apf.data, gpa,
					sizeof(u64)))
		return 1;

	vcpu->arch.apf.send_user_only = !(data & KVM_ASYNC_PF_SEND_ALWAYS);
	vcpu->arch.apf.delivery_as_pf_vmexit = data & KVM_ASYNC_PF_DELIVERY_AS_PF_VMEXIT;

	kvm_async_pf_wakeup_all(vcpu);

	return 0;
}

static int kvm_pv_enable_async_pf_int(struct kvm_vcpu *vcpu, u64 data)
{
	/* Bits 8-63 are reserved */
	if (data >> 8)
		return 1;

	if (!lapic_in_kernel(vcpu))
		return 1;

	vcpu->arch.apf.msr_int_val = data;

	vcpu->arch.apf.vec = data & KVM_ASYNC_PF_VEC_MASK;

	return 0;
}

static void kvmclock_reset(struct kvm_vcpu *vcpu)
{
	kvm_gpc_deactivate(&vcpu->arch.pv_time);
	vcpu->arch.time = 0;
}

static void kvm_vcpu_flush_tlb_all(struct kvm_vcpu *vcpu)
{
	++vcpu->stat.tlb_flush;
	static_call(kvm_x86_flush_tlb_all)(vcpu);

	/* Flushing all ASIDs flushes the current ASID... */
	kvm_clear_request(KVM_REQ_TLB_FLUSH_CURRENT, vcpu);
}

static void kvm_vcpu_flush_tlb_guest(struct kvm_vcpu *vcpu)
{
	++vcpu->stat.tlb_flush;

	if (!tdp_enabled) {
		/*
		 * A TLB flush on behalf of the guest is equivalent to
		 * INVPCID(all), toggling CR4.PGE, etc., which requires
		 * a forced sync of the shadow page tables.  Ensure all the
		 * roots are synced and the guest TLB in hardware is clean.
		 */
		kvm_mmu_sync_roots(vcpu);
		kvm_mmu_sync_prev_roots(vcpu);
	}

	static_call(kvm_x86_flush_tlb_guest)(vcpu);

	/*
	 * Flushing all "guest" TLB is always a superset of Hyper-V's fine
	 * grained flushing.
	 */
	kvm_hv_vcpu_purge_flush_tlb(vcpu);
}


static inline void kvm_vcpu_flush_tlb_current(struct kvm_vcpu *vcpu)
{
	++vcpu->stat.tlb_flush;
	static_call(kvm_x86_flush_tlb_current)(vcpu);
}

/*
 * Service "local" TLB flush requests, which are specific to the current MMU
 * context.  In addition to the generic event handling in vcpu_enter_guest(),
 * TLB flushes that are targeted at an MMU context also need to be serviced
 * prior before nested VM-Enter/VM-Exit.
 */
void kvm_service_local_tlb_flush_requests(struct kvm_vcpu *vcpu)
{
	if (kvm_check_request(KVM_REQ_TLB_FLUSH_CURRENT, vcpu))
		kvm_vcpu_flush_tlb_current(vcpu);

	if (kvm_check_request(KVM_REQ_TLB_FLUSH_GUEST, vcpu))
		kvm_vcpu_flush_tlb_guest(vcpu);
}
EXPORT_SYMBOL_GPL(kvm_service_local_tlb_flush_requests);

static void record_steal_time(struct kvm_vcpu *vcpu)
{
	struct gfn_to_hva_cache *ghc = &vcpu->arch.st.cache;
	struct kvm_steal_time __user *st;
	struct kvm_memslots *slots;
	gpa_t gpa = vcpu->arch.st.msr_val & KVM_STEAL_VALID_BITS;
	u64 steal;
	u32 version;

	if (kvm_xen_msr_enabled(vcpu->kvm)) {
		kvm_xen_runstate_set_running(vcpu);
		return;
	}

	if (!(vcpu->arch.st.msr_val & KVM_MSR_ENABLED))
		return;

	if (WARN_ON_ONCE(current->mm != vcpu->kvm->mm))
		return;

	slots = kvm_memslots(vcpu->kvm);

	if (unlikely(slots->generation != ghc->generation ||
		     gpa != ghc->gpa ||
		     kvm_is_error_hva(ghc->hva) || !ghc->memslot)) {
		/* We rely on the fact that it fits in a single page. */
		BUILD_BUG_ON((sizeof(*st) - 1) & KVM_STEAL_VALID_BITS);

		if (kvm_gfn_to_hva_cache_init(vcpu->kvm, ghc, gpa, sizeof(*st)) ||
		    kvm_is_error_hva(ghc->hva) || !ghc->memslot)
			return;
	}

	st = (struct kvm_steal_time __user *)ghc->hva;
	/*
	 * Doing a TLB flush here, on the guest's behalf, can avoid
	 * expensive IPIs.
	 */
	if (guest_pv_has(vcpu, KVM_FEATURE_PV_TLB_FLUSH)) {
		u8 st_preempted = 0;
		int err = -EFAULT;

		if (!user_access_begin(st, sizeof(*st)))
			return;

		asm volatile("1: xchgb %0, %2\n"
			     "xor %1, %1\n"
			     "2:\n"
			     _ASM_EXTABLE_UA(1b, 2b)
			     : "+q" (st_preempted),
			       "+&r" (err),
			       "+m" (st->preempted));
		if (err)
			goto out;

		user_access_end();

		vcpu->arch.st.preempted = 0;

		trace_kvm_pv_tlb_flush(vcpu->vcpu_id,
				       st_preempted & KVM_VCPU_FLUSH_TLB);
		if (st_preempted & KVM_VCPU_FLUSH_TLB)
			kvm_vcpu_flush_tlb_guest(vcpu);

		if (!user_access_begin(st, sizeof(*st)))
			goto dirty;
	} else {
		if (!user_access_begin(st, sizeof(*st)))
			return;

		unsafe_put_user(0, &st->preempted, out);
		vcpu->arch.st.preempted = 0;
	}

	unsafe_get_user(version, &st->version, out);
	if (version & 1)
		version += 1;  /* first time write, random junk */

	version += 1;
	unsafe_put_user(version, &st->version, out);

	smp_wmb();

	unsafe_get_user(steal, &st->steal, out);
	steal += current->sched_info.run_delay -
		vcpu->arch.st.last_steal;
	vcpu->arch.st.last_steal = current->sched_info.run_delay;
	unsafe_put_user(steal, &st->steal, out);

	version += 1;
	unsafe_put_user(version, &st->version, out);

 out:
	user_access_end();
 dirty:
	mark_page_dirty_in_slot(vcpu->kvm, ghc->memslot, gpa_to_gfn(ghc->gpa));
}

static bool kvm_is_msr_to_save(u32 msr_index)
{
	unsigned int i;

	for (i = 0; i < num_msrs_to_save; i++) {
		if (msrs_to_save[i] == msr_index)
			return true;
	}

	return false;
}

int kvm_set_msr_common(struct kvm_vcpu *vcpu, struct msr_data *msr_info)
{
	u32 msr = msr_info->index;
	u64 data = msr_info->data;

	if (msr && msr == vcpu->kvm->arch.xen_hvm_config.msr)
		return kvm_xen_write_hypercall_page(vcpu, data);

	switch (msr) {
	case MSR_AMD64_NB_CFG:
	case MSR_IA32_UCODE_WRITE:
	case MSR_VM_HSAVE_PA:
	case MSR_AMD64_PATCH_LOADER:
	case MSR_AMD64_BU_CFG2:
	case MSR_AMD64_DC_CFG:
	case MSR_F15H_EX_CFG:
		break;

	case MSR_IA32_UCODE_REV:
		if (msr_info->host_initiated)
			vcpu->arch.microcode_version = data;
		break;
	case MSR_IA32_ARCH_CAPABILITIES:
		if (!msr_info->host_initiated)
			return 1;
		vcpu->arch.arch_capabilities = data;
		break;
	case MSR_IA32_PERF_CAPABILITIES:
		if (!msr_info->host_initiated)
			return 1;
		if (data & ~kvm_caps.supported_perf_cap)
			return 1;

		/*
		 * Note, this is not just a performance optimization!  KVM
		 * disallows changing feature MSRs after the vCPU has run; PMU
		 * refresh will bug the VM if called after the vCPU has run.
		 */
		if (vcpu->arch.perf_capabilities == data)
			break;

		vcpu->arch.perf_capabilities = data;
		kvm_pmu_refresh(vcpu);
		break;
	case MSR_IA32_PRED_CMD:
		if (!msr_info->host_initiated && !guest_has_pred_cmd_msr(vcpu))
			return 1;

		if (!boot_cpu_has(X86_FEATURE_IBPB) || (data & ~PRED_CMD_IBPB))
			return 1;
		if (!data)
			break;

		wrmsrl(MSR_IA32_PRED_CMD, PRED_CMD_IBPB);
		break;
	case MSR_IA32_FLUSH_CMD:
		if (!msr_info->host_initiated &&
		    !guest_cpuid_has(vcpu, X86_FEATURE_FLUSH_L1D))
			return 1;

		if (!boot_cpu_has(X86_FEATURE_FLUSH_L1D) || (data & ~L1D_FLUSH))
			return 1;
		if (!data)
			break;

		wrmsrl(MSR_IA32_FLUSH_CMD, L1D_FLUSH);
		break;
	case MSR_EFER:
		return set_efer(vcpu, msr_info);
	case MSR_K7_HWCR:
		data &= ~(u64)0x40;	/* ignore flush filter disable */
		data &= ~(u64)0x100;	/* ignore ignne emulation enable */
		data &= ~(u64)0x8;	/* ignore TLB cache disable */

		/* Handle McStatusWrEn */
		if (data == BIT_ULL(18)) {
			vcpu->arch.msr_hwcr = data;
		} else if (data != 0) {
			kvm_pr_unimpl_wrmsr(vcpu, msr, data);
			return 1;
		}
		break;
	case MSR_FAM10H_MMIO_CONF_BASE:
		if (data != 0) {
			kvm_pr_unimpl_wrmsr(vcpu, msr, data);
			return 1;
		}
		break;
	case MSR_IA32_CR_PAT:
		if (!kvm_pat_valid(data))
			return 1;

		vcpu->arch.pat = data;
		break;
	case MTRRphysBase_MSR(0) ... MSR_MTRRfix4K_F8000:
	case MSR_MTRRdefType:
		return kvm_mtrr_set_msr(vcpu, msr, data);
	case MSR_IA32_APICBASE:
		return kvm_set_apic_base(vcpu, msr_info);
	case APIC_BASE_MSR ... APIC_BASE_MSR + 0xff:
		return kvm_x2apic_msr_write(vcpu, msr, data);
	case MSR_IA32_TSC_DEADLINE:
		kvm_set_lapic_tscdeadline_msr(vcpu, data);
		break;
	case MSR_IA32_TSC_ADJUST:
		if (guest_cpuid_has(vcpu, X86_FEATURE_TSC_ADJUST)) {
			if (!msr_info->host_initiated) {
				s64 adj = data - vcpu->arch.ia32_tsc_adjust_msr;
				adjust_tsc_offset_guest(vcpu, adj);
				/* Before back to guest, tsc_timestamp must be adjusted
				 * as well, otherwise guest's percpu pvclock time could jump.
				 */
				kvm_make_request(KVM_REQ_CLOCK_UPDATE, vcpu);
			}
			vcpu->arch.ia32_tsc_adjust_msr = data;
		}
		break;
	case MSR_IA32_MISC_ENABLE: {
		u64 old_val = vcpu->arch.ia32_misc_enable_msr;

		if (!msr_info->host_initiated) {
			/* RO bits */
			if ((old_val ^ data) & MSR_IA32_MISC_ENABLE_PMU_RO_MASK)
				return 1;

			/* R bits, i.e. writes are ignored, but don't fault. */
			data = data & ~MSR_IA32_MISC_ENABLE_EMON;
			data |= old_val & MSR_IA32_MISC_ENABLE_EMON;
		}

		if (!kvm_check_has_quirk(vcpu->kvm, KVM_X86_QUIRK_MISC_ENABLE_NO_MWAIT) &&
		    ((old_val ^ data)  & MSR_IA32_MISC_ENABLE_MWAIT)) {
			if (!guest_cpuid_has(vcpu, X86_FEATURE_XMM3))
				return 1;
			vcpu->arch.ia32_misc_enable_msr = data;
			kvm_update_cpuid_runtime(vcpu);
		} else {
			vcpu->arch.ia32_misc_enable_msr = data;
		}
		break;
	}
	case MSR_IA32_SMBASE:
		if (!IS_ENABLED(CONFIG_KVM_SMM) || !msr_info->host_initiated)
			return 1;
		vcpu->arch.smbase = data;
		break;
	case MSR_IA32_POWER_CTL:
		vcpu->arch.msr_ia32_power_ctl = data;
		break;
	case MSR_IA32_TSC:
		if (msr_info->host_initiated) {
			kvm_synchronize_tsc(vcpu, data);
		} else {
			u64 adj = kvm_compute_l1_tsc_offset(vcpu, data) - vcpu->arch.l1_tsc_offset;
			adjust_tsc_offset_guest(vcpu, adj);
			vcpu->arch.ia32_tsc_adjust_msr += adj;
		}
		break;
	case MSR_IA32_XSS:
		if (!msr_info->host_initiated &&
		    !guest_cpuid_has(vcpu, X86_FEATURE_XSAVES))
			return 1;
		/*
		 * KVM supports exposing PT to the guest, but does not support
		 * IA32_XSS[bit 8]. Guests have to use RDMSR/WRMSR rather than
		 * XSAVES/XRSTORS to save/restore PT MSRs.
		 */
		if (data & ~kvm_caps.supported_xss)
			return 1;
		if (vcpu->arch.ia32_xss != data) {
			vcpu->arch.ia32_xss = data;
			kvm_update_cpuid_runtime(vcpu);
		}
		break;
	case MSR_SMI_COUNT:
		if (!msr_info->host_initiated)
			return 1;
		vcpu->arch.smi_count = data;
		break;
	case MSR_KVM_WALL_CLOCK_NEW:
		if (!msr_info->host_initiated &&
		    !guest_pv_has(vcpu, KVM_FEATURE_CLOCKSOURCE2))
			return 1;

		vcpu->kvm->arch.wall_clock = data;
		kvm_write_wall_clock(vcpu->kvm, data, 0);
		break;
	case MSR_KVM_WALL_CLOCK:
		if (!msr_info->host_initiated &&
		    !guest_pv_has(vcpu, KVM_FEATURE_CLOCKSOURCE))
			return 1;

		vcpu->kvm->arch.wall_clock = data;
		kvm_write_wall_clock(vcpu->kvm, data, 0);
		break;
	case MSR_KVM_SYSTEM_TIME_NEW:
		if (!msr_info->host_initiated &&
		    !guest_pv_has(vcpu, KVM_FEATURE_CLOCKSOURCE2))
			return 1;

		kvm_write_system_time(vcpu, data, false, msr_info->host_initiated);
		break;
	case MSR_KVM_SYSTEM_TIME:
		if (!msr_info->host_initiated &&
		    !guest_pv_has(vcpu, KVM_FEATURE_CLOCKSOURCE))
			return 1;

		kvm_write_system_time(vcpu, data, true,  msr_info->host_initiated);
		break;
	case MSR_KVM_ASYNC_PF_EN:
		if (!msr_info->host_initiated &&
		    !guest_pv_has(vcpu, KVM_FEATURE_ASYNC_PF))
			return 1;

		if (kvm_pv_enable_async_pf(vcpu, data))
			return 1;
		break;
	case MSR_KVM_ASYNC_PF_INT:
		if (!msr_info->host_initiated &&
		    !guest_pv_has(vcpu, KVM_FEATURE_ASYNC_PF_INT))
			return 1;

		if (kvm_pv_enable_async_pf_int(vcpu, data))
			return 1;
		break;
	case MSR_KVM_ASYNC_PF_ACK:
		if (!msr_info->host_initiated &&
		    !guest_pv_has(vcpu, KVM_FEATURE_ASYNC_PF_INT))
			return 1;
		if (data & 0x1) {
			vcpu->arch.apf.pageready_pending = false;
			kvm_check_async_pf_completion(vcpu);
		}
		break;
	case MSR_KVM_STEAL_TIME:
		if (!msr_info->host_initiated &&
		    !guest_pv_has(vcpu, KVM_FEATURE_STEAL_TIME))
			return 1;

		if (unlikely(!sched_info_on()))
			return 1;

		if (data & KVM_STEAL_RESERVED_MASK)
			return 1;

		vcpu->arch.st.msr_val = data;

		if (!(data & KVM_MSR_ENABLED))
			break;

		kvm_make_request(KVM_REQ_STEAL_UPDATE, vcpu);

		break;
	case MSR_KVM_PV_EOI_EN:
		if (!msr_info->host_initiated &&
		    !guest_pv_has(vcpu, KVM_FEATURE_PV_EOI))
			return 1;

		if (kvm_lapic_set_pv_eoi(vcpu, data, sizeof(u8)))
			return 1;
		break;

	case MSR_KVM_POLL_CONTROL:
		if (!msr_info->host_initiated &&
		    !guest_pv_has(vcpu, KVM_FEATURE_POLL_CONTROL))
			return 1;

		/* only enable bit supported */
		if (data & (-1ULL << 1))
			return 1;

		vcpu->arch.msr_kvm_poll_control = data;
		break;

	case MSR_IA32_MCG_CTL:
	case MSR_IA32_MCG_STATUS:
	case MSR_IA32_MC0_CTL ... MSR_IA32_MCx_CTL(KVM_MAX_MCE_BANKS) - 1:
	case MSR_IA32_MC0_CTL2 ... MSR_IA32_MCx_CTL2(KVM_MAX_MCE_BANKS) - 1:
		return set_msr_mce(vcpu, msr_info);

	case MSR_K7_PERFCTR0 ... MSR_K7_PERFCTR3:
	case MSR_P6_PERFCTR0 ... MSR_P6_PERFCTR1:
	case MSR_K7_EVNTSEL0 ... MSR_K7_EVNTSEL3:
	case MSR_P6_EVNTSEL0 ... MSR_P6_EVNTSEL1:
		if (kvm_pmu_is_valid_msr(vcpu, msr))
			return kvm_pmu_set_msr(vcpu, msr_info);

		if (data)
			kvm_pr_unimpl_wrmsr(vcpu, msr, data);
		break;
	case MSR_K7_CLK_CTL:
		/*
		 * Ignore all writes to this no longer documented MSR.
		 * Writes are only relevant for old K7 processors,
		 * all pre-dating SVM, but a recommended workaround from
		 * AMD for these chips. It is possible to specify the
		 * affected processor models on the command line, hence
		 * the need to ignore the workaround.
		 */
		break;
	case HV_X64_MSR_GUEST_OS_ID ... HV_X64_MSR_SINT15:
	case HV_X64_MSR_SYNDBG_CONTROL ... HV_X64_MSR_SYNDBG_PENDING_BUFFER:
	case HV_X64_MSR_SYNDBG_OPTIONS:
	case HV_X64_MSR_CRASH_P0 ... HV_X64_MSR_CRASH_P4:
	case HV_X64_MSR_CRASH_CTL:
	case HV_X64_MSR_STIMER0_CONFIG ... HV_X64_MSR_STIMER3_COUNT:
	case HV_X64_MSR_REENLIGHTENMENT_CONTROL:
	case HV_X64_MSR_TSC_EMULATION_CONTROL:
	case HV_X64_MSR_TSC_EMULATION_STATUS:
	case HV_X64_MSR_TSC_INVARIANT_CONTROL:
		return kvm_hv_set_msr_common(vcpu, msr, data,
					     msr_info->host_initiated);
	case MSR_IA32_BBL_CR_CTL3:
		/* Drop writes to this legacy MSR -- see rdmsr
		 * counterpart for further detail.
		 */
		kvm_pr_unimpl_wrmsr(vcpu, msr, data);
		break;
	case MSR_AMD64_OSVW_ID_LENGTH:
		if (!guest_cpuid_has(vcpu, X86_FEATURE_OSVW))
			return 1;
		vcpu->arch.osvw.length = data;
		break;
	case MSR_AMD64_OSVW_STATUS:
		if (!guest_cpuid_has(vcpu, X86_FEATURE_OSVW))
			return 1;
		vcpu->arch.osvw.status = data;
		break;
	case MSR_PLATFORM_INFO:
		if (!msr_info->host_initiated ||
		    (!(data & MSR_PLATFORM_INFO_CPUID_FAULT) &&
		     cpuid_fault_enabled(vcpu)))
			return 1;
		vcpu->arch.msr_platform_info = data;
		break;
	case MSR_MISC_FEATURES_ENABLES:
		if (data & ~MSR_MISC_FEATURES_ENABLES_CPUID_FAULT ||
		    (data & MSR_MISC_FEATURES_ENABLES_CPUID_FAULT &&
		     !supports_cpuid_fault(vcpu)))
			return 1;
		vcpu->arch.msr_misc_features_enables = data;
		break;
#ifdef CONFIG_X86_64
	case MSR_IA32_XFD:
		if (!msr_info->host_initiated &&
		    !guest_cpuid_has(vcpu, X86_FEATURE_XFD))
			return 1;

		if (data & ~kvm_guest_supported_xfd(vcpu))
			return 1;

		fpu_update_guest_xfd(&vcpu->arch.guest_fpu, data);
		break;
	case MSR_IA32_XFD_ERR:
		if (!msr_info->host_initiated &&
		    !guest_cpuid_has(vcpu, X86_FEATURE_XFD))
			return 1;

		if (data & ~kvm_guest_supported_xfd(vcpu))
			return 1;

		vcpu->arch.guest_fpu.xfd_err = data;
		break;
#endif
	default:
		if (kvm_pmu_is_valid_msr(vcpu, msr))
			return kvm_pmu_set_msr(vcpu, msr_info);

		/*
		 * Userspace is allowed to write '0' to MSRs that KVM reports
		 * as to-be-saved, even if an MSRs isn't fully supported.
		 */
		if (msr_info->host_initiated && !data &&
		    kvm_is_msr_to_save(msr))
			break;

		return KVM_MSR_RET_INVALID;
	}
	return 0;
}
EXPORT_SYMBOL_GPL(kvm_set_msr_common);

static int get_msr_mce(struct kvm_vcpu *vcpu, u32 msr, u64 *pdata, bool host)
{
	u64 data;
	u64 mcg_cap = vcpu->arch.mcg_cap;
	unsigned bank_num = mcg_cap & 0xff;
	u32 offset, last_msr;

	switch (msr) {
	case MSR_IA32_P5_MC_ADDR:
	case MSR_IA32_P5_MC_TYPE:
		data = 0;
		break;
	case MSR_IA32_MCG_CAP:
		data = vcpu->arch.mcg_cap;
		break;
	case MSR_IA32_MCG_CTL:
		if (!(mcg_cap & MCG_CTL_P) && !host)
			return 1;
		data = vcpu->arch.mcg_ctl;
		break;
	case MSR_IA32_MCG_STATUS:
		data = vcpu->arch.mcg_status;
		break;
	case MSR_IA32_MC0_CTL2 ... MSR_IA32_MCx_CTL2(KVM_MAX_MCE_BANKS) - 1:
		last_msr = MSR_IA32_MCx_CTL2(bank_num) - 1;
		if (msr > last_msr)
			return 1;

		if (!(mcg_cap & MCG_CMCI_P) && !host)
			return 1;
		offset = array_index_nospec(msr - MSR_IA32_MC0_CTL2,
					    last_msr + 1 - MSR_IA32_MC0_CTL2);
		data = vcpu->arch.mci_ctl2_banks[offset];
		break;
	case MSR_IA32_MC0_CTL ... MSR_IA32_MCx_CTL(KVM_MAX_MCE_BANKS) - 1:
		last_msr = MSR_IA32_MCx_CTL(bank_num) - 1;
		if (msr > last_msr)
			return 1;

		offset = array_index_nospec(msr - MSR_IA32_MC0_CTL,
					    last_msr + 1 - MSR_IA32_MC0_CTL);
		data = vcpu->arch.mce_banks[offset];
		break;
	default:
		return 1;
	}
	*pdata = data;
	return 0;
}

int kvm_get_msr_common(struct kvm_vcpu *vcpu, struct msr_data *msr_info)
{
	switch (msr_info->index) {
	case MSR_IA32_PLATFORM_ID:
	case MSR_IA32_EBL_CR_POWERON:
	case MSR_IA32_LASTBRANCHFROMIP:
	case MSR_IA32_LASTBRANCHTOIP:
	case MSR_IA32_LASTINTFROMIP:
	case MSR_IA32_LASTINTTOIP:
	case MSR_AMD64_SYSCFG:
	case MSR_K8_TSEG_ADDR:
	case MSR_K8_TSEG_MASK:
	case MSR_VM_HSAVE_PA:
	case MSR_K8_INT_PENDING_MSG:
	case MSR_AMD64_NB_CFG:
	case MSR_FAM10H_MMIO_CONF_BASE:
	case MSR_AMD64_BU_CFG2:
	case MSR_IA32_PERF_CTL:
	case MSR_AMD64_DC_CFG:
	case MSR_F15H_EX_CFG:
	/*
	 * Intel Sandy Bridge CPUs must support the RAPL (running average power
	 * limit) MSRs. Just return 0, as we do not want to expose the host
	 * data here. Do not conditionalize this on CPUID, as KVM does not do
	 * so for existing CPU-specific MSRs.
	 */
	case MSR_RAPL_POWER_UNIT:
	case MSR_PP0_ENERGY_STATUS:	/* Power plane 0 (core) */
	case MSR_PP1_ENERGY_STATUS:	/* Power plane 1 (graphics uncore) */
	case MSR_PKG_ENERGY_STATUS:	/* Total package */
	case MSR_DRAM_ENERGY_STATUS:	/* DRAM controller */
		msr_info->data = 0;
		break;
	case MSR_K7_EVNTSEL0 ... MSR_K7_EVNTSEL3:
	case MSR_K7_PERFCTR0 ... MSR_K7_PERFCTR3:
	case MSR_P6_PERFCTR0 ... MSR_P6_PERFCTR1:
	case MSR_P6_EVNTSEL0 ... MSR_P6_EVNTSEL1:
		if (kvm_pmu_is_valid_msr(vcpu, msr_info->index))
			return kvm_pmu_get_msr(vcpu, msr_info);
		msr_info->data = 0;
		break;
	case MSR_IA32_UCODE_REV:
		msr_info->data = vcpu->arch.microcode_version;
		break;
	case MSR_IA32_ARCH_CAPABILITIES:
		if (!msr_info->host_initiated &&
		    !guest_cpuid_has(vcpu, X86_FEATURE_ARCH_CAPABILITIES))
			return 1;
		msr_info->data = vcpu->arch.arch_capabilities;
		break;
	case MSR_IA32_PERF_CAPABILITIES:
		if (!msr_info->host_initiated &&
		    !guest_cpuid_has(vcpu, X86_FEATURE_PDCM))
			return 1;
		msr_info->data = vcpu->arch.perf_capabilities;
		break;
	case MSR_IA32_POWER_CTL:
		msr_info->data = vcpu->arch.msr_ia32_power_ctl;
		break;
	case MSR_IA32_TSC: {
		/*
		 * Intel SDM states that MSR_IA32_TSC read adds the TSC offset
		 * even when not intercepted. AMD manual doesn't explicitly
		 * state this but appears to behave the same.
		 *
		 * On userspace reads and writes, however, we unconditionally
		 * return L1's TSC value to ensure backwards-compatible
		 * behavior for migration.
		 */
		u64 offset, ratio;

		if (msr_info->host_initiated) {
			offset = vcpu->arch.l1_tsc_offset;
			ratio = vcpu->arch.l1_tsc_scaling_ratio;
		} else {
			offset = vcpu->arch.tsc_offset;
			ratio = vcpu->arch.tsc_scaling_ratio;
		}

		msr_info->data = kvm_scale_tsc(rdtsc(), ratio) + offset;
		break;
	}
	case MSR_IA32_CR_PAT:
		msr_info->data = vcpu->arch.pat;
		break;
	case MSR_MTRRcap:
	case MTRRphysBase_MSR(0) ... MSR_MTRRfix4K_F8000:
	case MSR_MTRRdefType:
		return kvm_mtrr_get_msr(vcpu, msr_info->index, &msr_info->data);
	case 0xcd: /* fsb frequency */
		msr_info->data = 3;
		break;
		/*
		 * MSR_EBC_FREQUENCY_ID
		 * Conservative value valid for even the basic CPU models.
		 * Models 0,1: 000 in bits 23:21 indicating a bus speed of
		 * 100MHz, model 2 000 in bits 18:16 indicating 100MHz,
		 * and 266MHz for model 3, or 4. Set Core Clock
		 * Frequency to System Bus Frequency Ratio to 1 (bits
		 * 31:24) even though these are only valid for CPU
		 * models > 2, however guests may end up dividing or
		 * multiplying by zero otherwise.
		 */
	case MSR_EBC_FREQUENCY_ID:
		msr_info->data = 1 << 24;
		break;
	case MSR_IA32_APICBASE:
		msr_info->data = kvm_get_apic_base(vcpu);
		break;
	case APIC_BASE_MSR ... APIC_BASE_MSR + 0xff:
		return kvm_x2apic_msr_read(vcpu, msr_info->index, &msr_info->data);
	case MSR_IA32_TSC_DEADLINE:
		msr_info->data = kvm_get_lapic_tscdeadline_msr(vcpu);
		break;
	case MSR_IA32_TSC_ADJUST:
		msr_info->data = (u64)vcpu->arch.ia32_tsc_adjust_msr;
		break;
	case MSR_IA32_MISC_ENABLE:
		msr_info->data = vcpu->arch.ia32_misc_enable_msr;
		break;
	case MSR_IA32_SMBASE:
		if (!IS_ENABLED(CONFIG_KVM_SMM) || !msr_info->host_initiated)
			return 1;
		msr_info->data = vcpu->arch.smbase;
		break;
	case MSR_SMI_COUNT:
		msr_info->data = vcpu->arch.smi_count;
		break;
	case MSR_IA32_PERF_STATUS:
		/* TSC increment by tick */
		msr_info->data = 1000ULL;
		/* CPU multiplier */
		msr_info->data |= (((uint64_t)4ULL) << 40);
		break;
	case MSR_EFER:
		msr_info->data = vcpu->arch.efer;
		break;
	case MSR_KVM_WALL_CLOCK:
		if (!msr_info->host_initiated &&
		    !guest_pv_has(vcpu, KVM_FEATURE_CLOCKSOURCE))
			return 1;

		msr_info->data = vcpu->kvm->arch.wall_clock;
		break;
	case MSR_KVM_WALL_CLOCK_NEW:
		if (!msr_info->host_initiated &&
		    !guest_pv_has(vcpu, KVM_FEATURE_CLOCKSOURCE2))
			return 1;

		msr_info->data = vcpu->kvm->arch.wall_clock;
		break;
	case MSR_KVM_SYSTEM_TIME:
		if (!msr_info->host_initiated &&
		    !guest_pv_has(vcpu, KVM_FEATURE_CLOCKSOURCE))
			return 1;

		msr_info->data = vcpu->arch.time;
		break;
	case MSR_KVM_SYSTEM_TIME_NEW:
		if (!msr_info->host_initiated &&
		    !guest_pv_has(vcpu, KVM_FEATURE_CLOCKSOURCE2))
			return 1;

		msr_info->data = vcpu->arch.time;
		break;
	case MSR_KVM_ASYNC_PF_EN:
		if (!msr_info->host_initiated &&
		    !guest_pv_has(vcpu, KVM_FEATURE_ASYNC_PF))
			return 1;

		msr_info->data = vcpu->arch.apf.msr_en_val;
		break;
	case MSR_KVM_ASYNC_PF_INT:
		if (!msr_info->host_initiated &&
		    !guest_pv_has(vcpu, KVM_FEATURE_ASYNC_PF_INT))
			return 1;

		msr_info->data = vcpu->arch.apf.msr_int_val;
		break;
	case MSR_KVM_ASYNC_PF_ACK:
		if (!msr_info->host_initiated &&
		    !guest_pv_has(vcpu, KVM_FEATURE_ASYNC_PF_INT))
			return 1;

		msr_info->data = 0;
		break;
	case MSR_KVM_STEAL_TIME:
		if (!msr_info->host_initiated &&
		    !guest_pv_has(vcpu, KVM_FEATURE_STEAL_TIME))
			return 1;

		msr_info->data = vcpu->arch.st.msr_val;
		break;
	case MSR_KVM_PV_EOI_EN:
		if (!msr_info->host_initiated &&
		    !guest_pv_has(vcpu, KVM_FEATURE_PV_EOI))
			return 1;

		msr_info->data = vcpu->arch.pv_eoi.msr_val;
		break;
	case MSR_KVM_POLL_CONTROL:
		if (!msr_info->host_initiated &&
		    !guest_pv_has(vcpu, KVM_FEATURE_POLL_CONTROL))
			return 1;

		msr_info->data = vcpu->arch.msr_kvm_poll_control;
		break;
	case MSR_IA32_P5_MC_ADDR:
	case MSR_IA32_P5_MC_TYPE:
	case MSR_IA32_MCG_CAP:
	case MSR_IA32_MCG_CTL:
	case MSR_IA32_MCG_STATUS:
	case MSR_IA32_MC0_CTL ... MSR_IA32_MCx_CTL(KVM_MAX_MCE_BANKS) - 1:
	case MSR_IA32_MC0_CTL2 ... MSR_IA32_MCx_CTL2(KVM_MAX_MCE_BANKS) - 1:
		return get_msr_mce(vcpu, msr_info->index, &msr_info->data,
				   msr_info->host_initiated);
	case MSR_IA32_XSS:
		if (!msr_info->host_initiated &&
		    !guest_cpuid_has(vcpu, X86_FEATURE_XSAVES))
			return 1;
		msr_info->data = vcpu->arch.ia32_xss;
		break;
	case MSR_K7_CLK_CTL:
		/*
		 * Provide expected ramp-up count for K7. All other
		 * are set to zero, indicating minimum divisors for
		 * every field.
		 *
		 * This prevents guest kernels on AMD host with CPU
		 * type 6, model 8 and higher from exploding due to
		 * the rdmsr failing.
		 */
		msr_info->data = 0x20000000;
		break;
	case HV_X64_MSR_GUEST_OS_ID ... HV_X64_MSR_SINT15:
	case HV_X64_MSR_SYNDBG_CONTROL ... HV_X64_MSR_SYNDBG_PENDING_BUFFER:
	case HV_X64_MSR_SYNDBG_OPTIONS:
	case HV_X64_MSR_CRASH_P0 ... HV_X64_MSR_CRASH_P4:
	case HV_X64_MSR_CRASH_CTL:
	case HV_X64_MSR_STIMER0_CONFIG ... HV_X64_MSR_STIMER3_COUNT:
	case HV_X64_MSR_REENLIGHTENMENT_CONTROL:
	case HV_X64_MSR_TSC_EMULATION_CONTROL:
	case HV_X64_MSR_TSC_EMULATION_STATUS:
	case HV_X64_MSR_TSC_INVARIANT_CONTROL:
		return kvm_hv_get_msr_common(vcpu,
					     msr_info->index, &msr_info->data,
					     msr_info->host_initiated);
	case MSR_IA32_BBL_CR_CTL3:
		/* This legacy MSR exists but isn't fully documented in current
		 * silicon.  It is however accessed by winxp in very narrow
		 * scenarios where it sets bit #19, itself documented as
		 * a "reserved" bit.  Best effort attempt to source coherent
		 * read data here should the balance of the register be
		 * interpreted by the guest:
		 *
		 * L2 cache control register 3: 64GB range, 256KB size,
		 * enabled, latency 0x1, configured
		 */
		msr_info->data = 0xbe702111;
		break;
	case MSR_AMD64_OSVW_ID_LENGTH:
		if (!guest_cpuid_has(vcpu, X86_FEATURE_OSVW))
			return 1;
		msr_info->data = vcpu->arch.osvw.length;
		break;
	case MSR_AMD64_OSVW_STATUS:
		if (!guest_cpuid_has(vcpu, X86_FEATURE_OSVW))
			return 1;
		msr_info->data = vcpu->arch.osvw.status;
		break;
	case MSR_PLATFORM_INFO:
		if (!msr_info->host_initiated &&
		    !vcpu->kvm->arch.guest_can_read_msr_platform_info)
			return 1;
		msr_info->data = vcpu->arch.msr_platform_info;
		break;
	case MSR_MISC_FEATURES_ENABLES:
		msr_info->data = vcpu->arch.msr_misc_features_enables;
		break;
	case MSR_K7_HWCR:
		msr_info->data = vcpu->arch.msr_hwcr;
		break;
#ifdef CONFIG_X86_64
	case MSR_IA32_XFD:
		if (!msr_info->host_initiated &&
		    !guest_cpuid_has(vcpu, X86_FEATURE_XFD))
			return 1;

		msr_info->data = vcpu->arch.guest_fpu.fpstate->xfd;
		break;
	case MSR_IA32_XFD_ERR:
		if (!msr_info->host_initiated &&
		    !guest_cpuid_has(vcpu, X86_FEATURE_XFD))
			return 1;

		msr_info->data = vcpu->arch.guest_fpu.xfd_err;
		break;
#endif
	default:
		if (kvm_pmu_is_valid_msr(vcpu, msr_info->index))
			return kvm_pmu_get_msr(vcpu, msr_info);

		/*
		 * Userspace is allowed to read MSRs that KVM reports as
		 * to-be-saved, even if an MSR isn't fully supported.
		 */
		if (msr_info->host_initiated &&
		    kvm_is_msr_to_save(msr_info->index)) {
			msr_info->data = 0;
			break;
		}

		return KVM_MSR_RET_INVALID;
	}
	return 0;
}
EXPORT_SYMBOL_GPL(kvm_get_msr_common);

/*
 * Read or write a bunch of msrs. All parameters are kernel addresses.
 *
 * @return number of msrs set successfully.
 */
static int __msr_io(struct kvm_vcpu *vcpu, struct kvm_msrs *msrs,
		    struct kvm_msr_entry *entries,
		    int (*do_msr)(struct kvm_vcpu *vcpu,
				  unsigned index, u64 *data))
{
	int i;

	for (i = 0; i < msrs->nmsrs; ++i)
		if (do_msr(vcpu, entries[i].index, &entries[i].data))
			break;

	return i;
}

/*
 * Read or write a bunch of msrs. Parameters are user addresses.
 *
 * @return number of msrs set successfully.
 */
static int msr_io(struct kvm_vcpu *vcpu, struct kvm_msrs __user *user_msrs,
		  int (*do_msr)(struct kvm_vcpu *vcpu,
				unsigned index, u64 *data),
		  int writeback)
{
	struct kvm_msrs msrs;
	struct kvm_msr_entry *entries;
	unsigned size;
	int r;

	r = -EFAULT;
	if (copy_from_user(&msrs, user_msrs, sizeof(msrs)))
		goto out;

	r = -E2BIG;
	if (msrs.nmsrs >= MAX_IO_MSRS)
		goto out;

	size = sizeof(struct kvm_msr_entry) * msrs.nmsrs;
	entries = memdup_user(user_msrs->entries, size);
	if (IS_ERR(entries)) {
		r = PTR_ERR(entries);
		goto out;
	}

	r = __msr_io(vcpu, &msrs, entries, do_msr);

	if (writeback && copy_to_user(user_msrs->entries, entries, size))
		r = -EFAULT;

	kfree(entries);
out:
	return r;
}

static inline bool kvm_can_mwait_in_guest(void)
{
	return boot_cpu_has(X86_FEATURE_MWAIT) &&
		!boot_cpu_has_bug(X86_BUG_MONITOR) &&
		boot_cpu_has(X86_FEATURE_ARAT);
}

static int kvm_ioctl_get_supported_hv_cpuid(struct kvm_vcpu *vcpu,
					    struct kvm_cpuid2 __user *cpuid_arg)
{
	struct kvm_cpuid2 cpuid;
	int r;

	r = -EFAULT;
	if (copy_from_user(&cpuid, cpuid_arg, sizeof(cpuid)))
		return r;

	r = kvm_get_hv_cpuid(vcpu, &cpuid, cpuid_arg->entries);
	if (r)
		return r;

	r = -EFAULT;
	if (copy_to_user(cpuid_arg, &cpuid, sizeof(cpuid)))
		return r;

	return 0;
}

bool __kvm_is_vm_type_supported(unsigned long type)
{
	return type == KVM_X86_DEFAULT_VM ||
	       (type == KVM_X86_SW_PROTECTED_VM &&
		IS_ENABLED(CONFIG_KVM_SW_PROTECTED_VM) && tdp_enabled);
}
EXPORT_SYMBOL_GPL(__kvm_is_vm_type_supported);

static bool kvm_is_vm_type_supported(unsigned long type)
{
	return static_call(kvm_x86_is_vm_type_supported)(type);
}

int kvm_vm_ioctl_check_extension(struct kvm *kvm, long ext)
{
	int r = 0;

	switch (ext) {
	case KVM_CAP_IRQCHIP:
	case KVM_CAP_HLT:
	case KVM_CAP_MMU_SHADOW_CACHE_CONTROL:
	case KVM_CAP_SET_TSS_ADDR:
	case KVM_CAP_EXT_CPUID:
	case KVM_CAP_EXT_EMUL_CPUID:
	case KVM_CAP_CLOCKSOURCE:
	case KVM_CAP_PIT:
	case KVM_CAP_NOP_IO_DELAY:
	case KVM_CAP_MP_STATE:
	case KVM_CAP_SYNC_MMU:
	case KVM_CAP_USER_NMI:
	case KVM_CAP_REINJECT_CONTROL:
	case KVM_CAP_IRQ_INJECT_STATUS:
	case KVM_CAP_IOEVENTFD:
	case KVM_CAP_IOEVENTFD_NO_LENGTH:
	case KVM_CAP_PIT2:
	case KVM_CAP_PIT_STATE2:
	case KVM_CAP_SET_IDENTITY_MAP_ADDR:
	case KVM_CAP_VCPU_EVENTS:
	case KVM_CAP_HYPERV:
	case KVM_CAP_HYPERV_VAPIC:
	case KVM_CAP_HYPERV_SPIN:
	case KVM_CAP_HYPERV_SYNIC:
	case KVM_CAP_HYPERV_SYNIC2:
	case KVM_CAP_HYPERV_VP_INDEX:
	case KVM_CAP_HYPERV_EVENTFD:
	case KVM_CAP_HYPERV_TLBFLUSH:
	case KVM_CAP_HYPERV_SEND_IPI:
	case KVM_CAP_HYPERV_CPUID:
	case KVM_CAP_HYPERV_ENFORCE_CPUID:
	case KVM_CAP_SYS_HYPERV_CPUID:
	case KVM_CAP_PCI_SEGMENT:
	case KVM_CAP_DEBUGREGS:
	case KVM_CAP_X86_ROBUST_SINGLESTEP:
	case KVM_CAP_XSAVE:
	case KVM_CAP_ASYNC_PF:
	case KVM_CAP_ASYNC_PF_INT:
	case KVM_CAP_GET_TSC_KHZ:
	case KVM_CAP_KVMCLOCK_CTRL:
	case KVM_CAP_HYPERV_TIME:
	case KVM_CAP_IOAPIC_POLARITY_IGNORED:
	case KVM_CAP_TSC_DEADLINE_TIMER:
	case KVM_CAP_DISABLE_QUIRKS:
	case KVM_CAP_SET_BOOT_CPU_ID:
 	case KVM_CAP_SPLIT_IRQCHIP:
	case KVM_CAP_IMMEDIATE_EXIT:
	case KVM_CAP_PMU_EVENT_FILTER:
	case KVM_CAP_PMU_EVENT_MASKED_EVENTS:
	case KVM_CAP_GET_MSR_FEATURES:
	case KVM_CAP_MSR_PLATFORM_INFO:
	case KVM_CAP_EXCEPTION_PAYLOAD:
	case KVM_CAP_X86_TRIPLE_FAULT_EVENT:
	case KVM_CAP_SET_GUEST_DEBUG:
	case KVM_CAP_LAST_CPU:
	case KVM_CAP_X86_USER_SPACE_MSR:
	case KVM_CAP_X86_MSR_FILTER:
	case KVM_CAP_ENFORCE_PV_FEATURE_CPUID:
#ifdef CONFIG_X86_SGX_KVM
	case KVM_CAP_SGX_ATTRIBUTE:
#endif
	case KVM_CAP_VM_COPY_ENC_CONTEXT_FROM:
	case KVM_CAP_VM_MOVE_ENC_CONTEXT_FROM:
	case KVM_CAP_SREGS2:
	case KVM_CAP_EXIT_ON_EMULATION_FAILURE:
	case KVM_CAP_VCPU_ATTRIBUTES:
	case KVM_CAP_SYS_ATTRIBUTES:
	case KVM_CAP_VAPIC:
	case KVM_CAP_ENABLE_CAP:
	case KVM_CAP_VM_DISABLE_NX_HUGE_PAGES:
	case KVM_CAP_IRQFD_RESAMPLE:
		r = 1;
		break;
	case KVM_CAP_EXIT_HYPERCALL:
		r = KVM_EXIT_HYPERCALL_VALID_MASK;
		break;
	case KVM_CAP_SET_GUEST_DEBUG2:
		return KVM_GUESTDBG_VALID_MASK;
#ifdef CONFIG_KVM_XEN
	case KVM_CAP_XEN_HVM:
		r = KVM_XEN_HVM_CONFIG_HYPERCALL_MSR |
		    KVM_XEN_HVM_CONFIG_INTERCEPT_HCALL |
		    KVM_XEN_HVM_CONFIG_SHARED_INFO |
		    KVM_XEN_HVM_CONFIG_EVTCHN_2LEVEL |
		    KVM_XEN_HVM_CONFIG_EVTCHN_SEND;
		if (sched_info_on())
			r |= KVM_XEN_HVM_CONFIG_RUNSTATE |
			     KVM_XEN_HVM_CONFIG_RUNSTATE_UPDATE_FLAG;
		break;
#endif
	case KVM_CAP_SYNC_REGS:
		r = KVM_SYNC_X86_VALID_FIELDS;
		break;
	case KVM_CAP_ADJUST_CLOCK:
		r = KVM_CLOCK_VALID_FLAGS;
		break;
	case KVM_CAP_X86_DISABLE_EXITS:
		r = KVM_X86_DISABLE_EXITS_PAUSE;

		if (!mitigate_smt_rsb) {
			r |= KVM_X86_DISABLE_EXITS_HLT |
			     KVM_X86_DISABLE_EXITS_CSTATE;

			if (kvm_can_mwait_in_guest())
				r |= KVM_X86_DISABLE_EXITS_MWAIT;
		}
		break;
	case KVM_CAP_X86_SMM:
		if (!IS_ENABLED(CONFIG_KVM_SMM))
			break;

		/* SMBASE is usually relocated above 1M on modern chipsets,
		 * and SMM handlers might indeed rely on 4G segment limits,
		 * so do not report SMM to be available if real mode is
		 * emulated via vm86 mode.  Still, do not go to great lengths
		 * to avoid userspace's usage of the feature, because it is a
		 * fringe case that is not enabled except via specific settings
		 * of the module parameters.
		 */
		r = static_call(kvm_x86_has_emulated_msr)(kvm, MSR_IA32_SMBASE);
		break;
	case KVM_CAP_NR_VCPUS:
		r = min_t(unsigned int, num_online_cpus(), KVM_MAX_VCPUS);
		break;
	case KVM_CAP_MAX_VCPUS:
		r = KVM_MAX_VCPUS;
		if (kvm_x86_ops.max_vcpus)
			r = static_call(kvm_x86_max_vcpus)(kvm);
		break;
	case KVM_CAP_MAX_VCPU_ID:
		r = KVM_MAX_VCPU_IDS;
		break;
	case KVM_CAP_PV_MMU:	/* obsolete */
		r = 0;
		break;
	case KVM_CAP_MCE:
		r = KVM_MAX_MCE_BANKS;
		break;
	case KVM_CAP_XCRS:
		r = boot_cpu_has(X86_FEATURE_XSAVE);
		break;
	case KVM_CAP_TSC_CONTROL:
	case KVM_CAP_VM_TSC_CONTROL:
		r = kvm_caps.has_tsc_control;
		break;
	case KVM_CAP_X2APIC_API:
		r = KVM_X2APIC_API_VALID_FLAGS;
		break;
	case KVM_CAP_NESTED_STATE:
		r = kvm_x86_ops.nested_ops->get_state ?
			kvm_x86_ops.nested_ops->get_state(NULL, NULL, 0) : 0;
		break;
	case KVM_CAP_HYPERV_DIRECT_TLBFLUSH:
		r = kvm_x86_ops.enable_l2_tlb_flush != NULL;
		break;
	case KVM_CAP_HYPERV_ENLIGHTENED_VMCS:
		r = kvm_x86_ops.nested_ops->enable_evmcs != NULL;
		break;
	case KVM_CAP_SMALLER_MAXPHYADDR:
		r = (int) allow_smaller_maxphyaddr;
		break;
	case KVM_CAP_STEAL_TIME:
		r = sched_info_on();
		break;
	case KVM_CAP_X86_BUS_LOCK_EXIT:
		if (kvm_caps.has_bus_lock_exit)
			r = KVM_BUS_LOCK_DETECTION_OFF |
			    KVM_BUS_LOCK_DETECTION_EXIT;
		else
			r = 0;
		break;
	case KVM_CAP_XSAVE2: {
		r = xstate_required_size(kvm_get_filtered_xcr0(), false);
		if (r < sizeof(struct kvm_xsave))
			r = sizeof(struct kvm_xsave);
		break;
	}
	case KVM_CAP_PMU_CAPABILITY:
		r = enable_pmu ? KVM_CAP_PMU_VALID_MASK : 0;
		break;
	case KVM_CAP_DISABLE_QUIRKS2:
		r = KVM_X86_VALID_QUIRKS;
		break;
	case KVM_CAP_X86_NOTIFY_VMEXIT:
		r = kvm_caps.has_notify_vmexit;
		break;
	case KVM_CAP_VM_TYPES:
		r = BIT(KVM_X86_DEFAULT_VM);
		if (kvm_is_vm_type_supported(KVM_X86_SW_PROTECTED_VM))
			r |= BIT(KVM_X86_SW_PROTECTED_VM);
		if (kvm_is_vm_type_supported(KVM_X86_TDX_VM))
			r |= BIT(KVM_X86_TDX_VM);
		if (kvm_is_vm_type_supported(KVM_X86_SNP_VM))
			r |= BIT(KVM_X86_SNP_VM);
		break;
	case KVM_CAP_READONLY_MEM:
		if (kvm)
			r = kvm->readonly_mem_unsupported ? 0 : 1;
		else
			r = 1;
		break;
	case KVM_CAP_ENCRYPT_MEMORY_DEBUG:
		if (kvm_x86_ops.mem_enc_read_memory &&
		    kvm_x86_ops.mem_enc_write_memory)
			r = 1;
		break;
	default:
		break;
	}
	return r;
}

static inline void __user *kvm_get_attr_addr(struct kvm_device_attr *attr)
{
	void __user *uaddr = (void __user*)(unsigned long)attr->addr;

	if ((u64)(unsigned long)uaddr != attr->addr)
		return ERR_PTR_USR(-EFAULT);
	return uaddr;
}

static int kvm_x86_dev_get_attr(struct kvm_device_attr *attr)
{
	u64 __user *uaddr = kvm_get_attr_addr(attr);

	if (attr->group)
		return -ENXIO;

	if (IS_ERR(uaddr))
		return PTR_ERR(uaddr);

	switch (attr->attr) {
	case KVM_X86_XCOMP_GUEST_SUPP:
		if (put_user(kvm_caps.supported_xcr0, uaddr))
			return -EFAULT;
		return 0;
	default:
		return -ENXIO;
	}
}

static int kvm_x86_dev_has_attr(struct kvm_device_attr *attr)
{
	if (attr->group)
		return -ENXIO;

	switch (attr->attr) {
	case KVM_X86_XCOMP_GUEST_SUPP:
		return 0;
	default:
		return -ENXIO;
	}
}

long kvm_arch_dev_ioctl(struct file *filp,
			unsigned int ioctl, unsigned long arg)
{
	void __user *argp = (void __user *)arg;
	long r;

	switch (ioctl) {
	case KVM_GET_MSR_INDEX_LIST: {
		struct kvm_msr_list __user *user_msr_list = argp;
		struct kvm_msr_list msr_list;
		unsigned n;

		r = -EFAULT;
		if (copy_from_user(&msr_list, user_msr_list, sizeof(msr_list)))
			goto out;
		n = msr_list.nmsrs;
		msr_list.nmsrs = num_msrs_to_save + num_emulated_msrs;
		if (copy_to_user(user_msr_list, &msr_list, sizeof(msr_list)))
			goto out;
		r = -E2BIG;
		if (n < msr_list.nmsrs)
			goto out;
		r = -EFAULT;
		if (copy_to_user(user_msr_list->indices, &msrs_to_save,
				 num_msrs_to_save * sizeof(u32)))
			goto out;
		if (copy_to_user(user_msr_list->indices + num_msrs_to_save,
				 &emulated_msrs,
				 num_emulated_msrs * sizeof(u32)))
			goto out;
		r = 0;
		break;
	}
	case KVM_GET_SUPPORTED_CPUID:
	case KVM_GET_EMULATED_CPUID: {
		struct kvm_cpuid2 __user *cpuid_arg = argp;
		struct kvm_cpuid2 cpuid;

		r = -EFAULT;
		if (copy_from_user(&cpuid, cpuid_arg, sizeof(cpuid)))
			goto out;

		r = kvm_dev_ioctl_get_cpuid(&cpuid, cpuid_arg->entries,
					    ioctl);
		if (r)
			goto out;

		r = -EFAULT;
		if (copy_to_user(cpuid_arg, &cpuid, sizeof(cpuid)))
			goto out;
		r = 0;
		break;
	}
	case KVM_X86_GET_MCE_CAP_SUPPORTED:
		r = -EFAULT;
		if (copy_to_user(argp, &kvm_caps.supported_mce_cap,
				 sizeof(kvm_caps.supported_mce_cap)))
			goto out;
		r = 0;
		break;
	case KVM_GET_MSR_FEATURE_INDEX_LIST: {
		struct kvm_msr_list __user *user_msr_list = argp;
		struct kvm_msr_list msr_list;
		unsigned int n;

		r = -EFAULT;
		if (copy_from_user(&msr_list, user_msr_list, sizeof(msr_list)))
			goto out;
		n = msr_list.nmsrs;
		msr_list.nmsrs = num_msr_based_features;
		if (copy_to_user(user_msr_list, &msr_list, sizeof(msr_list)))
			goto out;
		r = -E2BIG;
		if (n < msr_list.nmsrs)
			goto out;
		r = -EFAULT;
		if (copy_to_user(user_msr_list->indices, &msr_based_features,
				 num_msr_based_features * sizeof(u32)))
			goto out;
		r = 0;
		break;
	}
	case KVM_GET_MSRS:
		r = msr_io(NULL, argp, do_get_msr_feature, 1);
		break;
	case KVM_GET_SUPPORTED_HV_CPUID:
		r = kvm_ioctl_get_supported_hv_cpuid(NULL, argp);
		break;
	case KVM_GET_DEVICE_ATTR: {
		struct kvm_device_attr attr;
		r = -EFAULT;
		if (copy_from_user(&attr, (void __user *)arg, sizeof(attr)))
			break;
		r = kvm_x86_dev_get_attr(&attr);
		break;
	}
	case KVM_HAS_DEVICE_ATTR: {
		struct kvm_device_attr attr;
		r = -EFAULT;
		if (copy_from_user(&attr, (void __user *)arg, sizeof(attr)))
			break;
		r = kvm_x86_dev_has_attr(&attr);
		break;
	}
	default:
		r = -EINVAL;
		break;
	}
out:
	return r;
}

static void wbinvd_ipi(void *garbage)
{
	wbinvd();
}

static bool need_emulate_wbinvd(struct kvm_vcpu *vcpu)
{
	return kvm_arch_has_noncoherent_dma(vcpu->kvm);
}

void kvm_arch_vcpu_load(struct kvm_vcpu *vcpu, int cpu)
{
	/* Address WBINVD may be executed by guest */
	if (need_emulate_wbinvd(vcpu)) {
		if (static_call(kvm_x86_has_wbinvd_exit)())
			cpumask_set_cpu(cpu, vcpu->arch.wbinvd_dirty_mask);
		else if (vcpu->cpu != -1 && vcpu->cpu != cpu)
			smp_call_function_single(vcpu->cpu,
					wbinvd_ipi, NULL, 1);
	}

	static_call(kvm_x86_vcpu_load)(vcpu, cpu);

	/* Save host pkru register if supported */
	vcpu->arch.host_pkru = read_pkru();

	/* Apply any externally detected TSC adjustments (due to suspend) */
	if (unlikely(vcpu->arch.tsc_offset_adjustment)) {
		adjust_tsc_offset_host(vcpu, vcpu->arch.tsc_offset_adjustment);
		vcpu->arch.tsc_offset_adjustment = 0;
		kvm_make_request(KVM_REQ_CLOCK_UPDATE, vcpu);
	}

	if (unlikely(vcpu->cpu != cpu) || kvm_check_tsc_unstable()) {
		s64 tsc_delta = !vcpu->arch.last_host_tsc ? 0 :
				rdtsc() - vcpu->arch.last_host_tsc;
		if (tsc_delta < 0)
			mark_tsc_unstable("KVM discovered backwards TSC");

		if (kvm_check_tsc_unstable()) {
			u64 offset = kvm_compute_l1_tsc_offset(vcpu,
						vcpu->arch.last_guest_tsc);
			kvm_vcpu_write_tsc_offset(vcpu, offset);
			vcpu->arch.tsc_catchup = 1;
		}

		if (kvm_lapic_hv_timer_in_use(vcpu))
			kvm_lapic_restart_hv_timer(vcpu);

		/*
		 * On a host with synchronized TSC, there is no need to update
		 * kvmclock on vcpu->cpu migration
		 */
		if (!vcpu->kvm->arch.use_master_clock || vcpu->cpu == -1)
			kvm_make_request(KVM_REQ_GLOBAL_CLOCK_UPDATE, vcpu);
		if (vcpu->cpu != cpu)
			kvm_make_request(KVM_REQ_MIGRATE_TIMER, vcpu);
		vcpu->cpu = cpu;
	}

	kvm_make_request(KVM_REQ_STEAL_UPDATE, vcpu);
}

static void kvm_steal_time_set_preempted(struct kvm_vcpu *vcpu)
{
	struct gfn_to_hva_cache *ghc = &vcpu->arch.st.cache;
	struct kvm_steal_time __user *st;
	struct kvm_memslots *slots;
	static const u8 preempted = KVM_VCPU_PREEMPTED;
	gpa_t gpa = vcpu->arch.st.msr_val & KVM_STEAL_VALID_BITS;

	/*
	 * The vCPU can be marked preempted if and only if the VM-Exit was on
	 * an instruction boundary and will not trigger guest emulation of any
	 * kind (see vcpu_run).  Vendor specific code controls (conservatively)
	 * when this is true, for example allowing the vCPU to be marked
	 * preempted if and only if the VM-Exit was due to a host interrupt.
	 */
	if (!vcpu->arch.at_instruction_boundary) {
		vcpu->stat.preemption_other++;
		return;
	}

	vcpu->stat.preemption_reported++;
	if (!(vcpu->arch.st.msr_val & KVM_MSR_ENABLED))
		return;

	if (vcpu->arch.st.preempted)
		return;

	/* This happens on process exit */
	if (unlikely(current->mm != vcpu->kvm->mm))
		return;

	slots = kvm_memslots(vcpu->kvm);

	if (unlikely(slots->generation != ghc->generation ||
		     gpa != ghc->gpa ||
		     kvm_is_error_hva(ghc->hva) || !ghc->memslot))
		return;

	st = (struct kvm_steal_time __user *)ghc->hva;
	BUILD_BUG_ON(sizeof(st->preempted) != sizeof(preempted));

	if (!copy_to_user_nofault(&st->preempted, &preempted, sizeof(preempted)))
		vcpu->arch.st.preempted = KVM_VCPU_PREEMPTED;

	mark_page_dirty_in_slot(vcpu->kvm, ghc->memslot, gpa_to_gfn(ghc->gpa));
}

void kvm_arch_vcpu_put(struct kvm_vcpu *vcpu)
{
	int idx;

	if (vcpu->preempted) {
		if (!vcpu->arch.guest_state_protected)
			vcpu->arch.preempted_in_kernel = !static_call(kvm_x86_get_cpl)(vcpu);

		/*
		 * Take the srcu lock as memslots will be accessed to check the gfn
		 * cache generation against the memslots generation.
		 */
		idx = srcu_read_lock(&vcpu->kvm->srcu);
		if (kvm_xen_msr_enabled(vcpu->kvm))
			kvm_xen_runstate_set_preempted(vcpu);
		else
			kvm_steal_time_set_preempted(vcpu);
		srcu_read_unlock(&vcpu->kvm->srcu, idx);
	}

	static_call(kvm_x86_vcpu_put)(vcpu);
	vcpu->arch.last_host_tsc = rdtsc();
}

static int kvm_vcpu_ioctl_get_lapic(struct kvm_vcpu *vcpu,
				    struct kvm_lapic_state *s)
{
	static_call_cond(kvm_x86_sync_pir_to_irr)(vcpu);

	return kvm_apic_get_state(vcpu, s);
}

static int kvm_vcpu_ioctl_set_lapic(struct kvm_vcpu *vcpu,
				    struct kvm_lapic_state *s)
{
	int r;

	r = kvm_apic_set_state(vcpu, s);
	if (r)
		return r;
	update_cr8_intercept(vcpu);

	return 0;
}

static int kvm_cpu_accept_dm_intr(struct kvm_vcpu *vcpu)
{
	/*
	 * We can accept userspace's request for interrupt injection
	 * as long as we have a place to store the interrupt number.
	 * The actual injection will happen when the CPU is able to
	 * deliver the interrupt.
	 */
	if (kvm_cpu_has_extint(vcpu))
		return false;

	/* Acknowledging ExtINT does not happen if LINT0 is masked.  */
	return (!lapic_in_kernel(vcpu) ||
		kvm_apic_accept_pic_intr(vcpu));
}

static int kvm_vcpu_ready_for_interrupt_injection(struct kvm_vcpu *vcpu)
{
	/*
	 * Do not cause an interrupt window exit if an exception
	 * is pending or an event needs reinjection; userspace
	 * might want to inject the interrupt manually using KVM_SET_REGS
	 * or KVM_SET_SREGS.  For that to work, we must be at an
	 * instruction boundary and with no events half-injected.
	 */
	return (kvm_arch_interrupt_allowed(vcpu) &&
		kvm_cpu_accept_dm_intr(vcpu) &&
		!kvm_event_needs_reinjection(vcpu) &&
		!kvm_is_exception_pending(vcpu));
}

static int kvm_vcpu_ioctl_interrupt(struct kvm_vcpu *vcpu,
				    struct kvm_interrupt *irq)
{
	if (irq->irq >= KVM_NR_INTERRUPTS)
		return -EINVAL;

	if (!irqchip_in_kernel(vcpu->kvm)) {
		kvm_queue_interrupt(vcpu, irq->irq, false);
		kvm_make_request(KVM_REQ_EVENT, vcpu);
		return 0;
	}

	/*
	 * With in-kernel LAPIC, we only use this to inject EXTINT, so
	 * fail for in-kernel 8259.
	 */
	if (pic_in_kernel(vcpu->kvm))
		return -ENXIO;

	if (vcpu->arch.pending_external_vector != -1)
		return -EEXIST;

	vcpu->arch.pending_external_vector = irq->irq;
	kvm_make_request(KVM_REQ_EVENT, vcpu);
	return 0;
}

static int kvm_vcpu_ioctl_nmi(struct kvm_vcpu *vcpu)
{
	kvm_inject_nmi(vcpu);

	return 0;
}

static int vcpu_ioctl_tpr_access_reporting(struct kvm_vcpu *vcpu,
					   struct kvm_tpr_access_ctl *tac)
{
	if (tac->flags)
		return -EINVAL;
	vcpu->arch.tpr_access_reporting = !!tac->enabled;
	return 0;
}

static int kvm_vcpu_ioctl_x86_setup_mce(struct kvm_vcpu *vcpu,
					u64 mcg_cap)
{
	int r;
	unsigned bank_num = mcg_cap & 0xff, bank;

	r = -EINVAL;
	if (!bank_num || bank_num > KVM_MAX_MCE_BANKS)
		goto out;
	if (mcg_cap & ~(kvm_caps.supported_mce_cap | 0xff | 0xff0000))
		goto out;
	r = 0;
	vcpu->arch.mcg_cap = mcg_cap;
	/* Init IA32_MCG_CTL to all 1s */
	if (mcg_cap & MCG_CTL_P)
		vcpu->arch.mcg_ctl = ~(u64)0;
	/* Init IA32_MCi_CTL to all 1s, IA32_MCi_CTL2 to all 0s */
	for (bank = 0; bank < bank_num; bank++) {
		vcpu->arch.mce_banks[bank*4] = ~(u64)0;
		if (mcg_cap & MCG_CMCI_P)
			vcpu->arch.mci_ctl2_banks[bank] = 0;
	}

	kvm_apic_after_set_mcg_cap(vcpu);

	static_call(kvm_x86_setup_mce)(vcpu);
out:
	return r;
}

/*
 * Validate this is an UCNA (uncorrectable no action) error by checking the
 * MCG_STATUS and MCi_STATUS registers:
 * - none of the bits for Machine Check Exceptions are set
 * - both the VAL (valid) and UC (uncorrectable) bits are set
 * MCI_STATUS_PCC - Processor Context Corrupted
 * MCI_STATUS_S - Signaled as a Machine Check Exception
 * MCI_STATUS_AR - Software recoverable Action Required
 */
static bool is_ucna(struct kvm_x86_mce *mce)
{
	return	!mce->mcg_status &&
		!(mce->status & (MCI_STATUS_PCC | MCI_STATUS_S | MCI_STATUS_AR)) &&
		(mce->status & MCI_STATUS_VAL) &&
		(mce->status & MCI_STATUS_UC);
}

static int kvm_vcpu_x86_set_ucna(struct kvm_vcpu *vcpu, struct kvm_x86_mce *mce, u64* banks)
{
	u64 mcg_cap = vcpu->arch.mcg_cap;

	banks[1] = mce->status;
	banks[2] = mce->addr;
	banks[3] = mce->misc;
	vcpu->arch.mcg_status = mce->mcg_status;

	if (!(mcg_cap & MCG_CMCI_P) ||
	    !(vcpu->arch.mci_ctl2_banks[mce->bank] & MCI_CTL2_CMCI_EN))
		return 0;

	if (lapic_in_kernel(vcpu))
		kvm_apic_local_deliver(vcpu->arch.apic, APIC_LVTCMCI);

	return 0;
}

static int kvm_vcpu_ioctl_x86_set_mce(struct kvm_vcpu *vcpu,
				      struct kvm_x86_mce *mce)
{
	u64 mcg_cap = vcpu->arch.mcg_cap;
	unsigned bank_num = mcg_cap & 0xff;
	u64 *banks = vcpu->arch.mce_banks;

	if (mce->bank >= bank_num || !(mce->status & MCI_STATUS_VAL))
		return -EINVAL;

	banks += array_index_nospec(4 * mce->bank, 4 * bank_num);

	if (is_ucna(mce))
		return kvm_vcpu_x86_set_ucna(vcpu, mce, banks);

	/*
	 * if IA32_MCG_CTL is not all 1s, the uncorrected error
	 * reporting is disabled
	 */
	if ((mce->status & MCI_STATUS_UC) && (mcg_cap & MCG_CTL_P) &&
	    vcpu->arch.mcg_ctl != ~(u64)0)
		return 0;
	/*
	 * if IA32_MCi_CTL is not all 1s, the uncorrected error
	 * reporting is disabled for the bank
	 */
	if ((mce->status & MCI_STATUS_UC) && banks[0] != ~(u64)0)
		return 0;
	if (mce->status & MCI_STATUS_UC) {
		if ((vcpu->arch.mcg_status & MCG_STATUS_MCIP) ||
		    !kvm_is_cr4_bit_set(vcpu, X86_CR4_MCE)) {
			kvm_make_request(KVM_REQ_TRIPLE_FAULT, vcpu);
			return 0;
		}
		if (banks[1] & MCI_STATUS_VAL)
			mce->status |= MCI_STATUS_OVER;
		banks[2] = mce->addr;
		banks[3] = mce->misc;
		vcpu->arch.mcg_status = mce->mcg_status;
		banks[1] = mce->status;
		kvm_queue_exception(vcpu, MC_VECTOR);
	} else if (!(banks[1] & MCI_STATUS_VAL)
		   || !(banks[1] & MCI_STATUS_UC)) {
		if (banks[1] & MCI_STATUS_VAL)
			mce->status |= MCI_STATUS_OVER;
		banks[2] = mce->addr;
		banks[3] = mce->misc;
		banks[1] = mce->status;
	} else
		banks[1] |= MCI_STATUS_OVER;
	return 0;
}

static void kvm_vcpu_ioctl_x86_get_vcpu_events(struct kvm_vcpu *vcpu,
					       struct kvm_vcpu_events *events)
{
	struct kvm_queued_exception *ex;

	process_nmi(vcpu);

#ifdef CONFIG_KVM_SMM
	if (kvm_check_request(KVM_REQ_SMI, vcpu))
		process_smi(vcpu);
#endif

	/*
	 * KVM's ABI only allows for one exception to be migrated.  Luckily,
	 * the only time there can be two queued exceptions is if there's a
	 * non-exiting _injected_ exception, and a pending exiting exception.
	 * In that case, ignore the VM-Exiting exception as it's an extension
	 * of the injected exception.
	 */
	if (vcpu->arch.exception_vmexit.pending &&
	    !vcpu->arch.exception.pending &&
	    !vcpu->arch.exception.injected)
		ex = &vcpu->arch.exception_vmexit;
	else
		ex = &vcpu->arch.exception;

	/*
	 * In guest mode, payload delivery should be deferred if the exception
	 * will be intercepted by L1, e.g. KVM should not modifying CR2 if L1
	 * intercepts #PF, ditto for DR6 and #DBs.  If the per-VM capability,
	 * KVM_CAP_EXCEPTION_PAYLOAD, is not set, userspace may or may not
	 * propagate the payload and so it cannot be safely deferred.  Deliver
	 * the payload if the capability hasn't been requested.
	 */
	if (!vcpu->kvm->arch.exception_payload_enabled &&
	    ex->pending && ex->has_payload)
		kvm_deliver_exception_payload(vcpu, ex);

	memset(events, 0, sizeof(*events));

	/*
	 * The API doesn't provide the instruction length for software
	 * exceptions, so don't report them. As long as the guest RIP
	 * isn't advanced, we should expect to encounter the exception
	 * again.
	 */
	if (!kvm_exception_is_soft(ex->vector)) {
		events->exception.injected = ex->injected;
		events->exception.pending = ex->pending;
		/*
		 * For ABI compatibility, deliberately conflate
		 * pending and injected exceptions when
		 * KVM_CAP_EXCEPTION_PAYLOAD isn't enabled.
		 */
		if (!vcpu->kvm->arch.exception_payload_enabled)
			events->exception.injected |= ex->pending;
	}
	events->exception.nr = ex->vector;
	events->exception.has_error_code = ex->has_error_code;
	events->exception.error_code = ex->error_code;
	events->exception_has_payload = ex->has_payload;
	events->exception_payload = ex->payload;

	events->interrupt.injected =
		vcpu->arch.interrupt.injected && !vcpu->arch.interrupt.soft;
	events->interrupt.nr = vcpu->arch.interrupt.nr;
	events->interrupt.shadow = static_call(kvm_x86_get_interrupt_shadow)(vcpu);

	events->nmi.injected = vcpu->arch.nmi_injected;
	events->nmi.pending = kvm_get_nr_pending_nmis(vcpu);
	events->nmi.masked = static_call(kvm_x86_get_nmi_mask)(vcpu);

	/* events->sipi_vector is never valid when reporting to user space */

#ifdef CONFIG_KVM_SMM
	events->smi.smm = is_smm(vcpu);
	events->smi.pending = vcpu->arch.smi_pending;
	events->smi.smm_inside_nmi =
		!!(vcpu->arch.hflags & HF_SMM_INSIDE_NMI_MASK);
#endif
	events->smi.latched_init = kvm_lapic_latched_init(vcpu);

	events->flags = (KVM_VCPUEVENT_VALID_NMI_PENDING
			 | KVM_VCPUEVENT_VALID_SHADOW
			 | KVM_VCPUEVENT_VALID_SMM);
	if (vcpu->kvm->arch.exception_payload_enabled)
		events->flags |= KVM_VCPUEVENT_VALID_PAYLOAD;
	if (vcpu->kvm->arch.triple_fault_event) {
		events->triple_fault.pending = kvm_test_request(KVM_REQ_TRIPLE_FAULT, vcpu);
		events->flags |= KVM_VCPUEVENT_VALID_TRIPLE_FAULT;
	}
}

static int kvm_vcpu_ioctl_x86_set_vcpu_events(struct kvm_vcpu *vcpu,
					      struct kvm_vcpu_events *events)
{
	if (events->flags & ~(KVM_VCPUEVENT_VALID_NMI_PENDING
			      | KVM_VCPUEVENT_VALID_SIPI_VECTOR
			      | KVM_VCPUEVENT_VALID_SHADOW
			      | KVM_VCPUEVENT_VALID_SMM
			      | KVM_VCPUEVENT_VALID_PAYLOAD
			      | KVM_VCPUEVENT_VALID_TRIPLE_FAULT))
		return -EINVAL;

	if (events->flags & KVM_VCPUEVENT_VALID_PAYLOAD) {
		if (!vcpu->kvm->arch.exception_payload_enabled)
			return -EINVAL;
		if (events->exception.pending)
			events->exception.injected = 0;
		else
			events->exception_has_payload = 0;
	} else {
		events->exception.pending = 0;
		events->exception_has_payload = 0;
	}

	if ((events->exception.injected || events->exception.pending) &&
	    (events->exception.nr > 31 || events->exception.nr == NMI_VECTOR))
		return -EINVAL;

	/* INITs are latched while in SMM */
	if (events->flags & KVM_VCPUEVENT_VALID_SMM &&
	    (events->smi.smm || events->smi.pending) &&
	    vcpu->arch.mp_state == KVM_MP_STATE_INIT_RECEIVED)
		return -EINVAL;

	process_nmi(vcpu);

	/*
	 * Flag that userspace is stuffing an exception, the next KVM_RUN will
	 * morph the exception to a VM-Exit if appropriate.  Do this only for
	 * pending exceptions, already-injected exceptions are not subject to
	 * intercpetion.  Note, userspace that conflates pending and injected
	 * is hosed, and will incorrectly convert an injected exception into a
	 * pending exception, which in turn may cause a spurious VM-Exit.
	 */
	vcpu->arch.exception_from_userspace = events->exception.pending;

	vcpu->arch.exception_vmexit.pending = false;

	vcpu->arch.exception.injected = events->exception.injected;
	vcpu->arch.exception.pending = events->exception.pending;
	vcpu->arch.exception.vector = events->exception.nr;
	vcpu->arch.exception.has_error_code = events->exception.has_error_code;
	vcpu->arch.exception.error_code = events->exception.error_code;
	vcpu->arch.exception.has_payload = events->exception_has_payload;
	vcpu->arch.exception.payload = events->exception_payload;

	vcpu->arch.interrupt.injected = events->interrupt.injected;
	vcpu->arch.interrupt.nr = events->interrupt.nr;
	vcpu->arch.interrupt.soft = events->interrupt.soft;
	if (events->flags & KVM_VCPUEVENT_VALID_SHADOW)
		static_call(kvm_x86_set_interrupt_shadow)(vcpu,
						events->interrupt.shadow);

	vcpu->arch.nmi_injected = events->nmi.injected;
	if (events->flags & KVM_VCPUEVENT_VALID_NMI_PENDING) {
		vcpu->arch.nmi_pending = 0;
		atomic_set(&vcpu->arch.nmi_queued, events->nmi.pending);
		kvm_make_request(KVM_REQ_NMI, vcpu);
	}
	static_call(kvm_x86_set_nmi_mask)(vcpu, events->nmi.masked);

	if (events->flags & KVM_VCPUEVENT_VALID_SIPI_VECTOR &&
	    lapic_in_kernel(vcpu))
		vcpu->arch.apic->sipi_vector = events->sipi_vector;

	if (events->flags & KVM_VCPUEVENT_VALID_SMM) {
#ifdef CONFIG_KVM_SMM
		if (!!(vcpu->arch.hflags & HF_SMM_MASK) != events->smi.smm) {
			kvm_leave_nested(vcpu);
			kvm_smm_changed(vcpu, events->smi.smm);
		}

		vcpu->arch.smi_pending = events->smi.pending;

		if (events->smi.smm) {
			if (events->smi.smm_inside_nmi)
				vcpu->arch.hflags |= HF_SMM_INSIDE_NMI_MASK;
			else
				vcpu->arch.hflags &= ~HF_SMM_INSIDE_NMI_MASK;
		}

#else
		if (events->smi.smm || events->smi.pending ||
		    events->smi.smm_inside_nmi)
			return -EINVAL;
#endif

		if (lapic_in_kernel(vcpu)) {
			if (events->smi.latched_init)
				set_bit(KVM_APIC_INIT, &vcpu->arch.apic->pending_events);
			else
				clear_bit(KVM_APIC_INIT, &vcpu->arch.apic->pending_events);
		}
	}

	if (events->flags & KVM_VCPUEVENT_VALID_TRIPLE_FAULT) {
		if (!vcpu->kvm->arch.triple_fault_event)
			return -EINVAL;
		if (events->triple_fault.pending)
			kvm_make_request(KVM_REQ_TRIPLE_FAULT, vcpu);
		else
			kvm_clear_request(KVM_REQ_TRIPLE_FAULT, vcpu);
	}

	kvm_make_request(KVM_REQ_EVENT, vcpu);

	return 0;
}

static void kvm_vcpu_ioctl_x86_get_debugregs(struct kvm_vcpu *vcpu,
					     struct kvm_debugregs *dbgregs)
{
	unsigned long val;

	memset(dbgregs, 0, sizeof(*dbgregs));
	memcpy(dbgregs->db, vcpu->arch.db, sizeof(vcpu->arch.db));
	kvm_get_dr(vcpu, 6, &val);
	dbgregs->dr6 = val;
	dbgregs->dr7 = vcpu->arch.dr7;
}

static int kvm_vcpu_ioctl_x86_set_debugregs(struct kvm_vcpu *vcpu,
					    struct kvm_debugregs *dbgregs)
{
	if (dbgregs->flags)
		return -EINVAL;

	if (!kvm_dr6_valid(dbgregs->dr6))
		return -EINVAL;
	if (!kvm_dr7_valid(dbgregs->dr7))
		return -EINVAL;

	memcpy(vcpu->arch.db, dbgregs->db, sizeof(vcpu->arch.db));
	kvm_update_dr0123(vcpu);
	vcpu->arch.dr6 = dbgregs->dr6;
	vcpu->arch.dr7 = dbgregs->dr7;
	kvm_update_dr7(vcpu);

	return 0;
}


static void kvm_vcpu_ioctl_x86_get_xsave2(struct kvm_vcpu *vcpu,
					  u8 *state, unsigned int size)
{
	/*
	 * Only copy state for features that are enabled for the guest.  The
	 * state itself isn't problematic, but setting bits in the header for
	 * features that are supported in *this* host but not exposed to the
	 * guest can result in KVM_SET_XSAVE failing when live migrating to a
	 * compatible host without the features that are NOT exposed to the
	 * guest.
	 *
	 * FP+SSE can always be saved/restored via KVM_{G,S}ET_XSAVE, even if
	 * XSAVE/XCRO are not exposed to the guest, and even if XSAVE isn't
	 * supported by the host.
	 */
	u64 supported_xcr0 = vcpu->arch.guest_supported_xcr0 |
			     XFEATURE_MASK_FPSSE;

	if (fpstate_is_confidential(&vcpu->arch.guest_fpu))
		return;

	fpu_copy_guest_fpstate_to_uabi(&vcpu->arch.guest_fpu, state, size,
				       supported_xcr0, vcpu->arch.pkru);
}

static void kvm_vcpu_ioctl_x86_get_xsave(struct kvm_vcpu *vcpu,
					 struct kvm_xsave *guest_xsave)
{
	return kvm_vcpu_ioctl_x86_get_xsave2(vcpu, (void *)guest_xsave->region,
					     sizeof(guest_xsave->region));
}

static int kvm_vcpu_ioctl_x86_set_xsave(struct kvm_vcpu *vcpu,
					struct kvm_xsave *guest_xsave)
{
	if (fpstate_is_confidential(&vcpu->arch.guest_fpu))
		return 0;

	return fpu_copy_uabi_to_guest_fpstate(&vcpu->arch.guest_fpu,
					      guest_xsave->region,
					      kvm_caps.supported_xcr0,
					      &vcpu->arch.pkru);
}

static void kvm_vcpu_ioctl_x86_get_xcrs(struct kvm_vcpu *vcpu,
					struct kvm_xcrs *guest_xcrs)
{
	if (!boot_cpu_has(X86_FEATURE_XSAVE)) {
		guest_xcrs->nr_xcrs = 0;
		return;
	}

	guest_xcrs->nr_xcrs = 1;
	guest_xcrs->flags = 0;
	guest_xcrs->xcrs[0].xcr = XCR_XFEATURE_ENABLED_MASK;
	guest_xcrs->xcrs[0].value =
		static_call(kvm_x86_get_xcr)(vcpu, XCR_XFEATURE_ENABLED_MASK);
}

static int kvm_vcpu_ioctl_x86_set_xcrs(struct kvm_vcpu *vcpu,
				       struct kvm_xcrs *guest_xcrs)
{
	int i, r = 0;

	if (!boot_cpu_has(X86_FEATURE_XSAVE))
		return -EINVAL;

	if (guest_xcrs->nr_xcrs > KVM_MAX_XCRS || guest_xcrs->flags)
		return -EINVAL;

	for (i = 0; i < guest_xcrs->nr_xcrs; i++)
		/* Only support XCR0 currently */
		if (guest_xcrs->xcrs[i].xcr == XCR_XFEATURE_ENABLED_MASK) {
			r = __kvm_set_xcr(vcpu, XCR_XFEATURE_ENABLED_MASK,
				guest_xcrs->xcrs[i].value);
			break;
		}
	if (r)
		r = -EINVAL;
	return r;
}

/*
 * kvm_set_guest_paused() indicates to the guest kernel that it has been
 * stopped by the hypervisor.  This function will be called from the host only.
 * EINVAL is returned when the host attempts to set the flag for a guest that
 * does not support pv clocks.
 */
static int kvm_set_guest_paused(struct kvm_vcpu *vcpu)
{
	if (!vcpu->arch.pv_time.active)
		return -EINVAL;
	vcpu->arch.pvclock_set_guest_stopped_request = true;
	kvm_make_request(KVM_REQ_CLOCK_UPDATE, vcpu);
	return 0;
}

static int kvm_arch_tsc_has_attr(struct kvm_vcpu *vcpu,
				 struct kvm_device_attr *attr)
{
	int r;

	switch (attr->attr) {
	case KVM_VCPU_TSC_OFFSET:
		r = 0;
		break;
	default:
		r = -ENXIO;
	}

	return r;
}

static int kvm_arch_tsc_get_attr(struct kvm_vcpu *vcpu,
				 struct kvm_device_attr *attr)
{
	u64 __user *uaddr = kvm_get_attr_addr(attr);
	int r;

	if (IS_ERR(uaddr))
		return PTR_ERR(uaddr);

	switch (attr->attr) {
	case KVM_VCPU_TSC_OFFSET:
		r = -EFAULT;
		if (put_user(vcpu->arch.l1_tsc_offset, uaddr))
			break;
		r = 0;
		break;
	default:
		r = -ENXIO;
	}

	return r;
}

static int kvm_arch_tsc_set_attr(struct kvm_vcpu *vcpu,
				 struct kvm_device_attr *attr)
{
	u64 __user *uaddr = kvm_get_attr_addr(attr);
	struct kvm *kvm = vcpu->kvm;
	int r;

	if (IS_ERR(uaddr))
		return PTR_ERR(uaddr);

	switch (attr->attr) {
	case KVM_VCPU_TSC_OFFSET: {
		u64 offset, tsc, ns;
		unsigned long flags;
		bool matched;

		r = -EFAULT;
		if (get_user(offset, uaddr))
			break;

		raw_spin_lock_irqsave(&kvm->arch.tsc_write_lock, flags);

		matched = (vcpu->arch.virtual_tsc_khz &&
			   kvm->arch.last_tsc_khz == vcpu->arch.virtual_tsc_khz &&
			   kvm->arch.last_tsc_offset == offset);

		tsc = kvm_scale_tsc(rdtsc(), vcpu->arch.l1_tsc_scaling_ratio) + offset;
		ns = get_kvmclock_base_ns();

		__kvm_synchronize_tsc(vcpu, offset, tsc, ns, matched);
		raw_spin_unlock_irqrestore(&kvm->arch.tsc_write_lock, flags);

		r = 0;
		break;
	}
	default:
		r = -ENXIO;
	}

	return r;
}

static int kvm_vcpu_ioctl_device_attr(struct kvm_vcpu *vcpu,
				      unsigned int ioctl,
				      void __user *argp)
{
	struct kvm_device_attr attr;
	int r;

	if (copy_from_user(&attr, argp, sizeof(attr)))
		return -EFAULT;

	if (attr.group != KVM_VCPU_TSC_CTRL)
		return -ENXIO;

	switch (ioctl) {
	case KVM_HAS_DEVICE_ATTR:
		r = kvm_arch_tsc_has_attr(vcpu, &attr);
		break;
	case KVM_GET_DEVICE_ATTR:
		r = kvm_arch_tsc_get_attr(vcpu, &attr);
		break;
	case KVM_SET_DEVICE_ATTR:
		r = kvm_arch_tsc_set_attr(vcpu, &attr);
		break;
	}

	return r;
}

static int kvm_vcpu_ioctl_enable_cap(struct kvm_vcpu *vcpu,
				     struct kvm_enable_cap *cap)
{
	int r;
	uint16_t vmcs_version;
	void __user *user_ptr;

	if (cap->flags)
		return -EINVAL;

	switch (cap->cap) {
	case KVM_CAP_HYPERV_SYNIC2:
		if (cap->args[0])
			return -EINVAL;
		fallthrough;

	case KVM_CAP_HYPERV_SYNIC:
		if (!irqchip_in_kernel(vcpu->kvm))
			return -EINVAL;
		return kvm_hv_activate_synic(vcpu, cap->cap ==
					     KVM_CAP_HYPERV_SYNIC2);
	case KVM_CAP_HYPERV_ENLIGHTENED_VMCS:
		if (!kvm_x86_ops.nested_ops->enable_evmcs)
			return -ENOTTY;
		r = kvm_x86_ops.nested_ops->enable_evmcs(vcpu, &vmcs_version);
		if (!r) {
			user_ptr = (void __user *)(uintptr_t)cap->args[0];
			if (copy_to_user(user_ptr, &vmcs_version,
					 sizeof(vmcs_version)))
				r = -EFAULT;
		}
		return r;
	case KVM_CAP_HYPERV_DIRECT_TLBFLUSH:
		if (!kvm_x86_ops.enable_l2_tlb_flush)
			return -ENOTTY;

		return static_call(kvm_x86_enable_l2_tlb_flush)(vcpu);

	case KVM_CAP_HYPERV_ENFORCE_CPUID:
		return kvm_hv_set_enforce_cpuid(vcpu, cap->args[0]);

	case KVM_CAP_ENFORCE_PV_FEATURE_CPUID:
		vcpu->arch.pv_cpuid.enforce = cap->args[0];
		if (vcpu->arch.pv_cpuid.enforce)
			kvm_update_pv_runtime(vcpu);

		return 0;
	default:
		return -EINVAL;
	}
}

long kvm_arch_vcpu_ioctl(struct file *filp,
			 unsigned int ioctl, unsigned long arg)
{
	struct kvm_vcpu *vcpu = filp->private_data;
	void __user *argp = (void __user *)arg;
	int r;
	union {
		struct kvm_sregs2 *sregs2;
		struct kvm_lapic_state *lapic;
		struct kvm_xsave *xsave;
		struct kvm_xcrs *xcrs;
		void *buffer;
	} u;

	vcpu_load(vcpu);

	u.buffer = NULL;
	switch (ioctl) {
	case KVM_GET_LAPIC: {
		r = -EINVAL;
		if (!lapic_in_kernel(vcpu))
			goto out;
		u.lapic = kzalloc(sizeof(struct kvm_lapic_state),
				GFP_KERNEL_ACCOUNT);

		r = -ENOMEM;
		if (!u.lapic)
			goto out;
		r = kvm_vcpu_ioctl_get_lapic(vcpu, u.lapic);
		if (r)
			goto out;
		r = -EFAULT;
		if (copy_to_user(argp, u.lapic, sizeof(struct kvm_lapic_state)))
			goto out;
		r = 0;
		break;
	}
	case KVM_SET_LAPIC: {
		r = -EINVAL;
		if (!lapic_in_kernel(vcpu))
			goto out;
		u.lapic = memdup_user(argp, sizeof(*u.lapic));
		if (IS_ERR(u.lapic)) {
			r = PTR_ERR(u.lapic);
			goto out_nofree;
		}

		r = kvm_vcpu_ioctl_set_lapic(vcpu, u.lapic);
		break;
	}
	case KVM_INTERRUPT: {
		struct kvm_interrupt irq;

		r = -EFAULT;
		if (copy_from_user(&irq, argp, sizeof(irq)))
			goto out;
		r = kvm_vcpu_ioctl_interrupt(vcpu, &irq);
		break;
	}
	case KVM_NMI: {
		r = kvm_vcpu_ioctl_nmi(vcpu);
		break;
	}
	case KVM_SMI: {
		r = kvm_inject_smi(vcpu);
		break;
	}
	case KVM_SET_CPUID: {
		struct kvm_cpuid __user *cpuid_arg = argp;
		struct kvm_cpuid cpuid;

		r = -EFAULT;
		if (copy_from_user(&cpuid, cpuid_arg, sizeof(cpuid)))
			goto out;
		r = kvm_vcpu_ioctl_set_cpuid(vcpu, &cpuid, cpuid_arg->entries);
		break;
	}
	case KVM_SET_CPUID2: {
		struct kvm_cpuid2 __user *cpuid_arg = argp;
		struct kvm_cpuid2 cpuid;

		r = -EFAULT;
		if (copy_from_user(&cpuid, cpuid_arg, sizeof(cpuid)))
			goto out;
		r = kvm_vcpu_ioctl_set_cpuid2(vcpu, &cpuid,
					      cpuid_arg->entries);
		break;
	}
	case KVM_GET_CPUID2: {
		struct kvm_cpuid2 __user *cpuid_arg = argp;
		struct kvm_cpuid2 cpuid;

		r = -EFAULT;
		if (copy_from_user(&cpuid, cpuid_arg, sizeof(cpuid)))
			goto out;
		r = kvm_vcpu_ioctl_get_cpuid2(vcpu, &cpuid,
					      cpuid_arg->entries);
		if (r)
			goto out;
		r = -EFAULT;
		if (copy_to_user(cpuid_arg, &cpuid, sizeof(cpuid)))
			goto out;
		r = 0;
		break;
	}
	case KVM_GET_MSRS: {
		int idx = srcu_read_lock(&vcpu->kvm->srcu);
		r = msr_io(vcpu, argp, do_get_msr, 1);
		srcu_read_unlock(&vcpu->kvm->srcu, idx);
		break;
	}
	case KVM_SET_MSRS: {
		int idx = srcu_read_lock(&vcpu->kvm->srcu);
		r = msr_io(vcpu, argp, do_set_msr, 0);
		srcu_read_unlock(&vcpu->kvm->srcu, idx);
		break;
	}
	case KVM_TPR_ACCESS_REPORTING: {
		struct kvm_tpr_access_ctl tac;

		r = -EFAULT;
		if (copy_from_user(&tac, argp, sizeof(tac)))
			goto out;
		r = vcpu_ioctl_tpr_access_reporting(vcpu, &tac);
		if (r)
			goto out;
		r = -EFAULT;
		if (copy_to_user(argp, &tac, sizeof(tac)))
			goto out;
		r = 0;
		break;
	};
	case KVM_SET_VAPIC_ADDR: {
		struct kvm_vapic_addr va;
		int idx;

		r = -EINVAL;
		if (!lapic_in_kernel(vcpu))
			goto out;
		r = -EFAULT;
		if (copy_from_user(&va, argp, sizeof(va)))
			goto out;
		idx = srcu_read_lock(&vcpu->kvm->srcu);
		r = kvm_lapic_set_vapic_addr(vcpu, va.vapic_addr);
		srcu_read_unlock(&vcpu->kvm->srcu, idx);
		break;
	}
	case KVM_X86_SETUP_MCE: {
		u64 mcg_cap;

		r = -EFAULT;
		if (copy_from_user(&mcg_cap, argp, sizeof(mcg_cap)))
			goto out;
		r = kvm_vcpu_ioctl_x86_setup_mce(vcpu, mcg_cap);
		break;
	}
	case KVM_X86_SET_MCE: {
		struct kvm_x86_mce mce;

		r = -EFAULT;
		if (copy_from_user(&mce, argp, sizeof(mce)))
			goto out;
		r = kvm_vcpu_ioctl_x86_set_mce(vcpu, &mce);
		break;
	}
	case KVM_GET_VCPU_EVENTS: {
		struct kvm_vcpu_events events;

		kvm_vcpu_ioctl_x86_get_vcpu_events(vcpu, &events);

		r = -EFAULT;
		if (copy_to_user(argp, &events, sizeof(struct kvm_vcpu_events)))
			break;
		r = 0;
		break;
	}
	case KVM_SET_VCPU_EVENTS: {
		struct kvm_vcpu_events events;

		r = -EFAULT;
		if (copy_from_user(&events, argp, sizeof(struct kvm_vcpu_events)))
			break;

		r = kvm_vcpu_ioctl_x86_set_vcpu_events(vcpu, &events);
		break;
	}
	case KVM_GET_DEBUGREGS: {
		struct kvm_debugregs dbgregs;

		kvm_vcpu_ioctl_x86_get_debugregs(vcpu, &dbgregs);

		r = -EFAULT;
		if (copy_to_user(argp, &dbgregs,
				 sizeof(struct kvm_debugregs)))
			break;
		r = 0;
		break;
	}
	case KVM_SET_DEBUGREGS: {
		struct kvm_debugregs dbgregs;

		r = -EFAULT;
		if (copy_from_user(&dbgregs, argp,
				   sizeof(struct kvm_debugregs)))
			break;

		r = kvm_vcpu_ioctl_x86_set_debugregs(vcpu, &dbgregs);
		break;
	}
	case KVM_GET_XSAVE: {
		r = -EINVAL;
		if (vcpu->arch.guest_fpu.uabi_size > sizeof(struct kvm_xsave))
			break;

		u.xsave = kzalloc(sizeof(struct kvm_xsave), GFP_KERNEL_ACCOUNT);
		r = -ENOMEM;
		if (!u.xsave)
			break;

		kvm_vcpu_ioctl_x86_get_xsave(vcpu, u.xsave);

		r = -EFAULT;
		if (copy_to_user(argp, u.xsave, sizeof(struct kvm_xsave)))
			break;
		r = 0;
		break;
	}
	case KVM_SET_XSAVE: {
		int size = vcpu->arch.guest_fpu.uabi_size;

		u.xsave = memdup_user(argp, size);
		if (IS_ERR(u.xsave)) {
			r = PTR_ERR(u.xsave);
			goto out_nofree;
		}

		r = kvm_vcpu_ioctl_x86_set_xsave(vcpu, u.xsave);
		break;
	}

	case KVM_GET_XSAVE2: {
		int size = vcpu->arch.guest_fpu.uabi_size;

		u.xsave = kzalloc(size, GFP_KERNEL_ACCOUNT);
		r = -ENOMEM;
		if (!u.xsave)
			break;

		kvm_vcpu_ioctl_x86_get_xsave2(vcpu, u.buffer, size);

		r = -EFAULT;
		if (copy_to_user(argp, u.xsave, size))
			break;

		r = 0;
		break;
	}

	case KVM_GET_XCRS: {
		u.xcrs = kzalloc(sizeof(struct kvm_xcrs), GFP_KERNEL_ACCOUNT);
		r = -ENOMEM;
		if (!u.xcrs)
			break;

		kvm_vcpu_ioctl_x86_get_xcrs(vcpu, u.xcrs);

		r = -EFAULT;
		if (copy_to_user(argp, u.xcrs,
				 sizeof(struct kvm_xcrs)))
			break;
		r = 0;
		break;
	}
	case KVM_SET_XCRS: {
		u.xcrs = memdup_user(argp, sizeof(*u.xcrs));
		if (IS_ERR(u.xcrs)) {
			r = PTR_ERR(u.xcrs);
			goto out_nofree;
		}

		r = kvm_vcpu_ioctl_x86_set_xcrs(vcpu, u.xcrs);
		break;
	}
	case KVM_SET_TSC_KHZ: {
		u32 user_tsc_khz;

		r = -EINVAL;
		user_tsc_khz = (u32)arg;

		if (kvm_caps.has_tsc_control &&
		    user_tsc_khz >= kvm_caps.max_guest_tsc_khz)
			goto out;

		if (user_tsc_khz == 0)
			user_tsc_khz = tsc_khz;

		if (!kvm_set_tsc_khz(vcpu, user_tsc_khz))
			r = 0;

		goto out;
	}
	case KVM_GET_TSC_KHZ: {
		r = vcpu->arch.virtual_tsc_khz;
		goto out;
	}
	case KVM_KVMCLOCK_CTRL: {
		r = kvm_set_guest_paused(vcpu);
		goto out;
	}
	case KVM_ENABLE_CAP: {
		struct kvm_enable_cap cap;

		r = -EFAULT;
		if (copy_from_user(&cap, argp, sizeof(cap)))
			goto out;
		r = kvm_vcpu_ioctl_enable_cap(vcpu, &cap);
		break;
	}
	case KVM_GET_NESTED_STATE: {
		struct kvm_nested_state __user *user_kvm_nested_state = argp;
		u32 user_data_size;

		r = -EINVAL;
		if (!kvm_x86_ops.nested_ops->get_state)
			break;

		BUILD_BUG_ON(sizeof(user_data_size) != sizeof(user_kvm_nested_state->size));
		r = -EFAULT;
		if (get_user(user_data_size, &user_kvm_nested_state->size))
			break;

		r = kvm_x86_ops.nested_ops->get_state(vcpu, user_kvm_nested_state,
						     user_data_size);
		if (r < 0)
			break;

		if (r > user_data_size) {
			if (put_user(r, &user_kvm_nested_state->size))
				r = -EFAULT;
			else
				r = -E2BIG;
			break;
		}

		r = 0;
		break;
	}
	case KVM_SET_NESTED_STATE: {
		struct kvm_nested_state __user *user_kvm_nested_state = argp;
		struct kvm_nested_state kvm_state;
		int idx;

		r = -EINVAL;
		if (!kvm_x86_ops.nested_ops->set_state)
			break;

		r = -EFAULT;
		if (copy_from_user(&kvm_state, user_kvm_nested_state, sizeof(kvm_state)))
			break;

		r = -EINVAL;
		if (kvm_state.size < sizeof(kvm_state))
			break;

		if (kvm_state.flags &
		    ~(KVM_STATE_NESTED_RUN_PENDING | KVM_STATE_NESTED_GUEST_MODE
		      | KVM_STATE_NESTED_EVMCS | KVM_STATE_NESTED_MTF_PENDING
		      | KVM_STATE_NESTED_GIF_SET))
			break;

		/* nested_run_pending implies guest_mode.  */
		if ((kvm_state.flags & KVM_STATE_NESTED_RUN_PENDING)
		    && !(kvm_state.flags & KVM_STATE_NESTED_GUEST_MODE))
			break;

		idx = srcu_read_lock(&vcpu->kvm->srcu);
		r = kvm_x86_ops.nested_ops->set_state(vcpu, user_kvm_nested_state, &kvm_state);
		srcu_read_unlock(&vcpu->kvm->srcu, idx);
		break;
	}
	case KVM_GET_SUPPORTED_HV_CPUID:
		r = kvm_ioctl_get_supported_hv_cpuid(vcpu, argp);
		break;
#ifdef CONFIG_KVM_XEN
	case KVM_XEN_VCPU_GET_ATTR: {
		struct kvm_xen_vcpu_attr xva;

		r = -EFAULT;
		if (copy_from_user(&xva, argp, sizeof(xva)))
			goto out;
		r = kvm_xen_vcpu_get_attr(vcpu, &xva);
		if (!r && copy_to_user(argp, &xva, sizeof(xva)))
			r = -EFAULT;
		break;
	}
	case KVM_XEN_VCPU_SET_ATTR: {
		struct kvm_xen_vcpu_attr xva;

		r = -EFAULT;
		if (copy_from_user(&xva, argp, sizeof(xva)))
			goto out;
		r = kvm_xen_vcpu_set_attr(vcpu, &xva);
		break;
	}
#endif
	case KVM_GET_SREGS2: {
		u.sregs2 = kzalloc(sizeof(struct kvm_sregs2), GFP_KERNEL);
		r = -ENOMEM;
		if (!u.sregs2)
			goto out;
		__get_sregs2(vcpu, u.sregs2);
		r = -EFAULT;
		if (copy_to_user(argp, u.sregs2, sizeof(struct kvm_sregs2)))
			goto out;
		r = 0;
		break;
	}
	case KVM_SET_SREGS2: {
		u.sregs2 = memdup_user(argp, sizeof(struct kvm_sregs2));
		if (IS_ERR(u.sregs2)) {
			r = PTR_ERR(u.sregs2);
			u.sregs2 = NULL;
			goto out;
		}
		r = __set_sregs2(vcpu, u.sregs2);
		break;
	}
	case KVM_HAS_DEVICE_ATTR:
	case KVM_GET_DEVICE_ATTR:
	case KVM_SET_DEVICE_ATTR:
		r = kvm_vcpu_ioctl_device_attr(vcpu, ioctl, argp);
		break;
	case KVM_MEMORY_ENCRYPT_OP:
		r = -ENOTTY;
		if (!kvm_x86_ops.vcpu_mem_enc_ioctl)
			goto out;
		r = kvm_x86_ops.vcpu_mem_enc_ioctl(vcpu, argp);
		break;
	default:
		r = -EINVAL;
	}
out:
	kfree(u.buffer);
out_nofree:
	vcpu_put(vcpu);
	return r;
}

vm_fault_t kvm_arch_vcpu_fault(struct kvm_vcpu *vcpu, struct vm_fault *vmf)
{
	return VM_FAULT_SIGBUS;
}

static int kvm_vm_ioctl_set_tss_addr(struct kvm *kvm, unsigned long addr)
{
	int ret;

	if (addr > (unsigned int)(-3 * PAGE_SIZE))
		return -EINVAL;
	ret = static_call(kvm_x86_set_tss_addr)(kvm, addr);
	return ret;
}

static int kvm_vm_ioctl_set_identity_map_addr(struct kvm *kvm,
					      u64 ident_addr)
{
	return static_call(kvm_x86_set_identity_map_addr)(kvm, ident_addr);
}

static int kvm_vm_ioctl_set_nr_mmu_pages(struct kvm *kvm,
					 unsigned long kvm_nr_mmu_pages)
{
	if (kvm_nr_mmu_pages < KVM_MIN_ALLOC_MMU_PAGES)
		return -EINVAL;

	mutex_lock(&kvm->slots_lock);

	kvm_mmu_change_mmu_pages(kvm, kvm_nr_mmu_pages);
	kvm->arch.n_requested_mmu_pages = kvm_nr_mmu_pages;

	mutex_unlock(&kvm->slots_lock);
	return 0;
}

static int kvm_vm_ioctl_get_irqchip(struct kvm *kvm, struct kvm_irqchip *chip)
{
	struct kvm_pic *pic = kvm->arch.vpic;
	int r;

	r = 0;
	switch (chip->chip_id) {
	case KVM_IRQCHIP_PIC_MASTER:
		memcpy(&chip->chip.pic, &pic->pics[0],
			sizeof(struct kvm_pic_state));
		break;
	case KVM_IRQCHIP_PIC_SLAVE:
		memcpy(&chip->chip.pic, &pic->pics[1],
			sizeof(struct kvm_pic_state));
		break;
	case KVM_IRQCHIP_IOAPIC:
		kvm_get_ioapic(kvm, &chip->chip.ioapic);
		break;
	default:
		r = -EINVAL;
		break;
	}
	return r;
}

static int kvm_vm_ioctl_set_irqchip(struct kvm *kvm, struct kvm_irqchip *chip)
{
	struct kvm_pic *pic = kvm->arch.vpic;
	int r;

	r = 0;
	switch (chip->chip_id) {
	case KVM_IRQCHIP_PIC_MASTER:
		spin_lock(&pic->lock);
		memcpy(&pic->pics[0], &chip->chip.pic,
			sizeof(struct kvm_pic_state));
		spin_unlock(&pic->lock);
		break;
	case KVM_IRQCHIP_PIC_SLAVE:
		spin_lock(&pic->lock);
		memcpy(&pic->pics[1], &chip->chip.pic,
			sizeof(struct kvm_pic_state));
		spin_unlock(&pic->lock);
		break;
	case KVM_IRQCHIP_IOAPIC:
		kvm_set_ioapic(kvm, &chip->chip.ioapic);
		break;
	default:
		r = -EINVAL;
		break;
	}
	kvm_pic_update_irq(pic);
	return r;
}

static int kvm_vm_ioctl_get_pit(struct kvm *kvm, struct kvm_pit_state *ps)
{
	struct kvm_kpit_state *kps = &kvm->arch.vpit->pit_state;

	BUILD_BUG_ON(sizeof(*ps) != sizeof(kps->channels));

	mutex_lock(&kps->lock);
	memcpy(ps, &kps->channels, sizeof(*ps));
	mutex_unlock(&kps->lock);
	return 0;
}

static int kvm_vm_ioctl_set_pit(struct kvm *kvm, struct kvm_pit_state *ps)
{
	int i;
	struct kvm_pit *pit = kvm->arch.vpit;

	mutex_lock(&pit->pit_state.lock);
	memcpy(&pit->pit_state.channels, ps, sizeof(*ps));
	for (i = 0; i < 3; i++)
		kvm_pit_load_count(pit, i, ps->channels[i].count, 0);
	mutex_unlock(&pit->pit_state.lock);
	return 0;
}

static int kvm_vm_ioctl_get_pit2(struct kvm *kvm, struct kvm_pit_state2 *ps)
{
	mutex_lock(&kvm->arch.vpit->pit_state.lock);
	memcpy(ps->channels, &kvm->arch.vpit->pit_state.channels,
		sizeof(ps->channels));
	ps->flags = kvm->arch.vpit->pit_state.flags;
	mutex_unlock(&kvm->arch.vpit->pit_state.lock);
	memset(&ps->reserved, 0, sizeof(ps->reserved));
	return 0;
}

static int kvm_vm_ioctl_set_pit2(struct kvm *kvm, struct kvm_pit_state2 *ps)
{
	int start = 0;
	int i;
	u32 prev_legacy, cur_legacy;
	struct kvm_pit *pit = kvm->arch.vpit;

	mutex_lock(&pit->pit_state.lock);
	prev_legacy = pit->pit_state.flags & KVM_PIT_FLAGS_HPET_LEGACY;
	cur_legacy = ps->flags & KVM_PIT_FLAGS_HPET_LEGACY;
	if (!prev_legacy && cur_legacy)
		start = 1;
	memcpy(&pit->pit_state.channels, &ps->channels,
	       sizeof(pit->pit_state.channels));
	pit->pit_state.flags = ps->flags;
	for (i = 0; i < 3; i++)
		kvm_pit_load_count(pit, i, pit->pit_state.channels[i].count,
				   start && i == 0);
	mutex_unlock(&pit->pit_state.lock);
	return 0;
}

static int kvm_vm_ioctl_reinject(struct kvm *kvm,
				 struct kvm_reinject_control *control)
{
	struct kvm_pit *pit = kvm->arch.vpit;

	/* pit->pit_state.lock was overloaded to prevent userspace from getting
	 * an inconsistent state after running multiple KVM_REINJECT_CONTROL
	 * ioctls in parallel.  Use a separate lock if that ioctl isn't rare.
	 */
	mutex_lock(&pit->pit_state.lock);
	kvm_pit_set_reinject(pit, control->pit_reinject);
	mutex_unlock(&pit->pit_state.lock);

	return 0;
}

void kvm_arch_sync_dirty_log(struct kvm *kvm, struct kvm_memory_slot *memslot)
{

	/*
	 * Flush all CPUs' dirty log buffers to the  dirty_bitmap.  Called
	 * before reporting dirty_bitmap to userspace.  KVM flushes the buffers
	 * on all VM-Exits, thus we only need to kick running vCPUs to force a
	 * VM-Exit.
	 */
	struct kvm_vcpu *vcpu;
	unsigned long i;

	kvm_for_each_vcpu(i, vcpu, kvm)
		kvm_vcpu_kick(vcpu);
}

int kvm_vm_ioctl_irq_line(struct kvm *kvm, struct kvm_irq_level *irq_event,
			bool line_status)
{
	if (!irqchip_in_kernel(kvm))
		return -ENXIO;

	irq_event->status = kvm_set_irq(kvm, KVM_USERSPACE_IRQ_SOURCE_ID,
					irq_event->irq, irq_event->level,
					line_status);
	return 0;
}

int kvm_vm_ioctl_enable_cap(struct kvm *kvm,
			    struct kvm_enable_cap *cap)
{
	int r;

	if (cap->flags)
		return -EINVAL;

	switch (cap->cap) {
	case KVM_CAP_DISABLE_QUIRKS2:
		r = -EINVAL;
		if (cap->args[0] & ~KVM_X86_VALID_QUIRKS)
			break;
		fallthrough;
	case KVM_CAP_DISABLE_QUIRKS:
		kvm->arch.disabled_quirks = cap->args[0];
		r = 0;
		break;
	case KVM_CAP_SPLIT_IRQCHIP: {
		mutex_lock(&kvm->lock);
		r = -EINVAL;
		if (cap->args[0] > MAX_NR_RESERVED_IOAPIC_PINS)
			goto split_irqchip_unlock;
		r = -EEXIST;
		if (irqchip_in_kernel(kvm))
			goto split_irqchip_unlock;
		if (kvm->created_vcpus)
			goto split_irqchip_unlock;
		r = kvm_setup_empty_irq_routing(kvm);
		if (r)
			goto split_irqchip_unlock;
		/* Pairs with irqchip_in_kernel. */
		smp_wmb();
		kvm->arch.irqchip_mode = KVM_IRQCHIP_SPLIT;
		kvm->arch.nr_reserved_ioapic_pins = cap->args[0];
		kvm_clear_apicv_inhibit(kvm, APICV_INHIBIT_REASON_ABSENT);
		r = 0;
split_irqchip_unlock:
		mutex_unlock(&kvm->lock);
		break;
	}
	case KVM_CAP_X2APIC_API:
		r = -EINVAL;
		if (cap->args[0] & ~KVM_X2APIC_API_VALID_FLAGS)
			break;

		if (cap->args[0] & KVM_X2APIC_API_USE_32BIT_IDS)
			kvm->arch.x2apic_format = true;
		if (cap->args[0] & KVM_X2APIC_API_DISABLE_BROADCAST_QUIRK)
			kvm->arch.x2apic_broadcast_quirk_disabled = true;

		r = 0;
		break;
	case KVM_CAP_X86_DISABLE_EXITS:
		r = -EINVAL;
		if (cap->args[0] & ~KVM_X86_DISABLE_VALID_EXITS)
			break;

		if (cap->args[0] & KVM_X86_DISABLE_EXITS_PAUSE)
			kvm->arch.pause_in_guest = true;

#define SMT_RSB_MSG "This processor is affected by the Cross-Thread Return Predictions vulnerability. " \
		    "KVM_CAP_X86_DISABLE_EXITS should only be used with SMT disabled or trusted guests."

		if (!mitigate_smt_rsb) {
			if (boot_cpu_has_bug(X86_BUG_SMT_RSB) && cpu_smt_possible() &&
			    (cap->args[0] & ~KVM_X86_DISABLE_EXITS_PAUSE))
				pr_warn_once(SMT_RSB_MSG);

			if ((cap->args[0] & KVM_X86_DISABLE_EXITS_MWAIT) &&
			    kvm_can_mwait_in_guest())
				kvm->arch.mwait_in_guest = true;
			if (cap->args[0] & KVM_X86_DISABLE_EXITS_HLT)
				kvm->arch.hlt_in_guest = true;
			if (cap->args[0] & KVM_X86_DISABLE_EXITS_CSTATE)
				kvm->arch.cstate_in_guest = true;
		}

		r = 0;
		break;
	case KVM_CAP_MSR_PLATFORM_INFO:
		kvm->arch.guest_can_read_msr_platform_info = cap->args[0];
		r = 0;
		break;
	case KVM_CAP_EXCEPTION_PAYLOAD:
		kvm->arch.exception_payload_enabled = cap->args[0];
		r = 0;
		break;
	case KVM_CAP_X86_TRIPLE_FAULT_EVENT:
		kvm->arch.triple_fault_event = cap->args[0];
		r = 0;
		break;
	case KVM_CAP_X86_USER_SPACE_MSR:
		r = -EINVAL;
		if (cap->args[0] & ~KVM_MSR_EXIT_REASON_VALID_MASK)
			break;
		kvm->arch.user_space_msr_mask = cap->args[0];
		r = 0;
		break;
	case KVM_CAP_X86_BUS_LOCK_EXIT:
		r = -EINVAL;
		if (cap->args[0] & ~KVM_BUS_LOCK_DETECTION_VALID_MODE)
			break;

		if ((cap->args[0] & KVM_BUS_LOCK_DETECTION_OFF) &&
		    (cap->args[0] & KVM_BUS_LOCK_DETECTION_EXIT))
			break;

		if (kvm_caps.has_bus_lock_exit &&
		    cap->args[0] & KVM_BUS_LOCK_DETECTION_EXIT)
			kvm->arch.bus_lock_detection_enabled = true;
		r = 0;
		break;
#ifdef CONFIG_X86_SGX_KVM
	case KVM_CAP_SGX_ATTRIBUTE: {
		unsigned long allowed_attributes = 0;

		r = sgx_set_attribute(&allowed_attributes, cap->args[0]);
		if (r)
			break;

		/* KVM only supports the PROVISIONKEY privileged attribute. */
		if ((allowed_attributes & SGX_ATTR_PROVISIONKEY) &&
		    !(allowed_attributes & ~SGX_ATTR_PROVISIONKEY))
			kvm->arch.sgx_provisioning_allowed = true;
		else
			r = -EINVAL;
		break;
	}
#endif
	case KVM_CAP_VM_COPY_ENC_CONTEXT_FROM:
		r = -EINVAL;
		if (!kvm_x86_ops.vm_copy_enc_context_from)
			break;

		r = static_call(kvm_x86_vm_copy_enc_context_from)(kvm, cap->args[0]);
		break;
	case KVM_CAP_VM_MOVE_ENC_CONTEXT_FROM:
		r = -EINVAL;
		if (!kvm_x86_ops.vm_move_enc_context_from)
			break;

		r = static_call(kvm_x86_vm_move_enc_context_from)(kvm, cap->args[0]);
		break;
	case KVM_CAP_EXIT_HYPERCALL:
		if (cap->args[0] & ~KVM_EXIT_HYPERCALL_VALID_MASK) {
			r = -EINVAL;
			break;
		}
		kvm->arch.hypercall_exit_enabled = cap->args[0];
		r = 0;
		break;
	case KVM_CAP_EXIT_ON_EMULATION_FAILURE:
		r = -EINVAL;
		if (cap->args[0] & ~1)
			break;
		kvm->arch.exit_on_emulation_error = cap->args[0];
		r = 0;
		break;
	case KVM_CAP_PMU_CAPABILITY:
		r = -EINVAL;
		if (!enable_pmu || (cap->args[0] & ~KVM_CAP_PMU_VALID_MASK))
			break;

		mutex_lock(&kvm->lock);
		if (!kvm->created_vcpus) {
			kvm->arch.enable_pmu = !(cap->args[0] & KVM_PMU_CAP_DISABLE);
			r = 0;
		}
		mutex_unlock(&kvm->lock);
		break;
	case KVM_CAP_MAX_VCPU_ID:
		r = -EINVAL;
		if (cap->args[0] > KVM_MAX_VCPU_IDS)
			break;

		mutex_lock(&kvm->lock);
		if (kvm->arch.max_vcpu_ids == cap->args[0]) {
			r = 0;
		} else if (!kvm->arch.max_vcpu_ids) {
			kvm->arch.max_vcpu_ids = cap->args[0];
			r = 0;
		}
		mutex_unlock(&kvm->lock);
		break;
	case KVM_CAP_X86_NOTIFY_VMEXIT:
		r = -EINVAL;
		if ((u32)cap->args[0] & ~KVM_X86_NOTIFY_VMEXIT_VALID_BITS)
			break;
		if (!kvm_caps.has_notify_vmexit)
			break;
		if (!((u32)cap->args[0] & KVM_X86_NOTIFY_VMEXIT_ENABLED))
			break;
		mutex_lock(&kvm->lock);
		if (!kvm->created_vcpus) {
			kvm->arch.notify_window = cap->args[0] >> 32;
			kvm->arch.notify_vmexit_flags = (u32)cap->args[0];
			r = 0;
		}
		mutex_unlock(&kvm->lock);
		break;
	case KVM_CAP_VM_DISABLE_NX_HUGE_PAGES:
		r = -EINVAL;

		/*
		 * Since the risk of disabling NX hugepages is a guest crashing
		 * the system, ensure the userspace process has permission to
		 * reboot the system.
		 *
		 * Note that unlike the reboot() syscall, the process must have
		 * this capability in the root namespace because exposing
		 * /dev/kvm into a container does not limit the scope of the
		 * iTLB multihit bug to that container. In other words,
		 * this must use capable(), not ns_capable().
		 */
		if (!capable(CAP_SYS_BOOT)) {
			r = -EPERM;
			break;
		}

		if (cap->args[0])
			break;

		mutex_lock(&kvm->lock);
		if (!kvm->created_vcpus) {
			kvm->arch.disable_nx_huge_pages = true;
			r = 0;
		}
		mutex_unlock(&kvm->lock);
		break;
	default:
		r = -EINVAL;
		if (kvm_x86_ops.vm_enable_cap)
			r = static_call(kvm_x86_vm_enable_cap)(kvm, cap);
		break;
	}
	return r;
}

static struct kvm_x86_msr_filter *kvm_alloc_msr_filter(bool default_allow)
{
	struct kvm_x86_msr_filter *msr_filter;

	msr_filter = kzalloc(sizeof(*msr_filter), GFP_KERNEL_ACCOUNT);
	if (!msr_filter)
		return NULL;

	msr_filter->default_allow = default_allow;
	return msr_filter;
}

static void kvm_free_msr_filter(struct kvm_x86_msr_filter *msr_filter)
{
	u32 i;

	if (!msr_filter)
		return;

	for (i = 0; i < msr_filter->count; i++)
		kfree(msr_filter->ranges[i].bitmap);

	kfree(msr_filter);
}

static int kvm_add_msr_filter(struct kvm_x86_msr_filter *msr_filter,
			      struct kvm_msr_filter_range *user_range)
{
	unsigned long *bitmap;
	size_t bitmap_size;

	if (!user_range->nmsrs)
		return 0;

	if (user_range->flags & ~KVM_MSR_FILTER_RANGE_VALID_MASK)
		return -EINVAL;

	if (!user_range->flags)
		return -EINVAL;

	bitmap_size = BITS_TO_LONGS(user_range->nmsrs) * sizeof(long);
	if (!bitmap_size || bitmap_size > KVM_MSR_FILTER_MAX_BITMAP_SIZE)
		return -EINVAL;

	bitmap = memdup_user((__user u8*)user_range->bitmap, bitmap_size);
	if (IS_ERR(bitmap))
		return PTR_ERR(bitmap);

	msr_filter->ranges[msr_filter->count] = (struct msr_bitmap_range) {
		.flags = user_range->flags,
		.base = user_range->base,
		.nmsrs = user_range->nmsrs,
		.bitmap = bitmap,
	};

	msr_filter->count++;
	return 0;
}

static int kvm_vm_ioctl_set_msr_filter(struct kvm *kvm,
				       struct kvm_msr_filter *filter)
{
	struct kvm_x86_msr_filter *new_filter, *old_filter;
	bool default_allow;
	bool empty = true;
	int r;
	u32 i;

	if (filter->flags & ~KVM_MSR_FILTER_VALID_MASK)
		return -EINVAL;

	for (i = 0; i < ARRAY_SIZE(filter->ranges); i++)
		empty &= !filter->ranges[i].nmsrs;

	default_allow = !(filter->flags & KVM_MSR_FILTER_DEFAULT_DENY);
	if (empty && !default_allow)
		return -EINVAL;

	new_filter = kvm_alloc_msr_filter(default_allow);
	if (!new_filter)
		return -ENOMEM;

	for (i = 0; i < ARRAY_SIZE(filter->ranges); i++) {
		r = kvm_add_msr_filter(new_filter, &filter->ranges[i]);
		if (r) {
			kvm_free_msr_filter(new_filter);
			return r;
		}
	}

	mutex_lock(&kvm->lock);
	old_filter = rcu_replace_pointer(kvm->arch.msr_filter, new_filter,
					 mutex_is_locked(&kvm->lock));
	mutex_unlock(&kvm->lock);
	synchronize_srcu(&kvm->srcu);

	kvm_free_msr_filter(old_filter);

	kvm_make_all_cpus_request(kvm, KVM_REQ_MSR_FILTER_CHANGED);

	return 0;
}

#ifdef CONFIG_KVM_COMPAT
/* for KVM_X86_SET_MSR_FILTER */
struct kvm_msr_filter_range_compat {
	__u32 flags;
	__u32 nmsrs;
	__u32 base;
	__u32 bitmap;
};

struct kvm_msr_filter_compat {
	__u32 flags;
	struct kvm_msr_filter_range_compat ranges[KVM_MSR_FILTER_MAX_RANGES];
};

#define KVM_X86_SET_MSR_FILTER_COMPAT _IOW(KVMIO, 0xc6, struct kvm_msr_filter_compat)

long kvm_arch_vm_compat_ioctl(struct file *filp, unsigned int ioctl,
			      unsigned long arg)
{
	void __user *argp = (void __user *)arg;
	struct kvm *kvm = filp->private_data;
	long r = -ENOTTY;

	switch (ioctl) {
	case KVM_X86_SET_MSR_FILTER_COMPAT: {
		struct kvm_msr_filter __user *user_msr_filter = argp;
		struct kvm_msr_filter_compat filter_compat;
		struct kvm_msr_filter filter;
		int i;

		if (copy_from_user(&filter_compat, user_msr_filter,
				   sizeof(filter_compat)))
			return -EFAULT;

		filter.flags = filter_compat.flags;
		for (i = 0; i < ARRAY_SIZE(filter.ranges); i++) {
			struct kvm_msr_filter_range_compat *cr;

			cr = &filter_compat.ranges[i];
			filter.ranges[i] = (struct kvm_msr_filter_range) {
				.flags = cr->flags,
				.nmsrs = cr->nmsrs,
				.base = cr->base,
				.bitmap = (__u8 *)(ulong)cr->bitmap,
			};
		}

		r = kvm_vm_ioctl_set_msr_filter(kvm, &filter);
		break;
	}
	}

	return r;
}
#endif

#ifdef CONFIG_HAVE_KVM_PM_NOTIFIER
static int kvm_arch_suspend_notifier(struct kvm *kvm)
{
	struct kvm_vcpu *vcpu;
	unsigned long i;
	int ret = 0;

	mutex_lock(&kvm->lock);
	kvm_for_each_vcpu(i, vcpu, kvm) {
		if (!vcpu->arch.pv_time.active)
			continue;

		ret = kvm_set_guest_paused(vcpu);
		if (ret) {
			kvm_err("Failed to pause guest VCPU%d: %d\n",
				vcpu->vcpu_id, ret);
			break;
		}
	}
	mutex_unlock(&kvm->lock);

	return ret ? NOTIFY_BAD : NOTIFY_DONE;
}

int kvm_arch_pm_notifier(struct kvm *kvm, unsigned long state)
{
	switch (state) {
	case PM_HIBERNATION_PREPARE:
	case PM_SUSPEND_PREPARE:
		return kvm_arch_suspend_notifier(kvm);
	}

	return NOTIFY_DONE;
}
#endif /* CONFIG_HAVE_KVM_PM_NOTIFIER */

static int kvm_vm_ioctl_get_clock(struct kvm *kvm, void __user *argp)
{
	struct kvm_clock_data data = { 0 };

	get_kvmclock(kvm, &data);
	if (copy_to_user(argp, &data, sizeof(data)))
		return -EFAULT;

	return 0;
}

static int kvm_vm_ioctl_set_clock(struct kvm *kvm, void __user *argp)
{
	struct kvm_arch *ka = &kvm->arch;
	struct kvm_clock_data data;
	u64 now_raw_ns;

	if (copy_from_user(&data, argp, sizeof(data)))
		return -EFAULT;

	/*
	 * Only KVM_CLOCK_REALTIME is used, but allow passing the
	 * result of KVM_GET_CLOCK back to KVM_SET_CLOCK.
	 */
	if (data.flags & ~KVM_CLOCK_VALID_FLAGS)
		return -EINVAL;

	kvm_hv_request_tsc_page_update(kvm);
	kvm_start_pvclock_update(kvm);
	pvclock_update_vm_gtod_copy(kvm);

	/*
	 * This pairs with kvm_guest_time_update(): when masterclock is
	 * in use, we use master_kernel_ns + kvmclock_offset to set
	 * unsigned 'system_time' so if we use get_kvmclock_ns() (which
	 * is slightly ahead) here we risk going negative on unsigned
	 * 'system_time' when 'data.clock' is very small.
	 */
	if (data.flags & KVM_CLOCK_REALTIME) {
		u64 now_real_ns = ktime_get_real_ns();

		/*
		 * Avoid stepping the kvmclock backwards.
		 */
		if (now_real_ns > data.realtime)
			data.clock += now_real_ns - data.realtime;
	}

	if (ka->use_master_clock)
		now_raw_ns = ka->master_kernel_ns;
	else
		now_raw_ns = get_kvmclock_base_ns();
	ka->kvmclock_offset = data.clock - now_raw_ns;
	kvm_end_pvclock_update(kvm);
	return 0;
}

int kvm_arch_vm_ioctl(struct file *filp, unsigned int ioctl, unsigned long arg)
{
	struct kvm *kvm = filp->private_data;
	void __user *argp = (void __user *)arg;
	int r = -ENOTTY;
	/*
	 * This union makes it completely explicit to gcc-3.x
	 * that these two variables' stack usage should be
	 * combined, not added together.
	 */
	union {
		struct kvm_pit_state ps;
		struct kvm_pit_state2 ps2;
		struct kvm_pit_config pit_config;
	} u;

	switch (ioctl) {
	case KVM_SET_TSS_ADDR:
		r = kvm_vm_ioctl_set_tss_addr(kvm, arg);
		break;
	case KVM_SET_IDENTITY_MAP_ADDR: {
		u64 ident_addr;

		mutex_lock(&kvm->lock);
		r = -EINVAL;
		if (kvm->created_vcpus)
			goto set_identity_unlock;
		r = -EFAULT;
		if (copy_from_user(&ident_addr, argp, sizeof(ident_addr)))
			goto set_identity_unlock;
		r = kvm_vm_ioctl_set_identity_map_addr(kvm, ident_addr);
set_identity_unlock:
		mutex_unlock(&kvm->lock);
		break;
	}
	case KVM_SET_NR_MMU_PAGES:
		r = kvm_vm_ioctl_set_nr_mmu_pages(kvm, arg);
		break;
	case KVM_CREATE_IRQCHIP: {
		mutex_lock(&kvm->lock);

		r = -EEXIST;
		if (irqchip_in_kernel(kvm))
			goto create_irqchip_unlock;

		r = -EINVAL;
		if (kvm->created_vcpus)
			goto create_irqchip_unlock;

		r = kvm_pic_init(kvm);
		if (r)
			goto create_irqchip_unlock;

		r = kvm_ioapic_init(kvm);
		if (r) {
			kvm_pic_destroy(kvm);
			goto create_irqchip_unlock;
		}

		r = kvm_setup_default_irq_routing(kvm);
		if (r) {
			kvm_ioapic_destroy(kvm);
			kvm_pic_destroy(kvm);
			goto create_irqchip_unlock;
		}
		/* Write kvm->irq_routing before enabling irqchip_in_kernel. */
		smp_wmb();
		kvm->arch.irqchip_mode = KVM_IRQCHIP_KERNEL;
		kvm_clear_apicv_inhibit(kvm, APICV_INHIBIT_REASON_ABSENT);
	create_irqchip_unlock:
		mutex_unlock(&kvm->lock);
		break;
	}
	case KVM_CREATE_PIT:
		u.pit_config.flags = KVM_PIT_SPEAKER_DUMMY;
		goto create_pit;
	case KVM_CREATE_PIT2:
		r = -EFAULT;
		if (copy_from_user(&u.pit_config, argp,
				   sizeof(struct kvm_pit_config)))
			goto out;
	create_pit:
		mutex_lock(&kvm->lock);
		r = -EEXIST;
		if (kvm->arch.vpit)
			goto create_pit_unlock;
		r = -ENOMEM;
		kvm->arch.vpit = kvm_create_pit(kvm, u.pit_config.flags);
		if (kvm->arch.vpit)
			r = 0;
	create_pit_unlock:
		mutex_unlock(&kvm->lock);
		break;
	case KVM_GET_IRQCHIP: {
		/* 0: PIC master, 1: PIC slave, 2: IOAPIC */
		struct kvm_irqchip *chip;

		chip = memdup_user(argp, sizeof(*chip));
		if (IS_ERR(chip)) {
			r = PTR_ERR(chip);
			goto out;
		}

		r = -ENXIO;
		if (!irqchip_kernel(kvm))
			goto get_irqchip_out;
		r = kvm_vm_ioctl_get_irqchip(kvm, chip);
		if (r)
			goto get_irqchip_out;
		r = -EFAULT;
		if (copy_to_user(argp, chip, sizeof(*chip)))
			goto get_irqchip_out;
		r = 0;
	get_irqchip_out:
		kfree(chip);
		break;
	}
	case KVM_SET_IRQCHIP: {
		/* 0: PIC master, 1: PIC slave, 2: IOAPIC */
		struct kvm_irqchip *chip;

		chip = memdup_user(argp, sizeof(*chip));
		if (IS_ERR(chip)) {
			r = PTR_ERR(chip);
			goto out;
		}

		r = -ENXIO;
		if (!irqchip_kernel(kvm))
			goto set_irqchip_out;
		r = kvm_vm_ioctl_set_irqchip(kvm, chip);
	set_irqchip_out:
		kfree(chip);
		break;
	}
	case KVM_GET_PIT: {
		r = -EFAULT;
		if (copy_from_user(&u.ps, argp, sizeof(struct kvm_pit_state)))
			goto out;
		r = -ENXIO;
		if (!kvm->arch.vpit)
			goto out;
		r = kvm_vm_ioctl_get_pit(kvm, &u.ps);
		if (r)
			goto out;
		r = -EFAULT;
		if (copy_to_user(argp, &u.ps, sizeof(struct kvm_pit_state)))
			goto out;
		r = 0;
		break;
	}
	case KVM_SET_PIT: {
		r = -EFAULT;
		if (copy_from_user(&u.ps, argp, sizeof(u.ps)))
			goto out;
		mutex_lock(&kvm->lock);
		r = -ENXIO;
		if (!kvm->arch.vpit)
			goto set_pit_out;
		r = kvm_vm_ioctl_set_pit(kvm, &u.ps);
set_pit_out:
		mutex_unlock(&kvm->lock);
		break;
	}
	case KVM_GET_PIT2: {
		r = -ENXIO;
		if (!kvm->arch.vpit)
			goto out;
		r = kvm_vm_ioctl_get_pit2(kvm, &u.ps2);
		if (r)
			goto out;
		r = -EFAULT;
		if (copy_to_user(argp, &u.ps2, sizeof(u.ps2)))
			goto out;
		r = 0;
		break;
	}
	case KVM_SET_PIT2: {
		r = -EFAULT;
		if (copy_from_user(&u.ps2, argp, sizeof(u.ps2)))
			goto out;
		mutex_lock(&kvm->lock);
		r = -ENXIO;
		if (!kvm->arch.vpit)
			goto set_pit2_out;
		r = kvm_vm_ioctl_set_pit2(kvm, &u.ps2);
set_pit2_out:
		mutex_unlock(&kvm->lock);
		break;
	}
	case KVM_REINJECT_CONTROL: {
		struct kvm_reinject_control control;
		r =  -EFAULT;
		if (copy_from_user(&control, argp, sizeof(control)))
			goto out;
		r = -ENXIO;
		if (!kvm->arch.vpit)
			goto out;
		r = kvm_vm_ioctl_reinject(kvm, &control);
		break;
	}
	case KVM_SET_BOOT_CPU_ID:
		r = 0;
		mutex_lock(&kvm->lock);
		if (kvm->created_vcpus)
			r = -EBUSY;
		else
			kvm->arch.bsp_vcpu_id = arg;
		mutex_unlock(&kvm->lock);
		break;
#ifdef CONFIG_KVM_XEN
	case KVM_XEN_HVM_CONFIG: {
		struct kvm_xen_hvm_config xhc;
		r = -EFAULT;
		if (copy_from_user(&xhc, argp, sizeof(xhc)))
			goto out;
		r = kvm_xen_hvm_config(kvm, &xhc);
		break;
	}
	case KVM_XEN_HVM_GET_ATTR: {
		struct kvm_xen_hvm_attr xha;

		r = -EFAULT;
		if (copy_from_user(&xha, argp, sizeof(xha)))
			goto out;
		r = kvm_xen_hvm_get_attr(kvm, &xha);
		if (!r && copy_to_user(argp, &xha, sizeof(xha)))
			r = -EFAULT;
		break;
	}
	case KVM_XEN_HVM_SET_ATTR: {
		struct kvm_xen_hvm_attr xha;

		r = -EFAULT;
		if (copy_from_user(&xha, argp, sizeof(xha)))
			goto out;
		r = kvm_xen_hvm_set_attr(kvm, &xha);
		break;
	}
	case KVM_XEN_HVM_EVTCHN_SEND: {
		struct kvm_irq_routing_xen_evtchn uxe;

		r = -EFAULT;
		if (copy_from_user(&uxe, argp, sizeof(uxe)))
			goto out;
		r = kvm_xen_hvm_evtchn_send(kvm, &uxe);
		break;
	}
#endif
	case KVM_SET_CLOCK:
		r = kvm_vm_ioctl_set_clock(kvm, argp);
		break;
	case KVM_GET_CLOCK:
		r = kvm_vm_ioctl_get_clock(kvm, argp);
		break;
	case KVM_SET_TSC_KHZ: {
		u32 user_tsc_khz;

		r = -EINVAL;
		user_tsc_khz = (u32)arg;

		if (kvm_caps.has_tsc_control &&
		    user_tsc_khz >= kvm_caps.max_guest_tsc_khz)
			goto out;

		if (user_tsc_khz == 0)
			user_tsc_khz = tsc_khz;

		WRITE_ONCE(kvm->arch.default_tsc_khz, user_tsc_khz);
		r = 0;

		goto out;
	}
	case KVM_GET_TSC_KHZ: {
		r = READ_ONCE(kvm->arch.default_tsc_khz);
		goto out;
	}
	case KVM_MEMORY_ENCRYPT_OP: {
		r = static_call(kvm_x86_mem_enc_ioctl)(kvm, argp);
		break;
	}
	case KVM_MEMORY_ENCRYPT_REG_REGION: {
		struct kvm_enc_region region;

		r = -EFAULT;
		if (copy_from_user(&region, argp, sizeof(region)))
			goto out;

		r = -ENOTTY;
		if (!kvm_x86_ops.mem_enc_register_region)
			goto out;

		r = static_call(kvm_x86_mem_enc_register_region)(kvm, &region);
		break;
	}
	case KVM_MEMORY_ENCRYPT_UNREG_REGION: {
		struct kvm_enc_region region;

		r = -EFAULT;
		if (copy_from_user(&region, argp, sizeof(region)))
			goto out;

		r = -ENOTTY;
		if (!kvm_x86_ops.mem_enc_unregister_region)
			goto out;

		r = static_call(kvm_x86_mem_enc_unregister_region)(kvm, &region);
		break;
	}
	case KVM_MEMORY_ENCRYPT_READ_MEMORY: {
		struct kvm_rw_memory rw;
		struct kvm_rw_memory __user *rw_user = (void __user *)argp;

		r = -EFAULT;
		if (copy_from_user(&rw, rw_user, sizeof(rw)))
			goto out;

		r = -ENOTTY;
		if (kvm_x86_ops.mem_enc_read_memory) {
			r = static_call(kvm_x86_mem_enc_read_memory)(kvm, &rw);
			if (copy_to_user(&rw_user->len, &rw.len,
					 sizeof(rw.len)))
				r = -EFAULT;
		}
		break;
	}
	case KVM_MEMORY_ENCRYPT_WRITE_MEMORY: {
		struct kvm_rw_memory rw;
		struct kvm_rw_memory __user *rw_user = (void __user *)argp;

		r = -EFAULT;
		if (copy_from_user(&rw, rw_user, sizeof(rw)))
			goto out;

		r = -ENOTTY;
		if (kvm_x86_ops.mem_enc_write_memory) {
			r = static_call(kvm_x86_mem_enc_write_memory)(kvm, &rw);
			if (copy_to_user(&rw_user->len, &rw.len,
					 sizeof(rw.len)))
				r = -EFAULT;
		}
		break;
	}
	case KVM_HYPERV_EVENTFD: {
		struct kvm_hyperv_eventfd hvevfd;

		r = -EFAULT;
		if (copy_from_user(&hvevfd, argp, sizeof(hvevfd)))
			goto out;
		r = kvm_vm_ioctl_hv_eventfd(kvm, &hvevfd);
		break;
	}
	case KVM_SET_PMU_EVENT_FILTER:
		r = kvm_vm_ioctl_set_pmu_event_filter(kvm, argp);
		break;
	case KVM_X86_SET_MSR_FILTER: {
		struct kvm_msr_filter __user *user_msr_filter = argp;
		struct kvm_msr_filter filter;

		if (copy_from_user(&filter, user_msr_filter, sizeof(filter)))
			return -EFAULT;

		r = kvm_vm_ioctl_set_msr_filter(kvm, &filter);
		break;
	}
	case KVM_TDI_GET_INFO: {
		struct kvm_tdi_info info;

		r = -EFAULT;
		if (copy_from_user(&info, argp, sizeof(info)))
			goto out;

		r = -ENOTTY;
		if (kvm_x86_ops.tdi_get_info)
			r = static_call(kvm_x86_tdi_get_info)(kvm, &info);
		if (!r && copy_to_user(argp, &info, sizeof(info)))
			r = -EFAULT;
		break;
	}
	case KVM_TDI_USER_REQUEST: {
		struct kvm_tdi_user_request request;

		r = -EFAULT;
		if (copy_from_user(&request, argp, sizeof(request)))
			goto out;

		r = -ENOTTY;
		if (kvm_x86_ops.tdi_user_request)
			r = static_call(kvm_x86_tdi_user_request)(kvm, &request);
		break;
	}
	default:
		r = -ENOTTY;
	}
out:
	return r;
}

static void kvm_probe_feature_msr(u32 msr_index)
{
	struct kvm_msr_entry msr = {
		.index = msr_index,
	};

	if (kvm_get_msr_feature(&msr))
		return;

	msr_based_features[num_msr_based_features++] = msr_index;
}

static void kvm_probe_msr_to_save(u32 msr_index)
{
	u32 dummy[2];

	if (rdmsr_safe(msr_index, &dummy[0], &dummy[1]))
		return;

	/*
	 * Even MSRs that are valid in the host may not be exposed to guests in
	 * some cases.
	 */
	switch (msr_index) {
	case MSR_IA32_BNDCFGS:
		if (!kvm_mpx_supported())
			return;
		break;
	case MSR_TSC_AUX:
		if (!kvm_cpu_cap_has(X86_FEATURE_RDTSCP) &&
		    !kvm_cpu_cap_has(X86_FEATURE_RDPID))
			return;
		break;
	case MSR_IA32_UMWAIT_CONTROL:
		if (!kvm_cpu_cap_has(X86_FEATURE_WAITPKG))
			return;
		break;
	case MSR_IA32_RTIT_CTL:
	case MSR_IA32_RTIT_STATUS:
		if (!kvm_cpu_cap_has(X86_FEATURE_INTEL_PT))
			return;
		break;
	case MSR_IA32_RTIT_CR3_MATCH:
		if (!kvm_cpu_cap_has(X86_FEATURE_INTEL_PT) ||
		    !intel_pt_validate_hw_cap(PT_CAP_cr3_filtering))
			return;
		break;
	case MSR_IA32_RTIT_OUTPUT_BASE:
	case MSR_IA32_RTIT_OUTPUT_MASK:
		if (!kvm_cpu_cap_has(X86_FEATURE_INTEL_PT) ||
		    (!intel_pt_validate_hw_cap(PT_CAP_topa_output) &&
		     !intel_pt_validate_hw_cap(PT_CAP_single_range_output)))
			return;
		break;
	case MSR_IA32_RTIT_ADDR0_A ... MSR_IA32_RTIT_ADDR3_B:
		if (!kvm_cpu_cap_has(X86_FEATURE_INTEL_PT) ||
		    (msr_index - MSR_IA32_RTIT_ADDR0_A >=
		     intel_pt_validate_hw_cap(PT_CAP_num_address_ranges) * 2))
			return;
		break;
	case MSR_ARCH_PERFMON_PERFCTR0 ... MSR_ARCH_PERFMON_PERFCTR_MAX:
		if (msr_index - MSR_ARCH_PERFMON_PERFCTR0 >=
		    kvm_pmu_cap.num_counters_gp)
			return;
		break;
	case MSR_ARCH_PERFMON_EVENTSEL0 ... MSR_ARCH_PERFMON_EVENTSEL_MAX:
		if (msr_index - MSR_ARCH_PERFMON_EVENTSEL0 >=
		    kvm_pmu_cap.num_counters_gp)
			return;
		break;
	case MSR_ARCH_PERFMON_FIXED_CTR0 ... MSR_ARCH_PERFMON_FIXED_CTR_MAX:
		if (msr_index - MSR_ARCH_PERFMON_FIXED_CTR0 >=
		    kvm_pmu_cap.num_counters_fixed)
			return;
		break;
	case MSR_AMD64_PERF_CNTR_GLOBAL_CTL:
	case MSR_AMD64_PERF_CNTR_GLOBAL_STATUS:
	case MSR_AMD64_PERF_CNTR_GLOBAL_STATUS_CLR:
		if (!kvm_cpu_cap_has(X86_FEATURE_PERFMON_V2))
			return;
		break;
	case MSR_IA32_XFD:
	case MSR_IA32_XFD_ERR:
		if (!kvm_cpu_cap_has(X86_FEATURE_XFD))
			return;
		break;
	case MSR_IA32_TSX_CTRL:
		if (!(kvm_get_arch_capabilities() & ARCH_CAP_TSX_CTRL_MSR))
			return;
		break;
	default:
		break;
	}

	msrs_to_save[num_msrs_to_save++] = msr_index;
}

static void kvm_init_msr_lists(void)
{
	unsigned i;

	BUILD_BUG_ON_MSG(KVM_PMC_MAX_FIXED != 3,
			 "Please update the fixed PMCs in msrs_to_save_pmu[]");

	num_msrs_to_save = 0;
	num_emulated_msrs = 0;
	num_msr_based_features = 0;

	for (i = 0; i < ARRAY_SIZE(msrs_to_save_base); i++)
		kvm_probe_msr_to_save(msrs_to_save_base[i]);

	if (enable_pmu) {
		for (i = 0; i < ARRAY_SIZE(msrs_to_save_pmu); i++)
			kvm_probe_msr_to_save(msrs_to_save_pmu[i]);
	}

	for (i = 0; i < ARRAY_SIZE(emulated_msrs_all); i++) {
		if (!static_call(kvm_x86_has_emulated_msr)(NULL, emulated_msrs_all[i]))
			continue;

		emulated_msrs[num_emulated_msrs++] = emulated_msrs_all[i];
	}

	for (i = KVM_FIRST_EMULATED_VMX_MSR; i <= KVM_LAST_EMULATED_VMX_MSR; i++)
		kvm_probe_feature_msr(i);

	for (i = 0; i < ARRAY_SIZE(msr_based_features_all_except_vmx); i++)
		kvm_probe_feature_msr(msr_based_features_all_except_vmx[i]);
}

static int vcpu_mmio_write(struct kvm_vcpu *vcpu, gpa_t addr, int len,
			   const void *v)
{
	int handled = 0;
	int n;

	do {
		n = min(len, 64);
		if (!(lapic_in_kernel(vcpu) &&
		      !kvm_iodevice_write(vcpu, &vcpu->arch.apic->dev, addr, n, v))
		    && kvm_io_bus_write(vcpu, KVM_MMIO_BUS, addr, n, v))
			break;
		handled += n;
		addr += n;
		len -= n;
		v += n;
	} while (len);

	return handled;
}

static int vcpu_mmio_read(struct kvm_vcpu *vcpu, gpa_t addr, int len, void *v)
{
	int handled = 0;
	int n;

	do {
		n = min(len, 64);
		if (!(lapic_in_kernel(vcpu) &&
		      !kvm_iodevice_read(vcpu, &vcpu->arch.apic->dev,
					 addr, n, v))
		    && kvm_io_bus_read(vcpu, KVM_MMIO_BUS, addr, n, v))
			break;
		trace_kvm_mmio(KVM_TRACE_MMIO_READ, n, addr, v);
		handled += n;
		addr += n;
		len -= n;
		v += n;
	} while (len);

	return handled;
}

void kvm_set_segment(struct kvm_vcpu *vcpu,
		     struct kvm_segment *var, int seg)
{
	static_call(kvm_x86_set_segment)(vcpu, var, seg);
}

void kvm_get_segment(struct kvm_vcpu *vcpu,
		     struct kvm_segment *var, int seg)
{
	static_call(kvm_x86_get_segment)(vcpu, var, seg);
}

gpa_t translate_nested_gpa(struct kvm_vcpu *vcpu, gpa_t gpa, u64 access,
			   struct x86_exception *exception)
{
	struct kvm_mmu *mmu = vcpu->arch.mmu;
	gpa_t t_gpa;

	BUG_ON(!mmu_is_nested(vcpu));

	/* NPT walks are always user-walks */
	access |= PFERR_USER_MASK;
	t_gpa  = mmu->gva_to_gpa(vcpu, mmu, gpa, access, exception);

	return t_gpa;
}

gpa_t kvm_mmu_gva_to_gpa_read(struct kvm_vcpu *vcpu, gva_t gva,
			      struct x86_exception *exception)
{
	struct kvm_mmu *mmu = vcpu->arch.walk_mmu;

	u64 access = (static_call(kvm_x86_get_cpl)(vcpu) == 3) ? PFERR_USER_MASK : 0;
	return mmu->gva_to_gpa(vcpu, mmu, gva, access, exception);
}
EXPORT_SYMBOL_GPL(kvm_mmu_gva_to_gpa_read);

gpa_t kvm_mmu_gva_to_gpa_write(struct kvm_vcpu *vcpu, gva_t gva,
			       struct x86_exception *exception)
{
	struct kvm_mmu *mmu = vcpu->arch.walk_mmu;

	u64 access = (static_call(kvm_x86_get_cpl)(vcpu) == 3) ? PFERR_USER_MASK : 0;
	access |= PFERR_WRITE_MASK;
	return mmu->gva_to_gpa(vcpu, mmu, gva, access, exception);
}
EXPORT_SYMBOL_GPL(kvm_mmu_gva_to_gpa_write);

/* uses this to access any guest's mapped memory without checking CPL */
gpa_t kvm_mmu_gva_to_gpa_system(struct kvm_vcpu *vcpu, gva_t gva,
				struct x86_exception *exception)
{
	struct kvm_mmu *mmu = vcpu->arch.walk_mmu;

	return mmu->gva_to_gpa(vcpu, mmu, gva, 0, exception);
}

static int kvm_read_guest_virt_helper(gva_t addr, void *val, unsigned int bytes,
				      struct kvm_vcpu *vcpu, u64 access,
				      struct x86_exception *exception)
{
	struct kvm_mmu *mmu = vcpu->arch.walk_mmu;
	void *data = val;
	int r = X86EMUL_CONTINUE;

	while (bytes) {
		gpa_t gpa = mmu->gva_to_gpa(vcpu, mmu, addr, access, exception);
		unsigned offset = addr & (PAGE_SIZE-1);
		unsigned toread = min(bytes, (unsigned)PAGE_SIZE - offset);
		int ret;

		if (gpa == INVALID_GPA)
			return X86EMUL_PROPAGATE_FAULT;
		ret = kvm_vcpu_read_guest_page(vcpu, gpa >> PAGE_SHIFT, data,
					       offset, toread);
		if (ret < 0) {
			r = X86EMUL_IO_NEEDED;
			goto out;
		}

		bytes -= toread;
		data += toread;
		addr += toread;
	}
out:
	return r;
}

/* used for instruction fetching */
static int kvm_fetch_guest_virt(struct x86_emulate_ctxt *ctxt,
				gva_t addr, void *val, unsigned int bytes,
				struct x86_exception *exception)
{
	struct kvm_vcpu *vcpu = emul_to_vcpu(ctxt);
	struct kvm_mmu *mmu = vcpu->arch.walk_mmu;
	u64 access = (static_call(kvm_x86_get_cpl)(vcpu) == 3) ? PFERR_USER_MASK : 0;
	unsigned offset;
	int ret;

	/* Inline kvm_read_guest_virt_helper for speed.  */
	gpa_t gpa = mmu->gva_to_gpa(vcpu, mmu, addr, access|PFERR_FETCH_MASK,
				    exception);
	if (unlikely(gpa == INVALID_GPA))
		return X86EMUL_PROPAGATE_FAULT;

	offset = addr & (PAGE_SIZE-1);
	if (WARN_ON(offset + bytes > PAGE_SIZE))
		bytes = (unsigned)PAGE_SIZE - offset;
	ret = kvm_vcpu_read_guest_page(vcpu, gpa >> PAGE_SHIFT, val,
				       offset, bytes);
	if (unlikely(ret < 0))
		return X86EMUL_IO_NEEDED;

	return X86EMUL_CONTINUE;
}

int kvm_read_guest_virt(struct kvm_vcpu *vcpu,
			       gva_t addr, void *val, unsigned int bytes,
			       struct x86_exception *exception)
{
	u64 access = (static_call(kvm_x86_get_cpl)(vcpu) == 3) ? PFERR_USER_MASK : 0;

	/*
	 * FIXME: this should call handle_emulation_failure if X86EMUL_IO_NEEDED
	 * is returned, but our callers are not ready for that and they blindly
	 * call kvm_inject_page_fault.  Ensure that they at least do not leak
	 * uninitialized kernel stack memory into cr2 and error code.
	 */
	memset(exception, 0, sizeof(*exception));
	return kvm_read_guest_virt_helper(addr, val, bytes, vcpu, access,
					  exception);
}
EXPORT_SYMBOL_GPL(kvm_read_guest_virt);

static int emulator_read_std(struct x86_emulate_ctxt *ctxt,
			     gva_t addr, void *val, unsigned int bytes,
			     struct x86_exception *exception, bool system)
{
	struct kvm_vcpu *vcpu = emul_to_vcpu(ctxt);
	u64 access = 0;

	if (system)
		access |= PFERR_IMPLICIT_ACCESS;
	else if (static_call(kvm_x86_get_cpl)(vcpu) == 3)
		access |= PFERR_USER_MASK;

	return kvm_read_guest_virt_helper(addr, val, bytes, vcpu, access, exception);
}

static int kvm_write_guest_virt_helper(gva_t addr, void *val, unsigned int bytes,
				      struct kvm_vcpu *vcpu, u64 access,
				      struct x86_exception *exception)
{
	struct kvm_mmu *mmu = vcpu->arch.walk_mmu;
	void *data = val;
	int r = X86EMUL_CONTINUE;

	while (bytes) {
		gpa_t gpa = mmu->gva_to_gpa(vcpu, mmu, addr, access, exception);
		unsigned offset = addr & (PAGE_SIZE-1);
		unsigned towrite = min(bytes, (unsigned)PAGE_SIZE - offset);
		int ret;

		if (gpa == INVALID_GPA)
			return X86EMUL_PROPAGATE_FAULT;
		ret = kvm_vcpu_write_guest(vcpu, gpa, data, towrite);
		if (ret < 0) {
			r = X86EMUL_IO_NEEDED;
			goto out;
		}

		bytes -= towrite;
		data += towrite;
		addr += towrite;
	}
out:
	return r;
}

static int emulator_write_std(struct x86_emulate_ctxt *ctxt, gva_t addr, void *val,
			      unsigned int bytes, struct x86_exception *exception,
			      bool system)
{
	struct kvm_vcpu *vcpu = emul_to_vcpu(ctxt);
	u64 access = PFERR_WRITE_MASK;

	if (system)
		access |= PFERR_IMPLICIT_ACCESS;
	else if (static_call(kvm_x86_get_cpl)(vcpu) == 3)
		access |= PFERR_USER_MASK;

	return kvm_write_guest_virt_helper(addr, val, bytes, vcpu,
					   access, exception);
}

int kvm_write_guest_virt_system(struct kvm_vcpu *vcpu, gva_t addr, void *val,
				unsigned int bytes, struct x86_exception *exception)
{
	/* kvm_write_guest_virt_system can pull in tons of pages. */
	vcpu->arch.l1tf_flush_l1d = true;

	return kvm_write_guest_virt_helper(addr, val, bytes, vcpu,
					   PFERR_WRITE_MASK, exception);
}
EXPORT_SYMBOL_GPL(kvm_write_guest_virt_system);

static int kvm_can_emulate_insn(struct kvm_vcpu *vcpu, int emul_type,
				void *insn, int insn_len)
{
	return static_call(kvm_x86_can_emulate_instruction)(vcpu, emul_type,
							    insn, insn_len);
}

int handle_ud(struct kvm_vcpu *vcpu)
{
	static const char kvm_emulate_prefix[] = { __KVM_EMULATE_PREFIX };
	int fep_flags = READ_ONCE(force_emulation_prefix);
	int emul_type = EMULTYPE_TRAP_UD;
	char sig[5]; /* ud2; .ascii "kvm" */
	struct x86_exception e;

	if (unlikely(!kvm_can_emulate_insn(vcpu, emul_type, NULL, 0)))
		return 1;

	if (fep_flags &&
	    kvm_read_guest_virt(vcpu, kvm_get_linear_rip(vcpu),
				sig, sizeof(sig), &e) == 0 &&
	    memcmp(sig, kvm_emulate_prefix, sizeof(sig)) == 0) {
		if (fep_flags & KVM_FEP_CLEAR_RFLAGS_RF)
			kvm_set_rflags(vcpu, kvm_get_rflags(vcpu) & ~X86_EFLAGS_RF);
		kvm_rip_write(vcpu, kvm_rip_read(vcpu) + sizeof(sig));
		emul_type = EMULTYPE_TRAP_UD_FORCED;
	}

	return kvm_emulate_instruction(vcpu, emul_type);
}
EXPORT_SYMBOL_GPL(handle_ud);

static int vcpu_is_mmio_gpa(struct kvm_vcpu *vcpu, unsigned long gva,
			    gpa_t gpa, bool write)
{
	/* For APIC access vmexit */
	if ((gpa & PAGE_MASK) == APIC_DEFAULT_PHYS_BASE)
		return 1;

	if (vcpu_match_mmio_gpa(vcpu, gpa)) {
		trace_vcpu_match_mmio(gva, gpa, write, true);
		return 1;
	}

	return 0;
}

static int vcpu_mmio_gva_to_gpa(struct kvm_vcpu *vcpu, unsigned long gva,
				gpa_t *gpa, struct x86_exception *exception,
				bool write)
{
	struct kvm_mmu *mmu = vcpu->arch.walk_mmu;
	u64 access = ((static_call(kvm_x86_get_cpl)(vcpu) == 3) ? PFERR_USER_MASK : 0)
		| (write ? PFERR_WRITE_MASK : 0);

	/*
	 * currently PKRU is only applied to ept enabled guest so
	 * there is no pkey in EPT page table for L1 guest or EPT
	 * shadow page table for L2 guest.
	 */
	if (vcpu_match_mmio_gva(vcpu, gva) && (!is_paging(vcpu) ||
	    !permission_fault(vcpu, vcpu->arch.walk_mmu,
			      vcpu->arch.mmio_access, 0, access))) {
		*gpa = vcpu->arch.mmio_gfn << PAGE_SHIFT |
					(gva & (PAGE_SIZE - 1));
		trace_vcpu_match_mmio(gva, *gpa, write, false);
		return 1;
	}

	*gpa = mmu->gva_to_gpa(vcpu, mmu, gva, access, exception);

	if (*gpa == INVALID_GPA)
		return -1;

	return vcpu_is_mmio_gpa(vcpu, gva, *gpa, write);
}

int emulator_write_phys(struct kvm_vcpu *vcpu, gpa_t gpa,
			const void *val, int bytes)
{
	int ret;

	ret = kvm_vcpu_write_guest(vcpu, gpa, val, bytes);
	if (ret < 0)
		return 0;
	kvm_page_track_write(vcpu, gpa, val, bytes);
	return 1;
}

struct read_write_emulator_ops {
	int (*read_write_prepare)(struct kvm_vcpu *vcpu, void *val,
				  int bytes);
	int (*read_write_emulate)(struct kvm_vcpu *vcpu, gpa_t gpa,
				  void *val, int bytes);
	int (*read_write_mmio)(struct kvm_vcpu *vcpu, gpa_t gpa,
			       int bytes, void *val);
	int (*read_write_exit_mmio)(struct kvm_vcpu *vcpu, gpa_t gpa,
				    void *val, int bytes);
	bool write;
};

static int read_prepare(struct kvm_vcpu *vcpu, void *val, int bytes)
{
	if (vcpu->mmio_read_completed) {
		trace_kvm_mmio(KVM_TRACE_MMIO_READ, bytes,
			       vcpu->mmio_fragments[0].gpa, val);
		vcpu->mmio_read_completed = 0;
		return 1;
	}

	return 0;
}

static int read_emulate(struct kvm_vcpu *vcpu, gpa_t gpa,
			void *val, int bytes)
{
	return !kvm_vcpu_read_guest(vcpu, gpa, val, bytes);
}

static int write_emulate(struct kvm_vcpu *vcpu, gpa_t gpa,
			 void *val, int bytes)
{
	return emulator_write_phys(vcpu, gpa, val, bytes);
}

static int write_mmio(struct kvm_vcpu *vcpu, gpa_t gpa, int bytes, void *val)
{
	trace_kvm_mmio(KVM_TRACE_MMIO_WRITE, bytes, gpa, val);
	return vcpu_mmio_write(vcpu, gpa, bytes, val);
}

static int read_exit_mmio(struct kvm_vcpu *vcpu, gpa_t gpa,
			  void *val, int bytes)
{
	trace_kvm_mmio(KVM_TRACE_MMIO_READ_UNSATISFIED, bytes, gpa, NULL);
	return X86EMUL_IO_NEEDED;
}

static int write_exit_mmio(struct kvm_vcpu *vcpu, gpa_t gpa,
			   void *val, int bytes)
{
	struct kvm_mmio_fragment *frag = &vcpu->mmio_fragments[0];

	if (frag->len > 8) {
		memcpy(vcpu->run->mmio.np_data, frag->data, min(64u, frag->len));
	} else {
		memcpy(vcpu->run->mmio.data, frag->data, min(8u, frag->len));
	}
	return X86EMUL_CONTINUE;
}

static const struct read_write_emulator_ops read_emultor = {
	.read_write_prepare = read_prepare,
	.read_write_emulate = read_emulate,
	.read_write_mmio = vcpu_mmio_read,
	.read_write_exit_mmio = read_exit_mmio,
};

static const struct read_write_emulator_ops write_emultor = {
	.read_write_emulate = write_emulate,
	.read_write_mmio = write_mmio,
	.read_write_exit_mmio = write_exit_mmio,
	.write = true,
};

static int emulator_read_write_onepage(unsigned long addr, void *val,
				       unsigned int bytes,
				       struct x86_exception *exception,
				       struct kvm_vcpu *vcpu,
				       const struct read_write_emulator_ops *ops)
{
	gpa_t gpa;
	int handled, ret;
	bool write = ops->write;
	struct kvm_mmio_fragment *frag;
	struct x86_emulate_ctxt *ctxt = vcpu->arch.emulate_ctxt;

	/*
	 * If the exit was due to a NPF we may already have a GPA.
	 * If the GPA is present, use it to avoid the GVA to GPA table walk.
	 * Note, this cannot be used on string operations since string
	 * operation using rep will only have the initial GPA from the NPF
	 * occurred.
	 */
	if (ctxt->gpa_available && emulator_can_use_gpa(ctxt) &&
	    (addr & ~PAGE_MASK) == (ctxt->gpa_val & ~PAGE_MASK)) {
		gpa = ctxt->gpa_val;
		ret = vcpu_is_mmio_gpa(vcpu, addr, gpa, write);
	} else {
		ret = vcpu_mmio_gva_to_gpa(vcpu, addr, &gpa, exception, write);
		if (ret < 0)
			return X86EMUL_PROPAGATE_FAULT;
	}

	if (!ret && ops->read_write_emulate(vcpu, gpa, val, bytes))
		return X86EMUL_CONTINUE;

	/*
	 * Is this MMIO handled locally?
	 */
	handled = ops->read_write_mmio(vcpu, gpa, bytes, val);
	if (handled == bytes)
		return X86EMUL_CONTINUE;

	gpa += handled;
	bytes -= handled;
	val += handled;

	WARN_ON(vcpu->mmio_nr_fragments >= KVM_MAX_MMIO_FRAGMENTS);
	frag = &vcpu->mmio_fragments[vcpu->mmio_nr_fragments++];
	frag->gpa = gpa;
	frag->data = val;
	frag->len = bytes;
	return X86EMUL_CONTINUE;
}

static int emulator_read_write(struct x86_emulate_ctxt *ctxt,
			unsigned long addr,
			void *val, unsigned int bytes,
			struct x86_exception *exception,
			const struct read_write_emulator_ops *ops,
			bool non_posted)
{
	struct kvm_vcpu *vcpu = emul_to_vcpu(ctxt);
	gpa_t gpa;
	int rc;

	if (ops->read_write_prepare &&
		  ops->read_write_prepare(vcpu, val, bytes))
		return X86EMUL_CONTINUE;

	vcpu->mmio_nr_fragments = 0;

	/* Crossing a page boundary? */
	if (((addr + bytes - 1) ^ addr) & PAGE_MASK) {
		int now;

		now = -addr & ~PAGE_MASK;
		rc = emulator_read_write_onepage(addr, val, now, exception,
						 vcpu, ops);

		if (rc != X86EMUL_CONTINUE)
			return rc;
		addr += now;
		if (ctxt->mode != X86EMUL_MODE_PROT64)
			addr = (u32)addr;
		val += now;
		bytes -= now;
	}

	rc = emulator_read_write_onepage(addr, val, bytes, exception,
					 vcpu, ops);
	if (rc != X86EMUL_CONTINUE)
		return rc;

	if (!vcpu->mmio_nr_fragments)
		return rc;

	gpa = vcpu->mmio_fragments[0].gpa;

	vcpu->mmio_needed = 1;
	vcpu->mmio_cur_fragment = 0;

	vcpu->run->mmio.len = min(64u, vcpu->mmio_fragments[0].len);
	vcpu->run->mmio.is_write = vcpu->mmio_is_write = ops->write;

	if (non_posted && ops->write) {
		vcpu->mmio_is_write |= MMIO_NONPOSTED_WRITE;
		vcpu->run->mmio.is_write = vcpu->mmio_is_write;
	}

	vcpu->run->exit_reason = KVM_EXIT_MMIO;
	vcpu->run->mmio.phys_addr = gpa;

	return ops->read_write_exit_mmio(vcpu, gpa, val, bytes);
}

static int emulator_read_emulated(struct x86_emulate_ctxt *ctxt,
				  unsigned long addr,
				  void *val,
				  unsigned int bytes,
				  struct x86_exception *exception)
{
	return emulator_read_write(ctxt, addr, val, bytes,
				   exception, &read_emultor, false);
}

static int emulator_write_emulated(struct x86_emulate_ctxt *ctxt,
			    unsigned long addr,
			    const void *val,
			    unsigned int bytes,
			    struct x86_exception *exception,
			    bool non_posted)
{
	return emulator_read_write(ctxt, addr, (void *)val, bytes,
				   exception, &write_emultor, non_posted);
}

static int emulator_np_write_complete(struct x86_emulate_ctxt *ctxt, bool *retry)
{
	struct kvm_vcpu *vcpu = emul_to_vcpu(ctxt);

	if (vcpu->mmio_nonposted_write_completed) {
		vcpu->mmio_nonposted_write_completed = 0;
		*retry = !!(vcpu->run->mmio.is_write & MMIO_NONPOSTED_DEFERRED);
		return 1;
	}

	return 0;
}

#define emulator_try_cmpxchg_user(t, ptr, old, new) \
	(__try_cmpxchg_user((t __user *)(ptr), (t *)(old), *(t *)(new), efault ## t))

static int emulator_cmpxchg_emulated(struct x86_emulate_ctxt *ctxt,
				     unsigned long addr,
				     const void *old,
				     const void *new,
				     unsigned int bytes,
				     struct x86_exception *exception)
{
	struct kvm_vcpu *vcpu = emul_to_vcpu(ctxt);
	u64 page_line_mask;
	unsigned long hva;
	gpa_t gpa;
	int r;

	/* guests cmpxchg8b have to be emulated atomically */
	if (bytes > 8 || (bytes & (bytes - 1)))
		goto emul_write;

	gpa = kvm_mmu_gva_to_gpa_write(vcpu, addr, NULL);

	if (gpa == INVALID_GPA ||
	    (gpa & PAGE_MASK) == APIC_DEFAULT_PHYS_BASE)
		goto emul_write;

	/*
	 * Emulate the atomic as a straight write to avoid #AC if SLD is
	 * enabled in the host and the access splits a cache line.
	 */
	if (boot_cpu_has(X86_FEATURE_SPLIT_LOCK_DETECT))
		page_line_mask = ~(cache_line_size() - 1);
	else
		page_line_mask = PAGE_MASK;

	if (((gpa + bytes - 1) & page_line_mask) != (gpa & page_line_mask))
		goto emul_write;

	hva = kvm_vcpu_gfn_to_hva(vcpu, gpa_to_gfn(gpa));
	if (kvm_is_error_hva(hva))
		goto emul_write;

	hva += offset_in_page(gpa);

	switch (bytes) {
	case 1:
		r = emulator_try_cmpxchg_user(u8, hva, old, new);
		break;
	case 2:
		r = emulator_try_cmpxchg_user(u16, hva, old, new);
		break;
	case 4:
		r = emulator_try_cmpxchg_user(u32, hva, old, new);
		break;
	case 8:
		r = emulator_try_cmpxchg_user(u64, hva, old, new);
		break;
	default:
		BUG();
	}

	if (r < 0)
		return X86EMUL_UNHANDLEABLE;
	if (r)
		return X86EMUL_CMPXCHG_FAILED;

	kvm_page_track_write(vcpu, gpa, new, bytes);

	return X86EMUL_CONTINUE;

emul_write:
	pr_warn_once("emulating exchange as write\n");

	return emulator_write_emulated(ctxt, addr, new, bytes, exception, false);
}

static int emulator_pio_in_out(struct kvm_vcpu *vcpu, int size,
			       unsigned short port, void *data,
			       unsigned int count, bool in)
{
	unsigned i;
	int r;

	WARN_ON_ONCE(vcpu->arch.pio.count);
	for (i = 0; i < count; i++) {
		if (in)
			r = kvm_io_bus_read(vcpu, KVM_PIO_BUS, port, size, data);
		else
			r = kvm_io_bus_write(vcpu, KVM_PIO_BUS, port, size, data);

		if (r) {
			if (i == 0)
				goto userspace_io;

			/*
			 * Userspace must have unregistered the device while PIO
			 * was running.  Drop writes / read as 0.
			 */
			if (in)
				memset(data, 0, size * (count - i));
			break;
		}

		data += size;
	}
	return 1;

userspace_io:
	vcpu->arch.pio.port = port;
	vcpu->arch.pio.in = in;
	vcpu->arch.pio.count = count;
	vcpu->arch.pio.size = size;

	if (in)
		memset(vcpu->arch.pio_data, 0, size * count);
	else
		memcpy(vcpu->arch.pio_data, data, size * count);

	vcpu->run->exit_reason = KVM_EXIT_IO;
	vcpu->run->io.direction = in ? KVM_EXIT_IO_IN : KVM_EXIT_IO_OUT;
	vcpu->run->io.size = size;
	vcpu->run->io.data_offset = KVM_PIO_PAGE_OFFSET * PAGE_SIZE;
	vcpu->run->io.count = count;
	vcpu->run->io.port = port;
	return 0;
}

static int emulator_pio_in(struct kvm_vcpu *vcpu, int size,
      			   unsigned short port, void *val, unsigned int count)
{
	int r = emulator_pio_in_out(vcpu, size, port, val, count, true);
	if (r)
		trace_kvm_pio(KVM_PIO_IN, port, size, count, val);

	return r;
}

static void complete_emulator_pio_in(struct kvm_vcpu *vcpu, void *val)
{
	int size = vcpu->arch.pio.size;
	unsigned int count = vcpu->arch.pio.count;
	memcpy(val, vcpu->arch.pio_data, size * count);
	trace_kvm_pio(KVM_PIO_IN, vcpu->arch.pio.port, size, count, vcpu->arch.pio_data);
	vcpu->arch.pio.count = 0;
}

static int emulator_pio_in_emulated(struct x86_emulate_ctxt *ctxt,
				    int size, unsigned short port, void *val,
				    unsigned int count)
{
	struct kvm_vcpu *vcpu = emul_to_vcpu(ctxt);
	if (vcpu->arch.pio.count) {
		/*
		 * Complete a previous iteration that required userspace I/O.
		 * Note, @count isn't guaranteed to match pio.count as userspace
		 * can modify ECX before rerunning the vCPU.  Ignore any such
		 * shenanigans as KVM doesn't support modifying the rep count,
		 * and the emulator ensures @count doesn't overflow the buffer.
		 */
		complete_emulator_pio_in(vcpu, val);
		return 1;
	}

	return emulator_pio_in(vcpu, size, port, val, count);
}

static int emulator_pio_out(struct kvm_vcpu *vcpu, int size,
			    unsigned short port, const void *val,
			    unsigned int count)
{
	trace_kvm_pio(KVM_PIO_OUT, port, size, count, val);
	return emulator_pio_in_out(vcpu, size, port, (void *)val, count, false);
}

static int emulator_pio_out_emulated(struct x86_emulate_ctxt *ctxt,
				     int size, unsigned short port,
				     const void *val, unsigned int count)
{
	return emulator_pio_out(emul_to_vcpu(ctxt), size, port, val, count);
}

static unsigned long get_segment_base(struct kvm_vcpu *vcpu, int seg)
{
	return static_call(kvm_x86_get_segment_base)(vcpu, seg);
}

static void emulator_invlpg(struct x86_emulate_ctxt *ctxt, ulong address)
{
	kvm_mmu_invlpg(emul_to_vcpu(ctxt), address);
}

static int kvm_emulate_wbinvd_noskip(struct kvm_vcpu *vcpu)
{
	if (!need_emulate_wbinvd(vcpu))
		return X86EMUL_CONTINUE;

	if (static_call(kvm_x86_has_wbinvd_exit)()) {
		int cpu = get_cpu();

		cpumask_set_cpu(cpu, vcpu->arch.wbinvd_dirty_mask);
		on_each_cpu_mask(vcpu->arch.wbinvd_dirty_mask,
				wbinvd_ipi, NULL, 1);
		put_cpu();
		cpumask_clear(vcpu->arch.wbinvd_dirty_mask);
	} else
		wbinvd();
	return X86EMUL_CONTINUE;
}

int kvm_emulate_wbinvd(struct kvm_vcpu *vcpu)
{
	kvm_emulate_wbinvd_noskip(vcpu);
	return kvm_skip_emulated_instruction(vcpu);
}
EXPORT_SYMBOL_GPL(kvm_emulate_wbinvd);



static void emulator_wbinvd(struct x86_emulate_ctxt *ctxt)
{
	kvm_emulate_wbinvd_noskip(emul_to_vcpu(ctxt));
}

static void emulator_get_dr(struct x86_emulate_ctxt *ctxt, int dr,
			    unsigned long *dest)
{
	kvm_get_dr(emul_to_vcpu(ctxt), dr, dest);
}

static int emulator_set_dr(struct x86_emulate_ctxt *ctxt, int dr,
			   unsigned long value)
{

	return kvm_set_dr(emul_to_vcpu(ctxt), dr, value);
}

static u64 mk_cr_64(u64 curr_cr, u32 new_val)
{
	return (curr_cr & ~((1ULL << 32) - 1)) | new_val;
}

static unsigned long emulator_get_cr(struct x86_emulate_ctxt *ctxt, int cr)
{
	struct kvm_vcpu *vcpu = emul_to_vcpu(ctxt);
	unsigned long value;

	switch (cr) {
	case 0:
		value = kvm_read_cr0(vcpu);
		break;
	case 2:
		value = vcpu->arch.cr2;
		break;
	case 3:
		value = kvm_read_cr3(vcpu);
		break;
	case 4:
		value = kvm_read_cr4(vcpu);
		break;
	case 8:
		value = kvm_get_cr8(vcpu);
		break;
	default:
		kvm_err("%s: unexpected cr %u\n", __func__, cr);
		return 0;
	}

	return value;
}

static int emulator_set_cr(struct x86_emulate_ctxt *ctxt, int cr, ulong val)
{
	struct kvm_vcpu *vcpu = emul_to_vcpu(ctxt);
	int res = 0;

	switch (cr) {
	case 0:
		res = kvm_set_cr0(vcpu, mk_cr_64(kvm_read_cr0(vcpu), val));
		break;
	case 2:
		vcpu->arch.cr2 = val;
		break;
	case 3:
		res = kvm_set_cr3(vcpu, val);
		break;
	case 4:
		res = kvm_set_cr4(vcpu, mk_cr_64(kvm_read_cr4(vcpu), val));
		break;
	case 8:
		res = kvm_set_cr8(vcpu, val);
		break;
	default:
		kvm_err("%s: unexpected cr %u\n", __func__, cr);
		res = -1;
	}

	return res;
}

static int emulator_get_cpl(struct x86_emulate_ctxt *ctxt)
{
	return static_call(kvm_x86_get_cpl)(emul_to_vcpu(ctxt));
}

static void emulator_get_gdt(struct x86_emulate_ctxt *ctxt, struct desc_ptr *dt)
{
	static_call(kvm_x86_get_gdt)(emul_to_vcpu(ctxt), dt);
}

static void emulator_get_idt(struct x86_emulate_ctxt *ctxt, struct desc_ptr *dt)
{
	static_call(kvm_x86_get_idt)(emul_to_vcpu(ctxt), dt);
}

static void emulator_set_gdt(struct x86_emulate_ctxt *ctxt, struct desc_ptr *dt)
{
	static_call(kvm_x86_set_gdt)(emul_to_vcpu(ctxt), dt);
}

static void emulator_set_idt(struct x86_emulate_ctxt *ctxt, struct desc_ptr *dt)
{
	static_call(kvm_x86_set_idt)(emul_to_vcpu(ctxt), dt);
}

static unsigned long emulator_get_cached_segment_base(
	struct x86_emulate_ctxt *ctxt, int seg)
{
	return get_segment_base(emul_to_vcpu(ctxt), seg);
}

static bool emulator_get_segment(struct x86_emulate_ctxt *ctxt, u16 *selector,
				 struct desc_struct *desc, u32 *base3,
				 int seg)
{
	struct kvm_segment var;

	kvm_get_segment(emul_to_vcpu(ctxt), &var, seg);
	*selector = var.selector;

	if (var.unusable) {
		memset(desc, 0, sizeof(*desc));
		if (base3)
			*base3 = 0;
		return false;
	}

	if (var.g)
		var.limit >>= 12;
	set_desc_limit(desc, var.limit);
	set_desc_base(desc, (unsigned long)var.base);
#ifdef CONFIG_X86_64
	if (base3)
		*base3 = var.base >> 32;
#endif
	desc->type = var.type;
	desc->s = var.s;
	desc->dpl = var.dpl;
	desc->p = var.present;
	desc->avl = var.avl;
	desc->l = var.l;
	desc->d = var.db;
	desc->g = var.g;

	return true;
}

static void emulator_set_segment(struct x86_emulate_ctxt *ctxt, u16 selector,
				 struct desc_struct *desc, u32 base3,
				 int seg)
{
	struct kvm_vcpu *vcpu = emul_to_vcpu(ctxt);
	struct kvm_segment var;

	var.selector = selector;
	var.base = get_desc_base(desc);
#ifdef CONFIG_X86_64
	var.base |= ((u64)base3) << 32;
#endif
	var.limit = get_desc_limit(desc);
	if (desc->g)
		var.limit = (var.limit << 12) | 0xfff;
	var.type = desc->type;
	var.dpl = desc->dpl;
	var.db = desc->d;
	var.s = desc->s;
	var.l = desc->l;
	var.g = desc->g;
	var.avl = desc->avl;
	var.present = desc->p;
	var.unusable = !var.present;
	var.padding = 0;

	kvm_set_segment(vcpu, &var, seg);
	return;
}

static int emulator_get_msr_with_filter(struct x86_emulate_ctxt *ctxt,
					u32 msr_index, u64 *pdata)
{
	struct kvm_vcpu *vcpu = emul_to_vcpu(ctxt);
	int r;

	r = kvm_get_msr_with_filter(vcpu, msr_index, pdata);
	if (r < 0)
		return X86EMUL_UNHANDLEABLE;

	if (r) {
		if (kvm_msr_user_space(vcpu, msr_index, KVM_EXIT_X86_RDMSR, 0,
				       complete_emulated_rdmsr, r))
			return X86EMUL_IO_NEEDED;

		trace_kvm_msr_read_ex(msr_index);
		return X86EMUL_PROPAGATE_FAULT;
	}

	trace_kvm_msr_read(msr_index, *pdata);
	return X86EMUL_CONTINUE;
}

static int emulator_set_msr_with_filter(struct x86_emulate_ctxt *ctxt,
					u32 msr_index, u64 data)
{
	struct kvm_vcpu *vcpu = emul_to_vcpu(ctxt);
	int r;

	r = kvm_set_msr_with_filter(vcpu, msr_index, data);
	if (r < 0)
		return X86EMUL_UNHANDLEABLE;

	if (r) {
		if (kvm_msr_user_space(vcpu, msr_index, KVM_EXIT_X86_WRMSR, data,
				       complete_emulated_msr_access, r))
			return X86EMUL_IO_NEEDED;

		trace_kvm_msr_write_ex(msr_index, data);
		return X86EMUL_PROPAGATE_FAULT;
	}

	trace_kvm_msr_write(msr_index, data);
	return X86EMUL_CONTINUE;
}

static int emulator_get_msr(struct x86_emulate_ctxt *ctxt,
			    u32 msr_index, u64 *pdata)
{
	return kvm_get_msr(emul_to_vcpu(ctxt), msr_index, pdata);
}

static int emulator_check_pmc(struct x86_emulate_ctxt *ctxt,
			      u32 pmc)
{
	if (kvm_pmu_is_valid_rdpmc_ecx(emul_to_vcpu(ctxt), pmc))
		return 0;
	return -EINVAL;
}

static int emulator_read_pmc(struct x86_emulate_ctxt *ctxt,
			     u32 pmc, u64 *pdata)
{
	return kvm_pmu_rdpmc(emul_to_vcpu(ctxt), pmc, pdata);
}

static void emulator_halt(struct x86_emulate_ctxt *ctxt)
{
	emul_to_vcpu(ctxt)->arch.halt_request = 1;
}

static int emulator_intercept(struct x86_emulate_ctxt *ctxt,
			      struct x86_instruction_info *info,
			      enum x86_intercept_stage stage)
{
	return static_call(kvm_x86_check_intercept)(emul_to_vcpu(ctxt), info, stage,
					    &ctxt->exception);
}

static bool emulator_get_cpuid(struct x86_emulate_ctxt *ctxt,
			      u32 *eax, u32 *ebx, u32 *ecx, u32 *edx,
			      bool exact_only)
{
	return kvm_cpuid(emul_to_vcpu(ctxt), eax, ebx, ecx, edx, exact_only);
}

static bool emulator_guest_has_movbe(struct x86_emulate_ctxt *ctxt)
{
	return guest_cpuid_has(emul_to_vcpu(ctxt), X86_FEATURE_MOVBE);
}

static bool emulator_guest_has_fxsr(struct x86_emulate_ctxt *ctxt)
{
	return guest_cpuid_has(emul_to_vcpu(ctxt), X86_FEATURE_FXSR);
}

static bool emulator_guest_has_rdpid(struct x86_emulate_ctxt *ctxt)
{
	return guest_cpuid_has(emul_to_vcpu(ctxt), X86_FEATURE_RDPID);
}

static ulong emulator_read_gpr(struct x86_emulate_ctxt *ctxt, unsigned reg)
{
	return kvm_register_read_raw(emul_to_vcpu(ctxt), reg);
}

static void emulator_write_gpr(struct x86_emulate_ctxt *ctxt, unsigned reg, ulong val)
{
	kvm_register_write_raw(emul_to_vcpu(ctxt), reg, val);
}

static void emulator_set_nmi_mask(struct x86_emulate_ctxt *ctxt, bool masked)
{
	static_call(kvm_x86_set_nmi_mask)(emul_to_vcpu(ctxt), masked);
}

static bool emulator_is_smm(struct x86_emulate_ctxt *ctxt)
{
	return is_smm(emul_to_vcpu(ctxt));
}

static bool emulator_is_guest_mode(struct x86_emulate_ctxt *ctxt)
{
	return is_guest_mode(emul_to_vcpu(ctxt));
}

#ifndef CONFIG_KVM_SMM
static int emulator_leave_smm(struct x86_emulate_ctxt *ctxt)
{
	WARN_ON_ONCE(1);
	return X86EMUL_UNHANDLEABLE;
}
#endif

static void emulator_triple_fault(struct x86_emulate_ctxt *ctxt)
{
	kvm_make_request(KVM_REQ_TRIPLE_FAULT, emul_to_vcpu(ctxt));
}

static int emulator_set_xcr(struct x86_emulate_ctxt *ctxt, u32 index, u64 xcr)
{
	return __kvm_set_xcr(emul_to_vcpu(ctxt), index, xcr);
}

static void emulator_vm_bugged(struct x86_emulate_ctxt *ctxt)
{
	struct kvm *kvm = emul_to_vcpu(ctxt)->kvm;

	if (!kvm->vm_bugged)
		kvm_vm_bugged(kvm);
}

static gva_t emulator_get_untagged_addr(struct x86_emulate_ctxt *ctxt,
					gva_t addr, unsigned int flags)
{
	if (!kvm_x86_ops.get_untagged_addr)
		return addr;

	return static_call(kvm_x86_get_untagged_addr)(emul_to_vcpu(ctxt), addr, flags);
}

static bool emulator_is_lass_violation(struct x86_emulate_ctxt *ctxt,
				       unsigned long addr,
				       unsigned int size,
				       unsigned int flags)
{
	return static_call(kvm_x86_is_lass_violation)(emul_to_vcpu(ctxt),
						      addr, size, flags);
}

static const struct x86_emulate_ops emulate_ops = {
	.vm_bugged           = emulator_vm_bugged,
	.read_gpr            = emulator_read_gpr,
	.write_gpr           = emulator_write_gpr,
	.read_std            = emulator_read_std,
	.write_std           = emulator_write_std,
	.fetch               = kvm_fetch_guest_virt,
	.read_emulated       = emulator_read_emulated,
	.write_emulated      = emulator_write_emulated,
	.np_write_complete   = emulator_np_write_complete,
	.cmpxchg_emulated    = emulator_cmpxchg_emulated,
	.invlpg              = emulator_invlpg,
	.pio_in_emulated     = emulator_pio_in_emulated,
	.pio_out_emulated    = emulator_pio_out_emulated,
	.get_segment         = emulator_get_segment,
	.set_segment         = emulator_set_segment,
	.get_cached_segment_base = emulator_get_cached_segment_base,
	.get_gdt             = emulator_get_gdt,
	.get_idt	     = emulator_get_idt,
	.set_gdt             = emulator_set_gdt,
	.set_idt	     = emulator_set_idt,
	.get_cr              = emulator_get_cr,
	.set_cr              = emulator_set_cr,
	.cpl                 = emulator_get_cpl,
	.get_dr              = emulator_get_dr,
	.set_dr              = emulator_set_dr,
	.set_msr_with_filter = emulator_set_msr_with_filter,
	.get_msr_with_filter = emulator_get_msr_with_filter,
	.get_msr             = emulator_get_msr,
	.check_pmc	     = emulator_check_pmc,
	.read_pmc            = emulator_read_pmc,
	.halt                = emulator_halt,
	.wbinvd              = emulator_wbinvd,
	.fix_hypercall       = emulator_fix_hypercall,
	.intercept           = emulator_intercept,
	.get_cpuid           = emulator_get_cpuid,
	.guest_has_movbe     = emulator_guest_has_movbe,
	.guest_has_fxsr      = emulator_guest_has_fxsr,
	.guest_has_rdpid     = emulator_guest_has_rdpid,
	.set_nmi_mask        = emulator_set_nmi_mask,
	.is_smm              = emulator_is_smm,
	.is_guest_mode       = emulator_is_guest_mode,
	.leave_smm           = emulator_leave_smm,
	.triple_fault        = emulator_triple_fault,
	.set_xcr             = emulator_set_xcr,
	.get_untagged_addr   = emulator_get_untagged_addr,
	.is_lass_violation   = emulator_is_lass_violation,
};

static void toggle_interruptibility(struct kvm_vcpu *vcpu, u32 mask)
{
	u32 int_shadow = static_call(kvm_x86_get_interrupt_shadow)(vcpu);
	/*
	 * an sti; sti; sequence only disable interrupts for the first
	 * instruction. So, if the last instruction, be it emulated or
	 * not, left the system with the INT_STI flag enabled, it
	 * means that the last instruction is an sti. We should not
	 * leave the flag on in this case. The same goes for mov ss
	 */
	if (int_shadow & mask)
		mask = 0;
	if (unlikely(int_shadow || mask)) {
		static_call(kvm_x86_set_interrupt_shadow)(vcpu, mask);
		if (!mask)
			kvm_make_request(KVM_REQ_EVENT, vcpu);
	}
}

static void inject_emulated_exception(struct kvm_vcpu *vcpu)
{
	struct x86_emulate_ctxt *ctxt = vcpu->arch.emulate_ctxt;

	if (ctxt->exception.vector == PF_VECTOR)
		kvm_inject_emulated_page_fault(vcpu, &ctxt->exception);
	else if (ctxt->exception.error_code_valid)
		kvm_queue_exception_e(vcpu, ctxt->exception.vector,
				      ctxt->exception.error_code);
	else
		kvm_queue_exception(vcpu, ctxt->exception.vector);
}

static struct x86_emulate_ctxt *alloc_emulate_ctxt(struct kvm_vcpu *vcpu)
{
	struct x86_emulate_ctxt *ctxt;

	ctxt = kmem_cache_zalloc(x86_emulator_cache, GFP_KERNEL_ACCOUNT);
	if (!ctxt) {
		pr_err("failed to allocate vcpu's emulator\n");
		return NULL;
	}

	ctxt->vcpu = vcpu;
	ctxt->ops = &emulate_ops;
	vcpu->arch.emulate_ctxt = ctxt;

	return ctxt;
}

static void init_emulate_ctxt(struct kvm_vcpu *vcpu)
{
	struct x86_emulate_ctxt *ctxt = vcpu->arch.emulate_ctxt;
	int cs_db, cs_l;

	static_call(kvm_x86_get_cs_db_l_bits)(vcpu, &cs_db, &cs_l);

	ctxt->gpa_available = false;
	ctxt->eflags = kvm_get_rflags(vcpu);
	ctxt->tf = (ctxt->eflags & X86_EFLAGS_TF) != 0;

	ctxt->eip = kvm_rip_read(vcpu);
	ctxt->mode = (!is_protmode(vcpu))		? X86EMUL_MODE_REAL :
		     (ctxt->eflags & X86_EFLAGS_VM)	? X86EMUL_MODE_VM86 :
		     (cs_l && is_long_mode(vcpu))	? X86EMUL_MODE_PROT64 :
		     cs_db				? X86EMUL_MODE_PROT32 :
							  X86EMUL_MODE_PROT16;
	ctxt->interruptibility = 0;
	ctxt->have_exception = false;
	ctxt->exception.vector = -1;
	ctxt->perm_ok = false;

	init_decode_cache(ctxt);
	vcpu->arch.emulate_regs_need_sync_from_vcpu = false;
}

void kvm_inject_realmode_interrupt(struct kvm_vcpu *vcpu, int irq, int inc_eip)
{
	struct x86_emulate_ctxt *ctxt = vcpu->arch.emulate_ctxt;
	int ret;

	init_emulate_ctxt(vcpu);

	ctxt->op_bytes = 2;
	ctxt->ad_bytes = 2;
	ctxt->_eip = ctxt->eip + inc_eip;
	ret = emulate_int_real(ctxt, irq);

	if (ret != X86EMUL_CONTINUE) {
		kvm_make_request(KVM_REQ_TRIPLE_FAULT, vcpu);
	} else {
		ctxt->eip = ctxt->_eip;
		kvm_rip_write(vcpu, ctxt->eip);
		kvm_set_rflags(vcpu, ctxt->eflags);
	}
}
EXPORT_SYMBOL_GPL(kvm_inject_realmode_interrupt);

static void prepare_emulation_failure_exit(struct kvm_vcpu *vcpu, u64 *data,
					   u8 ndata, u8 *insn_bytes, u8 insn_size)
{
	struct kvm_run *run = vcpu->run;
	u64 info[5];
	u8 info_start;

	/*
	 * Zero the whole array used to retrieve the exit info, as casting to
	 * u32 for select entries will leave some chunks uninitialized.
	 */
	memset(&info, 0, sizeof(info));

	static_call(kvm_x86_get_exit_info)(vcpu, (u32 *)&info[0], &info[1],
					   &info[2], (u32 *)&info[3],
					   (u32 *)&info[4]);

	run->exit_reason = KVM_EXIT_INTERNAL_ERROR;
	run->emulation_failure.suberror = KVM_INTERNAL_ERROR_EMULATION;

	/*
	 * There's currently space for 13 entries, but 5 are used for the exit
	 * reason and info.  Restrict to 4 to reduce the maintenance burden
	 * when expanding kvm_run.emulation_failure in the future.
	 */
	if (WARN_ON_ONCE(ndata > 4))
		ndata = 4;

	/* Always include the flags as a 'data' entry. */
	info_start = 1;
	run->emulation_failure.flags = 0;

	if (insn_size) {
		BUILD_BUG_ON((sizeof(run->emulation_failure.insn_size) +
			      sizeof(run->emulation_failure.insn_bytes) != 16));
		info_start += 2;
		run->emulation_failure.flags |=
			KVM_INTERNAL_ERROR_EMULATION_FLAG_INSTRUCTION_BYTES;
		run->emulation_failure.insn_size = insn_size;
		memset(run->emulation_failure.insn_bytes, 0x90,
		       sizeof(run->emulation_failure.insn_bytes));
		memcpy(run->emulation_failure.insn_bytes, insn_bytes, insn_size);
	}

	memcpy(&run->internal.data[info_start], info, sizeof(info));
	memcpy(&run->internal.data[info_start + ARRAY_SIZE(info)], data,
	       ndata * sizeof(data[0]));

	run->emulation_failure.ndata = info_start + ARRAY_SIZE(info) + ndata;
}

static void prepare_emulation_ctxt_failure_exit(struct kvm_vcpu *vcpu)
{
	struct x86_emulate_ctxt *ctxt = vcpu->arch.emulate_ctxt;

	prepare_emulation_failure_exit(vcpu, NULL, 0, ctxt->fetch.data,
				       ctxt->fetch.end - ctxt->fetch.data);
}

void __kvm_prepare_emulation_failure_exit(struct kvm_vcpu *vcpu, u64 *data,
					  u8 ndata)
{
	prepare_emulation_failure_exit(vcpu, data, ndata, NULL, 0);
}
EXPORT_SYMBOL_GPL(__kvm_prepare_emulation_failure_exit);

void kvm_prepare_emulation_failure_exit(struct kvm_vcpu *vcpu)
{
	__kvm_prepare_emulation_failure_exit(vcpu, NULL, 0);
}
EXPORT_SYMBOL_GPL(kvm_prepare_emulation_failure_exit);

static int handle_emulation_failure(struct kvm_vcpu *vcpu, int emulation_type)
{
	struct kvm *kvm = vcpu->kvm;

	++vcpu->stat.insn_emulation_fail;
	trace_kvm_emulate_insn_failed(vcpu);

	if (emulation_type & EMULTYPE_VMWARE_GP) {
		kvm_queue_exception_e(vcpu, GP_VECTOR, 0);
		return 1;
	}

	if (kvm->arch.exit_on_emulation_error ||
	    (emulation_type & EMULTYPE_SKIP)) {
		prepare_emulation_ctxt_failure_exit(vcpu);
		return 0;
	}

	kvm_queue_exception(vcpu, UD_VECTOR);

	if (!is_guest_mode(vcpu) && static_call(kvm_x86_get_cpl)(vcpu) == 0) {
		prepare_emulation_ctxt_failure_exit(vcpu);
		return 0;
	}

	return 1;
}

static bool reexecute_instruction(struct kvm_vcpu *vcpu, gpa_t cr2_or_gpa,
				  int emulation_type)
{
	gpa_t gpa = cr2_or_gpa;
	kvm_pfn_t pfn;

	if (!(emulation_type & EMULTYPE_ALLOW_RETRY_PF))
		return false;

	if (WARN_ON_ONCE(is_guest_mode(vcpu)) ||
	    WARN_ON_ONCE(!(emulation_type & EMULTYPE_PF)))
		return false;

	if (!vcpu->arch.mmu->root_role.direct) {
		/*
		 * Write permission should be allowed since only
		 * write access need to be emulated.
		 */
		gpa = kvm_mmu_gva_to_gpa_write(vcpu, cr2_or_gpa, NULL);

		/*
		 * If the mapping is invalid in guest, let cpu retry
		 * it to generate fault.
		 */
		if (gpa == INVALID_GPA)
			return true;
	}

	/*
	 * Do not retry the unhandleable instruction if it faults on the
	 * readonly host memory, otherwise it will goto a infinite loop:
	 * retry instruction -> write #PF -> emulation fail -> retry
	 * instruction -> ...
	 */
	pfn = gfn_to_pfn(vcpu->kvm, gpa_to_gfn(gpa));

	/*
	 * If the instruction failed on the error pfn, it can not be fixed,
	 * report the error to userspace.
	 */
	if (is_error_noslot_pfn(pfn))
		return false;

	kvm_release_pfn_clean(pfn);

	/* The instructions are well-emulated on direct mmu. */
	if (vcpu->arch.mmu->root_role.direct) {
		unsigned int indirect_shadow_pages;

		write_lock(&vcpu->kvm->mmu_lock);
		indirect_shadow_pages = vcpu->kvm->arch.indirect_shadow_pages;
		write_unlock(&vcpu->kvm->mmu_lock);

		if (indirect_shadow_pages)
			kvm_mmu_unprotect_page(vcpu->kvm, gpa_to_gfn(gpa));

		return true;
	}

	/*
	 * if emulation was due to access to shadowed page table
	 * and it failed try to unshadow page and re-enter the
	 * guest to let CPU execute the instruction.
	 */
	kvm_mmu_unprotect_page(vcpu->kvm, gpa_to_gfn(gpa));

	/*
	 * If the access faults on its page table, it can not
	 * be fixed by unprotecting shadow page and it should
	 * be reported to userspace.
	 */
	return !(emulation_type & EMULTYPE_WRITE_PF_TO_SP);
}

static bool retry_instruction(struct x86_emulate_ctxt *ctxt,
			      gpa_t cr2_or_gpa,  int emulation_type)
{
	struct kvm_vcpu *vcpu = emul_to_vcpu(ctxt);
	unsigned long last_retry_eip, last_retry_addr, gpa = cr2_or_gpa;

	last_retry_eip = vcpu->arch.last_retry_eip;
	last_retry_addr = vcpu->arch.last_retry_addr;

	/*
	 * If the emulation is caused by #PF and it is non-page_table
	 * writing instruction, it means the VM-EXIT is caused by shadow
	 * page protected, we can zap the shadow page and retry this
	 * instruction directly.
	 *
	 * Note: if the guest uses a non-page-table modifying instruction
	 * on the PDE that points to the instruction, then we will unmap
	 * the instruction and go to an infinite loop. So, we cache the
	 * last retried eip and the last fault address, if we meet the eip
	 * and the address again, we can break out of the potential infinite
	 * loop.
	 */
	vcpu->arch.last_retry_eip = vcpu->arch.last_retry_addr = 0;

	if (!(emulation_type & EMULTYPE_ALLOW_RETRY_PF))
		return false;

	if (WARN_ON_ONCE(is_guest_mode(vcpu)) ||
	    WARN_ON_ONCE(!(emulation_type & EMULTYPE_PF)))
		return false;

	if (x86_page_table_writing_insn(ctxt))
		return false;

	if (ctxt->eip == last_retry_eip && last_retry_addr == cr2_or_gpa)
		return false;

	vcpu->arch.last_retry_eip = ctxt->eip;
	vcpu->arch.last_retry_addr = cr2_or_gpa;

	if (!vcpu->arch.mmu->root_role.direct)
		gpa = kvm_mmu_gva_to_gpa_write(vcpu, cr2_or_gpa, NULL);

	kvm_mmu_unprotect_page(vcpu->kvm, gpa_to_gfn(gpa));

	return true;
}

static int complete_emulated_mmio(struct kvm_vcpu *vcpu);
static int complete_emulated_pio(struct kvm_vcpu *vcpu);

static int kvm_vcpu_check_hw_bp(unsigned long addr, u32 type, u32 dr7,
				unsigned long *db)
{
	u32 dr6 = 0;
	int i;
	u32 enable, rwlen;

	enable = dr7;
	rwlen = dr7 >> 16;
	for (i = 0; i < 4; i++, enable >>= 2, rwlen >>= 4)
		if ((enable & 3) && (rwlen & 15) == type && db[i] == addr)
			dr6 |= (1 << i);
	return dr6;
}

static int kvm_vcpu_do_singlestep(struct kvm_vcpu *vcpu)
{
	struct kvm_run *kvm_run = vcpu->run;

	if (vcpu->guest_debug & KVM_GUESTDBG_SINGLESTEP) {
		kvm_run->debug.arch.dr6 = DR6_BS | DR6_ACTIVE_LOW;
		kvm_run->debug.arch.pc = kvm_get_linear_rip(vcpu);
		kvm_run->debug.arch.exception = DB_VECTOR;
		kvm_run->exit_reason = KVM_EXIT_DEBUG;
		return 0;
	}
	kvm_queue_exception_p(vcpu, DB_VECTOR, DR6_BS);
	return 1;
}

int kvm_skip_emulated_instruction(struct kvm_vcpu *vcpu)
{
	unsigned long rflags = static_call(kvm_x86_get_rflags)(vcpu);
	int r;

	r = static_call(kvm_x86_skip_emulated_instruction)(vcpu);
	if (unlikely(!r))
		return 0;

	kvm_pmu_trigger_event(vcpu, PERF_COUNT_HW_INSTRUCTIONS);

	/*
	 * rflags is the old, "raw" value of the flags.  The new value has
	 * not been saved yet.
	 *
	 * This is correct even for TF set by the guest, because "the
	 * processor will not generate this exception after the instruction
	 * that sets the TF flag".
	 */
	if (unlikely(rflags & X86_EFLAGS_TF))
		r = kvm_vcpu_do_singlestep(vcpu);
	return r;
}
EXPORT_SYMBOL_GPL(kvm_skip_emulated_instruction);

static bool kvm_is_code_breakpoint_inhibited(struct kvm_vcpu *vcpu)
{
	u32 shadow;

	if (kvm_get_rflags(vcpu) & X86_EFLAGS_RF)
		return true;

	/*
	 * Intel CPUs inhibit code #DBs when MOV/POP SS blocking is active,
	 * but AMD CPUs do not.  MOV/POP SS blocking is rare, check that first
	 * to avoid the relatively expensive CPUID lookup.
	 */
	shadow = static_call(kvm_x86_get_interrupt_shadow)(vcpu);
	return (shadow & KVM_X86_SHADOW_INT_MOV_SS) &&
	       guest_cpuid_is_intel(vcpu);
}

static bool kvm_vcpu_check_code_breakpoint(struct kvm_vcpu *vcpu,
					   int emulation_type, int *r)
{
	WARN_ON_ONCE(emulation_type & EMULTYPE_NO_DECODE);

	/*
	 * Do not check for code breakpoints if hardware has already done the
	 * checks, as inferred from the emulation type.  On NO_DECODE and SKIP,
	 * the instruction has passed all exception checks, and all intercepted
	 * exceptions that trigger emulation have lower priority than code
	 * breakpoints, i.e. the fact that the intercepted exception occurred
	 * means any code breakpoints have already been serviced.
	 *
	 * Note, KVM needs to check for code #DBs on EMULTYPE_TRAP_UD_FORCED as
	 * hardware has checked the RIP of the magic prefix, but not the RIP of
	 * the instruction being emulated.  The intent of forced emulation is
	 * to behave as if KVM intercepted the instruction without an exception
	 * and without a prefix.
	 */
	if (emulation_type & (EMULTYPE_NO_DECODE | EMULTYPE_SKIP |
			      EMULTYPE_TRAP_UD | EMULTYPE_VMWARE_GP | EMULTYPE_PF))
		return false;

	if (unlikely(vcpu->guest_debug & KVM_GUESTDBG_USE_HW_BP) &&
	    (vcpu->arch.guest_debug_dr7 & DR7_BP_EN_MASK)) {
		struct kvm_run *kvm_run = vcpu->run;
		unsigned long eip = kvm_get_linear_rip(vcpu);
		u32 dr6 = kvm_vcpu_check_hw_bp(eip, 0,
					   vcpu->arch.guest_debug_dr7,
					   vcpu->arch.eff_db);

		if (dr6 != 0) {
			kvm_run->debug.arch.dr6 = dr6 | DR6_ACTIVE_LOW;
			kvm_run->debug.arch.pc = eip;
			kvm_run->debug.arch.exception = DB_VECTOR;
			kvm_run->exit_reason = KVM_EXIT_DEBUG;
			*r = 0;
			return true;
		}
	}

	if (unlikely(vcpu->arch.dr7 & DR7_BP_EN_MASK) &&
	    !kvm_is_code_breakpoint_inhibited(vcpu)) {
		unsigned long eip = kvm_get_linear_rip(vcpu);
		u32 dr6 = kvm_vcpu_check_hw_bp(eip, 0,
					   vcpu->arch.dr7,
					   vcpu->arch.db);

		if (dr6 != 0) {
			kvm_queue_exception_p(vcpu, DB_VECTOR, dr6);
			*r = 1;
			return true;
		}
	}

	return false;
}

static bool is_vmware_backdoor_opcode(struct x86_emulate_ctxt *ctxt)
{
	switch (ctxt->opcode_len) {
	case 1:
		switch (ctxt->b) {
		case 0xe4:	/* IN */
		case 0xe5:
		case 0xec:
		case 0xed:
		case 0xe6:	/* OUT */
		case 0xe7:
		case 0xee:
		case 0xef:
		case 0x6c:	/* INS */
		case 0x6d:
		case 0x6e:	/* OUTS */
		case 0x6f:
			return true;
		}
		break;
	case 2:
		switch (ctxt->b) {
		case 0x33:	/* RDPMC */
			return true;
		}
		break;
	}

	return false;
}

/*
 * Decode an instruction for emulation.  The caller is responsible for handling
 * code breakpoints.  Note, manually detecting code breakpoints is unnecessary
 * (and wrong) when emulating on an intercepted fault-like exception[*], as
 * code breakpoints have higher priority and thus have already been done by
 * hardware.
 *
 * [*] Except #MC, which is higher priority, but KVM should never emulate in
 *     response to a machine check.
 */
int x86_decode_emulated_instruction(struct kvm_vcpu *vcpu, int emulation_type,
				    void *insn, int insn_len)
{
	struct x86_emulate_ctxt *ctxt = vcpu->arch.emulate_ctxt;
	int r;

	init_emulate_ctxt(vcpu);

	r = x86_decode_insn(ctxt, insn, insn_len, emulation_type);

	trace_kvm_emulate_insn_start(vcpu);
	++vcpu->stat.insn_emulation;

	return r;
}
EXPORT_SYMBOL_GPL(x86_decode_emulated_instruction);

int x86_emulate_instruction(struct kvm_vcpu *vcpu, gpa_t cr2_or_gpa,
			    int emulation_type, void *insn, int insn_len)
{
	int r;
	struct x86_emulate_ctxt *ctxt = vcpu->arch.emulate_ctxt;
	bool writeback = true;

	if (unlikely(!kvm_can_emulate_insn(vcpu, emulation_type, insn, insn_len)))
		return 1;

	vcpu->arch.l1tf_flush_l1d = true;

	if (!(emulation_type & EMULTYPE_NO_DECODE)) {
		kvm_clear_exception_queue(vcpu);

		/*
		 * Return immediately if RIP hits a code breakpoint, such #DBs
		 * are fault-like and are higher priority than any faults on
		 * the code fetch itself.
		 */
		if (kvm_vcpu_check_code_breakpoint(vcpu, emulation_type, &r))
			return r;

		r = x86_decode_emulated_instruction(vcpu, emulation_type,
						    insn, insn_len);
		if (r != EMULATION_OK)  {
			if ((emulation_type & EMULTYPE_TRAP_UD) ||
			    (emulation_type & EMULTYPE_TRAP_UD_FORCED)) {
				kvm_queue_exception(vcpu, UD_VECTOR);
				return 1;
			}
			if (reexecute_instruction(vcpu, cr2_or_gpa,
						  emulation_type))
				return 1;

			if (ctxt->have_exception &&
			    !(emulation_type & EMULTYPE_SKIP)) {
				/*
				 * #UD should result in just EMULATION_FAILED, and trap-like
				 * exception should not be encountered during decode.
				 */
				WARN_ON_ONCE(ctxt->exception.vector == UD_VECTOR ||
					     exception_type(ctxt->exception.vector) == EXCPT_TRAP);
				inject_emulated_exception(vcpu);
				return 1;
			}
			return handle_emulation_failure(vcpu, emulation_type);
		}
	}

	if ((emulation_type & EMULTYPE_VMWARE_GP) &&
	    !is_vmware_backdoor_opcode(ctxt)) {
		kvm_queue_exception_e(vcpu, GP_VECTOR, 0);
		return 1;
	}

	/*
	 * EMULTYPE_SKIP without EMULTYPE_COMPLETE_USER_EXIT is intended for
	 * use *only* by vendor callbacks for kvm_skip_emulated_instruction().
	 * The caller is responsible for updating interruptibility state and
	 * injecting single-step #DBs.
	 */
	if (emulation_type & EMULTYPE_SKIP) {
		if (ctxt->mode != X86EMUL_MODE_PROT64)
			ctxt->eip = (u32)ctxt->_eip;
		else
			ctxt->eip = ctxt->_eip;

		if (emulation_type & EMULTYPE_COMPLETE_USER_EXIT) {
			r = 1;
			goto writeback;
		}

		kvm_rip_write(vcpu, ctxt->eip);
		if (ctxt->eflags & X86_EFLAGS_RF)
			kvm_set_rflags(vcpu, ctxt->eflags & ~X86_EFLAGS_RF);
		return 1;
	}

	if (retry_instruction(ctxt, cr2_or_gpa, emulation_type))
		return 1;

	/* this is needed for vmware backdoor interface to work since it
	   changes registers values  during IO operation */
	if (vcpu->arch.emulate_regs_need_sync_from_vcpu) {
		vcpu->arch.emulate_regs_need_sync_from_vcpu = false;
		emulator_invalidate_register_cache(ctxt);
	}

restart:
	if (emulation_type & EMULTYPE_PF) {
		/* Save the faulting GPA (cr2) in the address field */
		ctxt->exception.address = cr2_or_gpa;

		/* With shadow page tables, cr2 contains a GVA or nGPA. */
		if (vcpu->arch.mmu->root_role.direct) {
			ctxt->gpa_available = true;
			ctxt->gpa_val = cr2_or_gpa;
		}
	} else {
		/* Sanitize the address out of an abundance of paranoia. */
		ctxt->exception.address = 0;
	}

	r = x86_emulate_insn(ctxt);

	if (r == EMULATION_INTERCEPTED)
		return 1;

	if (r == EMULATION_FAILED) {
		if (reexecute_instruction(vcpu, cr2_or_gpa, emulation_type))
			return 1;

		return handle_emulation_failure(vcpu, emulation_type);
	}

	if (ctxt->have_exception) {
		WARN_ON_ONCE(vcpu->mmio_needed && !vcpu->mmio_is_write);
		vcpu->mmio_needed = false;
		r = 1;
		inject_emulated_exception(vcpu);
	} else if (vcpu->arch.pio.count) {
		if (!vcpu->arch.pio.in) {
			/* FIXME: return into emulator if single-stepping.  */
			vcpu->arch.pio.count = 0;
		} else {
			writeback = false;
			vcpu->arch.complete_userspace_io = complete_emulated_pio;
		}
		r = 0;
	} else if (vcpu->mmio_needed) {
		++vcpu->stat.mmio_exits;

		if (!vcpu->mmio_is_write)
			writeback = false;
		r = 0;
		vcpu->arch.complete_userspace_io = complete_emulated_mmio;
	} else if (vcpu->arch.complete_userspace_io) {
		writeback = false;
		r = 0;
	} else if (r == EMULATION_RESTART)
		goto restart;
	else
		r = 1;

writeback:
	if (writeback) {
		unsigned long rflags = static_call(kvm_x86_get_rflags)(vcpu);
		toggle_interruptibility(vcpu, ctxt->interruptibility);
		vcpu->arch.emulate_regs_need_sync_to_vcpu = false;

		/*
		 * Note, EXCPT_DB is assumed to be fault-like as the emulator
		 * only supports code breakpoints and general detect #DB, both
		 * of which are fault-like.
		 */
		if (!ctxt->have_exception ||
		    exception_type(ctxt->exception.vector) == EXCPT_TRAP) {
			kvm_pmu_trigger_event(vcpu, PERF_COUNT_HW_INSTRUCTIONS);
			if (ctxt->is_branch)
				kvm_pmu_trigger_event(vcpu, PERF_COUNT_HW_BRANCH_INSTRUCTIONS);
			kvm_rip_write(vcpu, ctxt->eip);
			if (r && (ctxt->tf || (vcpu->guest_debug & KVM_GUESTDBG_SINGLESTEP)))
				r = kvm_vcpu_do_singlestep(vcpu);
			static_call_cond(kvm_x86_update_emulated_instruction)(vcpu);
			__kvm_set_rflags(vcpu, ctxt->eflags);
		}

		/*
		 * For STI, interrupts are shadowed; so KVM_REQ_EVENT will
		 * do nothing, and it will be requested again as soon as
		 * the shadow expires.  But we still need to check here,
		 * because POPF has no interrupt shadow.
		 */
		if (unlikely((ctxt->eflags & ~rflags) & X86_EFLAGS_IF))
			kvm_make_request(KVM_REQ_EVENT, vcpu);
	} else
		vcpu->arch.emulate_regs_need_sync_to_vcpu = true;

	return r;
}

int kvm_emulate_instruction(struct kvm_vcpu *vcpu, int emulation_type)
{
	return x86_emulate_instruction(vcpu, 0, emulation_type, NULL, 0);
}
EXPORT_SYMBOL_GPL(kvm_emulate_instruction);

int kvm_emulate_instruction_from_buffer(struct kvm_vcpu *vcpu,
					void *insn, int insn_len)
{
	return x86_emulate_instruction(vcpu, 0, 0, insn, insn_len);
}
EXPORT_SYMBOL_GPL(kvm_emulate_instruction_from_buffer);

static int complete_fast_pio_out_port_0x7e(struct kvm_vcpu *vcpu)
{
	vcpu->arch.pio.count = 0;
	return 1;
}

static int complete_fast_pio_out(struct kvm_vcpu *vcpu)
{
	vcpu->arch.pio.count = 0;

	if (unlikely(!kvm_is_linear_rip(vcpu, vcpu->arch.pio.linear_rip)))
		return 1;

	return kvm_skip_emulated_instruction(vcpu);
}

static int kvm_fast_pio_out(struct kvm_vcpu *vcpu, int size,
			    unsigned short port)
{
	unsigned long val = kvm_rax_read(vcpu);
	int ret = emulator_pio_out(vcpu, size, port, &val, 1);

	if (ret)
		return ret;

	/*
	 * Workaround userspace that relies on old KVM behavior of %rip being
	 * incremented prior to exiting to userspace to handle "OUT 0x7e".
	 */
	if (port == 0x7e &&
	    kvm_check_has_quirk(vcpu->kvm, KVM_X86_QUIRK_OUT_7E_INC_RIP)) {
		vcpu->arch.complete_userspace_io =
			complete_fast_pio_out_port_0x7e;
		kvm_skip_emulated_instruction(vcpu);
	} else {
		vcpu->arch.pio.linear_rip = kvm_get_linear_rip(vcpu);
		vcpu->arch.complete_userspace_io = complete_fast_pio_out;
	}
	return 0;
}

static int complete_fast_pio_in(struct kvm_vcpu *vcpu)
{
	unsigned long val;

	/* We should only ever be called with arch.pio.count equal to 1 */
	BUG_ON(vcpu->arch.pio.count != 1);

	if (unlikely(!kvm_is_linear_rip(vcpu, vcpu->arch.pio.linear_rip))) {
		vcpu->arch.pio.count = 0;
		return 1;
	}

	/* For size less than 4 we merge, else we zero extend */
	val = (vcpu->arch.pio.size < 4) ? kvm_rax_read(vcpu) : 0;

	complete_emulator_pio_in(vcpu, &val);
	kvm_rax_write(vcpu, val);

	return kvm_skip_emulated_instruction(vcpu);
}

static int kvm_fast_pio_in(struct kvm_vcpu *vcpu, int size,
			   unsigned short port)
{
	unsigned long val;
	int ret;

	/* For size less than 4 we merge, else we zero extend */
	val = (size < 4) ? kvm_rax_read(vcpu) : 0;

	ret = emulator_pio_in(vcpu, size, port, &val, 1);
	if (ret) {
		kvm_rax_write(vcpu, val);
		return ret;
	}

	vcpu->arch.pio.linear_rip = kvm_get_linear_rip(vcpu);
	vcpu->arch.complete_userspace_io = complete_fast_pio_in;

	return 0;
}

int kvm_fast_pio(struct kvm_vcpu *vcpu, int size, unsigned short port, int in)
{
	int ret;

	if (in)
		ret = kvm_fast_pio_in(vcpu, size, port);
	else
		ret = kvm_fast_pio_out(vcpu, size, port);
	return ret && kvm_skip_emulated_instruction(vcpu);
}
EXPORT_SYMBOL_GPL(kvm_fast_pio);

static int kvmclock_cpu_down_prep(unsigned int cpu)
{
	__this_cpu_write(cpu_tsc_khz, 0);
	return 0;
}

static void tsc_khz_changed(void *data)
{
	struct cpufreq_freqs *freq = data;
	unsigned long khz;

	WARN_ON_ONCE(boot_cpu_has(X86_FEATURE_CONSTANT_TSC));

	if (data)
		khz = freq->new;
	else
		khz = cpufreq_quick_get(raw_smp_processor_id());
	if (!khz)
		khz = tsc_khz;
	__this_cpu_write(cpu_tsc_khz, khz);
}

#ifdef CONFIG_X86_64
static void kvm_hyperv_tsc_notifier(void)
{
	struct kvm *kvm;
	int cpu;

	mutex_lock(&kvm_lock);
	list_for_each_entry(kvm, &vm_list, vm_list)
		kvm_make_block_vmentry_request(kvm);

	/* no guest entries from this point */
	hyperv_stop_tsc_emulation();

	/* TSC frequency always matches when on Hyper-V */
	if (!boot_cpu_has(X86_FEATURE_CONSTANT_TSC)) {
		for_each_present_cpu(cpu)
			per_cpu(cpu_tsc_khz, cpu) = tsc_khz;
	}
	kvm_caps.max_guest_tsc_khz = tsc_khz;

	list_for_each_entry(kvm, &vm_list, vm_list) {
		__kvm_start_pvclock_update(kvm);
		pvclock_update_vm_gtod_copy(kvm);
		kvm_end_pvclock_update(kvm);
	}

	mutex_unlock(&kvm_lock);
}
#endif

static void __kvmclock_cpufreq_notifier(struct cpufreq_freqs *freq, int cpu)
{
	struct kvm *kvm;
	struct kvm_vcpu *vcpu;
	int send_ipi = 0;
	unsigned long i;

	/*
	 * We allow guests to temporarily run on slowing clocks,
	 * provided we notify them after, or to run on accelerating
	 * clocks, provided we notify them before.  Thus time never
	 * goes backwards.
	 *
	 * However, we have a problem.  We can't atomically update
	 * the frequency of a given CPU from this function; it is
	 * merely a notifier, which can be called from any CPU.
	 * Changing the TSC frequency at arbitrary points in time
	 * requires a recomputation of local variables related to
	 * the TSC for each VCPU.  We must flag these local variables
	 * to be updated and be sure the update takes place with the
	 * new frequency before any guests proceed.
	 *
	 * Unfortunately, the combination of hotplug CPU and frequency
	 * change creates an intractable locking scenario; the order
	 * of when these callouts happen is undefined with respect to
	 * CPU hotplug, and they can race with each other.  As such,
	 * merely setting per_cpu(cpu_tsc_khz) = X during a hotadd is
	 * undefined; you can actually have a CPU frequency change take
	 * place in between the computation of X and the setting of the
	 * variable.  To protect against this problem, all updates of
	 * the per_cpu tsc_khz variable are done in an interrupt
	 * protected IPI, and all callers wishing to update the value
	 * must wait for a synchronous IPI to complete (which is trivial
	 * if the caller is on the CPU already).  This establishes the
	 * necessary total order on variable updates.
	 *
	 * Note that because a guest time update may take place
	 * anytime after the setting of the VCPU's request bit, the
	 * correct TSC value must be set before the request.  However,
	 * to ensure the update actually makes it to any guest which
	 * starts running in hardware virtualization between the set
	 * and the acquisition of the spinlock, we must also ping the
	 * CPU after setting the request bit.
	 *
	 */

	smp_call_function_single(cpu, tsc_khz_changed, freq, 1);

	mutex_lock(&kvm_lock);
	list_for_each_entry(kvm, &vm_list, vm_list) {
		kvm_for_each_vcpu(i, vcpu, kvm) {
			if (vcpu->cpu != cpu)
				continue;
			kvm_make_request(KVM_REQ_CLOCK_UPDATE, vcpu);
			if (vcpu->cpu != raw_smp_processor_id())
				send_ipi = 1;
		}
	}
	mutex_unlock(&kvm_lock);

	if (freq->old < freq->new && send_ipi) {
		/*
		 * We upscale the frequency.  Must make the guest
		 * doesn't see old kvmclock values while running with
		 * the new frequency, otherwise we risk the guest sees
		 * time go backwards.
		 *
		 * In case we update the frequency for another cpu
		 * (which might be in guest context) send an interrupt
		 * to kick the cpu out of guest context.  Next time
		 * guest context is entered kvmclock will be updated,
		 * so the guest will not see stale values.
		 */
		smp_call_function_single(cpu, tsc_khz_changed, freq, 1);
	}
}

static int kvmclock_cpufreq_notifier(struct notifier_block *nb, unsigned long val,
				     void *data)
{
	struct cpufreq_freqs *freq = data;
	int cpu;

	if (val == CPUFREQ_PRECHANGE && freq->old > freq->new)
		return 0;
	if (val == CPUFREQ_POSTCHANGE && freq->old < freq->new)
		return 0;

	for_each_cpu(cpu, freq->policy->cpus)
		__kvmclock_cpufreq_notifier(freq, cpu);

	return 0;
}

static struct notifier_block kvmclock_cpufreq_notifier_block = {
	.notifier_call  = kvmclock_cpufreq_notifier
};

static int kvmclock_cpu_online(unsigned int cpu)
{
	tsc_khz_changed(NULL);
	return 0;
}

static void kvm_timer_init(void)
{
	if (!boot_cpu_has(X86_FEATURE_CONSTANT_TSC)) {
		max_tsc_khz = tsc_khz;

		if (IS_ENABLED(CONFIG_CPU_FREQ)) {
			struct cpufreq_policy *policy;
			int cpu;

			cpu = get_cpu();
			policy = cpufreq_cpu_get(cpu);
			if (policy) {
				if (policy->cpuinfo.max_freq)
					max_tsc_khz = policy->cpuinfo.max_freq;
				cpufreq_cpu_put(policy);
			}
			put_cpu();
		}
		cpufreq_register_notifier(&kvmclock_cpufreq_notifier_block,
					  CPUFREQ_TRANSITION_NOTIFIER);

		cpuhp_setup_state(CPUHP_AP_X86_KVM_CLK_ONLINE, "x86/kvm/clk:online",
				  kvmclock_cpu_online, kvmclock_cpu_down_prep);
	}
}

#ifdef CONFIG_X86_64
static void pvclock_gtod_update_fn(struct work_struct *work)
{
	struct kvm *kvm;
	struct kvm_vcpu *vcpu;
	unsigned long i;

	mutex_lock(&kvm_lock);
	list_for_each_entry(kvm, &vm_list, vm_list)
		kvm_for_each_vcpu(i, vcpu, kvm)
			kvm_make_request(KVM_REQ_MASTERCLOCK_UPDATE, vcpu);
	atomic_set(&kvm_guest_has_master_clock, 0);
	mutex_unlock(&kvm_lock);
}

static DECLARE_WORK(pvclock_gtod_work, pvclock_gtod_update_fn);

/*
 * Indirection to move queue_work() out of the tk_core.seq write held
 * region to prevent possible deadlocks against time accessors which
 * are invoked with work related locks held.
 */
static void pvclock_irq_work_fn(struct irq_work *w)
{
	queue_work(system_long_wq, &pvclock_gtod_work);
}

static DEFINE_IRQ_WORK(pvclock_irq_work, pvclock_irq_work_fn);

/*
 * Notification about pvclock gtod data update.
 */
static int pvclock_gtod_notify(struct notifier_block *nb, unsigned long unused,
			       void *priv)
{
	struct pvclock_gtod_data *gtod = &pvclock_gtod_data;
	struct timekeeper *tk = priv;

	update_pvclock_gtod(tk);

	/*
	 * Disable master clock if host does not trust, or does not use,
	 * TSC based clocksource. Delegate queue_work() to irq_work as
	 * this is invoked with tk_core.seq write held.
	 */
	if (!gtod_is_based_on_tsc(gtod->clock.vclock_mode) &&
	    atomic_read(&kvm_guest_has_master_clock) != 0)
		irq_work_queue(&pvclock_irq_work);
	return 0;
}

static struct notifier_block pvclock_gtod_notifier = {
	.notifier_call = pvclock_gtod_notify,
};
#endif

static inline void kvm_ops_update(struct kvm_x86_init_ops *ops)
{
	memcpy(&kvm_x86_ops, ops->runtime_ops, sizeof(kvm_x86_ops));

#define __KVM_X86_OP(func) \
	static_call_update(kvm_x86_##func, kvm_x86_ops.func);
#define KVM_X86_OP(func) \
	WARN_ON(!kvm_x86_ops.func); __KVM_X86_OP(func)
#define KVM_X86_OP_OPTIONAL __KVM_X86_OP
#define KVM_X86_OP_OPTIONAL_RET0(func) \
	static_call_update(kvm_x86_##func, (void *)kvm_x86_ops.func ? : \
					   (void *)__static_call_return0);
#include <asm/kvm-x86-ops.h>
#undef __KVM_X86_OP

	kvm_pmu_ops_update(ops->pmu_ops);
}

static int kvm_x86_check_processor_compatibility(void)
{
	int cpu = smp_processor_id();
	struct cpuinfo_x86 *c = &cpu_data(cpu);

	/*
	 * Compatibility checks are done when loading KVM and when enabling
	 * hardware, e.g. during CPU hotplug, to ensure all online CPUs are
	 * compatible, i.e. KVM should never perform a compatibility check on
	 * an offline CPU.
	 */
	WARN_ON(!cpu_online(cpu));

	if (__cr4_reserved_bits(cpu_has, c) !=
	    __cr4_reserved_bits(cpu_has, &boot_cpu_data))
		return -EIO;

	return static_call(kvm_x86_check_processor_compatibility)();
}

static void kvm_x86_check_cpu_compat(void *ret)
{
	*(int *)ret = kvm_x86_check_processor_compatibility();
}

static int __kvm_x86_vendor_init(struct kvm_x86_init_ops *ops)
{
	u64 host_pat;
	int r, cpu;

	if (kvm_x86_ops.hardware_enable) {
		pr_err("already loaded vendor module '%s'\n", kvm_x86_ops.name);
		return -EEXIST;
	}

	/*
	 * KVM explicitly assumes that the guest has an FPU and
	 * FXSAVE/FXRSTOR. For example, the KVM_GET_FPU explicitly casts the
	 * vCPU's FPU state as a fxregs_state struct.
	 */
	if (!boot_cpu_has(X86_FEATURE_FPU) || !boot_cpu_has(X86_FEATURE_FXSR)) {
		pr_err("inadequate fpu\n");
		return -EOPNOTSUPP;
	}

	if (IS_ENABLED(CONFIG_PREEMPT_RT) && !boot_cpu_has(X86_FEATURE_CONSTANT_TSC)) {
		pr_err("RT requires X86_FEATURE_CONSTANT_TSC\n");
		return -EOPNOTSUPP;
	}

	/*
	 * KVM assumes that PAT entry '0' encodes WB memtype and simply zeroes
	 * the PAT bits in SPTEs.  Bail if PAT[0] is programmed to something
	 * other than WB.  Note, EPT doesn't utilize the PAT, but don't bother
	 * with an exception.  PAT[0] is set to WB on RESET and also by the
	 * kernel, i.e. failure indicates a kernel bug or broken firmware.
	 */
	if (rdmsrl_safe(MSR_IA32_CR_PAT, &host_pat) ||
	    (host_pat & GENMASK(2, 0)) != 6) {
		pr_err("host PAT[0] is not WB\n");
		return -EIO;
	}

	x86_emulator_cache = kvm_alloc_emulator_cache();
	if (!x86_emulator_cache) {
		pr_err("failed to allocate cache for x86 emulator\n");
		return -ENOMEM;
	}

	user_return_msrs = alloc_percpu(struct kvm_user_return_msrs);
	if (!user_return_msrs) {
		pr_err("failed to allocate percpu kvm_user_return_msrs\n");
		r = -ENOMEM;
		goto out_free_x86_emulator_cache;
	}
	kvm_nr_uret_msrs = 0;

	r = kvm_mmu_vendor_module_init();
	if (r)
		goto out_free_percpu;

	if (boot_cpu_has(X86_FEATURE_XSAVE)) {
		host_xcr0 = xgetbv(XCR_XFEATURE_ENABLED_MASK);
		kvm_caps.supported_xcr0 = host_xcr0 & KVM_SUPPORTED_XCR0;
	}

	rdmsrl_safe(MSR_EFER, &host_efer);

	if (boot_cpu_has(X86_FEATURE_XSAVES))
		rdmsrl(MSR_IA32_XSS, host_xss);

	kvm_init_pmu_capability(ops->pmu_ops);

	if (boot_cpu_has(X86_FEATURE_ARCH_CAPABILITIES))
		rdmsrl(MSR_IA32_ARCH_CAPABILITIES, host_arch_capabilities);

	r = ops->hardware_setup();
	if (r != 0)
		goto out_mmu_exit;

	kvm_ops_update(ops);

	for_each_online_cpu(cpu) {
		smp_call_function_single(cpu, kvm_x86_check_cpu_compat, &r, 1);
		if (r < 0)
			goto out_unwind_ops;
	}

	/*
	 * Point of no return!  DO NOT add error paths below this point unless
	 * absolutely necessary, as most operations from this point forward
	 * require unwinding.
	 */
	kvm_timer_init();

	if (pi_inject_timer == -1)
		pi_inject_timer = housekeeping_enabled(HK_TYPE_TIMER);
#ifdef CONFIG_X86_64
	pvclock_gtod_register_notifier(&pvclock_gtod_notifier);

	if (hypervisor_is_type(X86_HYPER_MS_HYPERV))
		set_hv_tscchange_cb(kvm_hyperv_tsc_notifier);
#endif

	kvm_register_perf_callbacks(ops->handle_intel_pt_intr);

	if (!kvm_cpu_cap_has(X86_FEATURE_XSAVES))
		kvm_caps.supported_xss = 0;

	if (!kvm_pasid_supported())
		kvm_cpu_cap_clear(X86_FEATURE_ENQCMD);

#define __kvm_cpu_cap_has(UNUSED_, f) kvm_cpu_cap_has(f)
	cr4_reserved_bits = __cr4_reserved_bits(__kvm_cpu_cap_has, UNUSED_);
#undef __kvm_cpu_cap_has

	if (kvm_caps.has_tsc_control) {
		/*
		 * Make sure the user can only configure tsc_khz values that
		 * fit into a signed integer.
		 * A min value is not calculated because it will always
		 * be 1 on all machines.
		 */
		u64 max = min(0x7fffffffULL,
			      __scale_tsc(kvm_caps.max_tsc_scaling_ratio, tsc_khz));
		kvm_caps.max_guest_tsc_khz = max;
	}
	kvm_caps.default_tsc_scaling_ratio = 1ULL << kvm_caps.tsc_scaling_ratio_frac_bits;
	kvm_init_msr_lists();
	return 0;

out_unwind_ops:
	kvm_x86_ops.hardware_enable = NULL;
	static_call(kvm_x86_hardware_unsetup)();
out_mmu_exit:
	kvm_mmu_vendor_module_exit();
out_free_percpu:
	free_percpu(user_return_msrs);
out_free_x86_emulator_cache:
	kmem_cache_destroy(x86_emulator_cache);
	return r;
}

int kvm_x86_vendor_init(struct kvm_x86_init_ops *ops)
{
	int r;

	mutex_lock(&vendor_module_lock);
	migrate_disable();
	r = __kvm_x86_vendor_init(ops);
	migrate_enable();
	mutex_unlock(&vendor_module_lock);

	return r;
}
EXPORT_SYMBOL_GPL(kvm_x86_vendor_init);

void kvm_x86_vendor_exit(void)
{
	kvm_unregister_perf_callbacks();

#ifdef CONFIG_X86_64
	if (hypervisor_is_type(X86_HYPER_MS_HYPERV))
		clear_hv_tscchange_cb();
#endif
	kvm_lapic_exit();

	if (!boot_cpu_has(X86_FEATURE_CONSTANT_TSC)) {
		cpufreq_unregister_notifier(&kvmclock_cpufreq_notifier_block,
					    CPUFREQ_TRANSITION_NOTIFIER);
		cpuhp_remove_state_nocalls(CPUHP_AP_X86_KVM_CLK_ONLINE);
	}
#ifdef CONFIG_X86_64
	pvclock_gtod_unregister_notifier(&pvclock_gtod_notifier);
	irq_work_sync(&pvclock_irq_work);
	cancel_work_sync(&pvclock_gtod_work);
#endif
	static_call(kvm_x86_hardware_unsetup)();
	kvm_mmu_vendor_module_exit();
	free_percpu(user_return_msrs);
	kmem_cache_destroy(x86_emulator_cache);
#ifdef CONFIG_KVM_XEN
	static_key_deferred_flush(&kvm_xen_enabled);
	WARN_ON(static_branch_unlikely(&kvm_xen_enabled.key));
#endif
	mutex_lock(&vendor_module_lock);
	kvm_x86_ops.hardware_enable = NULL;
	mutex_unlock(&vendor_module_lock);
}
EXPORT_SYMBOL_GPL(kvm_x86_vendor_exit);

static int __kvm_emulate_halt(struct kvm_vcpu *vcpu, int state, int reason)
{
	/*
	 * The vCPU has halted, e.g. executed HLT.  Update the run state if the
	 * local APIC is in-kernel, the run loop will detect the non-runnable
	 * state and halt the vCPU.  Exit to userspace if the local APIC is
	 * managed by userspace, in which case userspace is responsible for
	 * handling wake events.
	 */
	++vcpu->stat.halt_exits;
	if (lapic_in_kernel(vcpu)) {
		vcpu->arch.mp_state = state;
		return 1;
	} else {
		vcpu->run->exit_reason = reason;
		return 0;
	}
}

int kvm_emulate_halt_noskip(struct kvm_vcpu *vcpu)
{
	return __kvm_emulate_halt(vcpu, KVM_MP_STATE_HALTED, KVM_EXIT_HLT);
}
EXPORT_SYMBOL_GPL(kvm_emulate_halt_noskip);

int kvm_emulate_halt(struct kvm_vcpu *vcpu)
{
	int ret = kvm_skip_emulated_instruction(vcpu);
	/*
	 * TODO: we might be squashing a GUESTDBG_SINGLESTEP-triggered
	 * KVM_EXIT_DEBUG here.
	 */
	return kvm_emulate_halt_noskip(vcpu) && ret;
}
EXPORT_SYMBOL_GPL(kvm_emulate_halt);

int kvm_emulate_ap_reset_hold(struct kvm_vcpu *vcpu)
{
	int ret = kvm_skip_emulated_instruction(vcpu);

	return __kvm_emulate_halt(vcpu, KVM_MP_STATE_AP_RESET_HOLD,
					KVM_EXIT_AP_RESET_HOLD) && ret;
}
EXPORT_SYMBOL_GPL(kvm_emulate_ap_reset_hold);

#ifdef CONFIG_X86_64
static int kvm_pv_clock_pairing(struct kvm_vcpu *vcpu, gpa_t paddr,
			        unsigned long clock_type)
{
	struct kvm_clock_pairing clock_pairing;
	struct timespec64 ts;
	u64 cycle;
	int ret;

	if (clock_type != KVM_CLOCK_PAIRING_WALLCLOCK)
		return -KVM_EOPNOTSUPP;

	/*
	 * When tsc is in permanent catchup mode guests won't be able to use
	 * pvclock_read_retry loop to get consistent view of pvclock
	 */
	if (vcpu->arch.tsc_always_catchup)
		return -KVM_EOPNOTSUPP;

	if (!kvm_get_walltime_and_clockread(&ts, &cycle))
		return -KVM_EOPNOTSUPP;

	clock_pairing.sec = ts.tv_sec;
	clock_pairing.nsec = ts.tv_nsec;
	clock_pairing.tsc = kvm_read_l1_tsc(vcpu, cycle);
	clock_pairing.flags = 0;
	memset(&clock_pairing.pad, 0, sizeof(clock_pairing.pad));

	ret = 0;
	if (kvm_write_guest(vcpu->kvm, paddr, &clock_pairing,
			    sizeof(struct kvm_clock_pairing)))
		ret = -KVM_EFAULT;

	return ret;
}
#endif

/*
 * kvm_pv_kick_cpu_op:  Kick a vcpu.
 *
 * @apicid - apicid of vcpu to be kicked.
 */
static void kvm_pv_kick_cpu_op(struct kvm *kvm, int apicid)
{
	/*
	 * All other fields are unused for APIC_DM_REMRD, but may be consumed by
	 * common code, e.g. for tracing. Defer initialization to the compiler.
	 */
	struct kvm_lapic_irq lapic_irq = {
		.delivery_mode = APIC_DM_REMRD,
		.dest_mode = APIC_DEST_PHYSICAL,
		.shorthand = APIC_DEST_NOSHORT,
		.dest_id = apicid,
	};

	kvm_irq_delivery_to_apic(kvm, NULL, &lapic_irq, NULL);
}

bool kvm_apicv_activated(struct kvm *kvm)
{
	return (READ_ONCE(kvm->arch.apicv_inhibit_reasons) == 0);
}
EXPORT_SYMBOL_GPL(kvm_apicv_activated);

bool kvm_vcpu_apicv_activated(struct kvm_vcpu *vcpu)
{
	ulong vm_reasons = READ_ONCE(vcpu->kvm->arch.apicv_inhibit_reasons);
	ulong vcpu_reasons = static_call(kvm_x86_vcpu_get_apicv_inhibit_reasons)(vcpu);

	return (vm_reasons | vcpu_reasons) == 0;
}
EXPORT_SYMBOL_GPL(kvm_vcpu_apicv_activated);

static void set_or_clear_apicv_inhibit(unsigned long *inhibits,
				       enum kvm_apicv_inhibit reason, bool set)
{
	if (set)
		__set_bit(reason, inhibits);
	else
		__clear_bit(reason, inhibits);

	trace_kvm_apicv_inhibit_changed(reason, set, *inhibits);
}

static void kvm_apicv_init(struct kvm *kvm)
{
	unsigned long *inhibits = &kvm->arch.apicv_inhibit_reasons;

	init_rwsem(&kvm->arch.apicv_update_lock);

	set_or_clear_apicv_inhibit(inhibits, APICV_INHIBIT_REASON_ABSENT, true);

	if (!enable_apicv)
		set_or_clear_apicv_inhibit(inhibits,
					   APICV_INHIBIT_REASON_DISABLE, true);
}

static void kvm_sched_yield(struct kvm_vcpu *vcpu, unsigned long dest_id)
{
	struct kvm_vcpu *target = NULL;
	struct kvm_apic_map *map;

	vcpu->stat.directed_yield_attempted++;

	if (single_task_running())
		goto no_yield;

	rcu_read_lock();
	map = rcu_dereference(vcpu->kvm->arch.apic_map);

	if (likely(map) && dest_id <= map->max_apic_id && map->phys_map[dest_id])
		target = map->phys_map[dest_id]->vcpu;

	rcu_read_unlock();

	if (!target || !READ_ONCE(target->ready))
		goto no_yield;

	/* Ignore requests to yield to self */
	if (vcpu == target)
		goto no_yield;

	if (kvm_vcpu_yield_to(target) <= 0)
		goto no_yield;

	vcpu->stat.directed_yield_successful++;

no_yield:
	return;
}

static int complete_hypercall_exit(struct kvm_vcpu *vcpu)
{
	u64 ret = vcpu->run->hypercall.ret;

	if (!is_64_bit_mode(vcpu))
		ret = (u32)ret;
	kvm_rax_write(vcpu, ret);
	++vcpu->stat.hypercalls;
	return kvm_skip_emulated_instruction(vcpu);
}

unsigned long __kvm_emulate_hypercall(struct kvm_vcpu *vcpu, unsigned long nr,
				      unsigned long a0, unsigned long a1,
				      unsigned long a2, unsigned long a3,
				      int op_64_bit, int cpl)
{
	unsigned long ret;

	trace_kvm_hypercall(nr, a0, a1, a2, a3);

	if (!op_64_bit) {
		nr &= 0xFFFFFFFF;
		a0 &= 0xFFFFFFFF;
		a1 &= 0xFFFFFFFF;
		a2 &= 0xFFFFFFFF;
		a3 &= 0xFFFFFFFF;
	}

	if (cpl) {
		ret = -KVM_EPERM;
		goto out;
	}

	ret = -KVM_ENOSYS;

	switch (nr) {
	case KVM_HC_VAPIC_POLL_IRQ:
		ret = 0;
		break;
	case KVM_HC_KICK_CPU:
		if (!guest_pv_has(vcpu, KVM_FEATURE_PV_UNHALT))
			break;

		kvm_pv_kick_cpu_op(vcpu->kvm, a1);
		kvm_sched_yield(vcpu, a1);
		ret = 0;
		break;
#ifdef CONFIG_X86_64
	case KVM_HC_CLOCK_PAIRING:
		ret = kvm_pv_clock_pairing(vcpu, a0, a1);
		break;
#endif
	case KVM_HC_SEND_IPI:
		if (!guest_pv_has(vcpu, KVM_FEATURE_PV_SEND_IPI))
			break;

		ret = kvm_pv_send_ipi(vcpu->kvm, a0, a1, a2, a3, op_64_bit);
		break;
	case KVM_HC_SCHED_YIELD:
		if (!guest_pv_has(vcpu, KVM_FEATURE_PV_SCHED_YIELD))
			break;

		kvm_sched_yield(vcpu, a0);
		ret = 0;
		break;
	case KVM_HC_MAP_GPA_RANGE: {
		u64 gpa = a0, npages = a1, attrs = a2;

		ret = -KVM_ENOSYS;
		if (!(vcpu->kvm->arch.hypercall_exit_enabled & (1 << KVM_HC_MAP_GPA_RANGE)))
			break;

		if (!PAGE_ALIGNED(gpa) || !npages ||
		    gpa_to_gfn(gpa) + npages <= gpa_to_gfn(gpa)) {
			ret = -KVM_EINVAL;
			break;
		}

		vcpu->run->exit_reason        = KVM_EXIT_HYPERCALL;
		vcpu->run->hypercall.nr       = KVM_HC_MAP_GPA_RANGE;
		vcpu->run->hypercall.args[0]  = gpa;
		vcpu->run->hypercall.args[1]  = npages;
		vcpu->run->hypercall.args[2]  = attrs;
		vcpu->run->hypercall.flags    = 0;
		if (op_64_bit)
			vcpu->run->hypercall.flags |= KVM_EXIT_HYPERCALL_LONG_MODE;

		WARN_ON_ONCE(vcpu->run->hypercall.flags & KVM_EXIT_HYPERCALL_MBZ);
		vcpu->arch.complete_userspace_io = complete_hypercall_exit;
		/* stat is incremented on completion. */
		return 0;
	}
	default:
		ret = -KVM_ENOSYS;
		break;
	}

out:
	++vcpu->stat.hypercalls;
	return ret;
}
EXPORT_SYMBOL_GPL(__kvm_emulate_hypercall);

int kvm_emulate_hypercall(struct kvm_vcpu *vcpu)
{
	unsigned long nr, a0, a1, a2, a3, ret;
	int op_64_bit;
	int cpl;

	if (kvm_xen_hypercall_enabled(vcpu->kvm))
		return kvm_xen_hypercall(vcpu);

	if (kvm_hv_hypercall_enabled(vcpu))
		return kvm_hv_hypercall(vcpu);

	nr = kvm_rax_read(vcpu);
	a0 = kvm_rbx_read(vcpu);
	a1 = kvm_rcx_read(vcpu);
	a2 = kvm_rdx_read(vcpu);
	a3 = kvm_rsi_read(vcpu);
	op_64_bit = is_64_bit_hypercall(vcpu);
	cpl = static_call(kvm_x86_get_cpl)(vcpu);

	ret = __kvm_emulate_hypercall(vcpu, nr, a0, a1, a2, a3, op_64_bit, cpl);
	if (nr == KVM_HC_MAP_GPA_RANGE && !ret)
		/* MAP_GPA tosses the request to the user space. */
		return 0;

	if (!op_64_bit)
		ret = (u32)ret;
	kvm_rax_write(vcpu, ret);

	return kvm_skip_emulated_instruction(vcpu);
}
EXPORT_SYMBOL_GPL(kvm_emulate_hypercall);

static int emulator_fix_hypercall(struct x86_emulate_ctxt *ctxt)
{
	struct kvm_vcpu *vcpu = emul_to_vcpu(ctxt);
	char instruction[3];
	unsigned long rip = kvm_rip_read(vcpu);

	/*
	 * If the quirk is disabled, synthesize a #UD and let the guest pick up
	 * the pieces.
	 */
	if (!kvm_check_has_quirk(vcpu->kvm, KVM_X86_QUIRK_FIX_HYPERCALL_INSN)) {
		ctxt->exception.error_code_valid = false;
		ctxt->exception.vector = UD_VECTOR;
		ctxt->have_exception = true;
		return X86EMUL_PROPAGATE_FAULT;
	}

	static_call(kvm_x86_patch_hypercall)(vcpu, instruction);

	return emulator_write_emulated(ctxt, rip, instruction, 3,
		&ctxt->exception, false);
}

static int dm_request_for_irq_injection(struct kvm_vcpu *vcpu)
{
	return vcpu->run->request_interrupt_window &&
		likely(!pic_in_kernel(vcpu->kvm));
}

/* Called within kvm->srcu read side.  */
static void post_kvm_run_save(struct kvm_vcpu *vcpu)
{
	struct kvm_run *kvm_run = vcpu->run;

	kvm_run->if_flag = static_call(kvm_x86_get_if_flag)(vcpu);
	kvm_run->cr8 = kvm_get_cr8(vcpu);
	kvm_run->apic_base = kvm_get_apic_base(vcpu);

	kvm_run->ready_for_interrupt_injection =
		pic_in_kernel(vcpu->kvm) ||
		kvm_vcpu_ready_for_interrupt_injection(vcpu);

	if (is_smm(vcpu))
		kvm_run->flags |= KVM_RUN_X86_SMM;
}

static void update_cr8_intercept(struct kvm_vcpu *vcpu)
{
	int max_irr, tpr;

	if (!kvm_x86_ops.update_cr8_intercept)
		return;

	if (!lapic_in_kernel(vcpu))
		return;

	if (vcpu->arch.apic->apicv_active)
		return;

	if (!vcpu->arch.apic->vapic_addr)
		max_irr = kvm_lapic_find_highest_irr(vcpu);
	else
		max_irr = -1;

	if (max_irr != -1)
		max_irr >>= 4;

	tpr = kvm_lapic_get_cr8(vcpu);

	static_call(kvm_x86_update_cr8_intercept)(vcpu, tpr, max_irr);
}


int kvm_check_nested_events(struct kvm_vcpu *vcpu)
{
	if (kvm_test_request(KVM_REQ_TRIPLE_FAULT, vcpu)) {
		kvm_x86_ops.nested_ops->triple_fault(vcpu);
		return 1;
	}

	return kvm_x86_ops.nested_ops->check_events(vcpu);
}

static void kvm_inject_exception(struct kvm_vcpu *vcpu)
{
	/*
	 * Suppress the error code if the vCPU is in Real Mode, as Real Mode
	 * exceptions don't report error codes.  The presence of an error code
	 * is carried with the exception and only stripped when the exception
	 * is injected as intercepted #PF VM-Exits for AMD's Paged Real Mode do
	 * report an error code despite the CPU being in Real Mode.
	 */
	vcpu->arch.exception.has_error_code &= is_protmode(vcpu);

	trace_kvm_inj_exception(vcpu->arch.exception.vector,
				vcpu->arch.exception.has_error_code,
				vcpu->arch.exception.error_code,
				vcpu->arch.exception.injected);

	static_call(kvm_x86_inject_exception)(vcpu);
}

/*
 * Check for any event (interrupt or exception) that is ready to be injected,
 * and if there is at least one event, inject the event with the highest
 * priority.  This handles both "pending" events, i.e. events that have never
 * been injected into the guest, and "injected" events, i.e. events that were
 * injected as part of a previous VM-Enter, but weren't successfully delivered
 * and need to be re-injected.
 *
 * Note, this is not guaranteed to be invoked on a guest instruction boundary,
 * i.e. doesn't guarantee that there's an event window in the guest.  KVM must
 * be able to inject exceptions in the "middle" of an instruction, and so must
 * also be able to re-inject NMIs and IRQs in the middle of an instruction.
 * I.e. for exceptions and re-injected events, NOT invoking this on instruction
 * boundaries is necessary and correct.
 *
 * For simplicity, KVM uses a single path to inject all events (except events
 * that are injected directly from L1 to L2) and doesn't explicitly track
 * instruction boundaries for asynchronous events.  However, because VM-Exits
 * that can occur during instruction execution typically result in KVM skipping
 * the instruction or injecting an exception, e.g. instruction and exception
 * intercepts, and because pending exceptions have higher priority than pending
 * interrupts, KVM still honors instruction boundaries in most scenarios.
 *
 * But, if a VM-Exit occurs during instruction execution, and KVM does NOT skip
 * the instruction or inject an exception, then KVM can incorrecty inject a new
 * asynchrounous event if the event became pending after the CPU fetched the
 * instruction (in the guest).  E.g. if a page fault (#PF, #NPF, EPT violation)
 * occurs and is resolved by KVM, a coincident NMI, SMI, IRQ, etc... can be
 * injected on the restarted instruction instead of being deferred until the
 * instruction completes.
 *
 * In practice, this virtualization hole is unlikely to be observed by the
 * guest, and even less likely to cause functional problems.  To detect the
 * hole, the guest would have to trigger an event on a side effect of an early
 * phase of instruction execution, e.g. on the instruction fetch from memory.
 * And for it to be a functional problem, the guest would need to depend on the
 * ordering between that side effect, the instruction completing, _and_ the
 * delivery of the asynchronous event.
 */
static int kvm_check_and_inject_events(struct kvm_vcpu *vcpu,
				       bool *req_immediate_exit)
{
	bool can_inject;
	int r;

	/*
	 * Process nested events first, as nested VM-Exit supercedes event
	 * re-injection.  If there's an event queued for re-injection, it will
	 * be saved into the appropriate vmc{b,s}12 fields on nested VM-Exit.
	 */
	if (is_guest_mode(vcpu))
		r = kvm_check_nested_events(vcpu);
	else
		r = 0;

	/*
	 * Re-inject exceptions and events *especially* if immediate entry+exit
	 * to/from L2 is needed, as any event that has already been injected
	 * into L2 needs to complete its lifecycle before injecting a new event.
	 *
	 * Don't re-inject an NMI or interrupt if there is a pending exception.
	 * This collision arises if an exception occurred while vectoring the
	 * injected event, KVM intercepted said exception, and KVM ultimately
	 * determined the fault belongs to the guest and queues the exception
	 * for injection back into the guest.
	 *
	 * "Injected" interrupts can also collide with pending exceptions if
	 * userspace ignores the "ready for injection" flag and blindly queues
	 * an interrupt.  In that case, prioritizing the exception is correct,
	 * as the exception "occurred" before the exit to userspace.  Trap-like
	 * exceptions, e.g. most #DBs, have higher priority than interrupts.
	 * And while fault-like exceptions, e.g. #GP and #PF, are the lowest
	 * priority, they're only generated (pended) during instruction
	 * execution, and interrupts are recognized at instruction boundaries.
	 * Thus a pending fault-like exception means the fault occurred on the
	 * *previous* instruction and must be serviced prior to recognizing any
	 * new events in order to fully complete the previous instruction.
	 */
	if (vcpu->arch.exception.injected)
		kvm_inject_exception(vcpu);
	else if (kvm_is_exception_pending(vcpu))
		; /* see above */
	else if (vcpu->arch.nmi_injected)
		static_call(kvm_x86_inject_nmi)(vcpu);
	else if (vcpu->arch.interrupt.injected)
		static_call(kvm_x86_inject_irq)(vcpu, true);

	/*
	 * Exceptions that morph to VM-Exits are handled above, and pending
	 * exceptions on top of injected exceptions that do not VM-Exit should
	 * either morph to #DF or, sadly, override the injected exception.
	 */
	WARN_ON_ONCE(vcpu->arch.exception.injected &&
		     vcpu->arch.exception.pending);

	/*
	 * Bail if immediate entry+exit to/from the guest is needed to complete
	 * nested VM-Enter or event re-injection so that a different pending
	 * event can be serviced (or if KVM needs to exit to userspace).
	 *
	 * Otherwise, continue processing events even if VM-Exit occurred.  The
	 * VM-Exit will have cleared exceptions that were meant for L2, but
	 * there may now be events that can be injected into L1.
	 */
	if (r < 0)
		goto out;

	/*
	 * A pending exception VM-Exit should either result in nested VM-Exit
	 * or force an immediate re-entry and exit to/from L2, and exception
	 * VM-Exits cannot be injected (flag should _never_ be set).
	 */
	WARN_ON_ONCE(vcpu->arch.exception_vmexit.injected ||
		     vcpu->arch.exception_vmexit.pending);

	/*
	 * New events, other than exceptions, cannot be injected if KVM needs
	 * to re-inject a previous event.  See above comments on re-injecting
	 * for why pending exceptions get priority.
	 */
	can_inject = !kvm_event_needs_reinjection(vcpu);

	if (vcpu->arch.exception.pending) {
		/*
		 * Fault-class exceptions, except #DBs, set RF=1 in the RFLAGS
		 * value pushed on the stack.  Trap-like exception and all #DBs
		 * leave RF as-is (KVM follows Intel's behavior in this regard;
		 * AMD states that code breakpoint #DBs excplitly clear RF=0).
		 *
		 * Note, most versions of Intel's SDM and AMD's APM incorrectly
		 * describe the behavior of General Detect #DBs, which are
		 * fault-like.  They do _not_ set RF, a la code breakpoints.
		 */
		if (exception_type(vcpu->arch.exception.vector) == EXCPT_FAULT)
			__kvm_set_rflags(vcpu, kvm_get_rflags(vcpu) |
					     X86_EFLAGS_RF);

		if (vcpu->arch.exception.vector == DB_VECTOR) {
			kvm_deliver_exception_payload(vcpu, &vcpu->arch.exception);
			if (vcpu->arch.dr7 & DR7_GD) {
				vcpu->arch.dr7 &= ~DR7_GD;
				kvm_update_dr7(vcpu);
			}
		}

		kvm_inject_exception(vcpu);

		vcpu->arch.exception.pending = false;
		vcpu->arch.exception.injected = true;

		can_inject = false;
	}

	/* Don't inject interrupts if the user asked to avoid doing so */
	if (vcpu->guest_debug & KVM_GUESTDBG_BLOCKIRQ)
		return 0;

	/*
	 * Finally, inject interrupt events.  If an event cannot be injected
	 * due to architectural conditions (e.g. IF=0) a window-open exit
	 * will re-request KVM_REQ_EVENT.  Sometimes however an event is pending
	 * and can architecturally be injected, but we cannot do it right now:
	 * an interrupt could have arrived just now and we have to inject it
	 * as a vmexit, or there could already an event in the queue, which is
	 * indicated by can_inject.  In that case we request an immediate exit
	 * in order to make progress and get back here for another iteration.
	 * The kvm_x86_ops hooks communicate this by returning -EBUSY.
	 */
#ifdef CONFIG_KVM_SMM
	if (vcpu->arch.smi_pending) {
		r = can_inject ? static_call(kvm_x86_smi_allowed)(vcpu, true) : -EBUSY;
		if (r < 0)
			goto out;
		if (r) {
			vcpu->arch.smi_pending = false;
			++vcpu->arch.smi_count;
			enter_smm(vcpu);
			can_inject = false;
		} else
			static_call(kvm_x86_enable_smi_window)(vcpu);
	}
#endif

	if (vcpu->arch.nmi_pending) {
		r = can_inject ? static_call(kvm_x86_nmi_allowed)(vcpu, true) : -EBUSY;
		if (r < 0)
			goto out;
		if (r) {
			--vcpu->arch.nmi_pending;
			vcpu->arch.nmi_injected = true;
			static_call(kvm_x86_inject_nmi)(vcpu);
			can_inject = false;
			WARN_ON(static_call(kvm_x86_nmi_allowed)(vcpu, true) < 0);
		}
		if (vcpu->arch.nmi_pending)
			static_call(kvm_x86_enable_nmi_window)(vcpu);
	}

	if (kvm_cpu_has_injectable_intr(vcpu)) {
		r = can_inject ? static_call(kvm_x86_interrupt_allowed)(vcpu, true) : -EBUSY;
		if (r < 0)
			goto out;
		if (r) {
			int irq = kvm_cpu_get_interrupt(vcpu);

			if (!WARN_ON_ONCE(irq == -1)) {
				kvm_queue_interrupt(vcpu, irq, false);
				static_call(kvm_x86_inject_irq)(vcpu, false);
				WARN_ON(static_call(kvm_x86_interrupt_allowed)(vcpu, true) < 0);
			}
		}
		if (kvm_cpu_has_injectable_intr(vcpu))
			static_call(kvm_x86_enable_irq_window)(vcpu);
	}

	if (is_guest_mode(vcpu) &&
	    kvm_x86_ops.nested_ops->has_events &&
	    kvm_x86_ops.nested_ops->has_events(vcpu))
		*req_immediate_exit = true;

	/*
	 * KVM must never queue a new exception while injecting an event; KVM
	 * is done emulating and should only propagate the to-be-injected event
	 * to the VMCS/VMCB.  Queueing a new exception can put the vCPU into an
	 * infinite loop as KVM will bail from VM-Enter to inject the pending
	 * exception and start the cycle all over.
	 *
	 * Exempt triple faults as they have special handling and won't put the
	 * vCPU into an infinite loop.  Triple fault can be queued when running
	 * VMX without unrestricted guest, as that requires KVM to emulate Real
	 * Mode events (see kvm_inject_realmode_interrupt()).
	 */
	WARN_ON_ONCE(vcpu->arch.exception.pending ||
		     vcpu->arch.exception_vmexit.pending);
	return 0;

out:
	if (r == -EBUSY) {
		*req_immediate_exit = true;
		r = 0;
	}
	return r;
}

static void process_nmi(struct kvm_vcpu *vcpu)
{
	unsigned int limit;

	/*
	 * x86 is limited to one NMI pending, but because KVM can't react to
	 * incoming NMIs as quickly as bare metal, e.g. if the vCPU is
	 * scheduled out, KVM needs to play nice with two queued NMIs showing
	 * up at the same time.  To handle this scenario, allow two NMIs to be
	 * (temporarily) pending so long as NMIs are not blocked and KVM is not
	 * waiting for a previous NMI injection to complete (which effectively
	 * blocks NMIs).  KVM will immediately inject one of the two NMIs, and
	 * will request an NMI window to handle the second NMI.
	 */
	if (static_call(kvm_x86_get_nmi_mask)(vcpu) || vcpu->arch.nmi_injected)
		limit = 1;
	else
		limit = 2;

	/*
	 * Adjust the limit to account for pending virtual NMIs, which aren't
	 * tracked in vcpu->arch.nmi_pending.
	 */
	if (static_call(kvm_x86_is_vnmi_pending)(vcpu))
		limit--;

	vcpu->arch.nmi_pending += atomic_xchg(&vcpu->arch.nmi_queued, 0);
	vcpu->arch.nmi_pending = min(vcpu->arch.nmi_pending, limit);

	if (vcpu->arch.nmi_pending &&
	    (static_call(kvm_x86_set_vnmi_pending)(vcpu)))
		vcpu->arch.nmi_pending--;

	if (vcpu->arch.nmi_pending)
		kvm_make_request(KVM_REQ_EVENT, vcpu);
}

/* Return total number of NMIs pending injection to the VM */
int kvm_get_nr_pending_nmis(struct kvm_vcpu *vcpu)
{
	return vcpu->arch.nmi_pending +
	       static_call(kvm_x86_is_vnmi_pending)(vcpu);
}

void kvm_make_scan_ioapic_request_mask(struct kvm *kvm,
				       unsigned long *vcpu_bitmap)
{
	kvm_make_vcpus_request_mask(kvm, KVM_REQ_SCAN_IOAPIC, vcpu_bitmap);
}

void kvm_make_scan_ioapic_request(struct kvm *kvm)
{
	kvm_make_all_cpus_request(kvm, KVM_REQ_SCAN_IOAPIC);
}

void __kvm_vcpu_update_apicv(struct kvm_vcpu *vcpu)
{
	struct kvm_lapic *apic = vcpu->arch.apic;
	bool activate;

	if (!lapic_in_kernel(vcpu))
		return;

	down_read(&vcpu->kvm->arch.apicv_update_lock);
	preempt_disable();

	/* Do not activate APICV when APIC is disabled */
	activate = kvm_vcpu_apicv_activated(vcpu) &&
		   (kvm_get_apic_mode(vcpu) != LAPIC_MODE_DISABLED);

	if (apic->apicv_active == activate)
		goto out;

	apic->apicv_active = activate;
	kvm_apic_update_apicv(vcpu);
	static_call(kvm_x86_refresh_apicv_exec_ctrl)(vcpu);

	/*
	 * When APICv gets disabled, we may still have injected interrupts
	 * pending. At the same time, KVM_REQ_EVENT may not be set as APICv was
	 * still active when the interrupt got accepted. Make sure
	 * kvm_check_and_inject_events() is called to check for that.
	 */
	if (!apic->apicv_active)
		kvm_make_request(KVM_REQ_EVENT, vcpu);

out:
	preempt_enable();
	up_read(&vcpu->kvm->arch.apicv_update_lock);
}
EXPORT_SYMBOL_GPL(__kvm_vcpu_update_apicv);

static void kvm_vcpu_update_apicv(struct kvm_vcpu *vcpu)
{
	if (!lapic_in_kernel(vcpu))
		return;

	/*
	 * Due to sharing page tables across vCPUs, the xAPIC memslot must be
	 * deleted if any vCPU has xAPIC virtualization and x2APIC enabled, but
	 * and hardware doesn't support x2APIC virtualization.  E.g. some AMD
	 * CPUs support AVIC but not x2APIC.  KVM still allows enabling AVIC in
	 * this case so that KVM can the AVIC doorbell to inject interrupts to
	 * running vCPUs, but KVM must not create SPTEs for the APIC base as
	 * the vCPU would incorrectly be able to access the vAPIC page via MMIO
	 * despite being in x2APIC mode.  For simplicity, inhibiting the APIC
	 * access page is sticky.
	 */
	if (apic_x2apic_mode(vcpu->arch.apic) &&
	    kvm_x86_ops.allow_apicv_in_x2apic_without_x2apic_virtualization)
		kvm_inhibit_apic_access_page(vcpu);

	__kvm_vcpu_update_apicv(vcpu);
}

void __kvm_set_or_clear_apicv_inhibit(struct kvm *kvm,
				      enum kvm_apicv_inhibit reason, bool set)
{
	unsigned long old, new;

	lockdep_assert_held_write(&kvm->arch.apicv_update_lock);

	if (!(kvm_x86_ops.required_apicv_inhibits & BIT(reason)))
		return;

	old = new = kvm->arch.apicv_inhibit_reasons;

	set_or_clear_apicv_inhibit(&new, reason, set);

	if (!!old != !!new) {
		/*
		 * Kick all vCPUs before setting apicv_inhibit_reasons to avoid
		 * false positives in the sanity check WARN in svm_vcpu_run().
		 * This task will wait for all vCPUs to ack the kick IRQ before
		 * updating apicv_inhibit_reasons, and all other vCPUs will
		 * block on acquiring apicv_update_lock so that vCPUs can't
		 * redo svm_vcpu_run() without seeing the new inhibit state.
		 *
		 * Note, holding apicv_update_lock and taking it in the read
		 * side (handling the request) also prevents other vCPUs from
		 * servicing the request with a stale apicv_inhibit_reasons.
		 */
		kvm_make_all_cpus_request(kvm, KVM_REQ_APICV_UPDATE);
		kvm->arch.apicv_inhibit_reasons = new;
		if (new) {
			unsigned long gfn = gpa_to_gfn(APIC_DEFAULT_PHYS_BASE);
			int idx = srcu_read_lock(&kvm->srcu);

			kvm_zap_gfn_range(kvm, gfn, gfn+1);
			srcu_read_unlock(&kvm->srcu, idx);
		}
	} else {
		kvm->arch.apicv_inhibit_reasons = new;
	}
}

void kvm_set_or_clear_apicv_inhibit(struct kvm *kvm,
				    enum kvm_apicv_inhibit reason, bool set)
{
	if (!enable_apicv)
		return;

	down_write(&kvm->arch.apicv_update_lock);
	__kvm_set_or_clear_apicv_inhibit(kvm, reason, set);
	up_write(&kvm->arch.apicv_update_lock);
}
EXPORT_SYMBOL_GPL(kvm_set_or_clear_apicv_inhibit);

static void vcpu_scan_ioapic(struct kvm_vcpu *vcpu)
{
	if (!kvm_apic_present(vcpu))
		return;

	bitmap_zero(vcpu->arch.ioapic_handled_vectors, 256);

	if (irqchip_split(vcpu->kvm))
		kvm_scan_ioapic_routes(vcpu, vcpu->arch.ioapic_handled_vectors);
	else {
		static_call_cond(kvm_x86_sync_pir_to_irr)(vcpu);
		if (ioapic_in_kernel(vcpu->kvm))
			kvm_ioapic_scan_entry(vcpu, vcpu->arch.ioapic_handled_vectors);
	}

	if (is_guest_mode(vcpu))
		vcpu->arch.load_eoi_exitmap_pending = true;
	else
		kvm_make_request(KVM_REQ_LOAD_EOI_EXITMAP, vcpu);
}

static void vcpu_load_eoi_exitmap(struct kvm_vcpu *vcpu)
{
	u64 eoi_exit_bitmap[4];

	if (!kvm_apic_hw_enabled(vcpu->arch.apic))
		return;

	if (to_hv_vcpu(vcpu)) {
		bitmap_or((ulong *)eoi_exit_bitmap,
			  vcpu->arch.ioapic_handled_vectors,
			  to_hv_synic(vcpu)->vec_bitmap, 256);
		static_call_cond(kvm_x86_load_eoi_exitmap)(vcpu, eoi_exit_bitmap);
		return;
	}

	static_call_cond(kvm_x86_load_eoi_exitmap)(
		vcpu, (u64 *)vcpu->arch.ioapic_handled_vectors);
}

void kvm_arch_guest_memory_reclaimed(struct kvm *kvm)
{
	static_call_cond(kvm_x86_guest_memory_reclaimed)(kvm);
}

static void kvm_vcpu_reload_apic_access_page(struct kvm_vcpu *vcpu)
{
	if (!lapic_in_kernel(vcpu))
		return;

	static_call_cond(kvm_x86_set_apic_access_page_addr)(vcpu);
}

void __kvm_request_immediate_exit(struct kvm_vcpu *vcpu)
{
	smp_send_reschedule(vcpu->cpu);
}
EXPORT_SYMBOL_GPL(__kvm_request_immediate_exit);

/* Exported for all x86 normal guests */
void load_guest_debug_regs(struct kvm_vcpu *vcpu)
{
	set_debugreg(0, 7);
	set_debugreg(vcpu->arch.eff_db[0], 0);
	set_debugreg(vcpu->arch.eff_db[1], 1);
	set_debugreg(vcpu->arch.eff_db[2], 2);
	set_debugreg(vcpu->arch.eff_db[3], 3);
}
EXPORT_SYMBOL_GPL(load_guest_debug_regs);

/*
 * Called within kvm->srcu read side.
 * Returns 1 to let vcpu_run() continue the guest execution loop without
 * exiting to the userspace.  Otherwise, the value will be returned to the
 * userspace.
 */
static int vcpu_enter_guest(struct kvm_vcpu *vcpu)
{
	int r;
	bool req_int_win =
		dm_request_for_irq_injection(vcpu) &&
		kvm_cpu_accept_dm_intr(vcpu);
	fastpath_t exit_fastpath;

	bool req_immediate_exit = false;

	if (kvm_request_pending(vcpu)) {
		if (kvm_check_request(KVM_REQ_VM_DEAD, vcpu)) {
			r = -EIO;
			goto out;
		}

		if (kvm_dirty_ring_check_request(vcpu)) {
			r = 0;
			goto out;
		}

		if (kvm_check_request(KVM_REQ_GET_NESTED_STATE_PAGES, vcpu)) {
			if (unlikely(!kvm_x86_ops.nested_ops->get_nested_state_pages(vcpu))) {
				r = 0;
				goto out;
			}
		}
		if (kvm_check_request(KVM_REQ_MMU_FREE_OBSOLETE_ROOTS, vcpu))
			kvm_mmu_free_obsolete_roots(vcpu);
		if (kvm_check_request(KVM_REQ_MIGRATE_TIMER, vcpu))
			__kvm_migrate_timers(vcpu);
		if (kvm_check_request(KVM_REQ_MASTERCLOCK_UPDATE, vcpu))
			kvm_update_masterclock(vcpu->kvm);
		if (kvm_check_request(KVM_REQ_GLOBAL_CLOCK_UPDATE, vcpu))
			kvm_gen_kvmclock_update(vcpu);
		if (kvm_check_request(KVM_REQ_CLOCK_UPDATE, vcpu)) {
			r = kvm_guest_time_update(vcpu);
			if (unlikely(r))
				goto out;
		}
		if (kvm_check_request(KVM_REQ_MMU_SYNC, vcpu))
			kvm_mmu_sync_roots(vcpu);
		if (kvm_check_request(KVM_REQ_LOAD_MMU_PGD, vcpu))
			kvm_mmu_load_pgd(vcpu);

		/*
		 * Note, the order matters here, as flushing "all" TLB entries
		 * also flushes the "current" TLB entries, i.e. servicing the
		 * flush "all" will clear any request to flush "current".
		 */
		if (kvm_check_request(KVM_REQ_TLB_FLUSH, vcpu))
			kvm_vcpu_flush_tlb_all(vcpu);

		kvm_service_local_tlb_flush_requests(vcpu);

		/*
		 * Fall back to a "full" guest flush if Hyper-V's precise
		 * flushing fails.  Note, Hyper-V's flushing is per-vCPU, but
		 * the flushes are considered "remote" and not "local" because
		 * the requests can be initiated from other vCPUs.
		 */
		if (kvm_check_request(KVM_REQ_HV_TLB_FLUSH, vcpu) &&
		    kvm_hv_vcpu_flush_tlb(vcpu))
			kvm_vcpu_flush_tlb_guest(vcpu);

		if (kvm_check_request(KVM_REQ_REPORT_TPR_ACCESS, vcpu)) {
			vcpu->run->exit_reason = KVM_EXIT_TPR_ACCESS;
			r = 0;
			goto out;
		}
		if (kvm_test_request(KVM_REQ_TRIPLE_FAULT, vcpu)) {
			if (is_guest_mode(vcpu))
				kvm_x86_ops.nested_ops->triple_fault(vcpu);

			if (kvm_check_request(KVM_REQ_TRIPLE_FAULT, vcpu)) {
				vcpu->run->exit_reason = KVM_EXIT_SHUTDOWN;
				vcpu->mmio_needed = 0;
				r = 0;
				goto out;
			}
		}
		if (kvm_check_request(KVM_REQ_APF_HALT, vcpu)) {
			/* Page is swapped out. Do synthetic halt */
			vcpu->arch.apf.halted = true;
			r = 1;
			goto out;
		}
		if (kvm_check_request(KVM_REQ_STEAL_UPDATE, vcpu))
			record_steal_time(vcpu);
#ifdef CONFIG_KVM_SMM
		if (kvm_check_request(KVM_REQ_SMI, vcpu))
			process_smi(vcpu);
#endif
		if (kvm_check_request(KVM_REQ_NMI, vcpu))
			process_nmi(vcpu);
		if (kvm_check_request(KVM_REQ_PMU, vcpu))
			kvm_pmu_handle_event(vcpu);
		if (kvm_check_request(KVM_REQ_PMI, vcpu))
			kvm_pmu_deliver_pmi(vcpu);
		if (kvm_check_request(KVM_REQ_IOAPIC_EOI_EXIT, vcpu)) {
			BUG_ON(vcpu->arch.pending_ioapic_eoi > 255);
			if (test_bit(vcpu->arch.pending_ioapic_eoi,
				     vcpu->arch.ioapic_handled_vectors)) {
				vcpu->run->exit_reason = KVM_EXIT_IOAPIC_EOI;
				vcpu->run->eoi.vector =
						vcpu->arch.pending_ioapic_eoi;
				r = 0;
				goto out;
			}
		}
		if (kvm_check_request(KVM_REQ_SCAN_IOAPIC, vcpu))
			vcpu_scan_ioapic(vcpu);
		if (kvm_check_request(KVM_REQ_LOAD_EOI_EXITMAP, vcpu))
			vcpu_load_eoi_exitmap(vcpu);
		if (kvm_check_request(KVM_REQ_APIC_PAGE_RELOAD, vcpu))
			kvm_vcpu_reload_apic_access_page(vcpu);
		if (kvm_check_request(KVM_REQ_HV_CRASH, vcpu)) {
			vcpu->run->exit_reason = KVM_EXIT_SYSTEM_EVENT;
			vcpu->run->system_event.type = KVM_SYSTEM_EVENT_CRASH;
			vcpu->run->system_event.ndata = 0;
			r = 0;
			goto out;
		}
		if (kvm_check_request(KVM_REQ_HV_RESET, vcpu)) {
			vcpu->run->exit_reason = KVM_EXIT_SYSTEM_EVENT;
			vcpu->run->system_event.type = KVM_SYSTEM_EVENT_RESET;
			vcpu->run->system_event.ndata = 0;
			r = 0;
			goto out;
		}
		if (kvm_check_request(KVM_REQ_HV_EXIT, vcpu)) {
			struct kvm_vcpu_hv *hv_vcpu = to_hv_vcpu(vcpu);

			vcpu->run->exit_reason = KVM_EXIT_HYPERV;
			vcpu->run->hyperv = hv_vcpu->exit;
			r = 0;
			goto out;
		}

		/*
		 * KVM_REQ_HV_STIMER has to be processed after
		 * KVM_REQ_CLOCK_UPDATE, because Hyper-V SynIC timers
		 * depend on the guest clock being up-to-date
		 */
		if (kvm_check_request(KVM_REQ_HV_STIMER, vcpu))
			kvm_hv_process_stimers(vcpu);
		if (kvm_check_request(KVM_REQ_APICV_UPDATE, vcpu))
			kvm_vcpu_update_apicv(vcpu);
		if (kvm_check_request(KVM_REQ_APF_READY, vcpu))
			kvm_check_async_pf_completion(vcpu);
		if (kvm_check_request(KVM_REQ_MSR_FILTER_CHANGED, vcpu))
			static_call(kvm_x86_msr_filter_changed)(vcpu);

		if (kvm_check_request(KVM_REQ_UPDATE_CPU_DIRTY_LOGGING, vcpu))
			static_call(kvm_x86_update_cpu_dirty_logging)(vcpu);
<<<<<<< HEAD
		if (kvm_check_request(KVM_REQ_HFI_UPDATE, vcpu))
			static_call(kvm_x86_update_hfi)(vcpu);
=======
		if (kvm_check_request(KVM_REQ_FW_UPDATE, vcpu))
			kvm_vcpu_fw_update(vcpu);
>>>>>>> 357d0cde
	}

	if (kvm_check_request(KVM_REQ_EVENT, vcpu) || req_int_win ||
	    kvm_xen_has_interrupt(vcpu)) {
		++vcpu->stat.req_event;
		r = kvm_apic_accept_events(vcpu);
		if (r < 0) {
			r = 0;
			goto out;
		}
		if (vcpu->arch.mp_state == KVM_MP_STATE_INIT_RECEIVED) {
			r = 1;
			goto out;
		}

		r = kvm_check_and_inject_events(vcpu, &req_immediate_exit);
		if (r < 0) {
			r = 0;
			goto out;
		}
		if (req_int_win)
			static_call(kvm_x86_enable_irq_window)(vcpu);

		if (kvm_lapic_enabled(vcpu)) {
			update_cr8_intercept(vcpu);
			kvm_lapic_sync_to_vapic(vcpu);
		}
	}

	r = kvm_mmu_reload(vcpu);
	if (unlikely(r)) {
		goto cancel_injection;
	}

	preempt_disable();

	static_call(kvm_x86_prepare_switch_to_guest)(vcpu);

	/*
	 * Disable IRQs before setting IN_GUEST_MODE.  Posted interrupt
	 * IPI are then delayed after guest entry, which ensures that they
	 * result in virtual interrupt delivery.
	 */
	local_irq_disable();

	/* Store vcpu->apicv_active before vcpu->mode.  */
	smp_store_release(&vcpu->mode, IN_GUEST_MODE);

	kvm_vcpu_srcu_read_unlock(vcpu);

	/*
	 * 1) We should set ->mode before checking ->requests.  Please see
	 * the comment in kvm_vcpu_exiting_guest_mode().
	 *
	 * 2) For APICv, we should set ->mode before checking PID.ON. This
	 * pairs with the memory barrier implicit in pi_test_and_set_on
	 * (see vmx_deliver_posted_interrupt).
	 *
	 * 3) This also orders the write to mode from any reads to the page
	 * tables done while the VCPU is running.  Please see the comment
	 * in kvm_flush_remote_tlbs.
	 */
	smp_mb__after_srcu_read_unlock();

	/*
	 * Process pending posted interrupts to handle the case where the
	 * notification IRQ arrived in the host, or was never sent (because the
	 * target vCPU wasn't running).  Do this regardless of the vCPU's APICv
	 * status, KVM doesn't update assigned devices when APICv is inhibited,
	 * i.e. they can post interrupts even if APICv is temporarily disabled.
	 */
	if (kvm_lapic_enabled(vcpu))
		static_call_cond(kvm_x86_sync_pir_to_irr)(vcpu);

	if (kvm_vcpu_exit_request(vcpu)) {
		vcpu->mode = OUTSIDE_GUEST_MODE;
		smp_wmb();
		local_irq_enable();
		preempt_enable();
		kvm_vcpu_srcu_read_lock(vcpu);
		r = 1;
		goto cancel_injection;
	}

	if (req_immediate_exit) {
		kvm_make_request(KVM_REQ_EVENT, vcpu);
		static_call(kvm_x86_request_immediate_exit)(vcpu);
	}

	fpregs_assert_state_consistent();
	if (test_thread_flag(TIF_NEED_FPU_LOAD))
		switch_fpu_return();

	if (vcpu->arch.guest_fpu.xfd_err)
		wrmsrl(MSR_IA32_XFD_ERR, vcpu->arch.guest_fpu.xfd_err);

	if (unlikely(vcpu->arch.switch_db_regs & ~KVM_DEBUGREG_AUTO_SWITCH)) {
		static_call(kvm_x86_load_guest_debug_regs)(vcpu);
	} else if (unlikely(hw_breakpoint_active())) {
		set_debugreg(0, 7);
	}

	guest_timing_enter_irqoff();

	for (;;) {
		/*
		 * Assert that vCPU vs. VM APICv state is consistent.  An APICv
		 * update must kick and wait for all vCPUs before toggling the
		 * per-VM state, and responsing vCPUs must wait for the update
		 * to complete before servicing KVM_REQ_APICV_UPDATE.
		 */
		WARN_ON_ONCE((kvm_vcpu_apicv_activated(vcpu) != kvm_vcpu_apicv_active(vcpu)) &&
			     (kvm_get_apic_mode(vcpu) != LAPIC_MODE_DISABLED));

		exit_fastpath = static_call(kvm_x86_vcpu_run)(vcpu);
		if (likely(exit_fastpath != EXIT_FASTPATH_REENTER_GUEST))
			break;

		if (kvm_lapic_enabled(vcpu))
			static_call_cond(kvm_x86_sync_pir_to_irr)(vcpu);

		if (unlikely(kvm_vcpu_exit_request(vcpu))) {
			exit_fastpath = EXIT_FASTPATH_EXIT_HANDLED;
			break;
		}

		/* Note, VM-Exits that go down the "slow" path are accounted below. */
		++vcpu->stat.exits;
	}

	/*
	 * Do this here before restoring debug registers on the host.  And
	 * since we do this before handling the vmexit, a DR access vmexit
	 * can (a) read the correct value of the debug registers, (b) set
	 * KVM_DEBUGREG_WONT_EXIT again.
	 */
	if (unlikely(vcpu->arch.switch_db_regs & KVM_DEBUGREG_WONT_EXIT)) {
		WARN_ON(vcpu->guest_debug & KVM_GUESTDBG_USE_HW_BP);
		static_call(kvm_x86_sync_dirty_debug_regs)(vcpu);
		kvm_update_dr0123(vcpu);
		kvm_update_dr7(vcpu);
	}

	/*
	 * If the guest has used debug registers, at least dr7
	 * will be disabled while returning to the host.
	 * If we don't have active breakpoints in the host, we don't
	 * care about the messed up debug address registers. But if
	 * we have some of them active, restore the old state.
	 */
	if (hw_breakpoint_active()) {
		if (!(vcpu->arch.switch_db_regs & KVM_DEBUGREG_AUTO_SWITCH))
			hw_breakpoint_restore();
		else
			set_debugreg(__this_cpu_read(cpu_dr7), 7);
	}

	vcpu->arch.last_vmentry_cpu = vcpu->cpu;
	vcpu->arch.last_guest_tsc = kvm_read_l1_tsc(vcpu, rdtsc());

	vcpu->mode = OUTSIDE_GUEST_MODE;
	smp_wmb();

	/*
	 * Sync xfd before calling handle_exit_irqoff() which may
	 * rely on the fact that guest_fpu::xfd is up-to-date (e.g.
	 * in #NM irqoff handler).
	 */
	if (vcpu->arch.xfd_no_write_intercept)
		fpu_sync_guest_vmexit_xfd_state();

	static_call(kvm_x86_handle_exit_irqoff)(vcpu);

	if (vcpu->arch.guest_fpu.xfd_err)
		wrmsrl(MSR_IA32_XFD_ERR, 0);

	/*
	 * Consume any pending interrupts, including the possible source of
	 * VM-Exit on SVM and any ticks that occur between VM-Exit and now.
	 * An instruction is required after local_irq_enable() to fully unblock
	 * interrupts on processors that implement an interrupt shadow, the
	 * stat.exits increment will do nicely.
	 */
	kvm_before_interrupt(vcpu, KVM_HANDLING_IRQ);
	local_irq_enable();
	++vcpu->stat.exits;
	local_irq_disable();
	kvm_after_interrupt(vcpu);

	/*
	 * Wait until after servicing IRQs to account guest time so that any
	 * ticks that occurred while running the guest are properly accounted
	 * to the guest.  Waiting until IRQs are enabled degrades the accuracy
	 * of accounting via context tracking, but the loss of accuracy is
	 * acceptable for all known use cases.
	 */
	guest_timing_exit_irqoff();

	local_irq_enable();
	preempt_enable();

	kvm_vcpu_srcu_read_lock(vcpu);

	/*
	 * Profile KVM exit RIPs:
	 */
	if (unlikely(prof_on == KVM_PROFILING)) {
		unsigned long rip = kvm_rip_read(vcpu);
		profile_hit(KVM_PROFILING, (void *)rip);
	}

	if (unlikely(vcpu->arch.tsc_always_catchup))
		kvm_make_request(KVM_REQ_CLOCK_UPDATE, vcpu);

	if (vcpu->arch.apic_attention)
		kvm_lapic_sync_from_vapic(vcpu);

	r = static_call(kvm_x86_handle_exit)(vcpu, exit_fastpath);
	return r;

cancel_injection:
	if (req_immediate_exit)
		kvm_make_request(KVM_REQ_EVENT, vcpu);
	static_call(kvm_x86_cancel_injection)(vcpu);
	if (unlikely(vcpu->arch.apic_attention))
		kvm_lapic_sync_from_vapic(vcpu);
out:
	return r;
}

/* Called within kvm->srcu read side.  */
static inline int vcpu_block(struct kvm_vcpu *vcpu)
{
	bool hv_timer;
	bool virt_timer;

	if (!kvm_arch_vcpu_runnable(vcpu)) {
		/*
		 * Switch to the software timer before halt-polling/blocking as
		 * the guest's timer may be a break event for the vCPU, and the
		 * hypervisor timer runs only when the CPU is in guest mode.
		 * Switch before halt-polling so that KVM recognizes an expired
		 * timer before blocking.
		 */
		virt_timer = kvm_lapic_guest_virt_timer_in_use(vcpu);
		hv_timer = kvm_lapic_hv_timer_in_use(vcpu);
		if (virt_timer || hv_timer)
			kvm_lapic_switch_to_sw_timer(vcpu);

		kvm_vcpu_srcu_read_unlock(vcpu);
		if (vcpu->arch.mp_state == KVM_MP_STATE_HALTED)
			kvm_vcpu_halt(vcpu);
		else
			kvm_vcpu_block(vcpu);
		kvm_vcpu_srcu_read_lock(vcpu);

		if (hv_timer)
			kvm_lapic_switch_to_hv_timer(vcpu);
		else if (virt_timer)
			kvm_lapic_switch_to_guest_virt_timer(vcpu);

		/*
		 * If the vCPU is not runnable, a signal or another host event
		 * of some kind is pending; service it without changing the
		 * vCPU's activity state.
		 */
		if (!kvm_arch_vcpu_runnable(vcpu))
			return 1;
	}

	/*
	 * Evaluate nested events before exiting the halted state.  This allows
	 * the halt state to be recorded properly in the VMCS12's activity
	 * state field (AMD does not have a similar field and a VM-Exit always
	 * causes a spurious wakeup from HLT).
	 */
	if (is_guest_mode(vcpu)) {
		if (kvm_check_nested_events(vcpu) < 0)
			return 0;
	}

	if (kvm_apic_accept_events(vcpu) < 0)
		return 0;
	switch(vcpu->arch.mp_state) {
	case KVM_MP_STATE_HALTED:
	case KVM_MP_STATE_AP_RESET_HOLD:
		vcpu->arch.pv.pv_unhalted = false;
		vcpu->arch.mp_state =
			KVM_MP_STATE_RUNNABLE;
		fallthrough;
	case KVM_MP_STATE_RUNNABLE:
		vcpu->arch.apf.halted = false;
		break;
	case KVM_MP_STATE_INIT_RECEIVED:
		break;
	default:
		WARN_ON_ONCE(1);
		break;
	}
	return 1;
}

static inline bool kvm_vcpu_running(struct kvm_vcpu *vcpu)
{
	return (vcpu->arch.mp_state == KVM_MP_STATE_RUNNABLE &&
		!vcpu->arch.apf.halted);
}

/* Called within kvm->srcu read side.  */
static int vcpu_run(struct kvm_vcpu *vcpu)
{
	int r;

	vcpu->arch.l1tf_flush_l1d = true;

	for (;;) {
		/*
		 * If another guest vCPU requests a PV TLB flush in the middle
		 * of instruction emulation, the rest of the emulation could
		 * use a stale page translation. Assume that any code after
		 * this point can start executing an instruction.
		 */
		vcpu->arch.at_instruction_boundary = false;
		if (kvm_vcpu_running(vcpu)) {
			r = vcpu_enter_guest(vcpu);
		} else {
			r = vcpu_block(vcpu);
		}

		if (r <= 0)
			break;

		kvm_clear_request(KVM_REQ_UNBLOCK, vcpu);
		if (kvm_xen_has_pending_events(vcpu))
			kvm_xen_inject_pending_events(vcpu);

		if (kvm_cpu_has_pending_timer(vcpu))
			kvm_inject_pending_timer_irqs(vcpu);

		if (dm_request_for_irq_injection(vcpu) &&
			kvm_vcpu_ready_for_interrupt_injection(vcpu)) {
			r = 0;
			vcpu->run->exit_reason = KVM_EXIT_IRQ_WINDOW_OPEN;
			++vcpu->stat.request_irq_exits;
			break;
		}

		if (__xfer_to_guest_mode_work_pending()) {
			kvm_vcpu_srcu_read_unlock(vcpu);
			r = xfer_to_guest_mode_handle_work(vcpu);
			kvm_vcpu_srcu_read_lock(vcpu);
			if (r)
				return r;
		}
	}

	return r;
}

static inline int complete_emulated_io(struct kvm_vcpu *vcpu)
{
	return kvm_emulate_instruction(vcpu, EMULTYPE_NO_DECODE);
}

static int complete_emulated_pio(struct kvm_vcpu *vcpu)
{
	BUG_ON(!vcpu->arch.pio.count);

	return complete_emulated_io(vcpu);
}

/*
 * Implements the following, as a state machine:
 *
 * read:
 *   for each fragment
 *     for each mmio piece in the fragment
 *       write gpa, len
 *       exit
 *       copy data
 *   execute insn
 *
 * write:
 *   for each fragment
 *     for each mmio piece in the fragment
 *       write gpa, len
 *       copy data
 *       exit
 */
static int complete_emulated_mmio(struct kvm_vcpu *vcpu)
{
	struct kvm_run *run = vcpu->run;
	struct kvm_mmio_fragment *frag;
	unsigned len;

	BUG_ON(!vcpu->mmio_needed);

	/* Complete previous fragment */
	frag = &vcpu->mmio_fragments[vcpu->mmio_cur_fragment];
	len = min(64u, frag->len);
	if (!vcpu->mmio_is_write) {
                if (len > 8) {
                        memcpy(frag->data, run->mmio.np_data, len);
                } else {
                        memcpy(frag->data, run->mmio.data, len);
                }
        }

	if (frag->len <= 8) {
		/* Switch to the next fragment. */
		frag++;
		vcpu->mmio_cur_fragment++;
	} else {
		/* Go forward to the next mmio piece. */
		frag->data += len;
		frag->gpa += len;
		frag->len -= len;
	}

	if (vcpu->mmio_cur_fragment >= vcpu->mmio_nr_fragments) {
		vcpu->mmio_needed = 0;

		/* FIXME: return into emulator if single-stepping.  */
		if (vcpu->mmio_is_write == MMIO_WRITE)
			return 1;
		if (vcpu->mmio_is_write == MMIO_NONPOSTED_WRITE)
			vcpu->mmio_nonposted_write_completed = 1;
		else
			vcpu->mmio_read_completed = 1;

		return complete_emulated_io(vcpu);
	}

	run->exit_reason = KVM_EXIT_MMIO;
	run->mmio.phys_addr = frag->gpa;
	if (vcpu->mmio_is_write) {
		if (frag->len > 8) {
			memcpy(run->mmio.np_data, frag->data, min(64u, frag->len));
		} else {
			memcpy(run->mmio.data, frag->data, min(8u, frag->len));
		}
	}
	run->mmio.len = min(64u, frag->len);
	run->mmio.is_write = vcpu->mmio_is_write;
	vcpu->arch.complete_userspace_io = complete_emulated_mmio;
	return 0;
}

/* Swap (qemu) user FPU context for the guest FPU context. */
static void kvm_load_guest_fpu(struct kvm_vcpu *vcpu)
{
	/* Exclude PKRU, it's restored separately immediately after VM-Exit. */
	fpu_swap_kvm_fpstate(&vcpu->arch.guest_fpu, true);
	trace_kvm_fpu(1);
}

/* When vcpu_run ends, restore user space FPU context. */
static void kvm_put_guest_fpu(struct kvm_vcpu *vcpu)
{
	fpu_swap_kvm_fpstate(&vcpu->arch.guest_fpu, false);
	++vcpu->stat.fpu_reload;
	trace_kvm_fpu(0);
}

int kvm_arch_vcpu_ioctl_run(struct kvm_vcpu *vcpu)
{
	struct kvm_queued_exception *ex = &vcpu->arch.exception;
	struct kvm_run *kvm_run = vcpu->run;
	int r;

	vcpu_load(vcpu);
	kvm_sigset_activate(vcpu);
	kvm_run->flags = 0;
	kvm_load_guest_fpu(vcpu);

	kvm_vcpu_srcu_read_lock(vcpu);
	if (unlikely(vcpu->arch.mp_state == KVM_MP_STATE_UNINITIALIZED)) {
		if (kvm_run->immediate_exit) {
			r = -EINTR;
			goto out;
		}

		/*
		 * Don't bother switching APIC timer emulation from the
		 * hypervisor timer to the software timer, the only way for the
		 * APIC timer to be active is if userspace stuffed vCPU state,
		 * i.e. put the vCPU into a nonsensical state.  Only an INIT
		 * will transition the vCPU out of UNINITIALIZED (without more
		 * state stuffing from userspace), which will reset the local
		 * APIC and thus cancel the timer or drop the IRQ (if the timer
		 * already expired).
		 */
		kvm_vcpu_srcu_read_unlock(vcpu);
		kvm_vcpu_block(vcpu);
		kvm_vcpu_srcu_read_lock(vcpu);

		if (kvm_apic_accept_events(vcpu) < 0) {
			r = 0;
			goto out;
		}
		r = -EAGAIN;
		if (signal_pending(current)) {
			r = -EINTR;
			kvm_run->exit_reason = KVM_EXIT_INTR;
			++vcpu->stat.signal_exits;
		}
		goto out;
	}

	if ((kvm_run->kvm_valid_regs & ~KVM_SYNC_X86_VALID_FIELDS) ||
	    (kvm_run->kvm_dirty_regs & ~KVM_SYNC_X86_VALID_FIELDS)) {
		r = -EINVAL;
		goto out;
	}

	if (kvm_run->kvm_dirty_regs) {
		r = sync_regs(vcpu);
		if (r != 0)
			goto out;
	}

	/* re-sync apic's tpr */
	if (!lapic_in_kernel(vcpu)) {
		if (kvm_set_cr8(vcpu, kvm_run->cr8) != 0) {
			r = -EINVAL;
			goto out;
		}
	}

	/*
	 * If userspace set a pending exception and L2 is active, convert it to
	 * a pending VM-Exit if L1 wants to intercept the exception.
	 */
	if (vcpu->arch.exception_from_userspace && is_guest_mode(vcpu) &&
	    kvm_x86_ops.nested_ops->is_exception_vmexit(vcpu, ex->vector,
							ex->error_code)) {
		kvm_queue_exception_vmexit(vcpu, ex->vector,
					   ex->has_error_code, ex->error_code,
					   ex->has_payload, ex->payload);
		ex->injected = false;
		ex->pending = false;
	}
	vcpu->arch.exception_from_userspace = false;

	if (unlikely(vcpu->arch.complete_userspace_io)) {
		int (*cui)(struct kvm_vcpu *) = vcpu->arch.complete_userspace_io;
		vcpu->arch.complete_userspace_io = NULL;
		r = cui(vcpu);
		if (r <= 0)
			goto out;
	} else {
		WARN_ON_ONCE(vcpu->arch.pio.count);
		WARN_ON_ONCE(vcpu->mmio_needed);
	}

	if (kvm_run->immediate_exit) {
		r = -EINTR;
		goto out;
	}

	r = static_call(kvm_x86_vcpu_pre_run)(vcpu);
	if (r <= 0)
		goto out;

	r = vcpu_run(vcpu);

out:
	kvm_put_guest_fpu(vcpu);
	if (kvm_run->kvm_valid_regs)
		store_regs(vcpu);
	post_kvm_run_save(vcpu);
	kvm_vcpu_srcu_read_unlock(vcpu);

	kvm_sigset_deactivate(vcpu);
	vcpu_put(vcpu);
	return r;
}

static void __get_regs(struct kvm_vcpu *vcpu, struct kvm_regs *regs)
{
	if (vcpu->arch.guest_state_protected)
		return;

	if (vcpu->arch.emulate_regs_need_sync_to_vcpu) {
		/*
		 * We are here if userspace calls get_regs() in the middle of
		 * instruction emulation. Registers state needs to be copied
		 * back from emulation context to vcpu. Userspace shouldn't do
		 * that usually, but some bad designed PV devices (vmware
		 * backdoor interface) need this to work
		 */
		emulator_writeback_register_cache(vcpu->arch.emulate_ctxt);
		vcpu->arch.emulate_regs_need_sync_to_vcpu = false;
	}

	/*
	 * Why not use kvm_XXX_read():
	 * For protected guest e.g. INTEL TDX guest or AMD SEV guest
	 * the registers may not cache into vcpu->arch.regs, so we
	 * use kvm_register_read() to cache them firstly.
	 */
	regs->rax = kvm_register_read(vcpu, VCPU_REGS_RAX);
	regs->rbx = kvm_register_read(vcpu, VCPU_REGS_RBX);
	regs->rcx = kvm_register_read(vcpu, VCPU_REGS_RCX);
	regs->rdx = kvm_register_read(vcpu, VCPU_REGS_RDX);
	regs->rsi = kvm_register_read(vcpu, VCPU_REGS_RSI);
	regs->rdi = kvm_register_read(vcpu, VCPU_REGS_RDI);
	regs->rbp = kvm_register_read(vcpu, VCPU_REGS_RBP);
	regs->rsp = kvm_rsp_read(vcpu);
#ifdef CONFIG_X86_64
	regs->r8 = kvm_register_read(vcpu, VCPU_REGS_R8);
	regs->r9 = kvm_register_read(vcpu, VCPU_REGS_R9);
	regs->r10 = kvm_register_read(vcpu, VCPU_REGS_R10);
	regs->r11 = kvm_register_read(vcpu, VCPU_REGS_R11);
	regs->r12 = kvm_register_read(vcpu, VCPU_REGS_R12);
	regs->r13 = kvm_register_read(vcpu, VCPU_REGS_R13);
	regs->r14 = kvm_register_read(vcpu, VCPU_REGS_R14);
	regs->r15 = kvm_register_read(vcpu, VCPU_REGS_R15);
#endif

	regs->rip = kvm_rip_read(vcpu);
	regs->rflags = kvm_get_rflags(vcpu);
}

int kvm_arch_vcpu_ioctl_get_regs(struct kvm_vcpu *vcpu, struct kvm_regs *regs)
{
	vcpu_load(vcpu);
	__get_regs(vcpu, regs);
	vcpu_put(vcpu);
	return 0;
}

static void __set_regs(struct kvm_vcpu *vcpu, struct kvm_regs *regs)
{
	vcpu->arch.emulate_regs_need_sync_from_vcpu = true;
	vcpu->arch.emulate_regs_need_sync_to_vcpu = false;

	kvm_rax_write(vcpu, regs->rax);
	kvm_rbx_write(vcpu, regs->rbx);
	kvm_rcx_write(vcpu, regs->rcx);
	kvm_rdx_write(vcpu, regs->rdx);
	kvm_rsi_write(vcpu, regs->rsi);
	kvm_rdi_write(vcpu, regs->rdi);
	kvm_rsp_write(vcpu, regs->rsp);
	kvm_rbp_write(vcpu, regs->rbp);
#ifdef CONFIG_X86_64
	kvm_r8_write(vcpu, regs->r8);
	kvm_r9_write(vcpu, regs->r9);
	kvm_r10_write(vcpu, regs->r10);
	kvm_r11_write(vcpu, regs->r11);
	kvm_r12_write(vcpu, regs->r12);
	kvm_r13_write(vcpu, regs->r13);
	kvm_r14_write(vcpu, regs->r14);
	kvm_r15_write(vcpu, regs->r15);
#endif

	kvm_rip_write(vcpu, regs->rip);
	kvm_set_rflags(vcpu, regs->rflags | X86_EFLAGS_FIXED);

	vcpu->arch.exception.pending = false;
	vcpu->arch.exception_vmexit.pending = false;

	kvm_make_request(KVM_REQ_EVENT, vcpu);
}

int kvm_arch_vcpu_ioctl_set_regs(struct kvm_vcpu *vcpu, struct kvm_regs *regs)
{
	vcpu_load(vcpu);
	__set_regs(vcpu, regs);
	vcpu_put(vcpu);
	return 0;
}

static void __get_sregs_common(struct kvm_vcpu *vcpu, struct kvm_sregs *sregs)
{
	struct desc_ptr dt;

	if (vcpu->arch.guest_state_protected)
		goto skip_protected_regs;

	kvm_get_segment(vcpu, &sregs->cs, VCPU_SREG_CS);
	kvm_get_segment(vcpu, &sregs->ds, VCPU_SREG_DS);
	kvm_get_segment(vcpu, &sregs->es, VCPU_SREG_ES);
	kvm_get_segment(vcpu, &sregs->fs, VCPU_SREG_FS);
	kvm_get_segment(vcpu, &sregs->gs, VCPU_SREG_GS);
	kvm_get_segment(vcpu, &sregs->ss, VCPU_SREG_SS);

	kvm_get_segment(vcpu, &sregs->tr, VCPU_SREG_TR);
	kvm_get_segment(vcpu, &sregs->ldt, VCPU_SREG_LDTR);

	static_call(kvm_x86_get_idt)(vcpu, &dt);
	sregs->idt.limit = dt.size;
	sregs->idt.base = dt.address;
	static_call(kvm_x86_get_gdt)(vcpu, &dt);
	sregs->gdt.limit = dt.size;
	sregs->gdt.base = dt.address;

	sregs->cr2 = static_call(kvm_x86_get_cr2)(vcpu);
	sregs->cr3 = kvm_read_cr3(vcpu);

skip_protected_regs:
	sregs->cr0 = kvm_read_cr0(vcpu);
	sregs->cr4 = kvm_read_cr4(vcpu);
	sregs->cr8 = kvm_get_cr8(vcpu);
	sregs->efer = vcpu->arch.efer;
	sregs->apic_base = kvm_get_apic_base(vcpu);
}

static void __get_sregs(struct kvm_vcpu *vcpu, struct kvm_sregs *sregs)
{
	__get_sregs_common(vcpu, sregs);

	if (vcpu->arch.guest_state_protected)
		return;

	if (vcpu->arch.interrupt.injected && !vcpu->arch.interrupt.soft)
		set_bit(vcpu->arch.interrupt.nr,
			(unsigned long *)sregs->interrupt_bitmap);
}

static void __get_sregs2(struct kvm_vcpu *vcpu, struct kvm_sregs2 *sregs2)
{
	int i;

	__get_sregs_common(vcpu, (struct kvm_sregs *)sregs2);

	if (vcpu->arch.guest_state_protected)
		return;

	if (is_pae_paging(vcpu)) {
		for (i = 0 ; i < 4 ; i++)
			sregs2->pdptrs[i] = kvm_pdptr_read(vcpu, i);
		sregs2->flags |= KVM_SREGS2_FLAGS_PDPTRS_VALID;
	}
}

int kvm_arch_vcpu_ioctl_get_sregs(struct kvm_vcpu *vcpu,
				  struct kvm_sregs *sregs)
{
	vcpu_load(vcpu);
	__get_sregs(vcpu, sregs);
	vcpu_put(vcpu);
	return 0;
}

int kvm_arch_vcpu_ioctl_get_mpstate(struct kvm_vcpu *vcpu,
				    struct kvm_mp_state *mp_state)
{
	int r;

	vcpu_load(vcpu);
	if (kvm_mpx_supported())
		kvm_load_guest_fpu(vcpu);

	r = kvm_apic_accept_events(vcpu);
	if (r < 0)
		goto out;
	r = 0;

	if ((vcpu->arch.mp_state == KVM_MP_STATE_HALTED ||
	     vcpu->arch.mp_state == KVM_MP_STATE_AP_RESET_HOLD) &&
	    vcpu->arch.pv.pv_unhalted)
		mp_state->mp_state = KVM_MP_STATE_RUNNABLE;
	else
		mp_state->mp_state = vcpu->arch.mp_state;

out:
	if (kvm_mpx_supported())
		kvm_put_guest_fpu(vcpu);
	vcpu_put(vcpu);
	return r;
}

int kvm_arch_vcpu_ioctl_set_mpstate(struct kvm_vcpu *vcpu,
				    struct kvm_mp_state *mp_state)
{
	int ret = -EINVAL;

	vcpu_load(vcpu);

	switch (mp_state->mp_state) {
	case KVM_MP_STATE_UNINITIALIZED:
	case KVM_MP_STATE_HALTED:
	case KVM_MP_STATE_AP_RESET_HOLD:
	case KVM_MP_STATE_INIT_RECEIVED:
	case KVM_MP_STATE_SIPI_RECEIVED:
		if (!lapic_in_kernel(vcpu))
			goto out;
		break;

	case KVM_MP_STATE_RUNNABLE:
		break;

	default:
		goto out;
	}

	/*
	 * Pending INITs are reported using KVM_SET_VCPU_EVENTS, disallow
	 * forcing the guest into INIT/SIPI if those events are supposed to be
	 * blocked.  KVM prioritizes SMI over INIT, so reject INIT/SIPI state
	 * if an SMI is pending as well.
	 */
	if ((!kvm_apic_init_sipi_allowed(vcpu) || vcpu->arch.smi_pending) &&
	    (mp_state->mp_state == KVM_MP_STATE_SIPI_RECEIVED ||
	     mp_state->mp_state == KVM_MP_STATE_INIT_RECEIVED))
		goto out;

	if (mp_state->mp_state == KVM_MP_STATE_SIPI_RECEIVED) {
		vcpu->arch.mp_state = KVM_MP_STATE_INIT_RECEIVED;
		set_bit(KVM_APIC_SIPI, &vcpu->arch.apic->pending_events);
	} else
		vcpu->arch.mp_state = mp_state->mp_state;
	kvm_make_request(KVM_REQ_EVENT, vcpu);

	ret = 0;
out:
	vcpu_put(vcpu);
	return ret;
}

int kvm_task_switch(struct kvm_vcpu *vcpu, u16 tss_selector, int idt_index,
		    int reason, bool has_error_code, u32 error_code)
{
	struct x86_emulate_ctxt *ctxt = vcpu->arch.emulate_ctxt;
	int ret;

	init_emulate_ctxt(vcpu);

	ret = emulator_task_switch(ctxt, tss_selector, idt_index, reason,
				   has_error_code, error_code);
	if (ret) {
		vcpu->run->exit_reason = KVM_EXIT_INTERNAL_ERROR;
		vcpu->run->internal.suberror = KVM_INTERNAL_ERROR_EMULATION;
		vcpu->run->internal.ndata = 0;
		return 0;
	}

	kvm_rip_write(vcpu, ctxt->eip);
	kvm_set_rflags(vcpu, ctxt->eflags);
	return 1;
}
EXPORT_SYMBOL_GPL(kvm_task_switch);

static bool kvm_is_valid_sregs(struct kvm_vcpu *vcpu, struct kvm_sregs *sregs)
{
	if ((sregs->efer & EFER_LME) && (sregs->cr0 & X86_CR0_PG)) {
		/*
		 * When EFER.LME and CR0.PG are set, the processor is in
		 * 64-bit mode (though maybe in a 32-bit code segment).
		 * CR4.PAE and EFER.LMA must be set.
		 */
		if (!(sregs->cr4 & X86_CR4_PAE) || !(sregs->efer & EFER_LMA))
			return false;
		if (!kvm_vcpu_is_legal_cr3(vcpu, sregs->cr3))
			return false;
	} else {
		/*
		 * Not in 64-bit mode: EFER.LMA is clear and the code
		 * segment cannot be 64-bit.
		 */
		if (sregs->efer & EFER_LMA || sregs->cs.l)
			return false;
	}

	return kvm_is_valid_cr4(vcpu, sregs->cr4) &&
	       kvm_is_valid_cr0(vcpu, sregs->cr0);
}

static int __set_sregs_common(struct kvm_vcpu *vcpu, struct kvm_sregs *sregs,
		int *mmu_reset_needed, bool update_pdptrs)
{
	struct msr_data apic_base_msr;
	int idx;
	struct desc_ptr dt;

	if (!kvm_is_valid_sregs(vcpu, sregs))
		return -EINVAL;

	apic_base_msr.data = sregs->apic_base;
	apic_base_msr.host_initiated = true;
	if (kvm_set_apic_base(vcpu, &apic_base_msr))
		return -EINVAL;

	if (vcpu->arch.guest_state_protected)
		return 0;

	dt.size = sregs->idt.limit;
	dt.address = sregs->idt.base;
	static_call(kvm_x86_set_idt)(vcpu, &dt);
	dt.size = sregs->gdt.limit;
	dt.address = sregs->gdt.base;
	static_call(kvm_x86_set_gdt)(vcpu, &dt);

	vcpu->arch.cr2 = sregs->cr2;
	*mmu_reset_needed |= kvm_read_cr3(vcpu) != sregs->cr3;
	vcpu->arch.cr3 = sregs->cr3;
	kvm_register_mark_dirty(vcpu, VCPU_EXREG_CR3);
	static_call_cond(kvm_x86_post_set_cr3)(vcpu, sregs->cr3);

	kvm_set_cr8(vcpu, sregs->cr8);

	*mmu_reset_needed |= vcpu->arch.efer != sregs->efer;
	static_call(kvm_x86_set_efer)(vcpu, sregs->efer);

	*mmu_reset_needed |= kvm_read_cr0(vcpu) != sregs->cr0;
	static_call(kvm_x86_set_cr0)(vcpu, sregs->cr0);
	vcpu->arch.cr0 = sregs->cr0;

	*mmu_reset_needed |= kvm_read_cr4(vcpu) != sregs->cr4;
	static_call(kvm_x86_set_cr4)(vcpu, sregs->cr4);

	if (update_pdptrs) {
		idx = srcu_read_lock(&vcpu->kvm->srcu);
		if (is_pae_paging(vcpu)) {
			load_pdptrs(vcpu, kvm_read_cr3(vcpu));
			*mmu_reset_needed = 1;
		}
		srcu_read_unlock(&vcpu->kvm->srcu, idx);
	}

	kvm_set_segment(vcpu, &sregs->cs, VCPU_SREG_CS);
	kvm_set_segment(vcpu, &sregs->ds, VCPU_SREG_DS);
	kvm_set_segment(vcpu, &sregs->es, VCPU_SREG_ES);
	kvm_set_segment(vcpu, &sregs->fs, VCPU_SREG_FS);
	kvm_set_segment(vcpu, &sregs->gs, VCPU_SREG_GS);
	kvm_set_segment(vcpu, &sregs->ss, VCPU_SREG_SS);

	kvm_set_segment(vcpu, &sregs->tr, VCPU_SREG_TR);
	kvm_set_segment(vcpu, &sregs->ldt, VCPU_SREG_LDTR);

	update_cr8_intercept(vcpu);

	/* Older userspace won't unhalt the vcpu on reset. */
	if (kvm_vcpu_is_bsp(vcpu) && kvm_rip_read(vcpu) == 0xfff0 &&
	    sregs->cs.selector == 0xf000 && sregs->cs.base == 0xffff0000 &&
	    !is_protmode(vcpu))
		vcpu->arch.mp_state = KVM_MP_STATE_RUNNABLE;

	return 0;
}

static int __set_sregs(struct kvm_vcpu *vcpu, struct kvm_sregs *sregs)
{
	int pending_vec, max_bits;
	int mmu_reset_needed = 0;
	int ret = __set_sregs_common(vcpu, sregs, &mmu_reset_needed, true);

	if (ret)
		return ret;

	if (mmu_reset_needed)
		kvm_mmu_reset_context(vcpu);

	max_bits = KVM_NR_INTERRUPTS;
	pending_vec = find_first_bit(
		(const unsigned long *)sregs->interrupt_bitmap, max_bits);

	if (pending_vec < max_bits) {
		kvm_queue_interrupt(vcpu, pending_vec, false);
		pr_debug("Set back pending irq %d\n", pending_vec);
		kvm_make_request(KVM_REQ_EVENT, vcpu);
	}
	return 0;
}

static int __set_sregs2(struct kvm_vcpu *vcpu, struct kvm_sregs2 *sregs2)
{
	int mmu_reset_needed = 0;
	bool valid_pdptrs = sregs2->flags & KVM_SREGS2_FLAGS_PDPTRS_VALID;
	bool pae = (sregs2->cr0 & X86_CR0_PG) && (sregs2->cr4 & X86_CR4_PAE) &&
		!(sregs2->efer & EFER_LMA);
	int i, ret;

	if (sregs2->flags & ~KVM_SREGS2_FLAGS_PDPTRS_VALID)
		return -EINVAL;

	if (valid_pdptrs && (!pae || vcpu->arch.guest_state_protected))
		return -EINVAL;

	ret = __set_sregs_common(vcpu, (struct kvm_sregs *)sregs2,
				 &mmu_reset_needed, !valid_pdptrs);
	if (ret)
		return ret;

	if (valid_pdptrs) {
		for (i = 0; i < 4 ; i++)
			kvm_pdptr_write(vcpu, i, sregs2->pdptrs[i]);

		kvm_register_mark_dirty(vcpu, VCPU_EXREG_PDPTR);
		mmu_reset_needed = 1;
		vcpu->arch.pdptrs_from_userspace = true;
	}
	if (mmu_reset_needed)
		kvm_mmu_reset_context(vcpu);
	return 0;
}

int kvm_arch_vcpu_ioctl_set_sregs(struct kvm_vcpu *vcpu,
				  struct kvm_sregs *sregs)
{
	int ret;

	vcpu_load(vcpu);
	ret = __set_sregs(vcpu, sregs);
	vcpu_put(vcpu);
	return ret;
}

static void kvm_arch_vcpu_guestdbg_update_apicv_inhibit(struct kvm *kvm)
{
	bool set = false;
	struct kvm_vcpu *vcpu;
	unsigned long i;

	if (!enable_apicv)
		return;

	down_write(&kvm->arch.apicv_update_lock);

	kvm_for_each_vcpu(i, vcpu, kvm) {
		if (vcpu->guest_debug & KVM_GUESTDBG_BLOCKIRQ) {
			set = true;
			break;
		}
	}
	__kvm_set_or_clear_apicv_inhibit(kvm, APICV_INHIBIT_REASON_BLOCKIRQ, set);
	up_write(&kvm->arch.apicv_update_lock);
}

int kvm_arch_vcpu_ioctl_set_guest_debug(struct kvm_vcpu *vcpu,
					struct kvm_guest_debug *dbg)
{
	unsigned long rflags;
	int i, r;

	if (vcpu->arch.guest_state_protected)
		return -EINVAL;

	vcpu_load(vcpu);

	if (dbg->control & (KVM_GUESTDBG_INJECT_DB | KVM_GUESTDBG_INJECT_BP)) {
		r = -EBUSY;
		if (kvm_is_exception_pending(vcpu))
			goto out;
		if (dbg->control & KVM_GUESTDBG_INJECT_DB)
			kvm_queue_exception(vcpu, DB_VECTOR);
		else
			kvm_queue_exception(vcpu, BP_VECTOR);
	}

	/*
	 * Read rflags as long as potentially injected trace flags are still
	 * filtered out.
	 */
	rflags = kvm_get_rflags(vcpu);

	vcpu->guest_debug = dbg->control;
	if (!(vcpu->guest_debug & KVM_GUESTDBG_ENABLE))
		vcpu->guest_debug = 0;

	if (vcpu->guest_debug & KVM_GUESTDBG_USE_HW_BP) {
		for (i = 0; i < KVM_NR_DB_REGS; ++i)
			vcpu->arch.eff_db[i] = dbg->arch.debugreg[i];
		vcpu->arch.guest_debug_dr7 = dbg->arch.debugreg[7];
	} else {
		for (i = 0; i < KVM_NR_DB_REGS; i++)
			vcpu->arch.eff_db[i] = vcpu->arch.db[i];
	}
	kvm_update_dr7(vcpu);

	if (vcpu->guest_debug & KVM_GUESTDBG_SINGLESTEP)
		vcpu->arch.singlestep_rip = kvm_get_linear_rip(vcpu);

	/*
	 * Trigger an rflags update that will inject or remove the trace
	 * flags.
	 */
	kvm_set_rflags(vcpu, rflags);

	static_call(kvm_x86_update_exception_bitmap)(vcpu);

	kvm_arch_vcpu_guestdbg_update_apicv_inhibit(vcpu->kvm);

	r = 0;

out:
	vcpu_put(vcpu);
	return r;
}

/*
 * Translate a guest virtual address to a guest physical address.
 */
int kvm_arch_vcpu_ioctl_translate(struct kvm_vcpu *vcpu,
				    struct kvm_translation *tr)
{
	unsigned long vaddr = tr->linear_address;
	gpa_t gpa;
	int idx;

	vcpu_load(vcpu);

	idx = srcu_read_lock(&vcpu->kvm->srcu);
	gpa = kvm_mmu_gva_to_gpa_system(vcpu, vaddr, NULL);
	srcu_read_unlock(&vcpu->kvm->srcu, idx);
	tr->physical_address = gpa;
	tr->valid = gpa != INVALID_GPA;
	tr->writeable = 1;
	tr->usermode = 0;

	vcpu_put(vcpu);
	return 0;
}

int kvm_arch_vcpu_ioctl_get_fpu(struct kvm_vcpu *vcpu, struct kvm_fpu *fpu)
{
	struct fxregs_state *fxsave;

	if (fpstate_is_confidential(&vcpu->arch.guest_fpu))
		return 0;

	vcpu_load(vcpu);

	fxsave = &vcpu->arch.guest_fpu.fpstate->regs.fxsave;
	memcpy(fpu->fpr, fxsave->st_space, 128);
	fpu->fcw = fxsave->cwd;
	fpu->fsw = fxsave->swd;
	fpu->ftwx = fxsave->twd;
	fpu->last_opcode = fxsave->fop;
	fpu->last_ip = fxsave->rip;
	fpu->last_dp = fxsave->rdp;
	memcpy(fpu->xmm, fxsave->xmm_space, sizeof(fxsave->xmm_space));

	vcpu_put(vcpu);
	return 0;
}

int kvm_arch_vcpu_ioctl_set_fpu(struct kvm_vcpu *vcpu, struct kvm_fpu *fpu)
{
	struct fxregs_state *fxsave;

	if (fpstate_is_confidential(&vcpu->arch.guest_fpu))
		return 0;

	vcpu_load(vcpu);

	fxsave = &vcpu->arch.guest_fpu.fpstate->regs.fxsave;

	memcpy(fxsave->st_space, fpu->fpr, 128);
	fxsave->cwd = fpu->fcw;
	fxsave->swd = fpu->fsw;
	fxsave->twd = fpu->ftwx;
	fxsave->fop = fpu->last_opcode;
	fxsave->rip = fpu->last_ip;
	fxsave->rdp = fpu->last_dp;
	memcpy(fxsave->xmm_space, fpu->xmm, sizeof(fxsave->xmm_space));

	vcpu_put(vcpu);
	return 0;
}

static void store_regs(struct kvm_vcpu *vcpu)
{
	BUILD_BUG_ON(sizeof(struct kvm_sync_regs) > SYNC_REGS_SIZE_BYTES);

	if (vcpu->run->kvm_valid_regs & KVM_SYNC_X86_REGS)
		__get_regs(vcpu, &vcpu->run->s.regs.regs);

	if (vcpu->run->kvm_valid_regs & KVM_SYNC_X86_SREGS)
		__get_sregs(vcpu, &vcpu->run->s.regs.sregs);

	if (vcpu->run->kvm_valid_regs & KVM_SYNC_X86_EVENTS)
		kvm_vcpu_ioctl_x86_get_vcpu_events(
				vcpu, &vcpu->run->s.regs.events);
}

static int sync_regs(struct kvm_vcpu *vcpu)
{
	if (vcpu->run->kvm_dirty_regs & KVM_SYNC_X86_REGS) {
		__set_regs(vcpu, &vcpu->run->s.regs.regs);
		vcpu->run->kvm_dirty_regs &= ~KVM_SYNC_X86_REGS;
	}

	if (vcpu->run->kvm_dirty_regs & KVM_SYNC_X86_SREGS) {
		struct kvm_sregs sregs = vcpu->run->s.regs.sregs;

		if (__set_sregs(vcpu, &sregs))
			return -EINVAL;

		vcpu->run->kvm_dirty_regs &= ~KVM_SYNC_X86_SREGS;
	}

	if (vcpu->run->kvm_dirty_regs & KVM_SYNC_X86_EVENTS) {
		struct kvm_vcpu_events events = vcpu->run->s.regs.events;

		if (kvm_vcpu_ioctl_x86_set_vcpu_events(vcpu, &events))
			return -EINVAL;

		vcpu->run->kvm_dirty_regs &= ~KVM_SYNC_X86_EVENTS;
	}

	return 0;
}

int kvm_arch_vcpu_precreate(struct kvm *kvm, unsigned int id)
{
	if (kvm_check_tsc_unstable() && kvm->created_vcpus)
		pr_warn_once("SMP vm created on host with unstable TSC; "
			     "guest TSC will not be reliable\n");

	if (!kvm->arch.max_vcpu_ids)
		kvm->arch.max_vcpu_ids = KVM_MAX_VCPU_IDS;

	if (id >= kvm->arch.max_vcpu_ids)
		return -EINVAL;

	return static_call(kvm_x86_vcpu_precreate)(kvm);
}

int kvm_arch_ioasid_bind(struct kvm_vcpu *vcpu, struct kvm_bind_pasid *pb)
{
	int r;

	r = static_call(kvm_x86_ioasid_bind)(vcpu, (void *)pb);

	return r;
}

int kvm_arch_vcpu_create(struct kvm_vcpu *vcpu)
{
	struct page *page;
	int r;

	vcpu->arch.last_vmentry_cpu = -1;
	vcpu->arch.regs_avail = ~0;
	vcpu->arch.regs_dirty = ~0;

	kvm_gpc_init(&vcpu->arch.pv_time, vcpu->kvm, vcpu, KVM_HOST_USES_PFN);

	if (!irqchip_in_kernel(vcpu->kvm) || kvm_vcpu_is_reset_bsp(vcpu))
		vcpu->arch.mp_state = KVM_MP_STATE_RUNNABLE;
	else
		vcpu->arch.mp_state = KVM_MP_STATE_UNINITIALIZED;

	r = kvm_mmu_create(vcpu);
	if (r < 0)
		return r;

	if (irqchip_in_kernel(vcpu->kvm)) {
		r = kvm_create_lapic(vcpu, lapic_timer_advance_ns);
		if (r < 0)
			goto fail_mmu_destroy;

		/*
		 * Defer evaluating inhibits until the vCPU is first run, as
		 * this vCPU will not get notified of any changes until this
		 * vCPU is visible to other vCPUs (marked online and added to
		 * the set of vCPUs).  Opportunistically mark APICv active as
		 * VMX in particularly is highly unlikely to have inhibits.
		 * Ignore the current per-VM APICv state so that vCPU creation
		 * is guaranteed to run with a deterministic value, the request
		 * will ensure the vCPU gets the correct state before VM-Entry.
		 */
		if (enable_apicv) {
			vcpu->arch.apic->apicv_active = true;
			kvm_make_request(KVM_REQ_APICV_UPDATE, vcpu);
		}
	} else
		static_branch_inc(&kvm_has_noapic_vcpu);

	r = -ENOMEM;

	page = alloc_page(GFP_KERNEL_ACCOUNT | __GFP_ZERO);
	if (!page)
		goto fail_free_lapic;
	vcpu->arch.pio_data = page_address(page);

	vcpu->arch.mce_banks = kcalloc(KVM_MAX_MCE_BANKS * 4, sizeof(u64),
				       GFP_KERNEL_ACCOUNT);
	vcpu->arch.mci_ctl2_banks = kcalloc(KVM_MAX_MCE_BANKS, sizeof(u64),
					    GFP_KERNEL_ACCOUNT);
	if (!vcpu->arch.mce_banks || !vcpu->arch.mci_ctl2_banks)
		goto fail_free_mce_banks;
	vcpu->arch.mcg_cap = KVM_MAX_MCE_BANKS;

	if (!zalloc_cpumask_var(&vcpu->arch.wbinvd_dirty_mask,
				GFP_KERNEL_ACCOUNT))
		goto fail_free_mce_banks;

	if (!alloc_emulate_ctxt(vcpu))
		goto free_wbinvd_dirty_mask;

	if (!fpu_alloc_guest_fpstate(&vcpu->arch.guest_fpu)) {
		pr_err("failed to allocate vcpu's fpu\n");
		goto free_emulate_ctxt;
	}

	vcpu->arch.maxphyaddr = cpuid_query_maxphyaddr(vcpu);
	vcpu->arch.reserved_gpa_bits = kvm_vcpu_reserved_gpa_bits_raw(vcpu);

	vcpu->arch.pat = MSR_IA32_CR_PAT_DEFAULT;

	kvm_async_pf_hash_reset(vcpu);

	vcpu->arch.perf_capabilities = kvm_caps.supported_perf_cap;
	kvm_pmu_init(vcpu);

	vcpu->arch.pending_external_vector = -1;
	vcpu->arch.preempted_in_kernel = false;

#if IS_ENABLED(CONFIG_HYPERV)
	vcpu->arch.hv_root_tdp = INVALID_PAGE;
#endif

	r = static_call(kvm_x86_vcpu_create)(vcpu);
	if (r)
		goto free_guest_fpu;

	vcpu->arch.arch_capabilities = kvm_get_arch_capabilities();
	vcpu->arch.msr_platform_info = MSR_PLATFORM_INFO_CPUID_FAULT;
	kvm_xen_init_vcpu(vcpu);
	kvm_vcpu_mtrr_init(vcpu);
	vcpu_load(vcpu);
	kvm_set_tsc_khz(vcpu, vcpu->kvm->arch.default_tsc_khz);
	kvm_vcpu_reset(vcpu, false);
	kvm_init_mmu(vcpu);
	vcpu_put(vcpu);
	return 0;

free_guest_fpu:
	fpu_free_guest_fpstate(&vcpu->arch.guest_fpu);
free_emulate_ctxt:
	kmem_cache_free(x86_emulator_cache, vcpu->arch.emulate_ctxt);
free_wbinvd_dirty_mask:
	free_cpumask_var(vcpu->arch.wbinvd_dirty_mask);
fail_free_mce_banks:
	kfree(vcpu->arch.mce_banks);
	kfree(vcpu->arch.mci_ctl2_banks);
	free_page((unsigned long)vcpu->arch.pio_data);
fail_free_lapic:
	kvm_free_lapic(vcpu);
fail_mmu_destroy:
	kvm_mmu_destroy(vcpu);
	return r;
}

void kvm_arch_vcpu_postcreate(struct kvm_vcpu *vcpu)
{
	struct kvm *kvm = vcpu->kvm;

	if (mutex_lock_killable(&vcpu->mutex))
		return;
	vcpu_load(vcpu);
	kvm_synchronize_tsc(vcpu, 0);
	vcpu_put(vcpu);

	/* poll control enabled by default */
	vcpu->arch.msr_kvm_poll_control = 1;

	mutex_unlock(&vcpu->mutex);

	if (kvmclock_periodic_sync && vcpu->vcpu_idx == 0)
		schedule_delayed_work(&kvm->arch.kvmclock_sync_work,
						KVMCLOCK_SYNC_PERIOD);
}

void kvm_arch_vcpu_destroy(struct kvm_vcpu *vcpu)
{
	int idx;

	kvmclock_reset(vcpu);

	static_call(kvm_x86_vcpu_free)(vcpu);

	kmem_cache_free(x86_emulator_cache, vcpu->arch.emulate_ctxt);
	free_cpumask_var(vcpu->arch.wbinvd_dirty_mask);
	fpu_free_guest_fpstate(&vcpu->arch.guest_fpu);

	kvm_xen_destroy_vcpu(vcpu);
	kvm_hv_vcpu_uninit(vcpu);
	kvm_pmu_destroy(vcpu);
	kfree(vcpu->arch.mce_banks);
	kfree(vcpu->arch.mci_ctl2_banks);
	kvm_free_lapic(vcpu);
	idx = srcu_read_lock(&vcpu->kvm->srcu);
	kvm_mmu_destroy(vcpu);
	srcu_read_unlock(&vcpu->kvm->srcu, idx);
	free_page((unsigned long)vcpu->arch.pio_data);
	kvfree(vcpu->arch.cpuid_entries);
	if (!lapic_in_kernel(vcpu))
		static_branch_dec(&kvm_has_noapic_vcpu);
}

void kvm_vcpu_reset(struct kvm_vcpu *vcpu, bool init_event)
{
	struct kvm_cpuid_entry2 *cpuid_0x1;
	unsigned long old_cr0 = kvm_read_cr0(vcpu);
	unsigned long new_cr0;

	/*
	 * Several of the "set" flows, e.g. ->set_cr0(), read other registers
	 * to handle side effects.  RESET emulation hits those flows and relies
	 * on emulated/virtualized registers, including those that are loaded
	 * into hardware, to be zeroed at vCPU creation.  Use CRs as a sentinel
	 * to detect improper or missing initialization.
	 */
	WARN_ON_ONCE(!init_event &&
		     (old_cr0 || kvm_read_cr3(vcpu) || kvm_read_cr4(vcpu)));

	/*
	 * SVM doesn't unconditionally VM-Exit on INIT and SHUTDOWN, thus it's
	 * possible to INIT the vCPU while L2 is active.  Force the vCPU back
	 * into L1 as EFER.SVME is cleared on INIT (along with all other EFER
	 * bits), i.e. virtualization is disabled.
	 */
	if (is_guest_mode(vcpu))
		kvm_leave_nested(vcpu);

	kvm_lapic_reset(vcpu, init_event);

	WARN_ON_ONCE(is_guest_mode(vcpu) || is_smm(vcpu));
	vcpu->arch.hflags = 0;

	vcpu->arch.smi_pending = 0;
	vcpu->arch.smi_count = 0;
	atomic_set(&vcpu->arch.nmi_queued, 0);
	vcpu->arch.nmi_pending = 0;
	vcpu->arch.nmi_injected = false;
	kvm_clear_interrupt_queue(vcpu);
	kvm_clear_exception_queue(vcpu);

	memset(vcpu->arch.db, 0, sizeof(vcpu->arch.db));
	kvm_update_dr0123(vcpu);
	vcpu->arch.dr6 = DR6_ACTIVE_LOW;
	vcpu->arch.dr7 = DR7_FIXED_1;
	kvm_update_dr7(vcpu);

	vcpu->arch.cr2 = 0;

	kvm_make_request(KVM_REQ_EVENT, vcpu);
	vcpu->arch.apf.msr_en_val = 0;
	vcpu->arch.apf.msr_int_val = 0;
	vcpu->arch.st.msr_val = 0;

	kvmclock_reset(vcpu);

	kvm_clear_async_pf_completion_queue(vcpu);
	kvm_async_pf_hash_reset(vcpu);
	vcpu->arch.apf.halted = false;

	if (vcpu->arch.guest_fpu.fpstate && kvm_mpx_supported()) {
		struct fpstate *fpstate = vcpu->arch.guest_fpu.fpstate;

		/*
		 * All paths that lead to INIT are required to load the guest's
		 * FPU state (because most paths are buried in KVM_RUN).
		 */
		if (init_event)
			kvm_put_guest_fpu(vcpu);

		fpstate_clear_xstate_component(fpstate, XFEATURE_BNDREGS);
		fpstate_clear_xstate_component(fpstate, XFEATURE_BNDCSR);

		if (init_event)
			kvm_load_guest_fpu(vcpu);
	}

	if (!init_event) {
		kvm_pmu_reset(vcpu);
		vcpu->arch.smbase = 0x30000;

		vcpu->arch.msr_misc_features_enables = 0;
		vcpu->arch.ia32_misc_enable_msr = MSR_IA32_MISC_ENABLE_PEBS_UNAVAIL |
						  MSR_IA32_MISC_ENABLE_BTS_UNAVAIL;

		__kvm_set_xcr(vcpu, 0, XFEATURE_MASK_FP);
		__kvm_set_msr(vcpu, MSR_IA32_XSS, 0, true);
	}

	/* All GPRs except RDX (handled below) are zeroed on RESET/INIT. */
	memset(vcpu->arch.regs, 0, sizeof(vcpu->arch.regs));
	kvm_register_mark_dirty(vcpu, VCPU_REGS_RSP);

	/*
	 * Fall back to KVM's default Family/Model/Stepping of 0x600 (P6/Athlon)
	 * if no CPUID match is found.  Note, it's impossible to get a match at
	 * RESET since KVM emulates RESET before exposing the vCPU to userspace,
	 * i.e. it's impossible for kvm_find_cpuid_entry() to find a valid entry
	 * on RESET.  But, go through the motions in case that's ever remedied.
	 */
	cpuid_0x1 = kvm_find_cpuid_entry(vcpu, 1);
	kvm_rdx_write(vcpu, cpuid_0x1 ? cpuid_0x1->eax : 0x600);

	static_call(kvm_x86_vcpu_reset)(vcpu, init_event);

	kvm_set_rflags(vcpu, X86_EFLAGS_FIXED);

	vcpu->arch.cr3 = 0;
	kvm_register_mark_dirty(vcpu, VCPU_EXREG_CR3);

	/*
	 * CR0.CD/NW are set on RESET, preserved on INIT.  Note, some versions
	 * of Intel's SDM list CD/NW as being set on INIT, but they contradict
	 * (or qualify) that with a footnote stating that CD/NW are preserved.
	 */
	new_cr0 = X86_CR0_ET;
	if (init_event)
		new_cr0 |= (old_cr0 & (X86_CR0_NW | X86_CR0_CD));
	else
		new_cr0 |= X86_CR0_NW | X86_CR0_CD;

	static_call(kvm_x86_set_cr0)(vcpu, new_cr0);
	static_call(kvm_x86_set_cr4)(vcpu, 0);
	static_call(kvm_x86_set_efer)(vcpu, 0);
	static_call(kvm_x86_update_exception_bitmap)(vcpu);

	/*
	 * On the standard CR0/CR4/EFER modification paths, there are several
	 * complex conditions determining whether the MMU has to be reset and/or
	 * which PCIDs have to be flushed.  However, CR0.WP and the paging-related
	 * bits in CR4 and EFER are irrelevant if CR0.PG was '0'; and a reset+flush
	 * is needed anyway if CR0.PG was '1' (which can only happen for INIT, as
	 * CR0 will be '0' prior to RESET).  So we only need to check CR0.PG here.
	 */
	if (old_cr0 & X86_CR0_PG) {
		kvm_make_request(KVM_REQ_TLB_FLUSH_GUEST, vcpu);
		kvm_mmu_reset_context(vcpu);
	}

	/*
	 * Intel's SDM states that all TLB entries are flushed on INIT.  AMD's
	 * APM states the TLBs are untouched by INIT, but it also states that
	 * the TLBs are flushed on "External initialization of the processor."
	 * Flush the guest TLB regardless of vendor, there is no meaningful
	 * benefit in relying on the guest to flush the TLB immediately after
	 * INIT.  A spurious TLB flush is benign and likely negligible from a
	 * performance perspective.
	 */
	if (init_event)
		kvm_make_request(KVM_REQ_TLB_FLUSH_GUEST, vcpu);
}
EXPORT_SYMBOL_GPL(kvm_vcpu_reset);

void kvm_vcpu_deliver_sipi_vector(struct kvm_vcpu *vcpu, u8 vector)
{
	struct kvm_segment cs;

	kvm_get_segment(vcpu, &cs, VCPU_SREG_CS);
	cs.selector = vector << 8;
	cs.base = vector << 12;
	kvm_set_segment(vcpu, &cs, VCPU_SREG_CS);
	kvm_rip_write(vcpu, 0);
}
EXPORT_SYMBOL_GPL(kvm_vcpu_deliver_sipi_vector);

int kvm_arch_hardware_enable(void)
{
	struct kvm *kvm;
	struct kvm_vcpu *vcpu;
	unsigned long i;
	int ret;
	u64 local_tsc;
	u64 max_tsc = 0;
	bool stable, backwards_tsc = false;

	kvm_user_return_msr_cpu_online();

	ret = kvm_x86_check_processor_compatibility();
	if (ret)
		return ret;

	ret = static_call(kvm_x86_hardware_enable)();
	if (ret != 0)
		return ret;

	local_tsc = rdtsc();
	stable = !kvm_check_tsc_unstable();
	list_for_each_entry(kvm, &vm_list, vm_list) {
		kvm_for_each_vcpu(i, vcpu, kvm) {
			if (!stable && vcpu->cpu == smp_processor_id())
				kvm_make_request(KVM_REQ_CLOCK_UPDATE, vcpu);
			if (stable && vcpu->arch.last_host_tsc > local_tsc) {
				backwards_tsc = true;
				if (vcpu->arch.last_host_tsc > max_tsc)
					max_tsc = vcpu->arch.last_host_tsc;
			}
		}
	}

	/*
	 * Sometimes, even reliable TSCs go backwards.  This happens on
	 * platforms that reset TSC during suspend or hibernate actions, but
	 * maintain synchronization.  We must compensate.  Fortunately, we can
	 * detect that condition here, which happens early in CPU bringup,
	 * before any KVM threads can be running.  Unfortunately, we can't
	 * bring the TSCs fully up to date with real time, as we aren't yet far
	 * enough into CPU bringup that we know how much real time has actually
	 * elapsed; our helper function, ktime_get_boottime_ns() will be using boot
	 * variables that haven't been updated yet.
	 *
	 * So we simply find the maximum observed TSC above, then record the
	 * adjustment to TSC in each VCPU.  When the VCPU later gets loaded,
	 * the adjustment will be applied.  Note that we accumulate
	 * adjustments, in case multiple suspend cycles happen before some VCPU
	 * gets a chance to run again.  In the event that no KVM threads get a
	 * chance to run, we will miss the entire elapsed period, as we'll have
	 * reset last_host_tsc, so VCPUs will not have the TSC adjusted and may
	 * loose cycle time.  This isn't too big a deal, since the loss will be
	 * uniform across all VCPUs (not to mention the scenario is extremely
	 * unlikely). It is possible that a second hibernate recovery happens
	 * much faster than a first, causing the observed TSC here to be
	 * smaller; this would require additional padding adjustment, which is
	 * why we set last_host_tsc to the local tsc observed here.
	 *
	 * N.B. - this code below runs only on platforms with reliable TSC,
	 * as that is the only way backwards_tsc is set above.  Also note
	 * that this runs for ALL vcpus, which is not a bug; all VCPUs should
	 * have the same delta_cyc adjustment applied if backwards_tsc
	 * is detected.  Note further, this adjustment is only done once,
	 * as we reset last_host_tsc on all VCPUs to stop this from being
	 * called multiple times (one for each physical CPU bringup).
	 *
	 * Platforms with unreliable TSCs don't have to deal with this, they
	 * will be compensated by the logic in vcpu_load, which sets the TSC to
	 * catchup mode.  This will catchup all VCPUs to real time, but cannot
	 * guarantee that they stay in perfect synchronization.
	 */
	if (backwards_tsc) {
		u64 delta_cyc = max_tsc - local_tsc;
		list_for_each_entry(kvm, &vm_list, vm_list) {
			kvm->arch.backwards_tsc_observed = true;
			kvm_for_each_vcpu(i, vcpu, kvm) {
				vcpu->arch.tsc_offset_adjustment += delta_cyc;
				vcpu->arch.last_host_tsc = local_tsc;
				kvm_make_request(KVM_REQ_MASTERCLOCK_UPDATE, vcpu);
			}

			/*
			 * We have to disable TSC offset matching.. if you were
			 * booting a VM while issuing an S4 host suspend....
			 * you may have some problem.  Solving this issue is
			 * left as an exercise to the reader.
			 */
			kvm->arch.last_tsc_nsec = 0;
			kvm->arch.last_tsc_write = 0;
		}

	}
	return 0;
}

void kvm_arch_hardware_disable(void)
{
	static_call(kvm_x86_hardware_disable)();
	drop_user_return_notifiers();
}

int kvm_arch_offline_cpu(unsigned int cpu)
{
	return static_call(kvm_x86_offline_cpu)();
}

bool kvm_vcpu_is_reset_bsp(struct kvm_vcpu *vcpu)
{
	return vcpu->kvm->arch.bsp_vcpu_id == vcpu->vcpu_id;
}
EXPORT_SYMBOL_GPL(kvm_vcpu_is_reset_bsp);

bool kvm_vcpu_is_bsp(struct kvm_vcpu *vcpu)
{
	return (vcpu->arch.apic_base & MSR_IA32_APICBASE_BSP) != 0;
}

__read_mostly DEFINE_STATIC_KEY_FALSE(kvm_has_noapic_vcpu);
EXPORT_SYMBOL_GPL(kvm_has_noapic_vcpu);

void kvm_arch_sched_in(struct kvm_vcpu *vcpu, int cpu)
{
	struct kvm_pmu *pmu = vcpu_to_pmu(vcpu);

	vcpu->arch.l1tf_flush_l1d = true;
	if (pmu->version && unlikely(pmu->event_count)) {
		pmu->need_cleanup = true;
		kvm_make_request(KVM_REQ_PMU, vcpu);
	}
	static_call(kvm_x86_sched_in)(vcpu, cpu);
}

void kvm_arch_free_vm(struct kvm *kvm)
{
	kfree(to_kvm_hv(kvm)->hv_pa_pg);
	__kvm_arch_free_vm(kvm);
}


int kvm_arch_init_vm(struct kvm *kvm, unsigned long type)
{
	int ret;
	unsigned long flags;

	if (!kvm_is_vm_type_supported(type))
		return -EINVAL;

	kvm->arch.vm_type = type;

	ret = kvm_page_track_init(kvm);
	if (ret)
		goto out;

	kvm_mmu_init_vm(kvm);

	ret = static_call(kvm_x86_vm_init)(kvm);
	if (ret)
		goto out_uninit_mmu;

	INIT_HLIST_HEAD(&kvm->arch.mask_notifier_list);
	INIT_LIST_HEAD(&kvm->arch.assigned_dev_head);
	atomic_set(&kvm->arch.noncoherent_dma_count, 0);

	/* Reserve bit 0 of irq_sources_bitmap for userspace irq source */
	set_bit(KVM_USERSPACE_IRQ_SOURCE_ID, &kvm->arch.irq_sources_bitmap);
	/* Reserve bit 1 of irq_sources_bitmap for irqfd-resampler */
	set_bit(KVM_IRQFD_RESAMPLE_IRQ_SOURCE_ID,
		&kvm->arch.irq_sources_bitmap);

	raw_spin_lock_init(&kvm->arch.tsc_write_lock);
	mutex_init(&kvm->arch.apic_map_lock);
	seqcount_raw_spinlock_init(&kvm->arch.pvclock_sc, &kvm->arch.tsc_write_lock);
	kvm->arch.kvmclock_offset = -get_kvmclock_base_ns();

	raw_spin_lock_irqsave(&kvm->arch.tsc_write_lock, flags);
	pvclock_update_vm_gtod_copy(kvm);
	raw_spin_unlock_irqrestore(&kvm->arch.tsc_write_lock, flags);

	kvm->arch.default_tsc_khz = max_tsc_khz ? : tsc_khz;
	kvm->arch.guest_can_read_msr_platform_info = true;
	kvm->arch.enable_pmu = enable_pmu;

#if IS_ENABLED(CONFIG_HYPERV)
	spin_lock_init(&kvm->arch.hv_root_tdp_lock);
	kvm->arch.hv_root_tdp = INVALID_PAGE;
#endif

	INIT_DELAYED_WORK(&kvm->arch.kvmclock_update_work, kvmclock_update_fn);
	INIT_DELAYED_WORK(&kvm->arch.kvmclock_sync_work, kvmclock_sync_fn);

	kvm_apicv_init(kvm);
	kvm_hv_init_vm(kvm);
	kvm_xen_init_vm(kvm);

	return 0;

out_uninit_mmu:
	kvm_mmu_uninit_vm(kvm);
	kvm_page_track_cleanup(kvm);
out:
	return ret;
}

int kvm_arch_post_init_vm(struct kvm *kvm)
{
	return kvm_mmu_post_init_vm(kvm);
}

static void kvm_unload_vcpu_mmu(struct kvm_vcpu *vcpu)
{
	vcpu_load(vcpu);
	kvm_mmu_unload(vcpu);
	vcpu_put(vcpu);
}

static void kvm_unload_vcpu_mmus(struct kvm *kvm)
{
	unsigned long i;
	struct kvm_vcpu *vcpu;

	kvm_for_each_vcpu(i, vcpu, kvm) {
		kvm_clear_async_pf_completion_queue(vcpu);
		kvm_unload_vcpu_mmu(vcpu);
	}
}

void kvm_arch_sync_events(struct kvm *kvm)
{
	cancel_delayed_work_sync(&kvm->arch.kvmclock_sync_work);
	cancel_delayed_work_sync(&kvm->arch.kvmclock_update_work);
	kvm_free_pit(kvm);
}

/**
 * __x86_set_memory_region: Setup KVM internal memory slot
 *
 * @kvm: the kvm pointer to the VM.
 * @id: the slot ID to setup.
 * @gpa: the GPA to install the slot (unused when @size == 0).
 * @size: the size of the slot. Set to zero to uninstall a slot.
 *
 * This function helps to setup a KVM internal memory slot.  Specify
 * @size > 0 to install a new slot, while @size == 0 to uninstall a
 * slot.  The return code can be one of the following:
 *
 *   HVA:           on success (uninstall will return a bogus HVA)
 *   -errno:        on error
 *
 * The caller should always use IS_ERR() to check the return value
 * before use.  Note, the KVM internal memory slots are guaranteed to
 * remain valid and unchanged until the VM is destroyed, i.e., the
 * GPA->HVA translation will not change.  However, the HVA is a user
 * address, i.e. its accessibility is not guaranteed, and must be
 * accessed via __copy_{to,from}_user().
 */
void __user * __x86_set_memory_region(struct kvm *kvm, int id, gpa_t gpa,
				      u32 size)
{
	int i, r;
	unsigned long hva, old_npages;
	struct kvm_memslots *slots = kvm_memslots(kvm);
	struct kvm_memory_slot *slot;

	/* Called with kvm->slots_lock held.  */
	if (WARN_ON(id >= KVM_MEM_SLOTS_NUM))
		return ERR_PTR_USR(-EINVAL);

	slot = id_to_memslot(slots, id);
	if (size) {
		if (slot && slot->npages)
			return ERR_PTR_USR(-EEXIST);

		/*
		 * MAP_SHARED to prevent internal slot pages from being moved
		 * by fork()/COW.
		 */
		hva = vm_mmap(NULL, 0, size, PROT_READ | PROT_WRITE,
			      MAP_SHARED | MAP_ANONYMOUS, 0);
		if (IS_ERR_VALUE(hva))
			return (void __user *)hva;
	} else {
		if (!slot || !slot->npages)
			return NULL;

		old_npages = slot->npages;
		hva = slot->userspace_addr;
	}

	for (i = 0; i < kvm_arch_nr_memslot_as_ids(kvm); i++) {
		struct kvm_userspace_memory_region2 m;

		m.slot = id | (i << 16);
		m.flags = 0;
		m.guest_phys_addr = gpa;
		m.userspace_addr = hva;
		m.memory_size = size;
		r = __kvm_set_memory_region(kvm, &m);
		if (r < 0)
			return ERR_PTR_USR(r);
	}

	if (!size)
		vm_munmap(hva, old_npages * PAGE_SIZE);

	return (void __user *)hva;
}
EXPORT_SYMBOL_GPL(__x86_set_memory_region);

void kvm_arch_pre_destroy_vm(struct kvm *kvm)
{
	kvm_mmu_pre_destroy_vm(kvm);
}

void kvm_arch_destroy_vm(struct kvm *kvm)
{
	if (current->mm == kvm->mm) {
		/*
		 * Free memory regions allocated on behalf of userspace,
		 * unless the memory map has changed due to process exit
		 * or fd copying.
		 */
		mutex_lock(&kvm->slots_lock);
		__x86_set_memory_region(kvm, APIC_ACCESS_PAGE_PRIVATE_MEMSLOT,
					0, 0);
		__x86_set_memory_region(kvm, IDENTITY_PAGETABLE_PRIVATE_MEMSLOT,
					0, 0);
		__x86_set_memory_region(kvm, TSS_PRIVATE_MEMSLOT, 0, 0);
		mutex_unlock(&kvm->slots_lock);
	}
	kvm_unload_vcpu_mmus(kvm);
	static_call_cond(kvm_x86_vm_destroy)(kvm);
	kvm_free_msr_filter(srcu_dereference_check(kvm->arch.msr_filter, &kvm->srcu, 1));
	kvm_pic_destroy(kvm);
	kvm_ioapic_destroy(kvm);
	kvm_destroy_vcpus(kvm);
	kvfree(rcu_dereference_check(kvm->arch.apic_map, 1));
	kfree(srcu_dereference_check(kvm->arch.pmu_event_filter, &kvm->srcu, 1));
	kvm_mmu_uninit_vm(kvm);
	kvm_page_track_cleanup(kvm);
	kvm_xen_destroy_vm(kvm);
	kvm_hv_destroy_vm(kvm);
	static_call_cond(kvm_x86_vm_free)(kvm);
}

static void memslot_rmap_free(struct kvm_memory_slot *slot)
{
	int i;

	for (i = 0; i < KVM_NR_PAGE_SIZES; ++i) {
		kvfree(slot->arch.rmap[i]);
		slot->arch.rmap[i] = NULL;
	}
}

void kvm_arch_free_memslot(struct kvm *kvm, struct kvm_memory_slot *slot)
{
	int i;

	memslot_rmap_free(slot);

	for (i = 1; i < KVM_NR_PAGE_SIZES; ++i) {
		kvfree(slot->arch.lpage_info[i - 1]);
		slot->arch.lpage_info[i - 1] = NULL;
	}

	kvm_page_track_free_memslot(slot);
}

int memslot_rmap_alloc(struct kvm_memory_slot *slot, unsigned long npages)
{
	const int sz = sizeof(*slot->arch.rmap[0]);
	int i;

	for (i = 0; i < KVM_NR_PAGE_SIZES; ++i) {
		int level = i + 1;
		int lpages = __kvm_mmu_slot_lpages(slot, npages, level);

		if (slot->arch.rmap[i])
			continue;

		slot->arch.rmap[i] = __vcalloc(lpages, sz, GFP_KERNEL_ACCOUNT);
		if (!slot->arch.rmap[i]) {
			memslot_rmap_free(slot);
			return -ENOMEM;
		}
	}

	return 0;
}

static int kvm_alloc_memslot_metadata(struct kvm *kvm,
				      struct kvm_memory_slot *slot)
{
	unsigned long npages = slot->npages;
	int i, r;

	/*
	 * Clear out the previous array pointers for the KVM_MR_MOVE case.  The
	 * old arrays will be freed by __kvm_set_memory_region() if installing
	 * the new memslot is successful.
	 */
	memset(&slot->arch, 0, sizeof(slot->arch));

	if (kvm_memslots_have_rmaps(kvm)) {
		r = memslot_rmap_alloc(slot, npages);
		if (r)
			return r;
	}

	for (i = 1; i < KVM_NR_PAGE_SIZES; ++i) {
		struct kvm_lpage_info *linfo;
		unsigned long ugfn;
		int lpages;
		int level = i + 1;

		lpages = __kvm_mmu_slot_lpages(slot, npages, level);

		linfo = __vcalloc(lpages, sizeof(*linfo), GFP_KERNEL_ACCOUNT);
		if (!linfo)
			goto out_free;

		slot->arch.lpage_info[i - 1] = linfo;

		if (slot->base_gfn & (KVM_PAGES_PER_HPAGE(level) - 1))
			linfo[0].disallow_lpage = 1;
		if ((slot->base_gfn + npages) & (KVM_PAGES_PER_HPAGE(level) - 1))
			linfo[lpages - 1].disallow_lpage = 1;
		ugfn = slot->userspace_addr >> PAGE_SHIFT;
		/*
		 * If the gfn and userspace address are not aligned wrt each
		 * other, disable large page support for this slot.
		 */
		if ((slot->base_gfn ^ ugfn) & (KVM_PAGES_PER_HPAGE(level) - 1)) {
			unsigned long j;

			for (j = 0; j < lpages; ++j)
				linfo[j].disallow_lpage = 1;
		}
	}

#ifdef CONFIG_KVM_GENERIC_MEMORY_ATTRIBUTES
	kvm_mmu_init_memslot_memory_attributes(kvm, slot);
#endif

	if (kvm_page_track_create_memslot(kvm, slot, npages))
		goto out_free;

	return 0;

out_free:
	memslot_rmap_free(slot);

	for (i = 1; i < KVM_NR_PAGE_SIZES; ++i) {
		kvfree(slot->arch.lpage_info[i - 1]);
		slot->arch.lpage_info[i - 1] = NULL;
	}
	return -ENOMEM;
}

void kvm_arch_memslots_updated(struct kvm *kvm, u64 gen)
{
	struct kvm_vcpu *vcpu;
	unsigned long i;

	/*
	 * memslots->generation has been incremented.
	 * mmio generation may have reached its maximum value.
	 */
	kvm_mmu_invalidate_mmio_sptes(kvm, gen);

	/* Force re-initialization of steal_time cache */
	kvm_for_each_vcpu(i, vcpu, kvm)
		kvm_vcpu_kick(vcpu);
}

int kvm_arch_prepare_memory_region(struct kvm *kvm,
				   const struct kvm_memory_slot *old,
				   struct kvm_memory_slot *new,
				   enum kvm_mr_change change)
{
	/*
	 * KVM doesn't support moving memslots when there are external page
	 * trackers attached to the VM, i.e. if KVMGT is in use.
	 */
	if (change == KVM_MR_MOVE && kvm_page_track_has_external_user(kvm))
		return -EINVAL;

	if (change == KVM_MR_CREATE || change == KVM_MR_MOVE) {
		if ((new->base_gfn + new->npages - 1) > kvm_mmu_max_gfn())
			return -EINVAL;

		return kvm_alloc_memslot_metadata(kvm, new);
	}

	if (change == KVM_MR_FLAGS_ONLY)
		memcpy(&new->arch, &old->arch, sizeof(old->arch));
	else if (WARN_ON_ONCE(change != KVM_MR_DELETE))
		return -EIO;

	return 0;
}


static void kvm_mmu_update_cpu_dirty_logging(struct kvm *kvm, bool enable)
{
	int nr_slots;

	if (!kvm_x86_ops.cpu_dirty_log_size)
		return;

	nr_slots = atomic_read(&kvm->nr_memslots_dirty_logging);
	if ((enable && nr_slots == 1) || !nr_slots)
		kvm_make_all_cpus_request(kvm, KVM_REQ_UPDATE_CPU_DIRTY_LOGGING);
}

static void kvm_mmu_slot_apply_flags(struct kvm *kvm,
				     struct kvm_memory_slot *old,
				     const struct kvm_memory_slot *new,
				     enum kvm_mr_change change)
{
	u32 old_flags = old ? old->flags : 0;
	u32 new_flags = new ? new->flags : 0;
	bool log_dirty_pages = new_flags & KVM_MEM_LOG_DIRTY_PAGES;

	if (!kvm_arch_dirty_log_supported(kvm) && log_dirty_pages)
		return;

	/*
	 * Update CPU dirty logging if dirty logging is being toggled.  This
	 * applies to all operations.
	 */
	if ((old_flags ^ new_flags) & KVM_MEM_LOG_DIRTY_PAGES)
		kvm_mmu_update_cpu_dirty_logging(kvm, log_dirty_pages);

	/*
	 * Nothing more to do for RO slots (which can't be dirtied and can't be
	 * made writable) or CREATE/MOVE/DELETE of a slot.
	 *
	 * For a memslot with dirty logging disabled:
	 * CREATE:      No dirty mappings will already exist.
	 * MOVE/DELETE: The old mappings will already have been cleaned up by
	 *		kvm_arch_flush_shadow_memslot()
	 *
	 * For a memslot with dirty logging enabled:
	 * CREATE:      No shadow pages exist, thus nothing to write-protect
	 *		and no dirty bits to clear.
	 * MOVE/DELETE: The old mappings will already have been cleaned up by
	 *		kvm_arch_flush_shadow_memslot().
	 */
	if ((change != KVM_MR_FLAGS_ONLY) || (new_flags & KVM_MEM_READONLY))
		return;

	/*
	 * READONLY and non-flags changes were filtered out above, and the only
	 * other flag is LOG_DIRTY_PAGES, i.e. something is wrong if dirty
	 * logging isn't being toggled on or off.
	 */
	if (WARN_ON_ONCE(!((old_flags ^ new_flags) & KVM_MEM_LOG_DIRTY_PAGES)))
		return;

	if (!log_dirty_pages) {
		/*
		 * Dirty logging tracks sptes in 4k granularity, meaning that
		 * large sptes have to be split.  If live migration succeeds,
		 * the guest in the source machine will be destroyed and large
		 * sptes will be created in the destination.  However, if the
		 * guest continues to run in the source machine (for example if
		 * live migration fails), small sptes will remain around and
		 * cause bad performance.
		 *
		 * Scan sptes if dirty logging has been stopped, dropping those
		 * which can be collapsed into a single large-page spte.  Later
		 * page faults will create the large-page sptes.
		 */
		kvm_mmu_zap_collapsible_sptes(kvm, new);
	} else {
		/*
		 * Initially-all-set does not require write protecting any page,
		 * because they're all assumed to be dirty.
		 */
		if (kvm_dirty_log_manual_protect_and_init_set(kvm))
			return;

		if (READ_ONCE(eager_page_split))
			kvm_mmu_slot_try_split_huge_pages(kvm, new, PG_LEVEL_4K);

		if (kvm_x86_ops.cpu_dirty_log_size) {
			kvm_mmu_slot_leaf_clear_dirty(kvm, new);
			kvm_mmu_slot_remove_write_access(kvm, new, PG_LEVEL_2M);
		} else {
			kvm_mmu_slot_remove_write_access(kvm, new, PG_LEVEL_4K);
		}

		/*
		 * Unconditionally flush the TLBs after enabling dirty logging.
		 * A flush is almost always going to be necessary (see below),
		 * and unconditionally flushing allows the helpers to omit
		 * the subtly complex checks when removing write access.
		 *
		 * Do the flush outside of mmu_lock to reduce the amount of
		 * time mmu_lock is held.  Flushing after dropping mmu_lock is
		 * safe as KVM only needs to guarantee the slot is fully
		 * write-protected before returning to userspace, i.e. before
		 * userspace can consume the dirty status.
		 *
		 * Flushing outside of mmu_lock requires KVM to be careful when
		 * making decisions based on writable status of an SPTE, e.g. a
		 * !writable SPTE doesn't guarantee a CPU can't perform writes.
		 *
		 * Specifically, KVM also write-protects guest page tables to
		 * monitor changes when using shadow paging, and must guarantee
		 * no CPUs can write to those page before mmu_lock is dropped.
		 * Because CPUs may have stale TLB entries at this point, a
		 * !writable SPTE doesn't guarantee CPUs can't perform writes.
		 *
		 * KVM also allows making SPTES writable outside of mmu_lock,
		 * e.g. to allow dirty logging without taking mmu_lock.
		 *
		 * To handle these scenarios, KVM uses a separate software-only
		 * bit (MMU-writable) to track if a SPTE is !writable due to
		 * a guest page table being write-protected (KVM clears the
		 * MMU-writable flag when write-protecting for shadow paging).
		 *
		 * The use of MMU-writable is also the primary motivation for
		 * the unconditional flush.  Because KVM must guarantee that a
		 * CPU doesn't contain stale, writable TLB entries for a
		 * !MMU-writable SPTE, KVM must flush if it encounters any
		 * MMU-writable SPTE regardless of whether the actual hardware
		 * writable bit was set.  I.e. KVM is almost guaranteed to need
		 * to flush, while unconditionally flushing allows the "remove
		 * write access" helpers to ignore MMU-writable entirely.
		 *
		 * See is_writable_pte() for more details (the case involving
		 * access-tracked SPTEs is particularly relevant).
		 */
		kvm_flush_remote_tlbs_memslot(kvm, new);
	}
}

void kvm_arch_commit_memory_region(struct kvm *kvm,
				struct kvm_memory_slot *old,
				const struct kvm_memory_slot *new,
				enum kvm_mr_change change)
{
	if (change == KVM_MR_DELETE)
		kvm_page_track_delete_slot(kvm, old);

	if (!kvm->arch.n_requested_mmu_pages &&
	    (change == KVM_MR_CREATE || change == KVM_MR_DELETE)) {
		unsigned long nr_mmu_pages;

		nr_mmu_pages = kvm->nr_memslot_pages / KVM_MEMSLOT_PAGES_TO_MMU_PAGES_RATIO;
		nr_mmu_pages = max(nr_mmu_pages, KVM_MIN_ALLOC_MMU_PAGES);
		kvm_mmu_change_mmu_pages(kvm, nr_mmu_pages);
	}

	kvm_mmu_slot_apply_flags(kvm, old, new, change);

	/* Free the arrays associated with the old memslot. */
	if (change == KVM_MR_MOVE)
		kvm_arch_free_memslot(kvm, old);

	/*
	 * [REVERTME] Avoid coredump of protected pages.  This is a hack.  KVM
	 * doesn't have any knowledge about backing store and VMAs.  e.g. This
	 * doesn't prevent user space VMM from madvise(MADV_DODUMP) or other vma
	 * related operations.
	 * Don't split partially overlapping VMA for simplicity.  On slot
	 * deletion, we leave DONTDUMP flag untouched.
	 */
	if (kvm->arch.vm_type == KVM_X86_TDX_VM &&
	    !kvm_slot_can_be_private(new) &&
	    (change == KVM_MR_CREATE || change == KVM_MR_MOVE)) {
		unsigned long start = new->userspace_addr;
		unsigned long end = start + (new->npages << PAGE_SHIFT);
		unsigned long addr = start;
		struct vm_area_struct *vma;

		mmap_read_lock(current->mm);
		while (addr < end) {
			vma = find_vma(current->mm, addr);
			if (!vma)
				break;
			if (end <= vma->vm_start)
				break;

			vm_flags_set(vma, VM_DONTDUMP);
			addr = vma->vm_end;
		}
		mmap_read_unlock(current->mm);
	}
}

static inline bool kvm_guest_apic_has_interrupt(struct kvm_vcpu *vcpu)
{
	return (is_guest_mode(vcpu) &&
		static_call(kvm_x86_guest_apic_has_interrupt)(vcpu));
}

static inline bool kvm_vcpu_has_events(struct kvm_vcpu *vcpu)
{
	if (!list_empty_careful(&vcpu->async_pf.done))
		return true;

	if (kvm_apic_has_pending_init_or_sipi(vcpu) &&
	    kvm_apic_init_sipi_allowed(vcpu))
		return true;

	if (vcpu->arch.pv.pv_unhalted)
		return true;

	if (kvm_is_exception_pending(vcpu))
		return true;

	if (kvm_test_request(KVM_REQ_NMI, vcpu) ||
	    (vcpu->arch.nmi_pending &&
	     static_call(kvm_x86_nmi_allowed)(vcpu, false)))
		return true;

#ifdef CONFIG_KVM_SMM
	if (kvm_test_request(KVM_REQ_SMI, vcpu) ||
	    (vcpu->arch.smi_pending &&
	     static_call(kvm_x86_smi_allowed)(vcpu, false)))
		return true;
#endif

	if (kvm_test_request(KVM_REQ_PMI, vcpu))
		return true;

	if (kvm_arch_interrupt_allowed(vcpu) &&
	    (kvm_cpu_has_interrupt(vcpu) ||
	    kvm_guest_apic_has_interrupt(vcpu)))
		return true;

	if (kvm_hv_has_stimer_pending(vcpu))
		return true;

	if (is_guest_mode(vcpu) &&
	    kvm_x86_ops.nested_ops->has_events &&
	    kvm_x86_ops.nested_ops->has_events(vcpu))
		return true;

	if (kvm_xen_has_pending_events(vcpu))
		return true;

	return false;
}

int kvm_arch_vcpu_runnable(struct kvm_vcpu *vcpu)
{
	return kvm_vcpu_running(vcpu) || kvm_vcpu_has_events(vcpu);
}

bool kvm_arch_dy_has_pending_interrupt(struct kvm_vcpu *vcpu)
{
	if (kvm_vcpu_apicv_active(vcpu) &&
	    static_call(kvm_x86_dy_apicv_has_pending_interrupt)(vcpu))
		return true;

	return false;
}

bool kvm_arch_dy_runnable(struct kvm_vcpu *vcpu)
{
	if (READ_ONCE(vcpu->arch.pv.pv_unhalted))
		return true;

	if (kvm_test_request(KVM_REQ_NMI, vcpu) ||
#ifdef CONFIG_KVM_SMM
		kvm_test_request(KVM_REQ_SMI, vcpu) ||
#endif
		 kvm_test_request(KVM_REQ_EVENT, vcpu))
		return true;

	return kvm_arch_dy_has_pending_interrupt(vcpu);
}

bool kvm_arch_vcpu_in_kernel(struct kvm_vcpu *vcpu)
{
	if (vcpu->arch.guest_state_protected)
		return true;

	return vcpu->arch.preempted_in_kernel;
}

unsigned long kvm_arch_vcpu_get_ip(struct kvm_vcpu *vcpu)
{
	return kvm_rip_read(vcpu);
}

int kvm_arch_vcpu_should_kick(struct kvm_vcpu *vcpu)
{
	return kvm_vcpu_exiting_guest_mode(vcpu) == IN_GUEST_MODE;
}

int kvm_arch_interrupt_allowed(struct kvm_vcpu *vcpu)
{
	return static_call(kvm_x86_interrupt_allowed)(vcpu, false);
}

bool kvm_arch_allow_write_without_running_vcpu(struct kvm *kvm)
{
	if (!kvm_x86_ops.allow_write_without_running_vcpu)
		return false;

	return kvm_x86_ops.allow_write_without_running_vcpu(kvm);
}

unsigned long kvm_get_linear_rip(struct kvm_vcpu *vcpu)
{
	/* Can't read the RIP when guest state is protected, just return 0 */
	if (vcpu->arch.guest_state_protected)
		return 0;

	if (is_64_bit_mode(vcpu))
		return kvm_rip_read(vcpu);
	return (u32)(get_segment_base(vcpu, VCPU_SREG_CS) +
		     kvm_rip_read(vcpu));
}
EXPORT_SYMBOL_GPL(kvm_get_linear_rip);

bool kvm_is_linear_rip(struct kvm_vcpu *vcpu, unsigned long linear_rip)
{
	return kvm_get_linear_rip(vcpu) == linear_rip;
}
EXPORT_SYMBOL_GPL(kvm_is_linear_rip);

unsigned long kvm_get_rflags(struct kvm_vcpu *vcpu)
{
	unsigned long rflags;

	rflags = static_call(kvm_x86_get_rflags)(vcpu);
	if (vcpu->guest_debug & KVM_GUESTDBG_SINGLESTEP)
		rflags &= ~X86_EFLAGS_TF;
	return rflags;
}
EXPORT_SYMBOL_GPL(kvm_get_rflags);

static void __kvm_set_rflags(struct kvm_vcpu *vcpu, unsigned long rflags)
{
	if (vcpu->guest_debug & KVM_GUESTDBG_SINGLESTEP &&
	    kvm_is_linear_rip(vcpu, vcpu->arch.singlestep_rip))
		rflags |= X86_EFLAGS_TF;
	static_call(kvm_x86_set_rflags)(vcpu, rflags);
}

void kvm_set_rflags(struct kvm_vcpu *vcpu, unsigned long rflags)
{
	__kvm_set_rflags(vcpu, rflags);
	kvm_make_request(KVM_REQ_EVENT, vcpu);
}
EXPORT_SYMBOL_GPL(kvm_set_rflags);

static inline u32 kvm_async_pf_hash_fn(gfn_t gfn)
{
	BUILD_BUG_ON(!is_power_of_2(ASYNC_PF_PER_VCPU));

	return hash_32(gfn & 0xffffffff, order_base_2(ASYNC_PF_PER_VCPU));
}

static inline u32 kvm_async_pf_next_probe(u32 key)
{
	return (key + 1) & (ASYNC_PF_PER_VCPU - 1);
}

static void kvm_add_async_pf_gfn(struct kvm_vcpu *vcpu, gfn_t gfn)
{
	u32 key = kvm_async_pf_hash_fn(gfn);

	while (vcpu->arch.apf.gfns[key] != ~0)
		key = kvm_async_pf_next_probe(key);

	vcpu->arch.apf.gfns[key] = gfn;
}

static u32 kvm_async_pf_gfn_slot(struct kvm_vcpu *vcpu, gfn_t gfn)
{
	int i;
	u32 key = kvm_async_pf_hash_fn(gfn);

	for (i = 0; i < ASYNC_PF_PER_VCPU &&
		     (vcpu->arch.apf.gfns[key] != gfn &&
		      vcpu->arch.apf.gfns[key] != ~0); i++)
		key = kvm_async_pf_next_probe(key);

	return key;
}

bool kvm_find_async_pf_gfn(struct kvm_vcpu *vcpu, gfn_t gfn)
{
	return vcpu->arch.apf.gfns[kvm_async_pf_gfn_slot(vcpu, gfn)] == gfn;
}

static void kvm_del_async_pf_gfn(struct kvm_vcpu *vcpu, gfn_t gfn)
{
	u32 i, j, k;

	i = j = kvm_async_pf_gfn_slot(vcpu, gfn);

	if (WARN_ON_ONCE(vcpu->arch.apf.gfns[i] != gfn))
		return;

	while (true) {
		vcpu->arch.apf.gfns[i] = ~0;
		do {
			j = kvm_async_pf_next_probe(j);
			if (vcpu->arch.apf.gfns[j] == ~0)
				return;
			k = kvm_async_pf_hash_fn(vcpu->arch.apf.gfns[j]);
			/*
			 * k lies cyclically in ]i,j]
			 * |    i.k.j |
			 * |....j i.k.| or  |.k..j i...|
			 */
		} while ((i <= j) ? (i < k && k <= j) : (i < k || k <= j));
		vcpu->arch.apf.gfns[i] = vcpu->arch.apf.gfns[j];
		i = j;
	}
}

static inline int apf_put_user_notpresent(struct kvm_vcpu *vcpu)
{
	u32 reason = KVM_PV_REASON_PAGE_NOT_PRESENT;

	return kvm_write_guest_cached(vcpu->kvm, &vcpu->arch.apf.data, &reason,
				      sizeof(reason));
}

static inline int apf_put_user_ready(struct kvm_vcpu *vcpu, u32 token)
{
	unsigned int offset = offsetof(struct kvm_vcpu_pv_apf_data, token);

	return kvm_write_guest_offset_cached(vcpu->kvm, &vcpu->arch.apf.data,
					     &token, offset, sizeof(token));
}

static inline bool apf_pageready_slot_free(struct kvm_vcpu *vcpu)
{
	unsigned int offset = offsetof(struct kvm_vcpu_pv_apf_data, token);
	u32 val;

	if (kvm_read_guest_offset_cached(vcpu->kvm, &vcpu->arch.apf.data,
					 &val, offset, sizeof(val)))
		return false;

	return !val;
}

static bool kvm_can_deliver_async_pf(struct kvm_vcpu *vcpu)
{

	if (!kvm_pv_async_pf_enabled(vcpu))
		return false;

	if (vcpu->arch.apf.send_user_only &&
	    static_call(kvm_x86_get_cpl)(vcpu) == 0)
		return false;

	if (is_guest_mode(vcpu)) {
		/*
		 * L1 needs to opt into the special #PF vmexits that are
		 * used to deliver async page faults.
		 */
		return vcpu->arch.apf.delivery_as_pf_vmexit;
	} else {
		/*
		 * Play it safe in case the guest temporarily disables paging.
		 * The real mode IDT in particular is unlikely to have a #PF
		 * exception setup.
		 */
		return is_paging(vcpu);
	}
}

bool kvm_can_do_async_pf(struct kvm_vcpu *vcpu)
{
	if (unlikely(!lapic_in_kernel(vcpu) ||
		     kvm_event_needs_reinjection(vcpu) ||
		     kvm_is_exception_pending(vcpu)))
		return false;

	if (kvm_hlt_in_guest(vcpu->kvm) && !kvm_can_deliver_async_pf(vcpu))
		return false;

	/*
	 * If interrupts are off we cannot even use an artificial
	 * halt state.
	 */
	return kvm_arch_interrupt_allowed(vcpu);
}

bool kvm_arch_async_page_not_present(struct kvm_vcpu *vcpu,
				     struct kvm_async_pf *work)
{
	struct x86_exception fault;

	trace_kvm_async_pf_not_present(work->arch.token, work->cr2_or_gpa);
	kvm_add_async_pf_gfn(vcpu, work->arch.gfn);

	if (kvm_can_deliver_async_pf(vcpu) &&
	    !apf_put_user_notpresent(vcpu)) {
		fault.vector = PF_VECTOR;
		fault.error_code_valid = true;
		fault.error_code = 0;
		fault.nested_page_fault = false;
		fault.address = work->arch.token;
		fault.async_page_fault = true;
		kvm_inject_page_fault(vcpu, &fault);
		return true;
	} else {
		/*
		 * It is not possible to deliver a paravirtualized asynchronous
		 * page fault, but putting the guest in an artificial halt state
		 * can be beneficial nevertheless: if an interrupt arrives, we
		 * can deliver it timely and perhaps the guest will schedule
		 * another process.  When the instruction that triggered a page
		 * fault is retried, hopefully the page will be ready in the host.
		 */
		kvm_make_request(KVM_REQ_APF_HALT, vcpu);
		return false;
	}
}

void kvm_arch_async_page_present(struct kvm_vcpu *vcpu,
				 struct kvm_async_pf *work)
{
	struct kvm_lapic_irq irq = {
		.delivery_mode = APIC_DM_FIXED,
		.vector = vcpu->arch.apf.vec
	};

	if (work->wakeup_all)
		work->arch.token = ~0; /* broadcast wakeup */
	else
		kvm_del_async_pf_gfn(vcpu, work->arch.gfn);
	trace_kvm_async_pf_ready(work->arch.token, work->cr2_or_gpa);

	if ((work->wakeup_all || work->notpresent_injected) &&
	    kvm_pv_async_pf_enabled(vcpu) &&
	    !apf_put_user_ready(vcpu, work->arch.token)) {
		vcpu->arch.apf.pageready_pending = true;
		kvm_apic_set_irq(vcpu, &irq, NULL);
	}

	vcpu->arch.apf.halted = false;
	vcpu->arch.mp_state = KVM_MP_STATE_RUNNABLE;
}

void kvm_arch_async_page_present_queued(struct kvm_vcpu *vcpu)
{
	kvm_make_request(KVM_REQ_APF_READY, vcpu);
	if (!vcpu->arch.apf.pageready_pending)
		kvm_vcpu_kick(vcpu);
}

bool kvm_arch_can_dequeue_async_page_present(struct kvm_vcpu *vcpu)
{
	if (!kvm_pv_async_pf_enabled(vcpu))
		return true;
	else
		return kvm_lapic_enabled(vcpu) && apf_pageready_slot_free(vcpu);
}

void kvm_arch_start_assignment(struct kvm *kvm)
{
	if (atomic_inc_return(&kvm->arch.assigned_device_count) == 1)
		static_call_cond(kvm_x86_pi_start_assignment)(kvm);
}
EXPORT_SYMBOL_GPL(kvm_arch_start_assignment);

void kvm_arch_end_assignment(struct kvm *kvm)
{
	atomic_dec(&kvm->arch.assigned_device_count);
}
EXPORT_SYMBOL_GPL(kvm_arch_end_assignment);

bool noinstr kvm_arch_has_assigned_device(struct kvm *kvm)
{
	return raw_atomic_read(&kvm->arch.assigned_device_count);
}
EXPORT_SYMBOL_GPL(kvm_arch_has_assigned_device);

void kvm_arch_register_noncoherent_dma(struct kvm *kvm)
{
	KVM_BUG_ON(kvm->arch.vm_type != KVM_X86_DEFAULT_VM &&
		   kvm->arch.vm_type != KVM_X86_SW_PROTECTED_VM,
		   kvm);
	atomic_inc(&kvm->arch.noncoherent_dma_count);
}
EXPORT_SYMBOL_GPL(kvm_arch_register_noncoherent_dma);

void kvm_arch_unregister_noncoherent_dma(struct kvm *kvm)
{
	atomic_dec(&kvm->arch.noncoherent_dma_count);
}
EXPORT_SYMBOL_GPL(kvm_arch_unregister_noncoherent_dma);

bool kvm_arch_has_noncoherent_dma(struct kvm *kvm)
{
	return atomic_read(&kvm->arch.noncoherent_dma_count);
}
EXPORT_SYMBOL_GPL(kvm_arch_has_noncoherent_dma);

bool kvm_arch_has_irq_bypass(void)
{
	return enable_apicv && irq_remapping_cap(IRQ_POSTING_CAP);
}

int kvm_arch_irq_bypass_add_producer(struct irq_bypass_consumer *cons,
				      struct irq_bypass_producer *prod)
{
	struct kvm_kernel_irqfd *irqfd =
		container_of(cons, struct kvm_kernel_irqfd, consumer);
	int ret;

	irqfd->producer = prod;
	kvm_arch_start_assignment(irqfd->kvm);
	ret = static_call(kvm_x86_pi_update_irte)(irqfd->kvm,
					 prod->irq, irqfd->gsi, 1);

	if (ret)
		kvm_arch_end_assignment(irqfd->kvm);

	return ret;
}

void kvm_arch_irq_bypass_del_producer(struct irq_bypass_consumer *cons,
				      struct irq_bypass_producer *prod)
{
	int ret;
	struct kvm_kernel_irqfd *irqfd =
		container_of(cons, struct kvm_kernel_irqfd, consumer);

	WARN_ON(irqfd->producer != prod);
	irqfd->producer = NULL;

	/*
	 * When producer of consumer is unregistered, we change back to
	 * remapped mode, so we can re-use the current implementation
	 * when the irq is masked/disabled or the consumer side (KVM
	 * int this case doesn't want to receive the interrupts.
	*/
	ret = static_call(kvm_x86_pi_update_irte)(irqfd->kvm, prod->irq, irqfd->gsi, 0);
	if (ret)
		printk(KERN_INFO "irq bypass consumer (token %p) unregistration"
		       " fails: %d\n", irqfd->consumer.token, ret);

	kvm_arch_end_assignment(irqfd->kvm);
}

int kvm_arch_update_irqfd_routing(struct kvm *kvm, unsigned int host_irq,
				   uint32_t guest_irq, bool set)
{
	return static_call(kvm_x86_pi_update_irte)(kvm, host_irq, guest_irq, set);
}

bool kvm_arch_irqfd_route_changed(struct kvm_kernel_irq_routing_entry *old,
				  struct kvm_kernel_irq_routing_entry *new)
{
	if (new->type != KVM_IRQ_ROUTING_MSI)
		return true;

	return !!memcmp(&old->msi, &new->msi, sizeof(new->msi));
}

bool kvm_vector_hashing_enabled(void)
{
	return vector_hashing;
}

bool kvm_arch_no_poll(struct kvm_vcpu *vcpu)
{
	return (vcpu->arch.msr_kvm_poll_control & 1) == 0;
}
EXPORT_SYMBOL_GPL(kvm_arch_no_poll);

#ifdef CONFIG_KVM_PRIVATE_MEM
void kvm_arch_gmem_invalidate(struct kvm *kvm, kvm_pfn_t start, kvm_pfn_t end)
{
	static_call_cond(kvm_x86_gmem_invalidate)(kvm, start, end);
}
#endif

int kvm_spec_ctrl_test_value(u64 value)
{
	/*
	 * test that setting IA32_SPEC_CTRL to given value
	 * is allowed by the host processor
	 */

	u64 saved_value;
	unsigned long flags;
	int ret = 0;

	local_irq_save(flags);

	if (rdmsrl_safe(MSR_IA32_SPEC_CTRL, &saved_value))
		ret = 1;
	else if (wrmsrl_safe(MSR_IA32_SPEC_CTRL, value))
		ret = 1;
	else
		wrmsrl(MSR_IA32_SPEC_CTRL, saved_value);

	local_irq_restore(flags);

	return ret;
}
EXPORT_SYMBOL_GPL(kvm_spec_ctrl_test_value);

void kvm_fixup_and_inject_pf_error(struct kvm_vcpu *vcpu, gva_t gva, u16 error_code)
{
	struct kvm_mmu *mmu = vcpu->arch.walk_mmu;
	struct x86_exception fault;
	u64 access = error_code &
		(PFERR_WRITE_MASK | PFERR_FETCH_MASK | PFERR_USER_MASK);

	if (!(error_code & PFERR_PRESENT_MASK) ||
	    mmu->gva_to_gpa(vcpu, mmu, gva, access, &fault) != INVALID_GPA) {
		/*
		 * If vcpu->arch.walk_mmu->gva_to_gpa succeeded, the page
		 * tables probably do not match the TLB.  Just proceed
		 * with the error code that the processor gave.
		 */
		fault.vector = PF_VECTOR;
		fault.error_code_valid = true;
		fault.error_code = error_code;
		fault.nested_page_fault = false;
		fault.address = gva;
		fault.async_page_fault = false;
	}
	vcpu->arch.walk_mmu->inject_page_fault(vcpu, &fault);
}
EXPORT_SYMBOL_GPL(kvm_fixup_and_inject_pf_error);

/*
 * Handles kvm_read/write_guest_virt*() result and either injects #PF or returns
 * KVM_EXIT_INTERNAL_ERROR for cases not currently handled by KVM. Return value
 * indicates whether exit to userspace is needed.
 */
int kvm_handle_memory_failure(struct kvm_vcpu *vcpu, int r,
			      struct x86_exception *e)
{
	if (r == X86EMUL_PROPAGATE_FAULT) {
		if (KVM_BUG_ON(!e, vcpu->kvm))
			return -EIO;

		kvm_inject_emulated_page_fault(vcpu, e);
		return 1;
	}

	/*
	 * In case kvm_read/write_guest_virt*() failed with X86EMUL_IO_NEEDED
	 * while handling a VMX instruction KVM could've handled the request
	 * correctly by exiting to userspace and performing I/O but there
	 * doesn't seem to be a real use-case behind such requests, just return
	 * KVM_EXIT_INTERNAL_ERROR for now.
	 */
	kvm_prepare_emulation_failure_exit(vcpu);

	return 0;
}
EXPORT_SYMBOL_GPL(kvm_handle_memory_failure);

int kvm_handle_invpcid(struct kvm_vcpu *vcpu, unsigned long type, gva_t gva)
{
	bool pcid_enabled;
	struct x86_exception e;
	struct {
		u64 pcid;
		u64 gla;
	} operand;
	int r;

	r = kvm_read_guest_virt(vcpu, gva, &operand, sizeof(operand), &e);
	if (r != X86EMUL_CONTINUE)
		return kvm_handle_memory_failure(vcpu, r, &e);

	if (operand.pcid >> 12 != 0) {
		kvm_inject_gp(vcpu, 0);
		return 1;
	}

	pcid_enabled = kvm_is_cr4_bit_set(vcpu, X86_CR4_PCIDE);

	switch (type) {
	case INVPCID_TYPE_INDIV_ADDR:
		/*
		 * LAM  and LASS don't apply to addresses that are inputs to TLB
		 * invalidation.
		 */
		if ((!pcid_enabled && (operand.pcid != 0)) ||
		    is_noncanonical_address(operand.gla, vcpu)) {
			kvm_inject_gp(vcpu, 0);
			return 1;
		}
		kvm_mmu_invpcid_gva(vcpu, operand.gla, operand.pcid);
		return kvm_skip_emulated_instruction(vcpu);

	case INVPCID_TYPE_SINGLE_CTXT:
		if (!pcid_enabled && (operand.pcid != 0)) {
			kvm_inject_gp(vcpu, 0);
			return 1;
		}

		kvm_invalidate_pcid(vcpu, operand.pcid);
		return kvm_skip_emulated_instruction(vcpu);

	case INVPCID_TYPE_ALL_NON_GLOBAL:
		/*
		 * Currently, KVM doesn't mark global entries in the shadow
		 * page tables, so a non-global flush just degenerates to a
		 * global flush. If needed, we could optimize this later by
		 * keeping track of global entries in shadow page tables.
		 */

		fallthrough;
	case INVPCID_TYPE_ALL_INCL_GLOBAL:
		kvm_make_request(KVM_REQ_TLB_FLUSH_GUEST, vcpu);
		return kvm_skip_emulated_instruction(vcpu);

	default:
		kvm_inject_gp(vcpu, 0);
		return 1;
	}
}
EXPORT_SYMBOL_GPL(kvm_handle_invpcid);

static int complete_sev_es_emulated_mmio(struct kvm_vcpu *vcpu)
{
	struct kvm_run *run = vcpu->run;
	struct kvm_mmio_fragment *frag;
	unsigned int len;

	BUG_ON(!vcpu->mmio_needed);

	/* Complete previous fragment */
	frag = &vcpu->mmio_fragments[vcpu->mmio_cur_fragment];
	len = min(64u, frag->len);
	if (!vcpu->mmio_is_write) {
                if (len > 8) {
                        memcpy(frag->data, run->mmio.np_data, len);
                } else {
                        memcpy(frag->data, run->mmio.data, len);
                }
        }

	if (frag->len <= 8) {
		/* Switch to the next fragment. */
		frag++;
		vcpu->mmio_cur_fragment++;
	} else {
		/* Go forward to the next mmio piece. */
		frag->data += len;
		frag->gpa += len;
		frag->len -= len;
	}

	if (vcpu->mmio_cur_fragment >= vcpu->mmio_nr_fragments) {
		vcpu->mmio_needed = 0;

		// VMG change, at this point, we're always done
		// RIP has already been advanced
		return 1;
	}

	// More MMIO is needed
	run->mmio.phys_addr = frag->gpa;
	run->mmio.len = min(64u, frag->len);
	run->mmio.is_write = vcpu->mmio_is_write;
	if (run->mmio.is_write) {
		if (frag->len > 8) {
			memcpy(run->mmio.np_data, frag->data, min(64u, frag->len));
		} else {
			memcpy(run->mmio.data, frag->data, min(8u, frag->len));
		}
	}
	run->exit_reason = KVM_EXIT_MMIO;

	vcpu->arch.complete_userspace_io = complete_sev_es_emulated_mmio;

	return 0;
}

int kvm_sev_es_mmio_write(struct kvm_vcpu *vcpu, gpa_t gpa, unsigned int bytes,
			  void *data)
{
	int handled;
	struct kvm_mmio_fragment *frag;

	if (!data)
		return -EINVAL;

	handled = write_emultor.read_write_mmio(vcpu, gpa, bytes, data);
	if (handled == bytes)
		return 1;

	bytes -= handled;
	gpa += handled;
	data += handled;

	/*TODO: Check if need to increment number of frags */
	frag = vcpu->mmio_fragments;
	vcpu->mmio_nr_fragments = 1;
	frag->len = bytes;
	frag->gpa = gpa;
	frag->data = data;

	vcpu->mmio_needed = 1;
	vcpu->mmio_cur_fragment = 0;

	vcpu->run->mmio.phys_addr = gpa;
	vcpu->run->mmio.len = min(64u, frag->len);
	vcpu->run->mmio.is_write = 1;
	if (frag->len > 8) {
		memcpy(vcpu->run->mmio.np_data, frag->data, min(64u, frag->len));
	} else {
		memcpy(vcpu->run->mmio.data, frag->data, min(8u, frag->len));
	}
	vcpu->run->exit_reason = KVM_EXIT_MMIO;

	vcpu->arch.complete_userspace_io = complete_sev_es_emulated_mmio;

	return 0;
}
EXPORT_SYMBOL_GPL(kvm_sev_es_mmio_write);

int kvm_sev_es_mmio_read(struct kvm_vcpu *vcpu, gpa_t gpa, unsigned int bytes,
			 void *data)
{
	int handled;
	struct kvm_mmio_fragment *frag;

	if (!data)
		return -EINVAL;

	handled = read_emultor.read_write_mmio(vcpu, gpa, bytes, data);
	if (handled == bytes)
		return 1;

	bytes -= handled;
	gpa += handled;
	data += handled;

	/*TODO: Check if need to increment number of frags */
	frag = vcpu->mmio_fragments;
	vcpu->mmio_nr_fragments = 1;
	frag->len = bytes;
	frag->gpa = gpa;
	frag->data = data;

	vcpu->mmio_needed = 1;
	vcpu->mmio_cur_fragment = 0;

	vcpu->run->mmio.phys_addr = gpa;
	vcpu->run->mmio.len = min(64u, frag->len);
	vcpu->run->mmio.is_write = 0;
	vcpu->run->exit_reason = KVM_EXIT_MMIO;

	vcpu->arch.complete_userspace_io = complete_sev_es_emulated_mmio;

	return 0;
}
EXPORT_SYMBOL_GPL(kvm_sev_es_mmio_read);

static void advance_sev_es_emulated_pio(struct kvm_vcpu *vcpu, unsigned count, int size)
{
	vcpu->arch.sev_pio_count -= count;
	vcpu->arch.sev_pio_data += count * size;
}

static int kvm_sev_es_outs(struct kvm_vcpu *vcpu, unsigned int size,
			   unsigned int port);

static int complete_sev_es_emulated_outs(struct kvm_vcpu *vcpu)
{
	int size = vcpu->arch.pio.size;
	int port = vcpu->arch.pio.port;

	vcpu->arch.pio.count = 0;
	if (vcpu->arch.sev_pio_count)
		return kvm_sev_es_outs(vcpu, size, port);
	return 1;
}

static int kvm_sev_es_outs(struct kvm_vcpu *vcpu, unsigned int size,
			   unsigned int port)
{
	for (;;) {
		unsigned int count =
			min_t(unsigned int, PAGE_SIZE / size, vcpu->arch.sev_pio_count);
		int ret = emulator_pio_out(vcpu, size, port, vcpu->arch.sev_pio_data, count);

		/* memcpy done already by emulator_pio_out.  */
		advance_sev_es_emulated_pio(vcpu, count, size);
		if (!ret)
			break;

		/* Emulation done by the kernel.  */
		if (!vcpu->arch.sev_pio_count)
			return 1;
	}

	vcpu->arch.complete_userspace_io = complete_sev_es_emulated_outs;
	return 0;
}

static int kvm_sev_es_ins(struct kvm_vcpu *vcpu, unsigned int size,
			  unsigned int port);

static int complete_sev_es_emulated_ins(struct kvm_vcpu *vcpu)
{
	unsigned count = vcpu->arch.pio.count;
	int size = vcpu->arch.pio.size;
	int port = vcpu->arch.pio.port;

	complete_emulator_pio_in(vcpu, vcpu->arch.sev_pio_data);
	advance_sev_es_emulated_pio(vcpu, count, size);
	if (vcpu->arch.sev_pio_count)
		return kvm_sev_es_ins(vcpu, size, port);
	return 1;
}

static int kvm_sev_es_ins(struct kvm_vcpu *vcpu, unsigned int size,
			  unsigned int port)
{
	for (;;) {
		unsigned int count =
			min_t(unsigned int, PAGE_SIZE / size, vcpu->arch.sev_pio_count);
		if (!emulator_pio_in(vcpu, size, port, vcpu->arch.sev_pio_data, count))
			break;

		/* Emulation done by the kernel.  */
		advance_sev_es_emulated_pio(vcpu, count, size);
		if (!vcpu->arch.sev_pio_count)
			return 1;
	}

	vcpu->arch.complete_userspace_io = complete_sev_es_emulated_ins;
	return 0;
}

int kvm_sev_es_string_io(struct kvm_vcpu *vcpu, unsigned int size,
			 unsigned int port, void *data,  unsigned int count,
			 int in)
{
	vcpu->arch.sev_pio_data = data;
	vcpu->arch.sev_pio_count = count;
	return in ? kvm_sev_es_ins(vcpu, size, port)
		  : kvm_sev_es_outs(vcpu, size, port);
}
EXPORT_SYMBOL_GPL(kvm_sev_es_string_io);

/* Common function for legacy VMX and SVM guest*/
unsigned long kvm_get_cr2(struct kvm_vcpu *vcpu)
{
	return vcpu->arch.cr2;
}
EXPORT_SYMBOL_GPL(kvm_get_cr2);

/* Common function for legacy VMx and SVM guest*/
unsigned long kvm_get_xcr(struct kvm_vcpu *vcpu, int index)
{
	switch (index) {
	case XCR_XFEATURE_ENABLED_MASK:
		return vcpu->arch.xcr0;
	default:
		return 0;
	}
}
EXPORT_SYMBOL_GPL(kvm_get_xcr);

bool kvm_arch_dirty_log_supported(struct kvm *kvm)
{
	return true;
}

/* vCPU mutex subclasses.  */
enum migration_role {
	MIGRATION_SOURCE = 0,
	MIGRATION_TARGET,
	NR_MIGRATION_ROLES,
};

static int lock_vcpus_for_migration(struct kvm *kvm, enum migration_role role)
{
	struct kvm_vcpu *vcpu;
	unsigned long i, j;

	kvm_for_each_vcpu(i, vcpu, kvm) {
		if (mutex_lock_killable_nested(&vcpu->mutex, role))
			goto out_unlock;

#ifdef CONFIG_PROVE_LOCKING
		if (!i)
			/*
			 * Reset the role to one that avoids colliding with
			 * the role used for the first vcpu mutex.
			 */
			role = NR_MIGRATION_ROLES;
		else
			mutex_release(&vcpu->mutex.dep_map, _THIS_IP_);
#endif
	}

	return 0;

out_unlock:

	kvm_for_each_vcpu(j, vcpu, kvm) {
		if (i == j)
			break;

#ifdef CONFIG_PROVE_LOCKING
		if (j)
			mutex_acquire(&vcpu->mutex.dep_map, role, 0, _THIS_IP_);
#endif

		mutex_unlock(&vcpu->mutex);
	}
	return -EINTR;
}

static void unlock_vcpus_for_migration(struct kvm *kvm)
{
	struct kvm_vcpu *vcpu;
	unsigned long i;
	bool first = true;

	kvm_for_each_vcpu(i, vcpu, kvm) {
		if (first)
			first = false;
		else
			mutex_acquire(&vcpu->mutex.dep_map, NR_MIGRATION_ROLES,
				      0, _THIS_IP_);

		mutex_unlock(&vcpu->mutex);
	}
}

int lock_two_vms_for_migration(struct kvm *dst_kvm, struct kvm *src_kvm,
			       atomic_t *dst_migration_in_progress,
			       atomic_t *src_migration_in_progress)
{
	int r = -EBUSY;

	if (dst_kvm == src_kvm)
		return -EINVAL;

	/*
	 * Bail if these VMs are already involved in a migration to avoid
	 * deadlock between two VMs trying to migrate to/from each other.
	 */
	if (atomic_cmpxchg_acquire(dst_migration_in_progress, 0, 1))
		return -EBUSY;

	if (atomic_cmpxchg_acquire(src_migration_in_progress, 0, 1))
		goto release_dst;

	r = -EINTR;
	if (mutex_lock_killable(&dst_kvm->lock))
		goto release_src;
	if (mutex_lock_killable_nested(&src_kvm->lock, SINGLE_DEPTH_NESTING))
		goto unlock_dst;
	return 0;

unlock_dst:
	mutex_unlock(&dst_kvm->lock);
release_src:
	atomic_set_release(src_migration_in_progress, 0);
release_dst:
	atomic_set_release(dst_migration_in_progress, 0);
	return r;
}
EXPORT_SYMBOL_GPL(lock_two_vms_for_migration);

void unlock_two_vms_for_migration(struct kvm *dst_kvm, struct kvm *src_kvm,
				  atomic_t *dst_migration_in_progress,
				  atomic_t *src_migration_in_progress)
{
	mutex_unlock(&dst_kvm->lock);
	mutex_unlock(&src_kvm->lock);
	atomic_set_release(dst_migration_in_progress, 0);
	atomic_set_release(src_migration_in_progress, 0);
}
EXPORT_SYMBOL_GPL(unlock_two_vms_for_migration);

int pre_move_enc_context_from(struct kvm *dst_kvm, struct kvm *src_kvm,
			      atomic_t *dst_migration_in_progress,
			      atomic_t *src_migration_in_progress)
{
	struct kvm_vcpu *src_vcpu;
	unsigned long i;
	int ret = -EINVAL;

	ret = lock_two_vms_for_migration(dst_kvm, src_kvm,
					 dst_migration_in_progress,
					 src_migration_in_progress);
	if (ret)
		return ret;

	ret = lock_vcpus_for_migration(dst_kvm, MIGRATION_TARGET);
	if (ret)
		goto unlock_vms;

	ret = lock_vcpus_for_migration(src_kvm, MIGRATION_SOURCE);
	if (ret)
		goto unlock_dst_vcpu;

	if (atomic_read(&dst_kvm->online_vcpus) !=
	    atomic_read(&src_kvm->online_vcpus))
		goto unlock_dst_vcpu;

	kvm_for_each_vcpu(i, src_vcpu, src_kvm) {
		if (!src_vcpu->arch.guest_state_protected)
			goto unlock_dst_vcpu;
	}

	return 0;

unlock_dst_vcpu:
	unlock_vcpus_for_migration(dst_kvm);
unlock_vms:
	unlock_two_vms_for_migration(dst_kvm, src_kvm,
				     dst_migration_in_progress,
				     src_migration_in_progress);

	return ret;
}
EXPORT_SYMBOL_GPL(pre_move_enc_context_from);

void post_move_enc_context_from(struct kvm *dst_kvm, struct kvm *src_kvm,
				atomic_t *dst_migration_in_progress,
				atomic_t *src_migration_in_progress)
{
	unlock_vcpus_for_migration(src_kvm);
	unlock_vcpus_for_migration(dst_kvm);
	unlock_two_vms_for_migration(dst_kvm, src_kvm,
				     dst_migration_in_progress,
				     src_migration_in_progress);
}
EXPORT_SYMBOL_GPL(post_move_enc_context_from);

#ifdef CONFIG_HAVE_KVM_FIRMWARE
void kvm_arch_start_update_fw(struct kvm *kvm)
{
	kvm_make_all_cpus_request(kvm, KVM_REQ_FW_UPDATE);
}

bool kvm_arch_match_fw(struct kvm *kvm, struct kvm_firmware *fw)
{
	return static_call(kvm_x86_match_fw)(kvm, fw);
}
#endif

int kvm_bind_tdi(struct kvm *kvm, struct pci_tdi *tdi)
{
	return static_call(kvm_x86_bind_tdi)(kvm, tdi);
}
EXPORT_SYMBOL_GPL(kvm_bind_tdi);

void kvm_unbind_tdi(struct kvm *kvm, struct pci_tdi *tdi)
{
	static_call(kvm_x86_unbind_tdi)(kvm, tdi);
}
EXPORT_SYMBOL_GPL(kvm_unbind_tdi);

EXPORT_TRACEPOINT_SYMBOL_GPL(kvm_entry);
EXPORT_TRACEPOINT_SYMBOL_GPL(kvm_exit);
EXPORT_TRACEPOINT_SYMBOL_GPL(kvm_mmio);
EXPORT_TRACEPOINT_SYMBOL_GPL(kvm_fast_mmio);
EXPORT_TRACEPOINT_SYMBOL_GPL(kvm_inj_virq);
EXPORT_TRACEPOINT_SYMBOL_GPL(kvm_page_fault);
EXPORT_TRACEPOINT_SYMBOL_GPL(kvm_msr);
EXPORT_TRACEPOINT_SYMBOL_GPL(kvm_cr);
EXPORT_TRACEPOINT_SYMBOL_GPL(kvm_nested_vmenter);
EXPORT_TRACEPOINT_SYMBOL_GPL(kvm_nested_vmexit);
EXPORT_TRACEPOINT_SYMBOL_GPL(kvm_nested_vmexit_inject);
EXPORT_TRACEPOINT_SYMBOL_GPL(kvm_nested_intr_vmexit);
EXPORT_TRACEPOINT_SYMBOL_GPL(kvm_nested_vmenter_failed);
EXPORT_TRACEPOINT_SYMBOL_GPL(kvm_invlpga);
EXPORT_TRACEPOINT_SYMBOL_GPL(kvm_skinit);
EXPORT_TRACEPOINT_SYMBOL_GPL(kvm_nested_intercepts);
EXPORT_TRACEPOINT_SYMBOL_GPL(kvm_write_tsc_offset);
EXPORT_TRACEPOINT_SYMBOL_GPL(kvm_ple_window_update);
EXPORT_TRACEPOINT_SYMBOL_GPL(kvm_pml_full);
EXPORT_TRACEPOINT_SYMBOL_GPL(kvm_pi_irte_update);
EXPORT_TRACEPOINT_SYMBOL_GPL(kvm_avic_unaccelerated_access);
EXPORT_TRACEPOINT_SYMBOL_GPL(kvm_avic_incomplete_ipi);
EXPORT_TRACEPOINT_SYMBOL_GPL(kvm_avic_ga_log);
EXPORT_TRACEPOINT_SYMBOL_GPL(kvm_avic_kick_vcpu_slowpath);
EXPORT_TRACEPOINT_SYMBOL_GPL(kvm_avic_doorbell);
EXPORT_TRACEPOINT_SYMBOL_GPL(kvm_apicv_accept_irq);
EXPORT_TRACEPOINT_SYMBOL_GPL(kvm_vmgexit_enter);
EXPORT_TRACEPOINT_SYMBOL_GPL(kvm_vmgexit_exit);
EXPORT_TRACEPOINT_SYMBOL_GPL(kvm_vmgexit_msr_protocol_enter);
EXPORT_TRACEPOINT_SYMBOL_GPL(kvm_vmgexit_msr_protocol_exit);
EXPORT_TRACEPOINT_SYMBOL_GPL(kvm_tdx_hypercall);
EXPORT_TRACEPOINT_SYMBOL_GPL(kvm_tdx_hypercall_done);
EXPORT_TRACEPOINT_SYMBOL_GPL(kvm_tdx_sept_add);
EXPORT_TRACEPOINT_SYMBOL_GPL(kvm_tdx_sept_remove);
EXPORT_TRACEPOINT_SYMBOL_GPL(kvm_tdx_page_add);
EXPORT_TRACEPOINT_SYMBOL_GPL(kvm_tdx_page_remove);
EXPORT_TRACEPOINT_SYMBOL_GPL(kvm_tdx_page_promote);
EXPORT_TRACEPOINT_SYMBOL_GPL(kvm_tdx_page_demote);

static int __init kvm_x86_init(void)
{
	kvm_mmu_x86_module_init();
	mitigate_smt_rsb &= boot_cpu_has_bug(X86_BUG_SMT_RSB) && cpu_smt_possible();
	return 0;
}
module_init(kvm_x86_init);

static void __exit kvm_x86_exit(void)
{
	/*
	 * If module_init() is implemented, module_exit() must also be
	 * implemented to allow module unload.
	 */
}
module_exit(kvm_x86_exit);<|MERGE_RESOLUTION|>--- conflicted
+++ resolved
@@ -10921,13 +10921,10 @@
 
 		if (kvm_check_request(KVM_REQ_UPDATE_CPU_DIRTY_LOGGING, vcpu))
 			static_call(kvm_x86_update_cpu_dirty_logging)(vcpu);
-<<<<<<< HEAD
 		if (kvm_check_request(KVM_REQ_HFI_UPDATE, vcpu))
 			static_call(kvm_x86_update_hfi)(vcpu);
-=======
 		if (kvm_check_request(KVM_REQ_FW_UPDATE, vcpu))
 			kvm_vcpu_fw_update(vcpu);
->>>>>>> 357d0cde
 	}
 
 	if (kvm_check_request(KVM_REQ_EVENT, vcpu) || req_int_win ||
