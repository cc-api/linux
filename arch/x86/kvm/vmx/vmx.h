/* SPDX-License-Identifier: GPL-2.0 */
#ifndef __KVM_X86_VMX_H
#define __KVM_X86_VMX_H

#include <linux/kvm_host.h>

#include <asm/kvm.h>
#include <asm/intel_pt.h>
#include <asm/perf_event.h>

#include "capabilities.h"
#include "../kvm_cache_regs.h"
#include "posted_intr.h"
#include "pmu_intel.h"
#include "vmcs.h"
#include "vmx_ops.h"
#include "../cpuid.h"
#include "run_flags.h"

#define MSR_TYPE_R	1
#define MSR_TYPE_W	2
#define MSR_TYPE_RW	3

#define X2APIC_MSR(r) (APIC_BASE_MSR + ((r) >> 4))

#ifdef CONFIG_X86_64
#define MAX_NR_USER_RETURN_MSRS	7
#else
#define MAX_NR_USER_RETURN_MSRS	4
#endif

#define MAX_NR_LOADSTORE_MSRS	8

struct vmx_msrs {
	unsigned int		nr;
	struct vmx_msr_entry	val[MAX_NR_LOADSTORE_MSRS];
};

struct vmx_uret_msr {
	bool load_into_hardware;
	u64 data;
	u64 mask;
};

enum segment_cache_field {
	SEG_FIELD_SEL = 0,
	SEG_FIELD_BASE = 1,
	SEG_FIELD_LIMIT = 2,
	SEG_FIELD_AR = 3,

	SEG_FIELD_NR = 4
};

#define RTIT_ADDR_RANGE		4

struct pt_ctx {
	u64 ctl;
	u64 status;
	u64 output_base;
	u64 output_mask;
	u64 cr3_match;
	u64 addr_a[RTIT_ADDR_RANGE];
	u64 addr_b[RTIT_ADDR_RANGE];
};

struct pt_desc {
	u64 ctl_bitmask;
	u32 num_address_ranges;
	u32 caps[PT_CPUID_REGS_NUM * PT_CPUID_LEAVES];
	struct pt_ctx host;
	struct pt_ctx guest;
};

union vmx_exit_reason {
	struct {
		u32	basic			: 16;
		u32	reserved16		: 1;
		u32	reserved17		: 1;
		u32	reserved18		: 1;
		u32	reserved19		: 1;
		u32	reserved20		: 1;
		u32	reserved21		: 1;
		u32	reserved22		: 1;
		u32	reserved23		: 1;
		u32	reserved24		: 1;
		u32	reserved25		: 1;
		u32	bus_lock_detected	: 1;
		u32	enclave_mode		: 1;
		u32	smi_pending_mtf		: 1;
		u32	smi_from_vmx_root	: 1;
		u32	reserved30		: 1;
		u32	failed_vmentry		: 1;
	};
	u32 full;
};

/*
 * The nested_vmx structure is part of vcpu_vmx, and holds information we need
 * for correct emulation of VMX (i.e., nested VMX) on this vcpu.
 */
struct nested_vmx {
	/* Has the level1 guest done vmxon? */
	bool vmxon;
	gpa_t vmxon_ptr;
	bool pml_full;

	/* The guest-physical address of the current VMCS L1 keeps for L2 */
	gpa_t current_vmptr;
	/*
	 * Cache of the guest's VMCS, existing outside of guest memory.
	 * Loaded from guest memory during VMPTRLD. Flushed to guest
	 * memory during VMCLEAR and VMPTRLD.
	 */
	struct vmcs12 *cached_vmcs12;
	/*
	 * Cache of the guest's shadow VMCS, existing outside of guest
	 * memory. Loaded from guest memory during VM entry. Flushed
	 * to guest memory during VM exit.
	 */
	struct vmcs12 *cached_shadow_vmcs12;

	/*
	 * GPA to HVA cache for accessing vmcs12->vmcs_link_pointer
	 */
	struct gfn_to_hva_cache shadow_vmcs12_cache;

	/*
	 * GPA to HVA cache for VMCS12
	 */
	struct gfn_to_hva_cache vmcs12_cache;

	/*
	 * Indicates if the shadow vmcs or enlightened vmcs must be updated
	 * with the data held by struct vmcs12.
	 */
	bool need_vmcs12_to_shadow_sync;
	bool dirty_vmcs12;

	/*
	 * Indicates whether MSR bitmap for L2 needs to be rebuilt due to
	 * changes in MSR bitmap for L1 or switching to a different L2. Note,
	 * this flag can only be used reliably in conjunction with a paravirt L1
	 * which informs L0 whether any changes to MSR bitmap for L2 were done
	 * on its side.
	 */
	bool force_msr_bitmap_recalc;

	/*
	 * Indicates lazily loaded guest state has not yet been decached from
	 * vmcs02.
	 */
	bool need_sync_vmcs02_to_vmcs12_rare;

	/*
	 * vmcs02 has been initialized, i.e. state that is constant for
	 * vmcs02 has been written to the backing VMCS.  Initialization
	 * is delayed until L1 actually attempts to run a nested VM.
	 */
	bool vmcs02_initialized;

	bool change_vmcs01_virtual_apic_mode;
	bool reload_vmcs01_apic_access_page;
	bool update_vmcs01_cpu_dirty_logging;
	bool update_vmcs01_apicv_status;

	/*
	 * Enlightened VMCS has been enabled. It does not mean that L1 has to
	 * use it. However, VMX features available to L1 will be limited based
	 * on what the enlightened VMCS supports.
	 */
	bool enlightened_vmcs_enabled;

	/* L2 must run next, and mustn't decide to exit to L1. */
	bool nested_run_pending;

	/* Pending MTF VM-exit into L1.  */
	bool mtf_pending;

	struct loaded_vmcs vmcs02;

	/*
	 * Guest pages referred to in the vmcs02 with host-physical
	 * pointers, so we must keep them pinned while L2 runs.
	 */
	struct kvm_host_map apic_access_page_map;
	struct kvm_host_map virtual_apic_map;
	struct kvm_host_map pi_desc_map;

	struct kvm_host_map msr_bitmap_map;

	struct pi_desc *pi_desc;
	bool pi_pending;
	u16 posted_intr_nv;

	struct hrtimer preemption_timer;
	u64 preemption_timer_deadline;
	bool has_preemption_timer_deadline;
	bool preemption_timer_expired;

	/*
	 * Used to snapshot MSRs that are conditionally loaded on VM-Enter in
	 * order to propagate the guest's pre-VM-Enter value into vmcs02.  For
	 * emulation of VMLAUNCH/VMRESUME, the snapshot will be of L1's value.
	 * For KVM_SET_NESTED_STATE, the snapshot is of L2's value, _if_
	 * userspace restores MSRs before nested state.  If userspace restores
	 * MSRs after nested state, the snapshot holds garbage, but KVM can't
	 * detect that, and the garbage value in vmcs02 will be overwritten by
	 * MSR restoration in any case.
	 */
	u64 pre_vmenter_debugctl;
	u64 pre_vmenter_bndcfgs;

	/* to migrate it to L1 if L2 writes to L1's CR8 directly */
	int l1_tpr_threshold;

	u16 vpid02;
	u16 last_vpid;

	struct nested_vmx_msrs msrs;

	/* SMM related state */
	struct {
		/* in VMX operation on SMM entry? */
		bool vmxon;
		/* in guest mode on SMM entry? */
		bool guest_mode;
	} smm;

	gpa_t hv_evmcs_vmptr;
	struct kvm_host_map hv_evmcs_map;
	struct hv_enlightened_vmcs *hv_evmcs;
};

struct vcpu_vmx {
	struct kvm_vcpu       vcpu;

	/* Posted interrupt descriptor */
	struct pi_desc pi_desc;

	/* Used if this vCPU is waiting for PI notification wakeup. */
	struct list_head pi_wakeup_list;
	/* Until here same layout to struct vcpu_pi. */

	u8                    fail;
	u8		      x2apic_msr_bitmap_mode;

	/*
	 * If true, host state has been stored in vmx->loaded_vmcs for
	 * the CPU registers that only need to be switched when transitioning
	 * to/from the kernel, and the registers have been loaded with guest
	 * values.  If false, host state is loaded in the CPU registers
	 * and vmx->loaded_vmcs->host_state is invalid.
	 */
	bool		      guest_state_loaded;

	unsigned long         exit_qualification;
	u32                   exit_intr_info;
	u32                   idt_vectoring_info;
	ulong                 rflags;

	/*
	 * User return MSRs are always emulated when enabled in the guest, but
	 * only loaded into hardware when necessary, e.g. SYSCALL #UDs outside
	 * of 64-bit mode or if EFER.SCE=1, thus the SYSCALL MSRs don't need to
	 * be loaded into hardware if those conditions aren't met.
	 */
	struct vmx_uret_msr   guest_uret_msrs[MAX_NR_USER_RETURN_MSRS];
	bool                  guest_uret_msrs_loaded;
#ifdef CONFIG_X86_64
	u64		      msr_host_kernel_gs_base;
	u64		      msr_guest_kernel_gs_base;
#endif

	u64		      spec_ctrl;
	u32		      msr_ia32_umwait_control;

	/*
	 * loaded_vmcs points to the VMCS currently used in this vcpu. For a
	 * non-nested (L1) guest, it always points to vmcs01. For a nested
	 * guest (L2), it points to a different VMCS.
	 */
	struct loaded_vmcs    vmcs01;
	struct loaded_vmcs   *loaded_vmcs;

	struct msr_autoload {
		struct vmx_msrs guest;
		struct vmx_msrs host;
	} msr_autoload;

	struct msr_autostore {
		struct vmx_msrs guest;
	} msr_autostore;

	struct {
		int vm86_active;
		ulong save_rflags;
		struct kvm_segment segs[8];
	} rmode;
	struct {
		u32 bitmask; /* 4 bits per segment (1 bit per field) */
		struct kvm_save_segment {
			u16 selector;
			unsigned long base;
			u32 limit;
			u32 ar;
		} seg[8];
	} segment_cache;
	int vpid;
	bool emulation_required;

	union vmx_exit_reason exit_reason;

	/* Support for a guest hypervisor (nested VMX) */
	struct nested_vmx nested;

	/* Dynamic PLE window. */
	unsigned int ple_window;
	bool ple_window_dirty;

	bool req_immediate_exit;

	/* Support for PML */
#define PML_ENTITY_NUM		512
	struct page *pml_pg;

	/* apic deadline value in host tsc */
	u64 hv_deadline_tsc;
	u16 guest_timer_vector;

	unsigned long host_debugctlmsr;

	/*
	 * Only bits masked by msr_ia32_feature_control_valid_bits can be set in
	 * msr_ia32_feature_control. FEAT_CTL_LOCKED is always included
	 * in msr_ia32_feature_control_valid_bits.
	 */
	u64 msr_ia32_feature_control;
	u64 msr_ia32_feature_control_valid_bits;
	/* SGX Launch Control public key hash */
	u64 msr_ia32_sgxlepubkeyhash[4];
	u64 msr_ia32_mcu_opt_ctrl;
	bool disable_fb_clear;

	struct pt_desc pt_desc;
	struct lbr_desc lbr_desc;

	/* Save desired MSR intercept (read: pass-through) state */
#define MAX_POSSIBLE_PASSTHROUGH_MSRS	17
	struct {
		DECLARE_BITMAP(read, MAX_POSSIBLE_PASSTHROUGH_MSRS);
		DECLARE_BITMAP(write, MAX_POSSIBLE_PASSTHROUGH_MSRS);
	} shadow_msr_intercept;

	/* ve_info must be page aligned. */
	struct vmx_ve_information *ve_info;
};

struct kvm_vmx {
	struct kvm kvm;

	unsigned int tss_addr;
	bool ept_identity_pagetable_done;
	gpa_t ept_identity_map_addr;
	/* Posted Interrupt Descriptor (PID) table for IPI virtualization */
	u64 *pid_table;
};

bool nested_vmx_allowed(struct kvm_vcpu *vcpu);
void vmx_vcpu_load_vmcs(struct kvm_vcpu *vcpu, int cpu,
			struct loaded_vmcs *buddy);
int allocate_vpid(void);
void free_vpid(int vpid);
void vmx_set_constant_host_state(struct vcpu_vmx *vmx);
void vmx_prepare_switch_to_guest(struct kvm_vcpu *vcpu);
void vmx_set_host_fs_gs(struct vmcs_host_state *host, u16 fs_sel, u16 gs_sel,
			unsigned long fs_base, unsigned long gs_base);
int vmx_get_cpl(struct kvm_vcpu *vcpu);
bool vmx_emulation_required(struct kvm_vcpu *vcpu);
unsigned long vmx_get_rflags(struct kvm_vcpu *vcpu);
void vmx_set_rflags(struct kvm_vcpu *vcpu, unsigned long rflags);
void vmx_set_interrupt_shadow(struct kvm_vcpu *vcpu, int mask);
int vmx_set_efer(struct kvm_vcpu *vcpu, u64 efer);
void vmx_set_cr0(struct kvm_vcpu *vcpu, unsigned long cr0);
void vmx_set_cr4(struct kvm_vcpu *vcpu, unsigned long cr4);
void set_cr4_guest_host_mask(struct vcpu_vmx *vmx);
void ept_save_pdptrs(struct kvm_vcpu *vcpu);
void vmx_get_segment(struct kvm_vcpu *vcpu, struct kvm_segment *var, int seg);
void __vmx_set_segment(struct kvm_vcpu *vcpu, struct kvm_segment *var, int seg);
u64 construct_eptp(struct kvm_vcpu *vcpu, hpa_t root_hpa, int root_level);

bool vmx_guest_inject_ac(struct kvm_vcpu *vcpu);
void vmx_update_exception_bitmap(struct kvm_vcpu *vcpu);
bool vmx_nmi_blocked(struct kvm_vcpu *vcpu);
bool vmx_interrupt_blocked(struct kvm_vcpu *vcpu);
bool vmx_get_nmi_mask(struct kvm_vcpu *vcpu);
void vmx_set_nmi_mask(struct kvm_vcpu *vcpu, bool masked);
void vmx_set_virtual_apic_mode(struct kvm_vcpu *vcpu);
struct vmx_uret_msr *vmx_find_uret_msr(struct vcpu_vmx *vmx, u32 msr);
void pt_update_intercept_for_msr(struct kvm_vcpu *vcpu);
void vmx_update_host_rsp(struct vcpu_vmx *vmx, unsigned long host_rsp);
void vmx_spec_ctrl_restore_host(struct vcpu_vmx *vmx, unsigned int flags);
unsigned int __vmx_vcpu_run_flags(struct vcpu_vmx *vmx);
bool __vmx_vcpu_run(struct vcpu_vmx *vmx, unsigned long *regs,
		    unsigned int flags);
int vmx_find_loadstore_msr_slot(struct vmx_msrs *m, u32 msr);
void vmx_ept_load_pdptrs(struct kvm_vcpu *vcpu);

void vmx_disable_intercept_for_msr(struct kvm_vcpu *vcpu, u32 msr, int type);
void vmx_enable_intercept_for_msr(struct kvm_vcpu *vcpu, u32 msr, int type);

u64 vmx_get_l2_tsc_offset(struct kvm_vcpu *vcpu);
u64 vmx_get_l2_tsc_multiplier(struct kvm_vcpu *vcpu);

gva_t vmx_get_untagged_addr(struct kvm_vcpu *vcpu, gva_t gva, unsigned int flags);
bool vmx_is_lass_violation(struct kvm_vcpu *vcpu, unsigned long addr,
			   unsigned int size, unsigned int flags);

static inline void vmx_set_intercept_for_msr(struct kvm_vcpu *vcpu, u32 msr,
					     int type, bool value)
{
	if (value)
		vmx_enable_intercept_for_msr(vcpu, msr, type);
	else
		vmx_disable_intercept_for_msr(vcpu, msr, type);
}

void vmx_update_cpu_dirty_logging(struct kvm_vcpu *vcpu);

/*
 * Note, early Intel manuals have the write-low and read-high bitmap offsets
 * the wrong way round.  The bitmaps control MSRs 0x00000000-0x00001fff and
 * 0xc0000000-0xc0001fff.  The former (low) uses bytes 0-0x3ff for reads and
 * 0x800-0xbff for writes.  The latter (high) uses 0x400-0x7ff for reads and
 * 0xc00-0xfff for writes.  MSRs not covered by either of the ranges always
 * VM-Exit.
 */
#define __BUILD_VMX_MSR_BITMAP_HELPER(rtype, action, bitop, access, base)      \
static inline rtype vmx_##action##_msr_bitmap_##access(unsigned long *bitmap,  \
						       u32 msr)		       \
{									       \
	int f = sizeof(unsigned long);					       \
									       \
	if (msr <= 0x1fff)						       \
		return bitop##_bit(msr, bitmap + base / f);		       \
	else if ((msr >= 0xc0000000) && (msr <= 0xc0001fff))		       \
		return bitop##_bit(msr & 0x1fff, bitmap + (base + 0x400) / f); \
	return (rtype)true;						       \
}
#define BUILD_VMX_MSR_BITMAP_HELPERS(ret_type, action, bitop)		       \
	__BUILD_VMX_MSR_BITMAP_HELPER(ret_type, action, bitop, read,  0x0)     \
	__BUILD_VMX_MSR_BITMAP_HELPER(ret_type, action, bitop, write, 0x800)

BUILD_VMX_MSR_BITMAP_HELPERS(bool, test, test)
BUILD_VMX_MSR_BITMAP_HELPERS(void, clear, __clear)
BUILD_VMX_MSR_BITMAP_HELPERS(void, set, __set)

static inline u8 vmx_get_rvi(void)
{
	return vmcs_read16(GUEST_INTR_STATUS) & 0xff;
}

#define __KVM_REQUIRED_VMX_VM_ENTRY_CONTROLS				\
	(VM_ENTRY_LOAD_DEBUG_CONTROLS)
#ifdef CONFIG_X86_64
	#define KVM_REQUIRED_VMX_VM_ENTRY_CONTROLS			\
		(__KVM_REQUIRED_VMX_VM_ENTRY_CONTROLS |			\
		 VM_ENTRY_IA32E_MODE)
#else
	#define KVM_REQUIRED_VMX_VM_ENTRY_CONTROLS			\
		__KVM_REQUIRED_VMX_VM_ENTRY_CONTROLS
#endif
#define KVM_OPTIONAL_VMX_VM_ENTRY_CONTROLS				\
	(VM_ENTRY_LOAD_IA32_PERF_GLOBAL_CTRL |				\
	 VM_ENTRY_LOAD_IA32_PAT |					\
	 VM_ENTRY_LOAD_IA32_EFER |					\
	 VM_ENTRY_LOAD_BNDCFGS |					\
	 VM_ENTRY_PT_CONCEAL_PIP |					\
	 VM_ENTRY_LOAD_IA32_RTIT_CTL |					\
	 VM_ENTRY_LOAD_CET_STATE)

#define __KVM_REQUIRED_VMX_VM_EXIT_CONTROLS				\
	(VM_EXIT_SAVE_DEBUG_CONTROLS |					\
	 VM_EXIT_ACK_INTR_ON_EXIT)
#ifdef CONFIG_X86_64
	#define KVM_REQUIRED_VMX_VM_EXIT_CONTROLS			\
		(__KVM_REQUIRED_VMX_VM_EXIT_CONTROLS |			\
		 VM_EXIT_HOST_ADDR_SPACE_SIZE)
#else
	#define KVM_REQUIRED_VMX_VM_EXIT_CONTROLS			\
		__KVM_REQUIRED_VMX_VM_EXIT_CONTROLS
#endif
#define KVM_OPTIONAL_VMX_VM_EXIT_CONTROLS				\
	      (VM_EXIT_LOAD_IA32_PERF_GLOBAL_CTRL |			\
	       VM_EXIT_SAVE_IA32_PAT |					\
	       VM_EXIT_LOAD_IA32_PAT |					\
	       VM_EXIT_SAVE_IA32_EFER |					\
	       VM_EXIT_SAVE_VMX_PREEMPTION_TIMER |			\
	       VM_EXIT_LOAD_IA32_EFER |					\
	       VM_EXIT_CLEAR_BNDCFGS |					\
	       VM_EXIT_PT_CONCEAL_PIP |					\
	       VM_EXIT_CLEAR_IA32_RTIT_CTL |				\
	       VM_EXIT_LOAD_CET_STATE)

#define KVM_REQUIRED_VMX_PIN_BASED_VM_EXEC_CONTROL			\
	(PIN_BASED_EXT_INTR_MASK |					\
	 PIN_BASED_NMI_EXITING)
#define KVM_OPTIONAL_VMX_PIN_BASED_VM_EXEC_CONTROL			\
	(PIN_BASED_VIRTUAL_NMIS |					\
	 PIN_BASED_POSTED_INTR |					\
	 PIN_BASED_VMX_PREEMPTION_TIMER)

#define __KVM_REQUIRED_VMX_CPU_BASED_VM_EXEC_CONTROL			\
	(CPU_BASED_HLT_EXITING |					\
	 CPU_BASED_CR3_LOAD_EXITING |					\
	 CPU_BASED_CR3_STORE_EXITING |					\
	 CPU_BASED_UNCOND_IO_EXITING |					\
	 CPU_BASED_MOV_DR_EXITING |					\
	 CPU_BASED_USE_TSC_OFFSETTING |					\
	 CPU_BASED_MWAIT_EXITING |					\
	 CPU_BASED_MONITOR_EXITING |					\
	 CPU_BASED_INVLPG_EXITING |					\
	 CPU_BASED_RDPMC_EXITING |					\
	 CPU_BASED_INTR_WINDOW_EXITING)

#ifdef CONFIG_X86_64
	#define KVM_REQUIRED_VMX_CPU_BASED_VM_EXEC_CONTROL		\
		(__KVM_REQUIRED_VMX_CPU_BASED_VM_EXEC_CONTROL |		\
		 CPU_BASED_CR8_LOAD_EXITING |				\
		 CPU_BASED_CR8_STORE_EXITING)
#else
	#define KVM_REQUIRED_VMX_CPU_BASED_VM_EXEC_CONTROL		\
		__KVM_REQUIRED_VMX_CPU_BASED_VM_EXEC_CONTROL
#endif

#define KVM_OPTIONAL_VMX_CPU_BASED_VM_EXEC_CONTROL			\
	(CPU_BASED_RDTSC_EXITING |					\
	 CPU_BASED_TPR_SHADOW |						\
	 CPU_BASED_USE_IO_BITMAPS |					\
	 CPU_BASED_MONITOR_TRAP_FLAG |					\
	 CPU_BASED_USE_MSR_BITMAPS |					\
	 CPU_BASED_NMI_WINDOW_EXITING |					\
	 CPU_BASED_PAUSE_EXITING |					\
	 CPU_BASED_ACTIVATE_SECONDARY_CONTROLS |			\
	 CPU_BASED_ACTIVATE_TERTIARY_CONTROLS)

#define KVM_REQUIRED_VMX_SECONDARY_VM_EXEC_CONTROL 0
#define KVM_OPTIONAL_VMX_SECONDARY_VM_EXEC_CONTROL			\
	(SECONDARY_EXEC_VIRTUALIZE_APIC_ACCESSES |			\
	 SECONDARY_EXEC_VIRTUALIZE_X2APIC_MODE |			\
	 SECONDARY_EXEC_WBINVD_EXITING |				\
	 SECONDARY_EXEC_ENABLE_VPID |					\
	 SECONDARY_EXEC_ENABLE_EPT |					\
	 SECONDARY_EXEC_UNRESTRICTED_GUEST |				\
	 SECONDARY_EXEC_PAUSE_LOOP_EXITING |				\
	 SECONDARY_EXEC_DESC |						\
	 SECONDARY_EXEC_ENABLE_RDTSCP |					\
	 SECONDARY_EXEC_ENABLE_INVPCID |				\
	 SECONDARY_EXEC_APIC_REGISTER_VIRT |				\
	 SECONDARY_EXEC_VIRTUAL_INTR_DELIVERY |				\
	 SECONDARY_EXEC_SHADOW_VMCS |					\
	 SECONDARY_EXEC_XSAVES |					\
	 SECONDARY_EXEC_RDSEED_EXITING |				\
	 SECONDARY_EXEC_RDRAND_EXITING |				\
	 SECONDARY_EXEC_ENABLE_PML |					\
	 SECONDARY_EXEC_TSC_SCALING |					\
	 SECONDARY_EXEC_ENABLE_USR_WAIT_PAUSE |				\
	 SECONDARY_EXEC_PT_USE_GPA |					\
	 SECONDARY_EXEC_PT_CONCEAL_VMX |				\
	 SECONDARY_EXEC_ENABLE_VMFUNC |					\
	 SECONDARY_EXEC_BUS_LOCK_DETECTION |				\
	 SECONDARY_EXEC_NOTIFY_VM_EXITING |				\
	 SECONDARY_EXEC_ENCLS_EXITING |					\
	 SECONDARY_EXEC_EPT_VIOLATION_VE)

#define KVM_REQUIRED_VMX_TERTIARY_VM_EXEC_CONTROL 0
#define KVM_OPTIONAL_VMX_TERTIARY_VM_EXEC_CONTROL			\
	(TERTIARY_EXEC_IPI_VIRT |					\
<<<<<<< HEAD
	 TERTIARY_EXEC_GUEST_APIC_TIMER)
=======
	 TERTIARY_EXEC_MSRLIST)
>>>>>>> a1558025

#define BUILD_CONTROLS_SHADOW(lname, uname, bits)						\
static inline void lname##_controls_set(struct vcpu_vmx *vmx, u##bits val)			\
{												\
	if (vmx->loaded_vmcs->controls_shadow.lname != val) {					\
		vmcs_write##bits(uname, val);							\
		vmx->loaded_vmcs->controls_shadow.lname = val;					\
	}											\
}												\
static inline u##bits __##lname##_controls_get(struct loaded_vmcs *vmcs)			\
{												\
	return vmcs->controls_shadow.lname;							\
}												\
static inline u##bits lname##_controls_get(struct vcpu_vmx *vmx)				\
{												\
	return __##lname##_controls_get(vmx->loaded_vmcs);					\
}												\
static __always_inline void lname##_controls_setbit(struct vcpu_vmx *vmx, u##bits val)		\
{												\
	BUILD_BUG_ON(!(val & (KVM_REQUIRED_VMX_##uname | KVM_OPTIONAL_VMX_##uname)));		\
	lname##_controls_set(vmx, lname##_controls_get(vmx) | val);				\
}												\
static __always_inline void lname##_controls_clearbit(struct vcpu_vmx *vmx, u##bits val)	\
{												\
	BUILD_BUG_ON(!(val & (KVM_REQUIRED_VMX_##uname | KVM_OPTIONAL_VMX_##uname)));		\
	lname##_controls_set(vmx, lname##_controls_get(vmx) & ~val);				\
}
BUILD_CONTROLS_SHADOW(vm_entry, VM_ENTRY_CONTROLS, 32)
BUILD_CONTROLS_SHADOW(vm_exit, VM_EXIT_CONTROLS, 32)
BUILD_CONTROLS_SHADOW(pin, PIN_BASED_VM_EXEC_CONTROL, 32)
BUILD_CONTROLS_SHADOW(exec, CPU_BASED_VM_EXEC_CONTROL, 32)
BUILD_CONTROLS_SHADOW(secondary_exec, SECONDARY_VM_EXEC_CONTROL, 32)
BUILD_CONTROLS_SHADOW(tertiary_exec, TERTIARY_VM_EXEC_CONTROL, 64)

/*
 * VMX_REGS_LAZY_LOAD_SET - The set of registers that will be updated in the
 * cache on demand.  Other registers not listed here are synced to
 * the cache immediately after VM-Exit.
 */
#define VMX_REGS_LAZY_LOAD_SET	((1 << VCPU_REGS_RIP) |         \
				(1 << VCPU_REGS_RSP) |          \
				(1 << VCPU_EXREG_RFLAGS) |      \
				(1 << VCPU_EXREG_PDPTR) |       \
				(1 << VCPU_EXREG_SEGMENTS) |    \
				(1 << VCPU_EXREG_CR0) |         \
				(1 << VCPU_EXREG_CR3) |         \
				(1 << VCPU_EXREG_CR4) |         \
				(1 << VCPU_EXREG_EXIT_INFO_1) | \
				(1 << VCPU_EXREG_EXIT_INFO_2))

static inline unsigned long vmx_l1_guest_owned_cr0_bits(void)
{
	unsigned long bits = KVM_POSSIBLE_CR0_GUEST_BITS;

	/*
	 * CR0.WP needs to be intercepted when KVM is shadowing legacy paging
	 * in order to construct shadow PTEs with the correct protections.
	 * Note!  CR0.WP technically can be passed through to the guest if
	 * paging is disabled, but checking CR0.PG would generate a cyclical
	 * dependency of sorts due to forcing the caller to ensure CR0 holds
	 * the correct value prior to determining which CR0 bits can be owned
	 * by L1.  Keep it simple and limit the optimization to EPT.
	 */
	if (!enable_ept)
		bits &= ~X86_CR0_WP;
	return bits;
}

static __always_inline struct kvm_vmx *to_kvm_vmx(struct kvm *kvm)
{
	KVM_BUG_ON(kvm->arch.vm_type != KVM_X86_DEFAULT_VM &&
		   kvm->arch.vm_type != KVM_X86_SW_PROTECTED_VM, kvm);
	return container_of(kvm, struct kvm_vmx, kvm);
}

static __always_inline struct vcpu_vmx *to_vmx(struct kvm_vcpu *vcpu)
{
	KVM_BUG_ON(vcpu->kvm->arch.vm_type != KVM_X86_DEFAULT_VM &&
		   vcpu->kvm->arch.vm_type != KVM_X86_SW_PROTECTED_VM,
		   vcpu->kvm);
	return container_of(vcpu, struct vcpu_vmx, vcpu);
}

void intel_pmu_cross_mapped_check(struct kvm_pmu *pmu);
int intel_pmu_create_guest_lbr_event(struct kvm_vcpu *vcpu);
void vmx_passthrough_lbr_msrs(struct kvm_vcpu *vcpu);

static __always_inline unsigned long vmx_get_exit_qual(struct kvm_vcpu *vcpu)
{
	struct vcpu_vmx *vmx = to_vmx(vcpu);

	if (!kvm_register_test_and_mark_available(vcpu, VCPU_EXREG_EXIT_INFO_1))
		vmx->exit_qualification = vmcs_readl(EXIT_QUALIFICATION);

	return vmx->exit_qualification;
}

static __always_inline u32 vmx_get_intr_info(struct kvm_vcpu *vcpu)
{
	struct vcpu_vmx *vmx = to_vmx(vcpu);

	if (!kvm_register_test_and_mark_available(vcpu, VCPU_EXREG_EXIT_INFO_2))
		vmx->exit_intr_info = vmcs_read32(VM_EXIT_INTR_INFO);

	return vmx->exit_intr_info;
}

struct vmcs *alloc_vmcs_cpu(bool shadow, int cpu, gfp_t flags);
void free_vmcs(struct vmcs *vmcs);
int alloc_loaded_vmcs(struct loaded_vmcs *loaded_vmcs);
void free_loaded_vmcs(struct loaded_vmcs *loaded_vmcs);
void loaded_vmcs_clear(struct loaded_vmcs *loaded_vmcs);

static inline struct vmcs *alloc_vmcs(bool shadow)
{
	return alloc_vmcs_cpu(shadow, raw_smp_processor_id(),
			      GFP_KERNEL_ACCOUNT);
}

static inline bool vmx_has_waitpkg(struct vcpu_vmx *vmx)
{
	return secondary_exec_controls_get(vmx) &
		SECONDARY_EXEC_ENABLE_USR_WAIT_PAUSE;
}

static inline bool vmx_need_pf_intercept(struct kvm_vcpu *vcpu)
{
	if (!enable_ept)
		return true;

	return allow_smaller_maxphyaddr && cpuid_maxphyaddr(vcpu) < boot_cpu_data.x86_phys_bits;
}

static inline bool is_unrestricted_guest(struct kvm_vcpu *vcpu)
{
	return enable_unrestricted_guest && (!is_guest_mode(vcpu) ||
	    (secondary_exec_controls_get(to_vmx(vcpu)) &
	    SECONDARY_EXEC_UNRESTRICTED_GUEST));
}

bool __vmx_guest_state_valid(struct kvm_vcpu *vcpu);
static inline bool vmx_guest_state_valid(struct kvm_vcpu *vcpu)
{
	return is_unrestricted_guest(vcpu) || __vmx_guest_state_valid(vcpu);
}

void dump_vmcs(struct kvm_vcpu *vcpu);

static inline int vmx_get_instr_info_reg2(u32 vmx_instr_info)
{
	return (vmx_instr_info >> 28) & 0xf;
}

static inline bool vmx_can_use_ipiv(struct kvm_vcpu *vcpu)
{
	return  lapic_in_kernel(vcpu) && enable_ipiv;
}

static inline bool guest_cpuid_has_evmcs(struct kvm_vcpu *vcpu)
{
	/*
	 * eVMCS is exposed to the guest if Hyper-V is enabled in CPUID and
	 * eVMCS has been explicitly enabled by userspace.
	 */
	return vcpu->arch.hyperv_enabled &&
	       to_vmx(vcpu)->nested.enlightened_vmcs_enabled;
}

#endif /* __KVM_X86_VMX_H */<|MERGE_RESOLUTION|>--- conflicted
+++ resolved
@@ -575,11 +575,8 @@
 #define KVM_REQUIRED_VMX_TERTIARY_VM_EXEC_CONTROL 0
 #define KVM_OPTIONAL_VMX_TERTIARY_VM_EXEC_CONTROL			\
 	(TERTIARY_EXEC_IPI_VIRT |					\
-<<<<<<< HEAD
-	 TERTIARY_EXEC_GUEST_APIC_TIMER)
-=======
+	 TERTIARY_EXEC_GUEST_APIC_TIMER |				\
 	 TERTIARY_EXEC_MSRLIST)
->>>>>>> a1558025
 
 #define BUILD_CONTROLS_SHADOW(lname, uname, bits)						\
 static inline void lname##_controls_set(struct vcpu_vmx *vmx, u##bits val)			\
