--- conflicted
+++ resolved
@@ -575,11 +575,8 @@
 	 VM_ENTRY_LOAD_BNDCFGS |					\
 	 VM_ENTRY_PT_CONCEAL_PIP |					\
 	 VM_ENTRY_LOAD_IA32_RTIT_CTL |					\
-<<<<<<< HEAD
-	 VM_ENTRY_LOAD_IA32_FRED)
-=======
+	 VM_ENTRY_LOAD_IA32_FRED | 					\
 	 VM_ENTRY_LOAD_CET_STATE)
->>>>>>> 7e8bfbee
 
 #define __KVM_REQUIRED_VMX_VM_EXIT_CONTROLS				\
 	(VM_EXIT_SAVE_DEBUG_CONTROLS |					\
@@ -602,16 +599,13 @@
 	       VM_EXIT_CLEAR_BNDCFGS |					\
 	       VM_EXIT_PT_CONCEAL_PIP |					\
 	       VM_EXIT_CLEAR_IA32_RTIT_CTL |				\
-<<<<<<< HEAD
-	       VM_EXIT_ACTIVATE_SECONDARY_CONTROLS)
+	       VM_EXIT_ACTIVATE_SECONDARY_CONTROLS | 			\
+	       VM_EXIT_LOAD_CET_STATE)
 
 #define KVM_REQUIRED_VMX_SECONDARY_VM_EXIT_CONTROLS (0)
 #define KVM_OPTIONAL_VMX_SECONDARY_VM_EXIT_CONTROLS			\
 	     (SECONDARY_VM_EXIT_SAVE_IA32_FRED |			\
 	      SECONDARY_VM_EXIT_LOAD_IA32_FRED)
-=======
-	       VM_EXIT_LOAD_CET_STATE)
->>>>>>> 7e8bfbee
 
 #define KVM_REQUIRED_VMX_PIN_BASED_VM_EXEC_CONTROL			\
 	(PIN_BASED_EXT_INTR_MASK |					\
