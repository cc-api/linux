--- conflicted
+++ resolved
@@ -374,7 +374,7 @@
 	int hfi_table_idx;
 
 	/* Save desired MSR intercept (read: pass-through) state */
-#define MAX_POSSIBLE_PASSTHROUGH_MSRS	17
+#define MAX_POSSIBLE_PASSTHROUGH_MSRS	18
 	struct {
 		DECLARE_BITMAP(read, MAX_POSSIBLE_PASSTHROUGH_MSRS);
 		DECLARE_BITMAP(write, MAX_POSSIBLE_PASSTHROUGH_MSRS);
@@ -453,12 +453,9 @@
 	/* Posted Interrupt Descriptor (PID) table for IPI virtualization */
 	u64 *pid_table;
 
-<<<<<<< HEAD
 	struct pkg_therm_desc pkg_therm;
-=======
 	struct page *pasid_dirs;
 	spinlock_t pasid_lock;
->>>>>>> 33660de2
 };
 
 void vmx_vcpu_load_vmcs(struct kvm_vcpu *vcpu, int cpu,
