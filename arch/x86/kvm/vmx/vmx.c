--- conflicted
+++ resolved
@@ -2568,7 +2568,6 @@
 	return debugctl;
 }
 
-<<<<<<< HEAD
 static void vmx_disable_write_intercept_sss_msr(struct kvm_vcpu *vcpu)
 {
 	if (guest_can_use(vcpu, X86_FEATURE_SHSTK)) {
@@ -2579,7 +2578,8 @@
 		vmx_set_intercept_for_msr(vcpu, MSR_IA32_PL2_SSP,
 					  MSR_TYPE_RW, false);
 	}
-=======
+}
+
 /* Ignore writes to R/O bits. */
 static inline u64 vmx_set_msr_ro_bits(u64 new_val, u64 old_val, u64 ro_mask)
 {
@@ -2776,7 +2776,6 @@
 	vmx_hfi_notifier_register(vcpu->kvm);
 
 	return 0;
->>>>>>> 08959934
 }
 
 /*
@@ -8805,17 +8804,14 @@
 		vmx->msr_ia32_feature_control_valid_bits &=
 			~FEAT_CTL_SGX_LC_ENABLED;
 
-<<<<<<< HEAD
 	if (boot_cpu_has(X86_FEATURE_LAM))
 		kvm_governed_feature_check_and_set(vcpu, X86_FEATURE_LAM);
-=======
 	if (guest_cpuid_has(vcpu, X86_FEATURE_HFI) && intel_hfi_enabled()) {
 		struct kvm_cpuid_entry2 *best = kvm_find_cpuid_entry_index(vcpu, 0x6, 0);
 
 		if (best)
 			vmx->hfi_table_idx = ((union cpuid6_edx)best->edx).split.index;
 	}
->>>>>>> 08959934
 
 	/* Refresh #PF interception to account for MAXPHYADDR changes. */
 	vmx_update_exception_bitmap(vcpu);
@@ -9476,7 +9472,6 @@
 	.msr_filter_changed = vt_msr_filter_changed,
 	.complete_emulated_msr = kvm_complete_insn_gp,
 
-<<<<<<< HEAD
 	.vcpu_deliver_sipi_vector = vt_vcpu_deliver_sipi_vector,
 	.vcpu_deliver_init = vt_vcpu_deliver_init,
 
@@ -9493,10 +9488,7 @@
 	.tdi_get_info = vt_tdi_get_info,
 	.tdi_user_request = vt_tdi_user_request,
 	/* tdx connect stuff end */
-=======
-	.vcpu_deliver_sipi_vector = kvm_vcpu_deliver_sipi_vector,
 	.update_hfi = vmx_dynamic_update_hfi_table,
->>>>>>> 08959934
 };
 
 static unsigned int vmx_handle_intel_pt_intr(void)
