// SPDX-License-Identifier: GPL-2.0-only
/*
 * Kernel-based Virtual Machine driver for Linux
 *
 * This module enables machines with Intel VT-x extensions to run virtual
 * machines without emulation or binary translation.
 *
 * Copyright (C) 2006 Qumranet, Inc.
 * Copyright 2010 Red Hat, Inc. and/or its affiliates.
 *
 * Authors:
 *   Avi Kivity   <avi@qumranet.com>
 *   Yaniv Kamay  <yaniv@qumranet.com>
 */
#define pr_fmt(fmt) KBUILD_MODNAME ": " fmt

#include <linux/highmem.h>
#include <linux/hrtimer.h>
#include <linux/kernel.h>
#include <linux/kvm_host.h>
#include <linux/module.h>
#include <linux/moduleparam.h>
#include <linux/mod_devicetable.h>
#include <linux/mm.h>
#include <linux/objtool.h>
#include <linux/sched.h>
#include <linux/sched/smt.h>
#include <linux/slab.h>
#include <linux/tboot.h>
#include <linux/trace_events.h>
#include <linux/entry-kvm.h>

#include <asm/apic.h>
#include <asm/asm.h>
#include <asm/cpu.h>
#include <asm/cpu_device_id.h>
#include <asm/debugreg.h>
#include <asm/desc.h>
#include <asm/fpu/api.h>
#include <asm/fpu/xstate.h>
#include <asm/idtentry.h>
#include <asm/io.h>
#include <asm/irq_remapping.h>
#include <asm/kexec.h>
#include <asm/perf_event.h>
#include <asm/mmu_context.h>
#include <asm/mshyperv.h>
#include <asm/mwait.h>
#include <asm/spec-ctrl.h>
#include <asm/virtext.h>
#include <asm/vmx.h>

#include "capabilities.h"
#include "common.h"
#include "cpuid.h"
#include "hyperv.h"
#include "kvm_onhyperv.h"
#include "irq.h"
#include "kvm_cache_regs.h"
#include "lapic.h"
#include "mmu.h"
#include "nested.h"
#include "pmu.h"
#include "sgx.h"
#include "trace.h"
#include "vmcs.h"
#include "vmcs12.h"
#include "vmx.h"
#include "x86.h"
#include "x86_ops.h"
#include "smm.h"

MODULE_AUTHOR("Qumranet");
MODULE_LICENSE("GPL");

#ifdef MODULE
static const struct x86_cpu_id vmx_cpu_id[] = {
	X86_MATCH_FEATURE(X86_FEATURE_VMX, NULL),
	{}
};
MODULE_DEVICE_TABLE(x86cpu, vmx_cpu_id);
#endif

bool __read_mostly enable_vpid = 1;
module_param_named(vpid, enable_vpid, bool, 0444);

static bool __read_mostly enable_vnmi = 1;
module_param_named(vnmi, enable_vnmi, bool, S_IRUGO);

bool __read_mostly flexpriority_enabled = 1;
module_param_named(flexpriority, flexpriority_enabled, bool, S_IRUGO);

bool __read_mostly enable_ept = 1;
module_param_named(ept, enable_ept, bool, S_IRUGO);

bool __read_mostly enable_unrestricted_guest = 1;
module_param_named(unrestricted_guest,
			enable_unrestricted_guest, bool, S_IRUGO);

bool __read_mostly enable_ept_ad_bits = 1;
module_param_named(eptad, enable_ept_ad_bits, bool, S_IRUGO);

static bool __read_mostly emulate_invalid_guest_state = true;
module_param(emulate_invalid_guest_state, bool, S_IRUGO);

static bool __read_mostly fasteoi = 1;
module_param(fasteoi, bool, S_IRUGO);

module_param(enable_apicv, bool, S_IRUGO);

bool __read_mostly enable_ipiv = true;
module_param(enable_ipiv, bool, 0444);

<<<<<<< HEAD
static u64 __read_mostly host_s_cet;
=======
bool __read_mostly enable_apic_timer;
module_param_named(apic_timer, enable_apic_timer, bool, 0444);
>>>>>>> 6a017a88

/*
 * If nested=1, nested virtualization is supported, i.e., guests may use
 * VMX and be a hypervisor for its own guests. If nested=0, guests may not
 * use VMX instructions.
 */
static bool __read_mostly nested = 1;
module_param(nested, bool, S_IRUGO);

bool __read_mostly enable_pml = 1;
module_param_named(pml, enable_pml, bool, S_IRUGO);

static bool __read_mostly error_on_inconsistent_vmcs_config = true;
module_param(error_on_inconsistent_vmcs_config, bool, 0444);

static bool __read_mostly dump_invalid_vmcs = 0;
module_param(dump_invalid_vmcs, bool, 0644);

static bool __read_mostly ept_violation_ve_test;
module_param(ept_violation_ve_test, bool, 0444);

#define MSR_BITMAP_MODE_X2APIC		1
#define MSR_BITMAP_MODE_X2APIC_APICV	2

#define KVM_VMX_TSC_MULTIPLIER_MAX     0xffffffffffffffffULL

/* Guest_tsc -> host_tsc conversion requires 64-bit division.  */
static int __read_mostly cpu_preemption_timer_multi;
static bool __read_mostly enable_preemption_timer = 1;
#ifdef CONFIG_X86_64
module_param_named(preemption_timer, enable_preemption_timer, bool, S_IRUGO);
#endif

extern bool __read_mostly allow_smaller_maxphyaddr;
module_param(allow_smaller_maxphyaddr, bool, S_IRUGO);

#define KVM_VM_CR0_ALWAYS_OFF (X86_CR0_NW | X86_CR0_CD)
#define KVM_VM_CR0_ALWAYS_ON_UNRESTRICTED_GUEST X86_CR0_NE
#define KVM_VM_CR0_ALWAYS_ON				\
	(KVM_VM_CR0_ALWAYS_ON_UNRESTRICTED_GUEST | X86_CR0_PG | X86_CR0_PE)

#define KVM_VM_CR4_ALWAYS_ON_UNRESTRICTED_GUEST X86_CR4_VMXE
#define KVM_PMODE_VM_CR4_ALWAYS_ON (X86_CR4_PAE | X86_CR4_VMXE)
#define KVM_RMODE_VM_CR4_ALWAYS_ON (X86_CR4_VME | X86_CR4_PAE | X86_CR4_VMXE)

#define RMODE_GUEST_OWNED_EFLAGS_BITS (~(X86_EFLAGS_IOPL | X86_EFLAGS_VM))

#define MSR_IA32_RTIT_STATUS_MASK (~(RTIT_STATUS_FILTEREN | \
	RTIT_STATUS_CONTEXTEN | RTIT_STATUS_TRIGGEREN | \
	RTIT_STATUS_ERROR | RTIT_STATUS_STOPPED | \
	RTIT_STATUS_BYTECNT))

/*
 * List of MSRs that can be directly passed to the guest.
 * In addition to these x2apic and PT MSRs are handled specially.
 */
static u32 vmx_possible_passthrough_msrs[MAX_POSSIBLE_PASSTHROUGH_MSRS] = {
	MSR_IA32_SPEC_CTRL,
	MSR_IA32_PRED_CMD,
	MSR_IA32_FLUSH_CMD,
	MSR_IA32_TSC,
#ifdef CONFIG_X86_64
	MSR_FS_BASE,
	MSR_GS_BASE,
	MSR_KERNEL_GS_BASE,
	MSR_IA32_XFD,
	MSR_IA32_XFD_ERR,
	MSR_IA32_TSC_DEADLINE,
#endif
	MSR_IA32_SYSENTER_CS,
	MSR_IA32_SYSENTER_ESP,
	MSR_IA32_SYSENTER_EIP,
	MSR_CORE_C1_RES,
	MSR_CORE_C3_RESIDENCY,
	MSR_CORE_C6_RESIDENCY,
	MSR_CORE_C7_RESIDENCY,
};

/*
 * These 2 parameters are used to config the controls for Pause-Loop Exiting:
 * ple_gap:    upper bound on the amount of time between two successive
 *             executions of PAUSE in a loop. Also indicate if ple enabled.
 *             According to test, this time is usually smaller than 128 cycles.
 * ple_window: upper bound on the amount of time a guest is allowed to execute
 *             in a PAUSE loop. Tests indicate that most spinlocks are held for
 *             less than 2^12 cycles
 * Time is measured based on a counter that runs at the same rate as the TSC,
 * refer SDM volume 3b section 21.6.13 & 22.1.3.
 */
static unsigned int ple_gap = KVM_DEFAULT_PLE_GAP;
module_param(ple_gap, uint, 0444);

static unsigned int ple_window = KVM_VMX_DEFAULT_PLE_WINDOW;
module_param(ple_window, uint, 0444);

/* Default doubles per-vcpu window every exit. */
static unsigned int ple_window_grow = KVM_DEFAULT_PLE_WINDOW_GROW;
module_param(ple_window_grow, uint, 0444);

/* Default resets per-vcpu window every exit to ple_window. */
static unsigned int ple_window_shrink = KVM_DEFAULT_PLE_WINDOW_SHRINK;
module_param(ple_window_shrink, uint, 0444);

/* Default is to compute the maximum so we can never overflow. */
static unsigned int ple_window_max        = KVM_VMX_DEFAULT_PLE_WINDOW_MAX;
module_param(ple_window_max, uint, 0444);

/* Default is SYSTEM mode, 1 for host-guest mode */
int __read_mostly pt_mode = PT_MODE_SYSTEM;
module_param(pt_mode, int, S_IRUGO);

static DEFINE_STATIC_KEY_FALSE(vmx_l1d_should_flush);
static DEFINE_STATIC_KEY_FALSE(vmx_l1d_flush_cond);
static DEFINE_MUTEX(vmx_l1d_flush_mutex);

/* Storage for pre module init parameter parsing */
static enum vmx_l1d_flush_state __read_mostly vmentry_l1d_flush_param = VMENTER_L1D_FLUSH_AUTO;

static const struct {
	const char *option;
	bool for_parse;
} vmentry_l1d_param[] = {
	[VMENTER_L1D_FLUSH_AUTO]	 = {"auto", true},
	[VMENTER_L1D_FLUSH_NEVER]	 = {"never", true},
	[VMENTER_L1D_FLUSH_COND]	 = {"cond", true},
	[VMENTER_L1D_FLUSH_ALWAYS]	 = {"always", true},
	[VMENTER_L1D_FLUSH_EPT_DISABLED] = {"EPT disabled", false},
	[VMENTER_L1D_FLUSH_NOT_REQUIRED] = {"not required", false},
};

#define L1D_CACHE_ORDER 4
static void *vmx_l1d_flush_pages;

/* Control for disabling CPU Fill buffer clear */
static bool __read_mostly vmx_fb_clear_ctrl_available;

static int vmx_setup_l1d_flush(enum vmx_l1d_flush_state l1tf)
{
	struct page *page;
	unsigned int i;

	if (!boot_cpu_has_bug(X86_BUG_L1TF)) {
		l1tf_vmx_mitigation = VMENTER_L1D_FLUSH_NOT_REQUIRED;
		return 0;
	}

	if (!enable_ept) {
		l1tf_vmx_mitigation = VMENTER_L1D_FLUSH_EPT_DISABLED;
		return 0;
	}

	if (boot_cpu_has(X86_FEATURE_ARCH_CAPABILITIES)) {
		u64 msr;

		rdmsrl(MSR_IA32_ARCH_CAPABILITIES, msr);
		if (msr & ARCH_CAP_SKIP_VMENTRY_L1DFLUSH) {
			l1tf_vmx_mitigation = VMENTER_L1D_FLUSH_NOT_REQUIRED;
			return 0;
		}
	}

	/* If set to auto use the default l1tf mitigation method */
	if (l1tf == VMENTER_L1D_FLUSH_AUTO) {
		switch (l1tf_mitigation) {
		case L1TF_MITIGATION_OFF:
			l1tf = VMENTER_L1D_FLUSH_NEVER;
			break;
		case L1TF_MITIGATION_FLUSH_NOWARN:
		case L1TF_MITIGATION_FLUSH:
		case L1TF_MITIGATION_FLUSH_NOSMT:
			l1tf = VMENTER_L1D_FLUSH_COND;
			break;
		case L1TF_MITIGATION_FULL:
		case L1TF_MITIGATION_FULL_FORCE:
			l1tf = VMENTER_L1D_FLUSH_ALWAYS;
			break;
		}
	} else if (l1tf_mitigation == L1TF_MITIGATION_FULL_FORCE) {
		l1tf = VMENTER_L1D_FLUSH_ALWAYS;
	}

	if (l1tf != VMENTER_L1D_FLUSH_NEVER && !vmx_l1d_flush_pages &&
	    !boot_cpu_has(X86_FEATURE_FLUSH_L1D)) {
		/*
		 * This allocation for vmx_l1d_flush_pages is not tied to a VM
		 * lifetime and so should not be charged to a memcg.
		 */
		page = alloc_pages(GFP_KERNEL, L1D_CACHE_ORDER);
		if (!page)
			return -ENOMEM;
		vmx_l1d_flush_pages = page_address(page);

		/*
		 * Initialize each page with a different pattern in
		 * order to protect against KSM in the nested
		 * virtualization case.
		 */
		for (i = 0; i < 1u << L1D_CACHE_ORDER; ++i) {
			memset(vmx_l1d_flush_pages + i * PAGE_SIZE, i + 1,
			       PAGE_SIZE);
		}
	}

	l1tf_vmx_mitigation = l1tf;

	if (l1tf != VMENTER_L1D_FLUSH_NEVER)
		static_branch_enable(&vmx_l1d_should_flush);
	else
		static_branch_disable(&vmx_l1d_should_flush);

	if (l1tf == VMENTER_L1D_FLUSH_COND)
		static_branch_enable(&vmx_l1d_flush_cond);
	else
		static_branch_disable(&vmx_l1d_flush_cond);
	return 0;
}

static int vmentry_l1d_flush_parse(const char *s)
{
	unsigned int i;

	if (s) {
		for (i = 0; i < ARRAY_SIZE(vmentry_l1d_param); i++) {
			if (vmentry_l1d_param[i].for_parse &&
			    sysfs_streq(s, vmentry_l1d_param[i].option))
				return i;
		}
	}
	return -EINVAL;
}

static int vmentry_l1d_flush_set(const char *s, const struct kernel_param *kp)
{
	int l1tf, ret;

	l1tf = vmentry_l1d_flush_parse(s);
	if (l1tf < 0)
		return l1tf;

	if (!boot_cpu_has(X86_BUG_L1TF))
		return 0;

	/*
	 * Has vmx_init() run already? If not then this is the pre init
	 * parameter parsing. In that case just store the value and let
	 * vmx_init() do the proper setup after enable_ept has been
	 * established.
	 */
	if (l1tf_vmx_mitigation == VMENTER_L1D_FLUSH_AUTO) {
		vmentry_l1d_flush_param = l1tf;
		return 0;
	}

	mutex_lock(&vmx_l1d_flush_mutex);
	ret = vmx_setup_l1d_flush(l1tf);
	mutex_unlock(&vmx_l1d_flush_mutex);
	return ret;
}

static int vmentry_l1d_flush_get(char *s, const struct kernel_param *kp)
{
	if (WARN_ON_ONCE(l1tf_vmx_mitigation >= ARRAY_SIZE(vmentry_l1d_param)))
		return sprintf(s, "???\n");

	return sprintf(s, "%s\n", vmentry_l1d_param[l1tf_vmx_mitigation].option);
}

static void vmx_setup_fb_clear_ctrl(void)
{
	u64 msr;

	if (boot_cpu_has(X86_FEATURE_ARCH_CAPABILITIES) &&
	    !boot_cpu_has_bug(X86_BUG_MDS) &&
	    !boot_cpu_has_bug(X86_BUG_TAA)) {
		rdmsrl(MSR_IA32_ARCH_CAPABILITIES, msr);
		if (msr & ARCH_CAP_FB_CLEAR_CTRL)
			vmx_fb_clear_ctrl_available = true;
	}
}

static __always_inline void vmx_disable_fb_clear(struct vcpu_vmx *vmx)
{
	u64 msr;

	if (!vmx->disable_fb_clear)
		return;

	msr = __rdmsr(MSR_IA32_MCU_OPT_CTRL);
	msr |= FB_CLEAR_DIS;
	native_wrmsrl(MSR_IA32_MCU_OPT_CTRL, msr);
	/* Cache the MSR value to avoid reading it later */
	vmx->msr_ia32_mcu_opt_ctrl = msr;
}

static __always_inline void vmx_enable_fb_clear(struct vcpu_vmx *vmx)
{
	if (!vmx->disable_fb_clear)
		return;

	vmx->msr_ia32_mcu_opt_ctrl &= ~FB_CLEAR_DIS;
	native_wrmsrl(MSR_IA32_MCU_OPT_CTRL, vmx->msr_ia32_mcu_opt_ctrl);
}

static void vmx_update_fb_clear_dis(struct kvm_vcpu *vcpu, struct vcpu_vmx *vmx)
{
	vmx->disable_fb_clear = vmx_fb_clear_ctrl_available;

	/*
	 * If guest will not execute VERW, there is no need to set FB_CLEAR_DIS
	 * at VMEntry. Skip the MSR read/write when a guest has no use case to
	 * execute VERW.
	 */
	if ((vcpu->arch.arch_capabilities & ARCH_CAP_FB_CLEAR) ||
	   ((vcpu->arch.arch_capabilities & ARCH_CAP_MDS_NO) &&
	    (vcpu->arch.arch_capabilities & ARCH_CAP_TAA_NO) &&
	    (vcpu->arch.arch_capabilities & ARCH_CAP_PSDP_NO) &&
	    (vcpu->arch.arch_capabilities & ARCH_CAP_FBSDP_NO) &&
	    (vcpu->arch.arch_capabilities & ARCH_CAP_SBDR_SSDP_NO)))
		vmx->disable_fb_clear = false;
}

static const struct kernel_param_ops vmentry_l1d_flush_ops = {
	.set = vmentry_l1d_flush_set,
	.get = vmentry_l1d_flush_get,
};
module_param_cb(vmentry_l1d_flush, &vmentry_l1d_flush_ops, NULL, 0644);

static u32 vmx_segment_access_rights(struct kvm_segment *var);

void vmx_vmexit(void);

#define vmx_insn_failed(fmt...)		\
do {					\
	WARN_ONCE(1, fmt);		\
	pr_warn_ratelimited(fmt);	\
} while (0)

noinline void vmread_error(unsigned long field)
{
	vmx_insn_failed("vmread failed: field=%lx\n", field);
}

#ifndef CONFIG_CC_HAS_ASM_GOTO_OUTPUT
noinstr void vmread_error_trampoline2(unsigned long field, bool fault)
{
	if (fault) {
		kvm_spurious_fault();
	} else {
		instrumentation_begin();
		vmread_error(field);
		instrumentation_end();
	}
}
#endif

noinline void vmwrite_error(unsigned long field, unsigned long value)
{
	vmx_insn_failed("vmwrite failed: field=%lx val=%lx err=%u\n",
			field, value, vmcs_read32(VM_INSTRUCTION_ERROR));
}

noinline void vmclear_error(struct vmcs *vmcs, u64 phys_addr)
{
	vmx_insn_failed("vmclear failed: %p/%llx err=%u\n",
			vmcs, phys_addr, vmcs_read32(VM_INSTRUCTION_ERROR));
}

noinline void vmptrld_error(struct vmcs *vmcs, u64 phys_addr)
{
	vmx_insn_failed("vmptrld failed: %p/%llx err=%u\n",
			vmcs, phys_addr, vmcs_read32(VM_INSTRUCTION_ERROR));
}

noinline void invvpid_error(unsigned long ext, u16 vpid, gva_t gva)
{
	vmx_insn_failed("invvpid failed: ext=0x%lx vpid=%u gva=0x%lx\n",
			ext, vpid, gva);
}

noinline void invept_error(unsigned long ext, u64 eptp, gpa_t gpa)
{
	vmx_insn_failed("invept failed: ext=0x%lx eptp=%llx gpa=0x%llx\n",
			ext, eptp, gpa);
}

static DEFINE_PER_CPU(struct vmcs *, vmxarea);
DEFINE_PER_CPU(struct vmcs *, current_vmcs);
/*
 * We maintain a per-CPU linked-list of VMCS loaded on that CPU. This is needed
 * when a CPU is brought down, and we need to VMCLEAR all VMCSs loaded on it.
 */
static DEFINE_PER_CPU(struct list_head, loaded_vmcss_on_cpu);

static DECLARE_BITMAP(vmx_vpid_bitmap, VMX_NR_VPIDS);
static DEFINE_SPINLOCK(vmx_vpid_lock);

struct vmcs_config vmcs_config __ro_after_init;
struct vmx_capability vmx_capability __ro_after_init;

#define VMX_SEGMENT_FIELD(seg)					\
	[VCPU_SREG_##seg] = {                                   \
		.selector = GUEST_##seg##_SELECTOR,		\
		.base = GUEST_##seg##_BASE,		   	\
		.limit = GUEST_##seg##_LIMIT,		   	\
		.ar_bytes = GUEST_##seg##_AR_BYTES,	   	\
	}

const struct kvm_vmx_segment_field kvm_vmx_segment_fields[] = {
	VMX_SEGMENT_FIELD(CS),
	VMX_SEGMENT_FIELD(DS),
	VMX_SEGMENT_FIELD(ES),
	VMX_SEGMENT_FIELD(FS),
	VMX_SEGMENT_FIELD(GS),
	VMX_SEGMENT_FIELD(SS),
	VMX_SEGMENT_FIELD(TR),
	VMX_SEGMENT_FIELD(LDTR),
};

static inline void vmx_segment_cache_clear(struct vcpu_vmx *vmx)
{
	vmx->segment_cache.bitmask = 0;
}

unsigned long vmx_host_idt_base;

#if IS_ENABLED(CONFIG_HYPERV)
static bool __read_mostly enlightened_vmcs = true;
module_param(enlightened_vmcs, bool, 0444);

static int hv_enable_l2_tlb_flush(struct kvm_vcpu *vcpu)
{
	struct hv_enlightened_vmcs *evmcs;
	struct hv_partition_assist_pg **p_hv_pa_pg =
			&to_kvm_hv(vcpu->kvm)->hv_pa_pg;
	/*
	 * Synthetic VM-Exit is not enabled in current code and so All
	 * evmcs in singe VM shares same assist page.
	 */
	if (!*p_hv_pa_pg)
		*p_hv_pa_pg = kzalloc(PAGE_SIZE, GFP_KERNEL_ACCOUNT);

	if (!*p_hv_pa_pg)
		return -ENOMEM;

	evmcs = (struct hv_enlightened_vmcs *)to_vmx(vcpu)->loaded_vmcs->vmcs;

	evmcs->partition_assist_page =
		__pa(*p_hv_pa_pg);
	evmcs->hv_vm_id = (unsigned long)vcpu->kvm;
	evmcs->hv_enlightenments_control.nested_flush_hypercall = 1;

	return 0;
}

__init void hv_init_evmcs(void)
{
	int cpu;

	if (!enlightened_vmcs)
		return;

	/*
	 * Enlightened VMCS usage should be recommended and the host needs
	 * to support eVMCS v1 or above.
	 */
	if (ms_hyperv.hints & HV_X64_ENLIGHTENED_VMCS_RECOMMENDED &&
	    (ms_hyperv.nested_features & HV_X64_ENLIGHTENED_VMCS_VERSION) >=
	     KVM_EVMCS_VERSION) {

		/* Check that we have assist pages on all online CPUs */
		for_each_online_cpu(cpu) {
			if (!hv_get_vp_assist_page(cpu)) {
				enlightened_vmcs = false;
				break;
			}
		}

		if (enlightened_vmcs) {
			pr_info("Using Hyper-V Enlightened VMCS\n");
			static_branch_enable(&__kvm_is_using_evmcs);
		}

		if (ms_hyperv.nested_features & HV_X64_NESTED_DIRECT_FLUSH)
			vt_x86_ops.enable_l2_tlb_flush
				= hv_enable_l2_tlb_flush;
	} else {
		enlightened_vmcs = false;
	}
}

void hv_reset_evmcs(void)
{
	struct hv_vp_assist_page *vp_ap;

	if (!kvm_is_using_evmcs())
		return;

	/*
	 * KVM should enable eVMCS if and only if all CPUs have a VP assist
	 * page, and should reject CPU onlining if eVMCS is enabled the CPU
	 * doesn't have a VP assist page allocated.
	 */
	vp_ap = hv_get_vp_assist_page(smp_processor_id());
	if (WARN_ON_ONCE(!vp_ap))
		return;

	/*
	 * Reset everything to support using non-enlightened VMCS access later
	 * (e.g. when we reload the module with enlightened_vmcs=0)
	 */
	vp_ap->nested_control.features.directhypercall = 0;
	vp_ap->current_nested_vmcs = 0;
	vp_ap->enlighten_vmentry = 0;
}
#endif /* IS_ENABLED(CONFIG_HYPERV) */

/*
 * Comment's format: document - errata name - stepping - processor name.
 * Refer from
 * https://www.virtualbox.org/svn/vbox/trunk/src/VBox/VMM/VMMR0/HMR0.cpp
 */
static u32 vmx_preemption_cpu_tfms[] = {
/* 323344.pdf - BA86   - D0 - Xeon 7500 Series */
0x000206E6,
/* 323056.pdf - AAX65  - C2 - Xeon L3406 */
/* 322814.pdf - AAT59  - C2 - i7-600, i5-500, i5-400 and i3-300 Mobile */
/* 322911.pdf - AAU65  - C2 - i5-600, i3-500 Desktop and Pentium G6950 */
0x00020652,
/* 322911.pdf - AAU65  - K0 - i5-600, i3-500 Desktop and Pentium G6950 */
0x00020655,
/* 322373.pdf - AAO95  - B1 - Xeon 3400 Series */
/* 322166.pdf - AAN92  - B1 - i7-800 and i5-700 Desktop */
/*
 * 320767.pdf - AAP86  - B1 -
 * i7-900 Mobile Extreme, i7-800 and i7-700 Mobile
 */
0x000106E5,
/* 321333.pdf - AAM126 - C0 - Xeon 3500 */
0x000106A0,
/* 321333.pdf - AAM126 - C1 - Xeon 3500 */
0x000106A1,
/* 320836.pdf - AAJ124 - C0 - i7-900 Desktop Extreme and i7-900 Desktop */
0x000106A4,
 /* 321333.pdf - AAM126 - D0 - Xeon 3500 */
 /* 321324.pdf - AAK139 - D0 - Xeon 5500 */
 /* 320836.pdf - AAJ124 - D0 - i7-900 Extreme and i7-900 Desktop */
0x000106A5,
 /* Xeon E3-1220 V2 */
0x000306A8,
};

static inline bool cpu_has_broken_vmx_preemption_timer(void)
{
	u32 eax = cpuid_eax(0x00000001), i;

	/* Clear the reserved bits */
	eax &= ~(0x3U << 14 | 0xfU << 28);
	for (i = 0; i < ARRAY_SIZE(vmx_preemption_cpu_tfms); i++)
		if (eax == vmx_preemption_cpu_tfms[i])
			return true;

	return false;
}

static inline bool cpu_need_virtualize_apic_accesses(struct kvm_vcpu *vcpu)
{
	return flexpriority_enabled && lapic_in_kernel(vcpu);
}

static int possible_passthrough_msr_slot(u32 msr)
{
	u32 i;

	for (i = 0; i < ARRAY_SIZE(vmx_possible_passthrough_msrs); i++)
		if (vmx_possible_passthrough_msrs[i] == msr)
			return i;

	return -ENOENT;
}

static bool is_valid_passthrough_msr(u32 msr)
{
	bool r;

	switch (msr) {
	case 0x800 ... 0x8ff:
		/* x2APIC MSRs. These are handled in vmx_update_msr_bitmap_x2apic() */
		return true;
	case MSR_IA32_RTIT_STATUS:
	case MSR_IA32_RTIT_OUTPUT_BASE:
	case MSR_IA32_RTIT_OUTPUT_MASK:
	case MSR_IA32_RTIT_CR3_MATCH:
	case MSR_IA32_RTIT_ADDR0_A ... MSR_IA32_RTIT_ADDR3_B:
		/* PT MSRs. These are handled in pt_update_intercept_for_msr() */
	case MSR_LBR_SELECT:
	case MSR_LBR_TOS:
	case MSR_LBR_INFO_0 ... MSR_LBR_INFO_0 + 31:
	case MSR_LBR_NHM_FROM ... MSR_LBR_NHM_FROM + 31:
	case MSR_LBR_NHM_TO ... MSR_LBR_NHM_TO + 31:
	case MSR_LBR_CORE_FROM ... MSR_LBR_CORE_FROM + 8:
	case MSR_LBR_CORE_TO ... MSR_LBR_CORE_TO + 8:
		/* LBR MSRs. These are handled in vmx_update_intercept_for_lbr_msrs() */
		return true;
	case MSR_IA32_U_CET:
	case MSR_IA32_S_CET:
	case MSR_IA32_PL0_SSP ... MSR_IA32_INT_SSP_TAB:
		return true;
	}

	r = possible_passthrough_msr_slot(msr) != -ENOENT;

	//WARN(!r, "Invalid MSR %x, please adapt vmx_possible_passthrough_msrs[]", msr);

	return r;
}

struct vmx_uret_msr *vmx_find_uret_msr(struct vcpu_vmx *vmx, u32 msr)
{
	int i;

	i = kvm_find_user_return_msr(msr);
	if (i >= 0)
		return &vmx->guest_uret_msrs[i];
	return NULL;
}

static int vmx_set_guest_uret_msr(struct vcpu_vmx *vmx,
				  struct vmx_uret_msr *msr, u64 data)
{
	unsigned int slot = msr - vmx->guest_uret_msrs;
	int ret = 0;

	if (msr->load_into_hardware) {
		preempt_disable();
		ret = kvm_set_user_return_msr(slot, data, msr->mask);
		preempt_enable();
	}
	if (!ret)
		msr->data = data;
	return ret;
}

#ifdef CONFIG_KEXEC_CORE
static void crash_vmclear_local_loaded_vmcss(void)
{
	int cpu = raw_smp_processor_id();
	struct loaded_vmcs *v;

	list_for_each_entry(v, &per_cpu(loaded_vmcss_on_cpu, cpu),
			    loaded_vmcss_on_cpu_link)
		vmcs_clear(v->vmcs);
}
#endif /* CONFIG_KEXEC_CORE */

static void __loaded_vmcs_clear(void *arg)
{
	struct loaded_vmcs *loaded_vmcs = arg;
	int cpu = raw_smp_processor_id();

	if (loaded_vmcs->cpu != cpu)
		return; /* vcpu migration can race with cpu offline */
	if (per_cpu(current_vmcs, cpu) == loaded_vmcs->vmcs)
		per_cpu(current_vmcs, cpu) = NULL;

	vmcs_clear(loaded_vmcs->vmcs);
	if (loaded_vmcs->shadow_vmcs && loaded_vmcs->launched)
		vmcs_clear(loaded_vmcs->shadow_vmcs);

	list_del(&loaded_vmcs->loaded_vmcss_on_cpu_link);

	/*
	 * Ensure all writes to loaded_vmcs, including deleting it from its
	 * current percpu list, complete before setting loaded_vmcs->cpu to
	 * -1, otherwise a different cpu can see loaded_vmcs->cpu == -1 first
	 * and add loaded_vmcs to its percpu list before it's deleted from this
	 * cpu's list. Pairs with the smp_rmb() in vmx_vcpu_load_vmcs().
	 */
	smp_wmb();

	loaded_vmcs->cpu = -1;
	loaded_vmcs->launched = 0;
}

void loaded_vmcs_clear(struct loaded_vmcs *loaded_vmcs)
{
	int cpu = loaded_vmcs->cpu;

	if (cpu != -1)
		smp_call_function_single(cpu,
			 __loaded_vmcs_clear, loaded_vmcs, 1);
}

static bool vmx_segment_cache_test_set(struct vcpu_vmx *vmx, unsigned seg,
				       unsigned field)
{
	bool ret;
	u32 mask = 1 << (seg * SEG_FIELD_NR + field);

	if (!kvm_register_is_available(&vmx->vcpu, VCPU_EXREG_SEGMENTS)) {
		kvm_register_mark_available(&vmx->vcpu, VCPU_EXREG_SEGMENTS);
		vmx->segment_cache.bitmask = 0;
	}
	ret = vmx->segment_cache.bitmask & mask;
	vmx->segment_cache.bitmask |= mask;
	return ret;
}

static u16 vmx_read_guest_seg_selector(struct vcpu_vmx *vmx, unsigned seg)
{
	u16 *p = &vmx->segment_cache.seg[seg].selector;

	if (!vmx_segment_cache_test_set(vmx, seg, SEG_FIELD_SEL))
		*p = vmcs_read16(kvm_vmx_segment_fields[seg].selector);
	return *p;
}

static ulong vmx_read_guest_seg_base(struct vcpu_vmx *vmx, unsigned seg)
{
	ulong *p = &vmx->segment_cache.seg[seg].base;

	if (!vmx_segment_cache_test_set(vmx, seg, SEG_FIELD_BASE))
		*p = vmcs_readl(kvm_vmx_segment_fields[seg].base);
	return *p;
}

static u32 vmx_read_guest_seg_limit(struct vcpu_vmx *vmx, unsigned seg)
{
	u32 *p = &vmx->segment_cache.seg[seg].limit;

	if (!vmx_segment_cache_test_set(vmx, seg, SEG_FIELD_LIMIT))
		*p = vmcs_read32(kvm_vmx_segment_fields[seg].limit);
	return *p;
}

static u32 vmx_read_guest_seg_ar(struct vcpu_vmx *vmx, unsigned seg)
{
	u32 *p = &vmx->segment_cache.seg[seg].ar;

	if (!vmx_segment_cache_test_set(vmx, seg, SEG_FIELD_AR))
		*p = vmcs_read32(kvm_vmx_segment_fields[seg].ar_bytes);
	return *p;
}

void vmx_update_exception_bitmap(struct kvm_vcpu *vcpu)
{
	u32 eb;

	eb = (1u << PF_VECTOR) | (1u << UD_VECTOR) | (1u << MC_VECTOR) |
	     (1u << DB_VECTOR) | (1u << AC_VECTOR);
	/*
	 * #VE isn't used for VMX, but for TDX.  To test against unexpected
	 * change related to #VE for VMX, intercept unexpected #VE and warn on
	 * it.
	 */
	if (ept_violation_ve_test)
		eb |= 1u << VE_VECTOR;
	/*
	 * Guest access to VMware backdoor ports could legitimately
	 * trigger #GP because of TSS I/O permission bitmap.
	 * We intercept those #GP and allow access to them anyway
	 * as VMware does.
	 */
	if (enable_vmware_backdoor)
		eb |= (1u << GP_VECTOR);
	if ((vcpu->guest_debug &
	     (KVM_GUESTDBG_ENABLE | KVM_GUESTDBG_USE_SW_BP)) ==
	    (KVM_GUESTDBG_ENABLE | KVM_GUESTDBG_USE_SW_BP))
		eb |= 1u << BP_VECTOR;
	if (to_vmx(vcpu)->rmode.vm86_active)
		eb = ~0;
	if (!vmx_need_pf_intercept(vcpu))
		eb &= ~(1u << PF_VECTOR);

	/* When we are running a nested L2 guest and L1 specified for it a
	 * certain exception bitmap, we must trap the same exceptions and pass
	 * them to L1. When running L2, we will only handle the exceptions
	 * specified above if L1 did not want them.
	 */
	if (is_guest_mode(vcpu))
		eb |= get_vmcs12(vcpu)->exception_bitmap;
	else {
		int mask = 0, match = 0;

		if (enable_ept && (eb & (1u << PF_VECTOR))) {
			/*
			 * If EPT is enabled, #PF is currently only intercepted
			 * if MAXPHYADDR is smaller on the guest than on the
			 * host.  In that case we only care about present,
			 * non-reserved faults.  For vmcs02, however, PFEC_MASK
			 * and PFEC_MATCH are set in prepare_vmcs02_rare.
			 */
			mask = PFERR_PRESENT_MASK | PFERR_RSVD_MASK;
			match = PFERR_PRESENT_MASK;
		}
		vmcs_write32(PAGE_FAULT_ERROR_CODE_MASK, mask);
		vmcs_write32(PAGE_FAULT_ERROR_CODE_MATCH, match);
	}

	/*
	 * Disabling xfd interception indicates that dynamic xfeatures
	 * might be used in the guest. Always trap #NM in this case
	 * to save guest xfd_err timely.
	 */
	if (vcpu->arch.xfd_no_write_intercept)
		eb |= (1u << NM_VECTOR);

	vmcs_write32(EXCEPTION_BITMAP, eb);
}

/*
 * Check if MSR is intercepted for currently loaded MSR bitmap.
 */
static bool msr_write_intercepted(struct vcpu_vmx *vmx, u32 msr)
{
	if (!(exec_controls_get(vmx) & CPU_BASED_USE_MSR_BITMAPS))
		return true;

	return vmx_test_msr_bitmap_write(vmx->loaded_vmcs->msr_bitmap, msr);
}

unsigned int __vmx_vcpu_run_flags(struct vcpu_vmx *vmx)
{
	unsigned int flags = 0;

	if (vmx->loaded_vmcs->launched)
		flags |= VMX_RUN_VMRESUME;

	/*
	 * If writes to the SPEC_CTRL MSR aren't intercepted, the guest is free
	 * to change it directly without causing a vmexit.  In that case read
	 * it after vmexit and store it in vmx->spec_ctrl.
	 */
	if (!msr_write_intercepted(vmx, MSR_IA32_SPEC_CTRL))
		flags |= VMX_RUN_SAVE_SPEC_CTRL;

	return flags;
}

static __always_inline void clear_atomic_switch_msr_special(struct vcpu_vmx *vmx,
		unsigned long entry, unsigned long exit)
{
	vm_entry_controls_clearbit(vmx, entry);
	vm_exit_controls_clearbit(vmx, exit);
}

int vmx_find_loadstore_msr_slot(struct vmx_msrs *m, u32 msr)
{
	unsigned int i;

	for (i = 0; i < m->nr; ++i) {
		if (m->val[i].index == msr)
			return i;
	}
	return -ENOENT;
}

static void clear_atomic_switch_msr(struct vcpu_vmx *vmx, unsigned msr)
{
	int i;
	struct msr_autoload *m = &vmx->msr_autoload;

	switch (msr) {
	case MSR_EFER:
		if (cpu_has_load_ia32_efer()) {
			clear_atomic_switch_msr_special(vmx,
					VM_ENTRY_LOAD_IA32_EFER,
					VM_EXIT_LOAD_IA32_EFER);
			return;
		}
		break;
	case MSR_CORE_PERF_GLOBAL_CTRL:
		if (cpu_has_load_perf_global_ctrl()) {
			clear_atomic_switch_msr_special(vmx,
					VM_ENTRY_LOAD_IA32_PERF_GLOBAL_CTRL,
					VM_EXIT_LOAD_IA32_PERF_GLOBAL_CTRL);
			return;
		}
		break;
	}
	i = vmx_find_loadstore_msr_slot(&m->guest, msr);
	if (i < 0)
		goto skip_guest;
	--m->guest.nr;
	m->guest.val[i] = m->guest.val[m->guest.nr];
	vmcs_write32(VM_ENTRY_MSR_LOAD_COUNT, m->guest.nr);

skip_guest:
	i = vmx_find_loadstore_msr_slot(&m->host, msr);
	if (i < 0)
		return;

	--m->host.nr;
	m->host.val[i] = m->host.val[m->host.nr];
	vmcs_write32(VM_EXIT_MSR_LOAD_COUNT, m->host.nr);
}

static __always_inline void add_atomic_switch_msr_special(struct vcpu_vmx *vmx,
		unsigned long entry, unsigned long exit,
		unsigned long guest_val_vmcs, unsigned long host_val_vmcs,
		u64 guest_val, u64 host_val)
{
	vmcs_write64(guest_val_vmcs, guest_val);
	if (host_val_vmcs != HOST_IA32_EFER)
		vmcs_write64(host_val_vmcs, host_val);
	vm_entry_controls_setbit(vmx, entry);
	vm_exit_controls_setbit(vmx, exit);
}

static void add_atomic_switch_msr(struct vcpu_vmx *vmx, unsigned msr,
				  u64 guest_val, u64 host_val, bool entry_only)
{
	int i, j = 0;
	struct msr_autoload *m = &vmx->msr_autoload;

	switch (msr) {
	case MSR_EFER:
		if (cpu_has_load_ia32_efer()) {
			add_atomic_switch_msr_special(vmx,
					VM_ENTRY_LOAD_IA32_EFER,
					VM_EXIT_LOAD_IA32_EFER,
					GUEST_IA32_EFER,
					HOST_IA32_EFER,
					guest_val, host_val);
			return;
		}
		break;
	case MSR_CORE_PERF_GLOBAL_CTRL:
		if (cpu_has_load_perf_global_ctrl()) {
			add_atomic_switch_msr_special(vmx,
					VM_ENTRY_LOAD_IA32_PERF_GLOBAL_CTRL,
					VM_EXIT_LOAD_IA32_PERF_GLOBAL_CTRL,
					GUEST_IA32_PERF_GLOBAL_CTRL,
					HOST_IA32_PERF_GLOBAL_CTRL,
					guest_val, host_val);
			return;
		}
		break;
	case MSR_IA32_PEBS_ENABLE:
		/* PEBS needs a quiescent period after being disabled (to write
		 * a record).  Disabling PEBS through VMX MSR swapping doesn't
		 * provide that period, so a CPU could write host's record into
		 * guest's memory.
		 */
		wrmsrl(MSR_IA32_PEBS_ENABLE, 0);
	}

	i = vmx_find_loadstore_msr_slot(&m->guest, msr);
	if (!entry_only)
		j = vmx_find_loadstore_msr_slot(&m->host, msr);

	if ((i < 0 && m->guest.nr == MAX_NR_LOADSTORE_MSRS) ||
	    (j < 0 &&  m->host.nr == MAX_NR_LOADSTORE_MSRS)) {
		printk_once(KERN_WARNING "Not enough msr switch entries. "
				"Can't add msr %x\n", msr);
		return;
	}
	if (i < 0) {
		i = m->guest.nr++;
		vmcs_write32(VM_ENTRY_MSR_LOAD_COUNT, m->guest.nr);
	}
	m->guest.val[i].index = msr;
	m->guest.val[i].value = guest_val;

	if (entry_only)
		return;

	if (j < 0) {
		j = m->host.nr++;
		vmcs_write32(VM_EXIT_MSR_LOAD_COUNT, m->host.nr);
	}
	m->host.val[j].index = msr;
	m->host.val[j].value = host_val;
}

static bool update_transition_efer(struct vcpu_vmx *vmx)
{
	u64 guest_efer = vmx->vcpu.arch.efer;
	u64 ignore_bits = 0;
	int i;

	/* Shadow paging assumes NX to be available.  */
	if (!enable_ept)
		guest_efer |= EFER_NX;

	/*
	 * LMA and LME handled by hardware; SCE meaningless outside long mode.
	 */
	ignore_bits |= EFER_SCE;
#ifdef CONFIG_X86_64
	ignore_bits |= EFER_LMA | EFER_LME;
	/* SCE is meaningful only in long mode on Intel */
	if (guest_efer & EFER_LMA)
		ignore_bits &= ~(u64)EFER_SCE;
#endif

	/*
	 * On EPT, we can't emulate NX, so we must switch EFER atomically.
	 * On CPUs that support "load IA32_EFER", always switch EFER
	 * atomically, since it's faster than switching it manually.
	 */
	if (cpu_has_load_ia32_efer() ||
	    (enable_ept && ((vmx->vcpu.arch.efer ^ host_efer) & EFER_NX))) {
		if (!(guest_efer & EFER_LMA))
			guest_efer &= ~EFER_LME;
		if (guest_efer != host_efer)
			add_atomic_switch_msr(vmx, MSR_EFER,
					      guest_efer, host_efer, false);
		else
			clear_atomic_switch_msr(vmx, MSR_EFER);
		return false;
	}

	i = kvm_find_user_return_msr(MSR_EFER);
	if (i < 0)
		return false;

	clear_atomic_switch_msr(vmx, MSR_EFER);

	guest_efer &= ~ignore_bits;
	guest_efer |= host_efer & ignore_bits;

	vmx->guest_uret_msrs[i].data = guest_efer;
	vmx->guest_uret_msrs[i].mask = ~ignore_bits;

	return true;
}

#ifdef CONFIG_X86_32
/*
 * On 32-bit kernels, VM exits still load the FS and GS bases from the
 * VMCS rather than the segment table.  KVM uses this helper to figure
 * out the current bases to poke them into the VMCS before entry.
 */
static unsigned long segment_base(u16 selector)
{
	struct desc_struct *table;
	unsigned long v;

	if (!(selector & ~SEGMENT_RPL_MASK))
		return 0;

	table = get_current_gdt_ro();

	if ((selector & SEGMENT_TI_MASK) == SEGMENT_LDT) {
		u16 ldt_selector = kvm_read_ldt();

		if (!(ldt_selector & ~SEGMENT_RPL_MASK))
			return 0;

		table = (struct desc_struct *)segment_base(ldt_selector);
	}
	v = get_desc_base(&table[selector >> 3]);
	return v;
}
#endif

static inline bool pt_can_write_msr(struct vcpu_vmx *vmx)
{
	return vmx_pt_mode_is_host_guest() &&
	       !(vmx->pt_desc.guest.ctl & RTIT_CTL_TRACEEN);
}

static inline bool pt_output_base_valid(struct kvm_vcpu *vcpu, u64 base)
{
	/* The base must be 128-byte aligned and a legal physical address. */
	return kvm_vcpu_is_legal_aligned_gpa(vcpu, base, 128);
}

static inline void pt_load_msr(struct pt_ctx *ctx, u32 addr_range)
{
	u32 i;

	wrmsrl(MSR_IA32_RTIT_STATUS, ctx->status);
	wrmsrl(MSR_IA32_RTIT_OUTPUT_BASE, ctx->output_base);
	wrmsrl(MSR_IA32_RTIT_OUTPUT_MASK, ctx->output_mask);
	wrmsrl(MSR_IA32_RTIT_CR3_MATCH, ctx->cr3_match);
	for (i = 0; i < addr_range; i++) {
		wrmsrl(MSR_IA32_RTIT_ADDR0_A + i * 2, ctx->addr_a[i]);
		wrmsrl(MSR_IA32_RTIT_ADDR0_B + i * 2, ctx->addr_b[i]);
	}
}

static inline void pt_save_msr(struct pt_ctx *ctx, u32 addr_range)
{
	u32 i;

	rdmsrl(MSR_IA32_RTIT_STATUS, ctx->status);
	rdmsrl(MSR_IA32_RTIT_OUTPUT_BASE, ctx->output_base);
	rdmsrl(MSR_IA32_RTIT_OUTPUT_MASK, ctx->output_mask);
	rdmsrl(MSR_IA32_RTIT_CR3_MATCH, ctx->cr3_match);
	for (i = 0; i < addr_range; i++) {
		rdmsrl(MSR_IA32_RTIT_ADDR0_A + i * 2, ctx->addr_a[i]);
		rdmsrl(MSR_IA32_RTIT_ADDR0_B + i * 2, ctx->addr_b[i]);
	}
}

static void pt_guest_enter(struct vcpu_vmx *vmx)
{
	if (vmx_pt_mode_is_system())
		return;

	/*
	 * GUEST_IA32_RTIT_CTL is already set in the VMCS.
	 * Save host state before VM entry.
	 */
	rdmsrl(MSR_IA32_RTIT_CTL, vmx->pt_desc.host.ctl);
	if (vmx->pt_desc.guest.ctl & RTIT_CTL_TRACEEN) {
		wrmsrl(MSR_IA32_RTIT_CTL, 0);
		pt_save_msr(&vmx->pt_desc.host, vmx->pt_desc.num_address_ranges);
		pt_load_msr(&vmx->pt_desc.guest, vmx->pt_desc.num_address_ranges);
	}
}

static void pt_guest_exit(struct vcpu_vmx *vmx)
{
	if (vmx_pt_mode_is_system())
		return;

	if (vmx->pt_desc.guest.ctl & RTIT_CTL_TRACEEN) {
		pt_save_msr(&vmx->pt_desc.guest, vmx->pt_desc.num_address_ranges);
		pt_load_msr(&vmx->pt_desc.host, vmx->pt_desc.num_address_ranges);
	}

	/*
	 * KVM requires VM_EXIT_CLEAR_IA32_RTIT_CTL to expose PT to the guest,
	 * i.e. RTIT_CTL is always cleared on VM-Exit.  Restore it if necessary.
	 */
	if (vmx->pt_desc.host.ctl)
		wrmsrl(MSR_IA32_RTIT_CTL, vmx->pt_desc.host.ctl);
}

void vmx_set_host_fs_gs(struct vmcs_host_state *host, u16 fs_sel, u16 gs_sel,
			unsigned long fs_base, unsigned long gs_base)
{
	if (unlikely(fs_sel != host->fs_sel)) {
		if (!(fs_sel & 7))
			vmcs_write16(HOST_FS_SELECTOR, fs_sel);
		else
			vmcs_write16(HOST_FS_SELECTOR, 0);
		host->fs_sel = fs_sel;
	}
	if (unlikely(gs_sel != host->gs_sel)) {
		if (!(gs_sel & 7))
			vmcs_write16(HOST_GS_SELECTOR, gs_sel);
		else
			vmcs_write16(HOST_GS_SELECTOR, 0);
		host->gs_sel = gs_sel;
	}
	if (unlikely(fs_base != host->fs_base)) {
		vmcs_writel(HOST_FS_BASE, fs_base);
		host->fs_base = fs_base;
	}
	if (unlikely(gs_base != host->gs_base)) {
		vmcs_writel(HOST_GS_BASE, gs_base);
		host->gs_base = gs_base;
	}
}

void vmx_prepare_switch_to_guest(struct kvm_vcpu *vcpu)
{
	struct vcpu_vmx *vmx = to_vmx(vcpu);
	struct vmcs_host_state *host_state;
#ifdef CONFIG_X86_64
	int cpu = raw_smp_processor_id();
#endif
	unsigned long fs_base, gs_base;
	u16 fs_sel, gs_sel;
	int i;

	vmx->req_immediate_exit = false;

	/*
	 * Note that guest MSRs to be saved/restored can also be changed
	 * when guest state is loaded. This happens when guest transitions
	 * to/from long-mode by setting MSR_EFER.LMA.
	 */
	if (!vmx->guest_uret_msrs_loaded) {
		vmx->guest_uret_msrs_loaded = true;
		for (i = 0; i < kvm_nr_uret_msrs; ++i) {
			if (!vmx->guest_uret_msrs[i].load_into_hardware)
				continue;

			kvm_set_user_return_msr(i,
						vmx->guest_uret_msrs[i].data,
						vmx->guest_uret_msrs[i].mask);
		}
	}

	if (vmx->nested.need_vmcs12_to_shadow_sync)
		nested_sync_vmcs12_to_shadow(vcpu);

	if (vmx->guest_state_loaded)
		return;

	host_state = &vmx->loaded_vmcs->host_state;

	/*
	 * Set host fs and gs selectors.  Unfortunately, 22.2.3 does not
	 * allow segment selectors with cpl > 0 or ti == 1.
	 */
	host_state->ldt_sel = kvm_read_ldt();

#ifdef CONFIG_X86_64
	savesegment(ds, host_state->ds_sel);
	savesegment(es, host_state->es_sel);

	gs_base = cpu_kernelmode_gs_base(cpu);
	if (likely(is_64bit_mm(current->mm))) {
		current_save_fsgs();
		fs_sel = current->thread.fsindex;
		gs_sel = current->thread.gsindex;
		fs_base = current->thread.fsbase;
		vmx->msr_host_kernel_gs_base = current->thread.gsbase;
	} else {
		savesegment(fs, fs_sel);
		savesegment(gs, gs_sel);
		fs_base = read_msr(MSR_FS_BASE);
		vmx->msr_host_kernel_gs_base = read_msr(MSR_KERNEL_GS_BASE);
	}

	wrmsrl(MSR_KERNEL_GS_BASE, vmx->msr_guest_kernel_gs_base);
#else
	savesegment(fs, fs_sel);
	savesegment(gs, gs_sel);
	fs_base = segment_base(fs_sel);
	gs_base = segment_base(gs_sel);
#endif

	vmx_set_host_fs_gs(host_state, fs_sel, gs_sel, fs_base, gs_base);
	vmx->guest_state_loaded = true;
}

static void vmx_prepare_switch_to_host(struct vcpu_vmx *vmx)
{
	struct vmcs_host_state *host_state;

	if (!vmx->guest_state_loaded)
		return;

	host_state = &vmx->loaded_vmcs->host_state;

	++vmx->vcpu.stat.host_state_reload;

#ifdef CONFIG_X86_64
	rdmsrl(MSR_KERNEL_GS_BASE, vmx->msr_guest_kernel_gs_base);
#endif
	if (host_state->ldt_sel || (host_state->gs_sel & 7)) {
		kvm_load_ldt(host_state->ldt_sel);
#ifdef CONFIG_X86_64
		load_gs_index(host_state->gs_sel);
#else
		loadsegment(gs, host_state->gs_sel);
#endif
	}
	if (host_state->fs_sel & 7)
		loadsegment(fs, host_state->fs_sel);
#ifdef CONFIG_X86_64
	if (unlikely(host_state->ds_sel | host_state->es_sel)) {
		loadsegment(ds, host_state->ds_sel);
		loadsegment(es, host_state->es_sel);
	}
#endif
	invalidate_tss_limit();
#ifdef CONFIG_X86_64
	wrmsrl(MSR_KERNEL_GS_BASE, vmx->msr_host_kernel_gs_base);
#endif
	load_fixmap_gdt(raw_smp_processor_id());
	vmx->guest_state_loaded = false;
	vmx->guest_uret_msrs_loaded = false;
}

#ifdef CONFIG_X86_64
static u64 vmx_read_guest_kernel_gs_base(struct vcpu_vmx *vmx)
{
	preempt_disable();
	if (vmx->guest_state_loaded)
		rdmsrl(MSR_KERNEL_GS_BASE, vmx->msr_guest_kernel_gs_base);
	preempt_enable();
	return vmx->msr_guest_kernel_gs_base;
}

static void vmx_write_guest_kernel_gs_base(struct vcpu_vmx *vmx, u64 data)
{
	preempt_disable();
	if (vmx->guest_state_loaded)
		wrmsrl(MSR_KERNEL_GS_BASE, data);
	preempt_enable();
	vmx->msr_guest_kernel_gs_base = data;
}
#endif

void vmx_vcpu_load_vmcs(struct kvm_vcpu *vcpu, int cpu,
			struct loaded_vmcs *buddy)
{
	struct vcpu_vmx *vmx = to_vmx(vcpu);
	bool already_loaded = vmx->loaded_vmcs->cpu == cpu;
	struct vmcs *prev;

	if (!already_loaded) {
		loaded_vmcs_clear(vmx->loaded_vmcs);
		local_irq_disable();

		/*
		 * Ensure loaded_vmcs->cpu is read before adding loaded_vmcs to
		 * this cpu's percpu list, otherwise it may not yet be deleted
		 * from its previous cpu's percpu list.  Pairs with the
		 * smb_wmb() in __loaded_vmcs_clear().
		 */
		smp_rmb();

		list_add(&vmx->loaded_vmcs->loaded_vmcss_on_cpu_link,
			 &per_cpu(loaded_vmcss_on_cpu, cpu));
		local_irq_enable();
	}

	prev = per_cpu(current_vmcs, cpu);
	if (prev != vmx->loaded_vmcs->vmcs) {
		per_cpu(current_vmcs, cpu) = vmx->loaded_vmcs->vmcs;
		vmcs_load(vmx->loaded_vmcs->vmcs);

		/*
		 * No indirect branch prediction barrier needed when switching
		 * the active VMCS within a vCPU, unless IBRS is advertised to
		 * the vCPU.  To minimize the number of IBPBs executed, KVM
		 * performs IBPB on nested VM-Exit (a single nested transition
		 * may switch the active VMCS multiple times).
		 */
		if (!buddy || WARN_ON_ONCE(buddy->vmcs != prev))
			indirect_branch_prediction_barrier();
	}

	if (!already_loaded) {
		void *gdt = get_current_gdt_ro();

		/*
		 * Flush all EPTP/VPID contexts, the new pCPU may have stale
		 * TLB entries from its previous association with the vCPU.
		 */
		kvm_make_request(KVM_REQ_TLB_FLUSH, vcpu);

		/*
		 * Linux uses per-cpu TSS and GDT, so set these when switching
		 * processors.  See 22.2.4.
		 */
		vmcs_writel(HOST_TR_BASE,
			    (unsigned long)&get_cpu_entry_area(cpu)->tss.x86_tss);
		vmcs_writel(HOST_GDTR_BASE, (unsigned long)gdt);   /* 22.2.4 */

		if (IS_ENABLED(CONFIG_IA32_EMULATION) || IS_ENABLED(CONFIG_X86_32)) {
			/* 22.2.3 */
			vmcs_writel(HOST_IA32_SYSENTER_ESP,
				    (unsigned long)(cpu_entry_stack(cpu) + 1));
		}

		vmx->loaded_vmcs->cpu = cpu;
	}
}

/*
 * Switches to specified vcpu, until a matching vcpu_put(), but assumes
 * vcpu mutex is already taken.
 */
void vmx_vcpu_load(struct kvm_vcpu *vcpu, int cpu)
{
	struct vcpu_vmx *vmx = to_vmx(vcpu);

	vmx_vcpu_load_vmcs(vcpu, cpu, NULL);

	vmx_vcpu_pi_load(vcpu, cpu);

	vmx->host_debugctlmsr = get_debugctlmsr();
}

void vmx_vcpu_put(struct kvm_vcpu *vcpu)
{
	vmx_vcpu_pi_put(vcpu);

	vmx_prepare_switch_to_host(to_vmx(vcpu));
}

bool vmx_emulation_required(struct kvm_vcpu *vcpu)
{
	return emulate_invalid_guest_state && !vmx_guest_state_valid(vcpu);
}

unsigned long vmx_get_rflags(struct kvm_vcpu *vcpu)
{
	struct vcpu_vmx *vmx = to_vmx(vcpu);
	unsigned long rflags, save_rflags;

	if (!kvm_register_is_available(vcpu, VCPU_EXREG_RFLAGS)) {
		kvm_register_mark_available(vcpu, VCPU_EXREG_RFLAGS);
		rflags = vmcs_readl(GUEST_RFLAGS);
		if (vmx->rmode.vm86_active) {
			rflags &= RMODE_GUEST_OWNED_EFLAGS_BITS;
			save_rflags = vmx->rmode.save_rflags;
			rflags |= save_rflags & ~RMODE_GUEST_OWNED_EFLAGS_BITS;
		}
		vmx->rflags = rflags;
	}
	return vmx->rflags;
}

void vmx_set_rflags(struct kvm_vcpu *vcpu, unsigned long rflags)
{
	struct vcpu_vmx *vmx = to_vmx(vcpu);
	unsigned long old_rflags;

	/*
	 * Unlike CR0 and CR4, RFLAGS handling requires checking if the vCPU
	 * is an unrestricted guest in order to mark L2 as needing emulation
	 * if L1 runs L2 as a restricted guest.
	 */
	if (is_unrestricted_guest(vcpu)) {
		kvm_register_mark_available(vcpu, VCPU_EXREG_RFLAGS);
		vmx->rflags = rflags;
		vmcs_writel(GUEST_RFLAGS, rflags);
		return;
	}

	old_rflags = vmx_get_rflags(vcpu);
	vmx->rflags = rflags;
	if (vmx->rmode.vm86_active) {
		vmx->rmode.save_rflags = rflags;
		rflags |= X86_EFLAGS_IOPL | X86_EFLAGS_VM;
	}
	vmcs_writel(GUEST_RFLAGS, rflags);

	if ((old_rflags ^ vmx->rflags) & X86_EFLAGS_VM)
		vmx->emulation_required = vmx_emulation_required(vcpu);
}

bool vmx_get_if_flag(struct kvm_vcpu *vcpu)
{
	return vmx_get_rflags(vcpu) & X86_EFLAGS_IF;
}

void vmx_set_interrupt_shadow(struct kvm_vcpu *vcpu, int mask)
{
	u32 interruptibility_old = vmread32(vcpu,
					    GUEST_INTERRUPTIBILITY_INFO);
	u32 interruptibility = interruptibility_old;

	interruptibility &= ~(GUEST_INTR_STATE_STI | GUEST_INTR_STATE_MOV_SS);

	if (mask & KVM_X86_SHADOW_INT_MOV_SS)
		interruptibility |= GUEST_INTR_STATE_MOV_SS;
	else if (mask & KVM_X86_SHADOW_INT_STI)
		interruptibility |= GUEST_INTR_STATE_STI;

	if ((interruptibility != interruptibility_old))
		vmwrite32(vcpu, GUEST_INTERRUPTIBILITY_INFO,
			  interruptibility);
}

static int vmx_rtit_ctl_check(struct kvm_vcpu *vcpu, u64 data)
{
	struct vcpu_vmx *vmx = to_vmx(vcpu);
	unsigned long value;

	/*
	 * Any MSR write that attempts to change bits marked reserved will
	 * case a #GP fault.
	 */
	if (data & vmx->pt_desc.ctl_bitmask)
		return 1;

	/*
	 * Any attempt to modify IA32_RTIT_CTL while TraceEn is set will
	 * result in a #GP unless the same write also clears TraceEn.
	 */
	if ((vmx->pt_desc.guest.ctl & RTIT_CTL_TRACEEN) &&
		((vmx->pt_desc.guest.ctl ^ data) & ~RTIT_CTL_TRACEEN))
		return 1;

	/*
	 * WRMSR to IA32_RTIT_CTL that sets TraceEn but clears this bit
	 * and FabricEn would cause #GP, if
	 * CPUID.(EAX=14H, ECX=0):ECX.SNGLRGNOUT[bit 2] = 0
	 */
	if ((data & RTIT_CTL_TRACEEN) && !(data & RTIT_CTL_TOPA) &&
		!(data & RTIT_CTL_FABRIC_EN) &&
		!intel_pt_validate_cap(vmx->pt_desc.caps,
					PT_CAP_single_range_output))
		return 1;

	/*
	 * MTCFreq, CycThresh and PSBFreq encodings check, any MSR write that
	 * utilize encodings marked reserved will cause a #GP fault.
	 */
	value = intel_pt_validate_cap(vmx->pt_desc.caps, PT_CAP_mtc_periods);
	if (intel_pt_validate_cap(vmx->pt_desc.caps, PT_CAP_mtc) &&
			!test_bit((data & RTIT_CTL_MTC_RANGE) >>
			RTIT_CTL_MTC_RANGE_OFFSET, &value))
		return 1;
	value = intel_pt_validate_cap(vmx->pt_desc.caps,
						PT_CAP_cycle_thresholds);
	if (intel_pt_validate_cap(vmx->pt_desc.caps, PT_CAP_psb_cyc) &&
			!test_bit((data & RTIT_CTL_CYC_THRESH) >>
			RTIT_CTL_CYC_THRESH_OFFSET, &value))
		return 1;
	value = intel_pt_validate_cap(vmx->pt_desc.caps, PT_CAP_psb_periods);
	if (intel_pt_validate_cap(vmx->pt_desc.caps, PT_CAP_psb_cyc) &&
			!test_bit((data & RTIT_CTL_PSB_FREQ) >>
			RTIT_CTL_PSB_FREQ_OFFSET, &value))
		return 1;

	/*
	 * If ADDRx_CFG is reserved or the encodings is >2 will
	 * cause a #GP fault.
	 */
	value = (data & RTIT_CTL_ADDR0) >> RTIT_CTL_ADDR0_OFFSET;
	if ((value && (vmx->pt_desc.num_address_ranges < 1)) || (value > 2))
		return 1;
	value = (data & RTIT_CTL_ADDR1) >> RTIT_CTL_ADDR1_OFFSET;
	if ((value && (vmx->pt_desc.num_address_ranges < 2)) || (value > 2))
		return 1;
	value = (data & RTIT_CTL_ADDR2) >> RTIT_CTL_ADDR2_OFFSET;
	if ((value && (vmx->pt_desc.num_address_ranges < 3)) || (value > 2))
		return 1;
	value = (data & RTIT_CTL_ADDR3) >> RTIT_CTL_ADDR3_OFFSET;
	if ((value && (vmx->pt_desc.num_address_ranges < 4)) || (value > 2))
		return 1;

	return 0;
}

bool vmx_can_emulate_instruction(struct kvm_vcpu *vcpu, int emul_type,
				void *insn, int insn_len)
{
	/*
	 * Emulation of instructions in SGX enclaves is impossible as RIP does
	 * not point at the failing instruction, and even if it did, the code
	 * stream is inaccessible.  Inject #UD instead of exiting to userspace
	 * so that guest userspace can't DoS the guest simply by triggering
	 * emulation (enclaves are CPL3 only).
	 */
	if (to_vmx(vcpu)->exit_reason.enclave_mode) {
		kvm_queue_exception(vcpu, UD_VECTOR);
		return false;
	}
	return true;
}

static int skip_emulated_instruction(struct kvm_vcpu *vcpu)
{
	union vmx_exit_reason exit_reason = to_vmx(vcpu)->exit_reason;
	unsigned long rip, orig_rip;
	u32 instr_len;

	/*
	 * Using VMCS.VM_EXIT_INSTRUCTION_LEN on EPT misconfig depends on
	 * undefined behavior: Intel's SDM doesn't mandate the VMCS field be
	 * set when EPT misconfig occurs.  In practice, real hardware updates
	 * VM_EXIT_INSTRUCTION_LEN on EPT misconfig, but other hypervisors
	 * (namely Hyper-V) don't set it due to it being undefined behavior,
	 * i.e. we end up advancing IP with some random value.
	 */
	if (!static_cpu_has(X86_FEATURE_HYPERVISOR) ||
	    exit_reason.basic != EXIT_REASON_EPT_MISCONFIG) {
		instr_len = vmcs_read32(VM_EXIT_INSTRUCTION_LEN);

		/*
		 * Emulating an enclave's instructions isn't supported as KVM
		 * cannot access the enclave's memory or its true RIP, e.g. the
		 * vmcs.GUEST_RIP points at the exit point of the enclave, not
		 * the RIP that actually triggered the VM-Exit.  But, because
		 * most instructions that cause VM-Exit will #UD in an enclave,
		 * most instruction-based VM-Exits simply do not occur.
		 *
		 * There are a few exceptions, notably the debug instructions
		 * INT1ICEBRK and INT3, as they are allowed in debug enclaves
		 * and generate #DB/#BP as expected, which KVM might intercept.
		 * But again, the CPU does the dirty work and saves an instr
		 * length of zero so VMMs don't shoot themselves in the foot.
		 * WARN if KVM tries to skip a non-zero length instruction on
		 * a VM-Exit from an enclave.
		 */
		if (!instr_len)
			goto rip_updated;

		WARN_ONCE(exit_reason.enclave_mode,
			  "skipping instruction after SGX enclave VM-Exit");

		orig_rip = kvm_rip_read(vcpu);
		rip = orig_rip + instr_len;
#ifdef CONFIG_X86_64
		rip = vmx_mask_out_guest_rip(vcpu, orig_rip, rip);
#endif
		kvm_rip_write(vcpu, rip);
	} else {
		if (!kvm_emulate_instruction(vcpu, EMULTYPE_SKIP))
			return 0;
	}

rip_updated:
	/* skipping an emulated instruction also counts */
	vmx_set_interrupt_shadow(vcpu, 0);

	return 1;
}

/*
 * Recognizes a pending MTF VM-exit and records the nested state for later
 * delivery.
 */
void vmx_update_emulated_instruction(struct kvm_vcpu *vcpu)
{
	struct vmcs12 *vmcs12 = get_vmcs12(vcpu);
	struct vcpu_vmx *vmx = to_vmx(vcpu);

	if (!is_guest_mode(vcpu))
		return;

	/*
	 * Per the SDM, MTF takes priority over debug-trap exceptions besides
	 * TSS T-bit traps and ICEBP (INT1).  KVM doesn't emulate T-bit traps
	 * or ICEBP (in the emulator proper), and skipping of ICEBP after an
	 * intercepted #DB deliberately avoids single-step #DB and MTF updates
	 * as ICEBP is higher priority than both.  As instruction emulation is
	 * completed at this point (i.e. KVM is at the instruction boundary),
	 * any #DB exception pending delivery must be a debug-trap of lower
	 * priority than MTF.  Record the pending MTF state to be delivered in
	 * vmx_check_nested_events().
	 */
	if (nested_cpu_has_mtf(vmcs12) &&
	    (!vcpu->arch.exception.pending ||
	     vcpu->arch.exception.vector == DB_VECTOR) &&
	    (!vcpu->arch.exception_vmexit.pending ||
	     vcpu->arch.exception_vmexit.vector == DB_VECTOR)) {
		vmx->nested.mtf_pending = true;
		kvm_make_request(KVM_REQ_EVENT, vcpu);
	} else {
		vmx->nested.mtf_pending = false;
	}
}

int vmx_skip_emulated_instruction(struct kvm_vcpu *vcpu)
{
	vmx_update_emulated_instruction(vcpu);
	return skip_emulated_instruction(vcpu);
}

static void vmx_clear_hlt(struct kvm_vcpu *vcpu)
{
	/*
	 * Ensure that we clear the HLT state in the VMCS.  We don't need to
	 * explicitly skip the instruction because if the HLT state is set,
	 * then the instruction is already executing and RIP has already been
	 * advanced.
	 */
	if (kvm_hlt_in_guest(vcpu->kvm) &&
			vmcs_read32(GUEST_ACTIVITY_STATE) == GUEST_ACTIVITY_HLT)
		vmcs_write32(GUEST_ACTIVITY_STATE, GUEST_ACTIVITY_ACTIVE);
}

void vmx_inject_exception(struct kvm_vcpu *vcpu)
{
	struct kvm_queued_exception *ex = &vcpu->arch.exception;
	u32 intr_info = ex->vector | INTR_INFO_VALID_MASK;
	struct vcpu_vmx *vmx = to_vmx(vcpu);

	kvm_deliver_exception_payload(vcpu, ex);

	if (ex->has_error_code) {
		/*
		 * Despite the error code being architecturally defined as 32
		 * bits, and the VMCS field being 32 bits, Intel CPUs and thus
		 * VMX don't actually supporting setting bits 31:16.  Hardware
		 * will (should) never provide a bogus error code, but AMD CPUs
		 * do generate error codes with bits 31:16 set, and so KVM's
		 * ABI lets userspace shove in arbitrary 32-bit values.  Drop
		 * the upper bits to avoid VM-Fail, losing information that
		 * does't really exist is preferable to killing the VM.
		 */
		vmcs_write32(VM_ENTRY_EXCEPTION_ERROR_CODE, (u16)ex->error_code);
		intr_info |= INTR_INFO_DELIVER_CODE_MASK;
	}

	if (vmx->rmode.vm86_active) {
		int inc_eip = 0;
		if (kvm_exception_is_soft(ex->vector))
			inc_eip = vcpu->arch.event_exit_inst_len;
		kvm_inject_realmode_interrupt(vcpu, ex->vector, inc_eip);
		return;
	}

	WARN_ON_ONCE(vmx->emulation_required);

	if (kvm_exception_is_soft(ex->vector)) {
		vmcs_write32(VM_ENTRY_INSTRUCTION_LEN,
			     vmx->vcpu.arch.event_exit_inst_len);
		intr_info |= INTR_TYPE_SOFT_EXCEPTION;
	} else
		intr_info |= INTR_TYPE_HARD_EXCEPTION;

	vmcs_write32(VM_ENTRY_INTR_INFO_FIELD, intr_info);

	vmx_clear_hlt(vcpu);
}

static void vmx_setup_uret_msr(struct vcpu_vmx *vmx, unsigned int msr,
			       bool load_into_hardware)
{
	struct vmx_uret_msr *uret_msr;

	uret_msr = vmx_find_uret_msr(vmx, msr);
	if (!uret_msr)
		return;

	uret_msr->load_into_hardware = load_into_hardware;
}

/*
 * Configuring user return MSRs to automatically save, load, and restore MSRs
 * that need to be shoved into hardware when running the guest.  Note, omitting
 * an MSR here does _NOT_ mean it's not emulated, only that it will not be
 * loaded into hardware when running the guest.
 */
static void vmx_setup_uret_msrs(struct vcpu_vmx *vmx)
{
#ifdef CONFIG_X86_64
	bool load_syscall_msrs;

	/*
	 * The SYSCALL MSRs are only needed on long mode guests, and only
	 * when EFER.SCE is set.
	 */
	load_syscall_msrs = is_long_mode(&vmx->vcpu) &&
			    (vmx->vcpu.arch.efer & EFER_SCE);

	vmx_setup_uret_msr(vmx, MSR_STAR, load_syscall_msrs);
	vmx_setup_uret_msr(vmx, MSR_LSTAR, load_syscall_msrs);
	vmx_setup_uret_msr(vmx, MSR_SYSCALL_MASK, load_syscall_msrs);
#endif
	vmx_setup_uret_msr(vmx, MSR_EFER, update_transition_efer(vmx));

	vmx_setup_uret_msr(vmx, MSR_TSC_AUX,
			   guest_cpuid_has(&vmx->vcpu, X86_FEATURE_RDTSCP) ||
			   guest_cpuid_has(&vmx->vcpu, X86_FEATURE_RDPID));

	/*
	 * hle=0, rtm=0, tsx_ctrl=1 can be found with some combinations of new
	 * kernel and old userspace.  If those guests run on a tsx=off host, do
	 * allow guests to use TSX_CTRL, but don't change the value in hardware
	 * so that TSX remains always disabled.
	 */
	vmx_setup_uret_msr(vmx, MSR_IA32_TSX_CTRL, boot_cpu_has(X86_FEATURE_RTM));

	/*
	 * The set of MSRs to load may have changed, reload MSRs before the
	 * next VM-Enter.
	 */
	vmx->guest_uret_msrs_loaded = false;
}

u64 vmx_get_l2_tsc_offset(struct kvm_vcpu *vcpu)
{
	struct vmcs12 *vmcs12 = get_vmcs12(vcpu);

	if (nested_cpu_has(vmcs12, CPU_BASED_USE_TSC_OFFSETTING))
		return vmcs12->tsc_offset;

	return 0;
}

u64 vmx_get_l2_tsc_multiplier(struct kvm_vcpu *vcpu)
{
	struct vmcs12 *vmcs12 = get_vmcs12(vcpu);

	if (nested_cpu_has(vmcs12, CPU_BASED_USE_TSC_OFFSETTING) &&
	    nested_cpu_has2(vmcs12, SECONDARY_EXEC_TSC_SCALING))
		return vmcs12->tsc_multiplier;

	return kvm_caps.default_tsc_scaling_ratio;
}

void vmx_write_tsc_offset(struct kvm_vcpu *vcpu, u64 offset)
{
	vmcs_write64(TSC_OFFSET, offset);
}

void vmx_write_tsc_multiplier(struct kvm_vcpu *vcpu, u64 multiplier)
{
	vmcs_write64(TSC_MULTIPLIER, multiplier);
}

/*
 * nested_vmx_allowed() checks whether a guest should be allowed to use VMX
 * instructions and MSRs (i.e., nested VMX). Nested VMX is disabled for
 * all guests if the "nested" module option is off, and can also be disabled
 * for a single guest by disabling its VMX cpuid bit.
 */
bool nested_vmx_allowed(struct kvm_vcpu *vcpu)
{
	return nested && guest_cpuid_has(vcpu, X86_FEATURE_VMX);
}

/*
 * Userspace is allowed to set any supported IA32_FEATURE_CONTROL regardless of
 * guest CPUID.  Note, KVM allows userspace to set "VMX in SMX" to maintain
 * backwards compatibility even though KVM doesn't support emulating SMX.  And
 * because userspace set "VMX in SMX", the guest must also be allowed to set it,
 * e.g. if the MSR is left unlocked and the guest does a RMW operation.
 */
#define KVM_SUPPORTED_FEATURE_CONTROL  (FEAT_CTL_LOCKED			 | \
					FEAT_CTL_VMX_ENABLED_INSIDE_SMX	 | \
					FEAT_CTL_VMX_ENABLED_OUTSIDE_SMX | \
					FEAT_CTL_SGX_LC_ENABLED		 | \
					FEAT_CTL_SGX_ENABLED		 | \
					FEAT_CTL_LMCE_ENABLED)

static inline bool is_vmx_feature_control_msr_valid(struct vcpu_vmx *vmx,
						    struct msr_data *msr)
{
	uint64_t valid_bits;

	/*
	 * Ensure KVM_SUPPORTED_FEATURE_CONTROL is updated when new bits are
	 * exposed to the guest.
	 */
	WARN_ON_ONCE(vmx->msr_ia32_feature_control_valid_bits &
		     ~KVM_SUPPORTED_FEATURE_CONTROL);

	if (!msr->host_initiated &&
	    (vmx->msr_ia32_feature_control & FEAT_CTL_LOCKED))
		return false;

	if (msr->host_initiated)
		valid_bits = KVM_SUPPORTED_FEATURE_CONTROL;
	else
		valid_bits = vmx->msr_ia32_feature_control_valid_bits;

	return !(msr->data & ~valid_bits);
}

int vmx_get_msr_feature(struct kvm_msr_entry *msr)
{
	switch (msr->index) {
	case KVM_FIRST_EMULATED_VMX_MSR ... KVM_LAST_EMULATED_VMX_MSR:
		if (!nested)
			return 1;
		return vmx_get_vmx_msr(&vmcs_config.nested, msr->index, &msr->data);
	default:
		return KVM_MSR_RET_INVALID;
	}
}

/*
 * Reads an msr value (of 'msr_info->index') into 'msr_info->data'.
 * Returns 0 on success, non-0 otherwise.
 * Assumes vcpu_load() was already called.
 */
int vmx_get_msr(struct kvm_vcpu *vcpu, struct msr_data *msr_info)
{
	struct vcpu_vmx *vmx = to_vmx(vcpu);
	struct vmx_uret_msr *msr;
	u32 index;

	switch (msr_info->index) {
#ifdef CONFIG_X86_64
	case MSR_FS_BASE:
		msr_info->data = vmcs_readl(GUEST_FS_BASE);
		break;
	case MSR_GS_BASE:
		msr_info->data = vmcs_readl(GUEST_GS_BASE);
		break;
	case MSR_KERNEL_GS_BASE:
		msr_info->data = vmx_read_guest_kernel_gs_base(vmx);
		break;
#endif
	case MSR_EFER:
		return kvm_get_msr_common(vcpu, msr_info);
	case MSR_IA32_TSX_CTRL:
		if (!msr_info->host_initiated &&
		    !(vcpu->arch.arch_capabilities & ARCH_CAP_TSX_CTRL_MSR))
			return 1;
		goto find_uret_msr;
	case MSR_IA32_UMWAIT_CONTROL:
		if (!msr_info->host_initiated && !vmx_has_waitpkg(vmx))
			return 1;

		msr_info->data = vmx->msr_ia32_umwait_control;
		break;
	case MSR_IA32_SPEC_CTRL:
		if (!msr_info->host_initiated &&
		    !guest_has_spec_ctrl_msr(vcpu))
			return 1;

		msr_info->data = to_vmx(vcpu)->spec_ctrl;
		break;
	case MSR_IA32_SYSENTER_CS:
		msr_info->data = vmcs_read32(GUEST_SYSENTER_CS);
		break;
	case MSR_IA32_SYSENTER_EIP:
		msr_info->data = vmcs_readl(GUEST_SYSENTER_EIP);
		break;
	case MSR_IA32_SYSENTER_ESP:
		msr_info->data = vmcs_readl(GUEST_SYSENTER_ESP);
		break;
	case MSR_IA32_BNDCFGS:
		if (!kvm_mpx_supported() ||
		    (!msr_info->host_initiated &&
		     !guest_cpuid_has(vcpu, X86_FEATURE_MPX)))
			return 1;
		msr_info->data = vmcs_read64(GUEST_BNDCFGS);
		break;
	case MSR_IA32_MCG_EXT_CTL:
		if (!msr_info->host_initiated &&
		    !(vmx->msr_ia32_feature_control &
		      FEAT_CTL_LMCE_ENABLED))
			return 1;
		msr_info->data = vcpu->arch.mcg_ext_ctl;
		break;
	case MSR_IA32_FEAT_CTL:
		msr_info->data = vmx->msr_ia32_feature_control;
		break;
	case MSR_IA32_SGXLEPUBKEYHASH0 ... MSR_IA32_SGXLEPUBKEYHASH3:
		if (!msr_info->host_initiated &&
		    !guest_cpuid_has(vcpu, X86_FEATURE_SGX_LC))
			return 1;
		msr_info->data = to_vmx(vcpu)->msr_ia32_sgxlepubkeyhash
			[msr_info->index - MSR_IA32_SGXLEPUBKEYHASH0];
		break;
	case KVM_FIRST_EMULATED_VMX_MSR ... KVM_LAST_EMULATED_VMX_MSR:
		if (!nested_vmx_allowed(vcpu))
			return 1;
		if (vmx_get_vmx_msr(&vmx->nested.msrs, msr_info->index,
				    &msr_info->data))
			return 1;
		/*
		 * Enlightened VMCS v1 doesn't have certain VMCS fields but
		 * instead of just ignoring the features, different Hyper-V
		 * versions are either trying to use them and fail or do some
		 * sanity checking and refuse to boot. Filter all unsupported
		 * features out.
		 */
		if (!msr_info->host_initiated && guest_cpuid_has_evmcs(vcpu))
			nested_evmcs_filter_control_msr(vcpu, msr_info->index,
							&msr_info->data);
		break;
	case MSR_IA32_RTIT_CTL:
		if (!vmx_pt_mode_is_host_guest())
			return 1;
		msr_info->data = vmx->pt_desc.guest.ctl;
		break;
	case MSR_IA32_RTIT_STATUS:
		if (!vmx_pt_mode_is_host_guest())
			return 1;
		msr_info->data = vmx->pt_desc.guest.status;
		break;
	case MSR_IA32_RTIT_CR3_MATCH:
		if (!vmx_pt_mode_is_host_guest() ||
			!intel_pt_validate_cap(vmx->pt_desc.caps,
						PT_CAP_cr3_filtering))
			return 1;
		msr_info->data = vmx->pt_desc.guest.cr3_match;
		break;
	case MSR_IA32_RTIT_OUTPUT_BASE:
		if (!vmx_pt_mode_is_host_guest() ||
			(!intel_pt_validate_cap(vmx->pt_desc.caps,
					PT_CAP_topa_output) &&
			 !intel_pt_validate_cap(vmx->pt_desc.caps,
					PT_CAP_single_range_output)))
			return 1;
		msr_info->data = vmx->pt_desc.guest.output_base;
		break;
	case MSR_IA32_RTIT_OUTPUT_MASK:
		if (!vmx_pt_mode_is_host_guest() ||
			(!intel_pt_validate_cap(vmx->pt_desc.caps,
					PT_CAP_topa_output) &&
			 !intel_pt_validate_cap(vmx->pt_desc.caps,
					PT_CAP_single_range_output)))
			return 1;
		msr_info->data = vmx->pt_desc.guest.output_mask;
		break;
	case MSR_IA32_RTIT_ADDR0_A ... MSR_IA32_RTIT_ADDR3_B:
		index = msr_info->index - MSR_IA32_RTIT_ADDR0_A;
		if (!vmx_pt_mode_is_host_guest() ||
		    (index >= 2 * vmx->pt_desc.num_address_ranges))
			return 1;
		if (index % 2)
			msr_info->data = vmx->pt_desc.guest.addr_b[index / 2];
		else
			msr_info->data = vmx->pt_desc.guest.addr_a[index / 2];
		break;
	case MSR_IA32_U_CET:
	case MSR_IA32_PL0_SSP ... MSR_IA32_PL3_SSP:
		return kvm_get_msr_common(vcpu, msr_info);
	case MSR_IA32_S_CET:
	case MSR_KVM_GUEST_SSP:
	case MSR_IA32_INT_SSP_TAB:
		if (kvm_get_msr_common(vcpu, msr_info))
			return 1;
		if (msr_info->index == MSR_KVM_GUEST_SSP)
			msr_info->data = vmcs_readl(GUEST_SSP);
		else if (msr_info->index == MSR_IA32_S_CET)
			msr_info->data = vmcs_readl(GUEST_S_CET);
		else if (msr_info->index == MSR_IA32_INT_SSP_TAB)
			msr_info->data = vmcs_readl(GUEST_INTR_SSP_TABLE);
		break;
	case MSR_IA32_DEBUGCTLMSR:
		msr_info->data = vmcs_read64(GUEST_IA32_DEBUGCTL);
		break;
	default:
	find_uret_msr:
		msr = vmx_find_uret_msr(vmx, msr_info->index);
		if (msr) {
			msr_info->data = msr->data;
			break;
		}
		return kvm_get_msr_common(vcpu, msr_info);
	}

	return 0;
}

static u64 nested_vmx_truncate_sysenter_addr(struct kvm_vcpu *vcpu,
						    u64 data)
{
#ifdef CONFIG_X86_64
	if (!guest_cpuid_has(vcpu, X86_FEATURE_LM))
		return (u32)data;
#endif
	return (unsigned long)data;
}

static u64 vmx_get_supported_debugctl(struct kvm_vcpu *vcpu, bool host_initiated)
{
	u64 debugctl = 0;

	if (boot_cpu_has(X86_FEATURE_BUS_LOCK_DETECT) &&
	    (host_initiated || guest_cpuid_has(vcpu, X86_FEATURE_BUS_LOCK_DETECT)))
		debugctl |= DEBUGCTLMSR_BUS_LOCK_DETECT;

	if ((kvm_caps.supported_perf_cap & PMU_CAP_LBR_FMT) &&
	    (host_initiated || intel_pmu_lbr_is_enabled(vcpu)))
		debugctl |= DEBUGCTLMSR_LBR | DEBUGCTLMSR_FREEZE_LBRS_ON_PMI;

	return debugctl;
}

static void vmx_disable_write_intercept_sss_msr(struct kvm_vcpu *vcpu)
{
	if (guest_can_use(vcpu, X86_FEATURE_SHSTK)) {
		vmx_set_intercept_for_msr(vcpu, MSR_IA32_PL0_SSP,
					  MSR_TYPE_RW, false);
		vmx_set_intercept_for_msr(vcpu, MSR_IA32_PL1_SSP,
					  MSR_TYPE_RW, false);
		vmx_set_intercept_for_msr(vcpu, MSR_IA32_PL2_SSP,
					  MSR_TYPE_RW, false);
	}
}

/*
 * Writes msr value into the appropriate "register".
 * Returns 0 on success, non-0 otherwise.
 * Assumes vcpu_load() was already called.
 */
int vmx_set_msr(struct kvm_vcpu *vcpu, struct msr_data *msr_info)
{
	struct vcpu_vmx *vmx = to_vmx(vcpu);
	struct vmx_uret_msr *msr;
	int ret = 0;
	u32 msr_index = msr_info->index;
	u64 data = msr_info->data;
	u32 index;

	switch (msr_index) {
	case MSR_EFER:
		ret = kvm_set_msr_common(vcpu, msr_info);
		break;
#ifdef CONFIG_X86_64
	case MSR_FS_BASE:
		vmx_segment_cache_clear(vmx);
		vmcs_writel(GUEST_FS_BASE, data);
		break;
	case MSR_GS_BASE:
		vmx_segment_cache_clear(vmx);
		vmcs_writel(GUEST_GS_BASE, data);
		break;
	case MSR_KERNEL_GS_BASE:
		vmx_write_guest_kernel_gs_base(vmx, data);
		break;
	case MSR_IA32_XFD:
		ret = kvm_set_msr_common(vcpu, msr_info);
		/*
		 * Always intercepting WRMSR could incur non-negligible
		 * overhead given xfd might be changed frequently in
		 * guest context switch. Disable write interception
		 * upon the first write with a non-zero value (indicating
		 * potential usage on dynamic xfeatures). Also update
		 * exception bitmap to trap #NM for proper virtualization
		 * of guest xfd_err.
		 */
		if (!ret && data) {
			vmx_disable_intercept_for_msr(vcpu, MSR_IA32_XFD,
						      MSR_TYPE_RW);
			vcpu->arch.xfd_no_write_intercept = true;
			vmx_update_exception_bitmap(vcpu);
		}
		break;
#endif
	case MSR_IA32_SYSENTER_CS:
		if (is_guest_mode(vcpu))
			get_vmcs12(vcpu)->guest_sysenter_cs = data;
		vmcs_write32(GUEST_SYSENTER_CS, data);
		break;
	case MSR_IA32_SYSENTER_EIP:
		if (is_guest_mode(vcpu)) {
			data = nested_vmx_truncate_sysenter_addr(vcpu, data);
			get_vmcs12(vcpu)->guest_sysenter_eip = data;
		}
		vmcs_writel(GUEST_SYSENTER_EIP, data);
		break;
	case MSR_IA32_SYSENTER_ESP:
		if (is_guest_mode(vcpu)) {
			data = nested_vmx_truncate_sysenter_addr(vcpu, data);
			get_vmcs12(vcpu)->guest_sysenter_esp = data;
		}
		vmcs_writel(GUEST_SYSENTER_ESP, data);
		break;
	case MSR_IA32_DEBUGCTLMSR: {
		u64 invalid;

		invalid = data & ~vmx_get_supported_debugctl(vcpu, msr_info->host_initiated);
		if (invalid & (DEBUGCTLMSR_BTF|DEBUGCTLMSR_LBR)) {
			kvm_pr_unimpl_wrmsr(vcpu, msr_index, data);
			data &= ~(DEBUGCTLMSR_BTF|DEBUGCTLMSR_LBR);
			invalid &= ~(DEBUGCTLMSR_BTF|DEBUGCTLMSR_LBR);
		}

		if (invalid)
			return 1;

		if (is_guest_mode(vcpu) && get_vmcs12(vcpu)->vm_exit_controls &
						VM_EXIT_SAVE_DEBUG_CONTROLS)
			get_vmcs12(vcpu)->guest_ia32_debugctl = data;

		vmcs_write64(GUEST_IA32_DEBUGCTL, data);
		if (intel_pmu_lbr_is_enabled(vcpu) && !to_vmx(vcpu)->lbr_desc.event &&
		    (data & DEBUGCTLMSR_LBR))
			intel_pmu_create_guest_lbr_event(vcpu);
		return 0;
	}
	case MSR_IA32_BNDCFGS:
		if (!kvm_mpx_supported() ||
		    (!msr_info->host_initiated &&
		     !guest_cpuid_has(vcpu, X86_FEATURE_MPX)))
			return 1;
		if (is_noncanonical_address(data & PAGE_MASK, vcpu) ||
		    (data & MSR_IA32_BNDCFGS_RSVD))
			return 1;

		if (is_guest_mode(vcpu) &&
		    ((vmx->nested.msrs.entry_ctls_high & VM_ENTRY_LOAD_BNDCFGS) ||
		     (vmx->nested.msrs.exit_ctls_high & VM_EXIT_CLEAR_BNDCFGS)))
			get_vmcs12(vcpu)->guest_bndcfgs = data;

		vmcs_write64(GUEST_BNDCFGS, data);
		break;
	case MSR_IA32_UMWAIT_CONTROL:
		if (!msr_info->host_initiated && !vmx_has_waitpkg(vmx))
			return 1;

		/* The reserved bit 1 and non-32 bit [63:32] should be zero */
		if (data & (BIT_ULL(1) | GENMASK_ULL(63, 32)))
			return 1;

		vmx->msr_ia32_umwait_control = data;
		break;
	case MSR_IA32_SPEC_CTRL:
		if (!msr_info->host_initiated &&
		    !guest_has_spec_ctrl_msr(vcpu))
			return 1;

		if (kvm_spec_ctrl_test_value(data))
			return 1;

		vmx->spec_ctrl = data;
		if (!data)
			break;

		/*
		 * For non-nested:
		 * When it's written (to non-zero) for the first time, pass
		 * it through.
		 *
		 * For nested:
		 * The handling of the MSR bitmap for L2 guests is done in
		 * nested_vmx_prepare_msr_bitmap. We should not touch the
		 * vmcs02.msr_bitmap here since it gets completely overwritten
		 * in the merging. We update the vmcs01 here for L1 as well
		 * since it will end up touching the MSR anyway now.
		 */
		vmx_disable_intercept_for_msr(vcpu,
					      MSR_IA32_SPEC_CTRL,
					      MSR_TYPE_RW);
		break;
	case MSR_IA32_TSX_CTRL:
		if (!msr_info->host_initiated &&
		    !(vcpu->arch.arch_capabilities & ARCH_CAP_TSX_CTRL_MSR))
			return 1;
		if (data & ~(TSX_CTRL_RTM_DISABLE | TSX_CTRL_CPUID_CLEAR))
			return 1;
		goto find_uret_msr;
	case MSR_IA32_CR_PAT:
		ret = kvm_set_msr_common(vcpu, msr_info);
		if (ret)
			break;

		if (is_guest_mode(vcpu) &&
		    get_vmcs12(vcpu)->vm_exit_controls & VM_EXIT_SAVE_IA32_PAT)
			get_vmcs12(vcpu)->guest_ia32_pat = data;

		if (vmcs_config.vmentry_ctrl & VM_ENTRY_LOAD_IA32_PAT)
			vmcs_write64(GUEST_IA32_PAT, data);
		break;
	case MSR_IA32_MCG_EXT_CTL:
		if ((!msr_info->host_initiated &&
		     !(to_vmx(vcpu)->msr_ia32_feature_control &
		       FEAT_CTL_LMCE_ENABLED)) ||
		    (data & ~MCG_EXT_CTL_LMCE_EN))
			return 1;
		vcpu->arch.mcg_ext_ctl = data;
		break;
	case MSR_IA32_FEAT_CTL:
		if (!is_vmx_feature_control_msr_valid(vmx, msr_info))
			return 1;

		vmx->msr_ia32_feature_control = data;
		if (msr_info->host_initiated && data == 0)
			vmx_leave_nested(vcpu);

		/* SGX may be enabled/disabled by guest's firmware */
		vmx_write_encls_bitmap(vcpu, NULL);
		break;
	case MSR_IA32_SGXLEPUBKEYHASH0 ... MSR_IA32_SGXLEPUBKEYHASH3:
		/*
		 * On real hardware, the LE hash MSRs are writable before
		 * the firmware sets bit 0 in MSR 0x7a ("activating" SGX),
		 * at which point SGX related bits in IA32_FEATURE_CONTROL
		 * become writable.
		 *
		 * KVM does not emulate SGX activation for simplicity, so
		 * allow writes to the LE hash MSRs if IA32_FEATURE_CONTROL
		 * is unlocked.  This is technically not architectural
		 * behavior, but it's close enough.
		 */
		if (!msr_info->host_initiated &&
		    (!guest_cpuid_has(vcpu, X86_FEATURE_SGX_LC) ||
		    ((vmx->msr_ia32_feature_control & FEAT_CTL_LOCKED) &&
		    !(vmx->msr_ia32_feature_control & FEAT_CTL_SGX_LC_ENABLED))))
			return 1;
		vmx->msr_ia32_sgxlepubkeyhash
			[msr_index - MSR_IA32_SGXLEPUBKEYHASH0] = data;
		break;
	case KVM_FIRST_EMULATED_VMX_MSR ... KVM_LAST_EMULATED_VMX_MSR:
		if (!msr_info->host_initiated)
			return 1; /* they are read-only */
		if (!nested_vmx_allowed(vcpu))
			return 1;
		return vmx_set_vmx_msr(vcpu, msr_index, data);
	case MSR_IA32_RTIT_CTL:
		if (!vmx_pt_mode_is_host_guest() ||
			vmx_rtit_ctl_check(vcpu, data) ||
			vmx->nested.vmxon)
			return 1;
		vmcs_write64(GUEST_IA32_RTIT_CTL, data);
		vmx->pt_desc.guest.ctl = data;
		pt_update_intercept_for_msr(vcpu);
		break;
	case MSR_IA32_RTIT_STATUS:
		if (!pt_can_write_msr(vmx))
			return 1;
		if (data & MSR_IA32_RTIT_STATUS_MASK)
			return 1;
		vmx->pt_desc.guest.status = data;
		break;
	case MSR_IA32_RTIT_CR3_MATCH:
		if (!pt_can_write_msr(vmx))
			return 1;
		if (!intel_pt_validate_cap(vmx->pt_desc.caps,
					   PT_CAP_cr3_filtering))
			return 1;
		vmx->pt_desc.guest.cr3_match = data;
		break;
	case MSR_IA32_RTIT_OUTPUT_BASE:
		if (!pt_can_write_msr(vmx))
			return 1;
		if (!intel_pt_validate_cap(vmx->pt_desc.caps,
					   PT_CAP_topa_output) &&
		    !intel_pt_validate_cap(vmx->pt_desc.caps,
					   PT_CAP_single_range_output))
			return 1;
		if (!pt_output_base_valid(vcpu, data))
			return 1;
		vmx->pt_desc.guest.output_base = data;
		break;
	case MSR_IA32_RTIT_OUTPUT_MASK:
		if (!pt_can_write_msr(vmx))
			return 1;
		if (!intel_pt_validate_cap(vmx->pt_desc.caps,
					   PT_CAP_topa_output) &&
		    !intel_pt_validate_cap(vmx->pt_desc.caps,
					   PT_CAP_single_range_output))
			return 1;
		vmx->pt_desc.guest.output_mask = data;
		break;
	case MSR_IA32_RTIT_ADDR0_A ... MSR_IA32_RTIT_ADDR3_B:
		if (!pt_can_write_msr(vmx))
			return 1;
		index = msr_info->index - MSR_IA32_RTIT_ADDR0_A;
		if (index >= 2 * vmx->pt_desc.num_address_ranges)
			return 1;
		if (is_noncanonical_address(data, vcpu))
			return 1;
		if (index % 2)
			vmx->pt_desc.guest.addr_b[index / 2] = data;
		else
			vmx->pt_desc.guest.addr_a[index / 2] = data;
		break;
#define VMX_CET_CONTROL_MASK		(~GENMASK_ULL(9, 6))
#define CET_LEG_BITMAP_BASE(data)	((data) >> 12)
#define CET_EXCLUSIVE_BITS		(CET_SUPPRESS | CET_WAIT_ENDBR)
	case MSR_IA32_PL0_SSP ... MSR_IA32_PL3_SSP:
		if (kvm_set_msr_common(vcpu, msr_info))
			return 1;
		/*
		 * Write to the base SSP MSRs should happen ahead of toggling
		 * of IA32_S_CET.SH_STK_EN bit.
		 */
		if (msr_index != MSR_IA32_PL3_SSP && data) {
			vmx_disable_write_intercept_sss_msr(vcpu);
			wrmsrl(msr_index, data);
		}
		break;
	case MSR_IA32_U_CET:
	case MSR_IA32_S_CET:
	case MSR_KVM_GUEST_SSP:
	case MSR_IA32_INT_SSP_TAB:
		if ((msr_index == MSR_IA32_U_CET ||
		     msr_index == MSR_IA32_S_CET) &&
		    ((data & ~VMX_CET_CONTROL_MASK) ||
		     !IS_ALIGNED(CET_LEG_BITMAP_BASE(data), 4) ||
		     (data & CET_EXCLUSIVE_BITS) == CET_EXCLUSIVE_BITS))
			return 1;
		if (kvm_set_msr_common(vcpu, msr_info))
			return 1;
		if (msr_index == MSR_KVM_GUEST_SSP)
			vmcs_writel(GUEST_SSP, data);
		else if (msr_index == MSR_IA32_S_CET)
			vmcs_writel(GUEST_S_CET, data);
		else if (msr_index == MSR_IA32_INT_SSP_TAB)
			vmcs_writel(GUEST_INTR_SSP_TABLE, data);
		break;
	case MSR_IA32_PERF_CAPABILITIES:
		if (data && !vcpu_to_pmu(vcpu)->version)
			return 1;
		if (data & PMU_CAP_LBR_FMT) {
			if ((data & PMU_CAP_LBR_FMT) !=
			    (kvm_caps.supported_perf_cap & PMU_CAP_LBR_FMT))
				return 1;
			if (!intel_pmu_lbr_is_compatible(vcpu))
				return 1;
		}
		if (data & PERF_CAP_PEBS_FORMAT) {
			if ((data & PERF_CAP_PEBS_MASK) !=
			    (kvm_caps.supported_perf_cap & PERF_CAP_PEBS_MASK))
				return 1;
			if (!guest_cpuid_has(vcpu, X86_FEATURE_DS))
				return 1;
			if (!guest_cpuid_has(vcpu, X86_FEATURE_DTES64))
				return 1;
			if (!cpuid_model_is_consistent(vcpu))
				return 1;
		}
		ret = kvm_set_msr_common(vcpu, msr_info);
		break;

	default:
	find_uret_msr:
		msr = vmx_find_uret_msr(vmx, msr_index);
		if (msr)
			ret = vmx_set_guest_uret_msr(vmx, msr, data);
		else
			ret = kvm_set_msr_common(vcpu, msr_info);
	}

	/* FB_CLEAR may have changed, also update the FB_CLEAR_DIS behavior */
	if (msr_index == MSR_IA32_ARCH_CAPABILITIES)
		vmx_update_fb_clear_dis(vcpu, vmx);

	return ret;
}

void vmx_cache_reg(struct kvm_vcpu *vcpu, enum kvm_reg reg)
{
	unsigned long guest_owned_bits;

	kvm_register_mark_available(vcpu, reg);

	switch (reg) {
	case VCPU_REGS_RSP:
		vcpu->arch.regs[VCPU_REGS_RSP] = vmcs_readl(GUEST_RSP);
		break;
	case VCPU_REGS_RIP:
		vcpu->arch.regs[VCPU_REGS_RIP] = vmcs_readl(GUEST_RIP);
		break;
	case VCPU_EXREG_PDPTR:
		if (enable_ept)
			ept_save_pdptrs(vcpu);
		break;
	case VCPU_EXREG_CR0:
		guest_owned_bits = vcpu->arch.cr0_guest_owned_bits;

		vcpu->arch.cr0 &= ~guest_owned_bits;
		vcpu->arch.cr0 |= vmcs_readl(GUEST_CR0) & guest_owned_bits;
		break;
	case VCPU_EXREG_CR3:
		/*
		 * When intercepting CR3 loads, e.g. for shadowing paging, KVM's
		 * CR3 is loaded into hardware, not the guest's CR3.
		 */
		if (!(exec_controls_get(to_vmx(vcpu)) & CPU_BASED_CR3_LOAD_EXITING))
			vcpu->arch.cr3 = vmcs_readl(GUEST_CR3);
		break;
	case VCPU_EXREG_CR4:
		guest_owned_bits = vcpu->arch.cr4_guest_owned_bits;

		vcpu->arch.cr4 &= ~guest_owned_bits;
		vcpu->arch.cr4 |= vmcs_readl(GUEST_CR4) & guest_owned_bits;
		break;
	default:
		KVM_BUG_ON(1, vcpu->kvm);
		break;
	}
}

/*
 * There is no X86_FEATURE for SGX yet, but anyway we need to query CPUID
 * directly instead of going through cpu_has(), to ensure KVM is trapping
 * ENCLS whenever it's supported in hardware.  It does not matter whether
 * the host OS supports or has enabled SGX.
 */
static bool cpu_has_sgx(void)
{
	return cpuid_eax(0) >= 0x12 && (cpuid_eax(0x12) & BIT(0));
}

/*
 * Some cpus support VM_{ENTRY,EXIT}_IA32_PERF_GLOBAL_CTRL but they
 * can't be used due to errata where VM Exit may incorrectly clear
 * IA32_PERF_GLOBAL_CTRL[34:32]. Work around the errata by using the
 * MSR load mechanism to switch IA32_PERF_GLOBAL_CTRL.
 */
static bool cpu_has_perf_global_ctrl_bug(void)
{
	if (boot_cpu_data.x86 == 0x6) {
		switch (boot_cpu_data.x86_model) {
		case INTEL_FAM6_NEHALEM_EP:	/* AAK155 */
		case INTEL_FAM6_NEHALEM:	/* AAP115 */
		case INTEL_FAM6_WESTMERE:	/* AAT100 */
		case INTEL_FAM6_WESTMERE_EP:	/* BC86,AAY89,BD102 */
		case INTEL_FAM6_NEHALEM_EX:	/* BA97 */
			return true;
		default:
			break;
		}
	}

	return false;
}

static int adjust_vmx_controls(u32 ctl_min, u32 ctl_opt, u32 msr, u32 *result)
{
	u32 vmx_msr_low, vmx_msr_high;
	u32 ctl = ctl_min | ctl_opt;

	rdmsr(msr, vmx_msr_low, vmx_msr_high);

	ctl &= vmx_msr_high; /* bit == 0 in high word ==> must be zero */
	ctl |= vmx_msr_low;  /* bit == 1 in low word  ==> must be one  */

	/* Ensure minimum (required) set of control bits are supported. */
	if (ctl_min & ~ctl)
		return -EIO;

	*result = ctl;
	return 0;
}

static u64 adjust_vmx_controls64(u64 ctl_opt, u32 msr)
{
	u64 allowed;

	rdmsrl(msr, allowed);

	return  ctl_opt & allowed;
}

static int setup_vmcs_config(struct vmcs_config *vmcs_conf,
			     struct vmx_capability *vmx_cap)
{
	u32 vmx_msr_low, vmx_msr_high;
	u32 _pin_based_exec_control = 0;
	u32 _cpu_based_exec_control = 0;
	u32 _cpu_based_2nd_exec_control = 0;
	u64 _cpu_based_3rd_exec_control = 0;
	u32 _vmexit_control = 0;
	u32 _vmentry_control = 0;
	u64 misc_msr;
	int i;

	/*
	 * LOAD/SAVE_DEBUG_CONTROLS are absent because both are mandatory.
	 * SAVE_IA32_PAT and SAVE_IA32_EFER are absent because KVM always
	 * intercepts writes to PAT and EFER, i.e. never enables those controls.
	 */
	struct {
		u32 entry_control;
		u32 exit_control;
	} const vmcs_entry_exit_pairs[] = {
		{ VM_ENTRY_LOAD_IA32_PERF_GLOBAL_CTRL,	VM_EXIT_LOAD_IA32_PERF_GLOBAL_CTRL },
		{ VM_ENTRY_LOAD_IA32_PAT,		VM_EXIT_LOAD_IA32_PAT },
		{ VM_ENTRY_LOAD_IA32_EFER,		VM_EXIT_LOAD_IA32_EFER },
		{ VM_ENTRY_LOAD_BNDCFGS,		VM_EXIT_CLEAR_BNDCFGS },
		{ VM_ENTRY_LOAD_IA32_RTIT_CTL,		VM_EXIT_CLEAR_IA32_RTIT_CTL },
		{ VM_ENTRY_LOAD_CET_STATE,		VM_EXIT_LOAD_CET_STATE },
	};

	memset(vmcs_conf, 0, sizeof(*vmcs_conf));

	if (adjust_vmx_controls(KVM_REQUIRED_VMX_CPU_BASED_VM_EXEC_CONTROL,
				KVM_OPTIONAL_VMX_CPU_BASED_VM_EXEC_CONTROL,
				MSR_IA32_VMX_PROCBASED_CTLS,
				&_cpu_based_exec_control))
		return -EIO;
	if (_cpu_based_exec_control & CPU_BASED_ACTIVATE_SECONDARY_CONTROLS) {
		if (adjust_vmx_controls(KVM_REQUIRED_VMX_SECONDARY_VM_EXEC_CONTROL,
					KVM_OPTIONAL_VMX_SECONDARY_VM_EXEC_CONTROL,
					MSR_IA32_VMX_PROCBASED_CTLS2,
					&_cpu_based_2nd_exec_control))
			return -EIO;
	}
	if (!ept_violation_ve_test)
		_cpu_based_2nd_exec_control &= ~SECONDARY_EXEC_EPT_VIOLATION_VE;

#ifndef CONFIG_X86_64
	if (!(_cpu_based_2nd_exec_control &
				SECONDARY_EXEC_VIRTUALIZE_APIC_ACCESSES))
		_cpu_based_exec_control &= ~CPU_BASED_TPR_SHADOW;
#endif

	if (!(_cpu_based_exec_control & CPU_BASED_TPR_SHADOW))
		_cpu_based_2nd_exec_control &= ~(
				SECONDARY_EXEC_APIC_REGISTER_VIRT |
				SECONDARY_EXEC_VIRTUALIZE_X2APIC_MODE |
				SECONDARY_EXEC_VIRTUAL_INTR_DELIVERY);

	rdmsr_safe(MSR_IA32_VMX_EPT_VPID_CAP,
		&vmx_cap->ept, &vmx_cap->vpid);

	if (!(_cpu_based_2nd_exec_control & SECONDARY_EXEC_ENABLE_EPT) &&
	    vmx_cap->ept) {
		pr_warn_once("EPT CAP should not exist if not support "
				"1-setting enable EPT VM-execution control\n");

		if (error_on_inconsistent_vmcs_config)
			return -EIO;

		vmx_cap->ept = 0;
		_cpu_based_2nd_exec_control &= ~SECONDARY_EXEC_EPT_VIOLATION_VE;
	}
	if (!(_cpu_based_2nd_exec_control & SECONDARY_EXEC_ENABLE_VPID) &&
	    vmx_cap->vpid) {
		pr_warn_once("VPID CAP should not exist if not support "
				"1-setting enable VPID VM-execution control\n");

		if (error_on_inconsistent_vmcs_config)
			return -EIO;

		vmx_cap->vpid = 0;
	}

	if (!cpu_has_sgx())
		_cpu_based_2nd_exec_control &= ~SECONDARY_EXEC_ENCLS_EXITING;

	if (_cpu_based_exec_control & CPU_BASED_ACTIVATE_TERTIARY_CONTROLS)
		_cpu_based_3rd_exec_control =
			adjust_vmx_controls64(KVM_OPTIONAL_VMX_TERTIARY_VM_EXEC_CONTROL,
					      MSR_IA32_VMX_PROCBASED_CTLS3);

	if (!(_cpu_based_2nd_exec_control & SECONDARY_EXEC_VIRTUAL_INTR_DELIVERY))
		_cpu_based_3rd_exec_control &= ~TERTIARY_EXEC_GUEST_APIC_TIMER;

	if (adjust_vmx_controls(KVM_REQUIRED_VMX_VM_EXIT_CONTROLS,
				KVM_OPTIONAL_VMX_VM_EXIT_CONTROLS,
				MSR_IA32_VMX_EXIT_CTLS,
				&_vmexit_control))
		return -EIO;

	if (adjust_vmx_controls(KVM_REQUIRED_VMX_PIN_BASED_VM_EXEC_CONTROL,
				KVM_OPTIONAL_VMX_PIN_BASED_VM_EXEC_CONTROL,
				MSR_IA32_VMX_PINBASED_CTLS,
				&_pin_based_exec_control))
		return -EIO;

	if (cpu_has_broken_vmx_preemption_timer())
		_pin_based_exec_control &= ~PIN_BASED_VMX_PREEMPTION_TIMER;
	if (!(_cpu_based_2nd_exec_control &
		SECONDARY_EXEC_VIRTUAL_INTR_DELIVERY))
		_pin_based_exec_control &= ~PIN_BASED_POSTED_INTR;

	if (adjust_vmx_controls(KVM_REQUIRED_VMX_VM_ENTRY_CONTROLS,
				KVM_OPTIONAL_VMX_VM_ENTRY_CONTROLS,
				MSR_IA32_VMX_ENTRY_CTLS,
				&_vmentry_control))
		return -EIO;

	for (i = 0; i < ARRAY_SIZE(vmcs_entry_exit_pairs); i++) {
		u32 n_ctrl = vmcs_entry_exit_pairs[i].entry_control;
		u32 x_ctrl = vmcs_entry_exit_pairs[i].exit_control;

		if (!(_vmentry_control & n_ctrl) == !(_vmexit_control & x_ctrl))
			continue;

		pr_warn_once("Inconsistent VM-Entry/VM-Exit pair, entry = %x, exit = %x\n",
			     _vmentry_control & n_ctrl, _vmexit_control & x_ctrl);

		if (error_on_inconsistent_vmcs_config)
			return -EIO;

		_vmentry_control &= ~n_ctrl;
		_vmexit_control &= ~x_ctrl;
	}

	rdmsr(MSR_IA32_VMX_BASIC, vmx_msr_low, vmx_msr_high);

	/* IA-32 SDM Vol 3B: VMCS size is never greater than 4kB. */
	if ((vmx_msr_high & 0x1fff) > PAGE_SIZE)
		return -EIO;

#ifdef CONFIG_X86_64
	/* IA-32 SDM Vol 3B: 64-bit CPUs always have VMX_BASIC_MSR[48]==0. */
	if (vmx_msr_high & (1u<<16))
		return -EIO;
#endif

	/* Require Write-Back (WB) memory type for VMCS accesses. */
	if (((vmx_msr_high >> 18) & 15) != 6)
		return -EIO;

	rdmsrl(MSR_IA32_VMX_MISC, misc_msr);

	vmcs_conf->size = vmx_msr_high & 0x1fff;
	vmcs_conf->basic_cap = vmx_msr_high & ~0x7fff;

	vmcs_conf->revision_id = vmx_msr_low;

	vmcs_conf->pin_based_exec_ctrl = _pin_based_exec_control;
	vmcs_conf->cpu_based_exec_ctrl = _cpu_based_exec_control;
	vmcs_conf->cpu_based_2nd_exec_ctrl = _cpu_based_2nd_exec_control;
	vmcs_conf->cpu_based_3rd_exec_ctrl = _cpu_based_3rd_exec_control;
	vmcs_conf->vmexit_ctrl         = _vmexit_control;
	vmcs_conf->vmentry_ctrl        = _vmentry_control;
	vmcs_conf->misc	= misc_msr;

#if IS_ENABLED(CONFIG_HYPERV)
	if (enlightened_vmcs)
		evmcs_sanitize_exec_ctrls(vmcs_conf);
#endif

	return 0;
}

bool kvm_is_vmx_supported(void)
{
	int cpu = raw_smp_processor_id();

	if (!cpu_has_vmx()) {
		pr_err("VMX not supported by CPU %d\n", cpu);
		return false;
	}

	if (!this_cpu_has(X86_FEATURE_MSR_IA32_FEAT_CTL) ||
	    !this_cpu_has(X86_FEATURE_VMX)) {
		pr_err("VMX not enabled (by BIOS) in MSR_IA32_FEAT_CTL on CPU %d\n", cpu);
		return false;
	}

	return true;
}

int vmx_check_processor_compat(void)
{
	int cpu = raw_smp_processor_id();
	struct vmcs_config vmcs_conf;
	struct vmx_capability vmx_cap;

	if (!kvm_is_vmx_supported())
		return -EIO;

	if (setup_vmcs_config(&vmcs_conf, &vmx_cap) < 0) {
		pr_err("Failed to setup VMCS config on CPU %d\n", cpu);
		return -EIO;
	}
	if (nested)
		nested_vmx_setup_ctls_msrs(&vmcs_conf, vmx_cap.ept);
	if (memcmp(&vmcs_config, &vmcs_conf, sizeof(struct vmcs_config))) {
		pr_err("Inconsistent VMCS config on CPU %d\n", cpu);
		return -EIO;
	}
	return 0;
}

static int kvm_cpu_vmxon(u64 vmxon_pointer)
{
	u64 msr;

	cr4_set_bits(X86_CR4_VMXE);

	asm_volatile_goto("1: vmxon %[vmxon_pointer]\n\t"
			  _ASM_EXTABLE(1b, %l[fault])
			  : : [vmxon_pointer] "m"(vmxon_pointer)
			  : : fault);
	return 0;

fault:
	WARN_ONCE(1, "VMXON faulted, MSR_IA32_FEAT_CTL (0x3a) = 0x%llx\n",
		  rdmsrl_safe(MSR_IA32_FEAT_CTL, &msr) ? 0xdeadbeef : msr);
	cr4_clear_bits(X86_CR4_VMXE);

	return -EFAULT;
}

static int __vmxon_get(void)
{
	if (cr4_read_shadow() & X86_CR4_VMXE)
		return -EBUSY;
	return kvm_cpu_vmxon(__pa(this_cpu_read(vmxarea)));
}

int vmxon_get(void)
{
	int r;

	preempt_disable();
	r = __vmxon_get();
	if (r)
		preempt_enable();
	return r;
}
EXPORT_SYMBOL_GPL(vmxon_get);

void vmxoff_put(void)
{
	WARN_ON_ONCE(cpu_vmxoff());
	preempt_enable();
}
EXPORT_SYMBOL_GPL(vmxoff_put);

int vmx_hardware_enable(void)
{
	int cpu = raw_smp_processor_id();
	u64 phys_addr = __pa(per_cpu(vmxarea, cpu));
	int r;

	if (cr4_read_shadow() & X86_CR4_VMXE)
		return -EBUSY;

	/*
	 * This can happen if we hot-added a CPU but failed to allocate
	 * VP assist page for it.
	 */
	if (kvm_is_using_evmcs() && !hv_get_vp_assist_page(cpu))
		return -EFAULT;

	intel_pt_handle_vmx(1);

	r = kvm_cpu_vmxon(phys_addr);
	if (r) {
		intel_pt_handle_vmx(0);
		return r;
	}

	if (enable_ept)
		ept_sync_global();

	return 0;
}

static void vmclear_local_loaded_vmcss(void)
{
	int cpu = raw_smp_processor_id();
	struct loaded_vmcs *v, *n;

	list_for_each_entry_safe(v, n, &per_cpu(loaded_vmcss_on_cpu, cpu),
				 loaded_vmcss_on_cpu_link)
		__loaded_vmcs_clear(v);
}

void vmx_hardware_disable(void)
{
	vmclear_local_loaded_vmcss();

	if (cpu_vmxoff())
		kvm_spurious_fault();

	hv_reset_evmcs();

	intel_pt_handle_vmx(0);
}

struct vmcs *alloc_vmcs_cpu(bool shadow, int cpu, gfp_t flags)
{
	int node = cpu_to_node(cpu);
	struct page *pages;
	struct vmcs *vmcs;

	pages = __alloc_pages_node(node, flags, 0);
	if (!pages)
		return NULL;
	vmcs = page_address(pages);
	memset(vmcs, 0, vmcs_config.size);

	/* KVM supports Enlightened VMCS v1 only */
	if (kvm_is_using_evmcs())
		vmcs->hdr.revision_id = KVM_EVMCS_VERSION;
	else
		vmcs->hdr.revision_id = vmcs_config.revision_id;

	if (shadow)
		vmcs->hdr.shadow_vmcs = 1;
	return vmcs;
}

void free_vmcs(struct vmcs *vmcs)
{
	free_page((unsigned long)vmcs);
}

/*
 * Free a VMCS, but before that VMCLEAR it on the CPU where it was last loaded
 */
void free_loaded_vmcs(struct loaded_vmcs *loaded_vmcs)
{
	if (!loaded_vmcs->vmcs)
		return;
	loaded_vmcs_clear(loaded_vmcs);
	free_vmcs(loaded_vmcs->vmcs);
	loaded_vmcs->vmcs = NULL;
	if (loaded_vmcs->msr_bitmap)
		free_page((unsigned long)loaded_vmcs->msr_bitmap);
	WARN_ON(loaded_vmcs->shadow_vmcs != NULL);
}

int alloc_loaded_vmcs(struct loaded_vmcs *loaded_vmcs)
{
	loaded_vmcs->vmcs = alloc_vmcs(false);
	if (!loaded_vmcs->vmcs)
		return -ENOMEM;

	vmcs_clear(loaded_vmcs->vmcs);

	loaded_vmcs->shadow_vmcs = NULL;
	loaded_vmcs->hv_timer_soft_disabled = false;
	loaded_vmcs->cpu = -1;
	loaded_vmcs->launched = 0;

	if (cpu_has_vmx_msr_bitmap()) {
		loaded_vmcs->msr_bitmap = (unsigned long *)
				__get_free_page(GFP_KERNEL_ACCOUNT);
		if (!loaded_vmcs->msr_bitmap)
			goto out_vmcs;
		memset(loaded_vmcs->msr_bitmap, 0xff, PAGE_SIZE);
	}

	memset(&loaded_vmcs->host_state, 0, sizeof(struct vmcs_host_state));
	memset(&loaded_vmcs->controls_shadow, 0,
		sizeof(struct vmcs_controls_shadow));

	return 0;

out_vmcs:
	free_loaded_vmcs(loaded_vmcs);
	return -ENOMEM;
}

static void free_kvm_area(void)
{
	int cpu;

	for_each_possible_cpu(cpu) {
		free_vmcs(per_cpu(vmxarea, cpu));
		per_cpu(vmxarea, cpu) = NULL;
	}
}

static __init int alloc_kvm_area(void)
{
	int cpu;

	for_each_possible_cpu(cpu) {
		struct vmcs *vmcs;

		vmcs = alloc_vmcs_cpu(false, cpu, GFP_KERNEL);
		if (!vmcs) {
			free_kvm_area();
			return -ENOMEM;
		}

		/*
		 * When eVMCS is enabled, alloc_vmcs_cpu() sets
		 * vmcs->revision_id to KVM_EVMCS_VERSION instead of
		 * revision_id reported by MSR_IA32_VMX_BASIC.
		 *
		 * However, even though not explicitly documented by
		 * TLFS, VMXArea passed as VMXON argument should
		 * still be marked with revision_id reported by
		 * physical CPU.
		 */
		if (kvm_is_using_evmcs())
			vmcs->hdr.revision_id = vmcs_config.revision_id;

		per_cpu(vmxarea, cpu) = vmcs;
	}
	return 0;
}

static void fix_pmode_seg(struct kvm_vcpu *vcpu, int seg,
		struct kvm_segment *save)
{
	if (!emulate_invalid_guest_state) {
		/*
		 * CS and SS RPL should be equal during guest entry according
		 * to VMX spec, but in reality it is not always so. Since vcpu
		 * is in the middle of the transition from real mode to
		 * protected mode it is safe to assume that RPL 0 is a good
		 * default value.
		 */
		if (seg == VCPU_SREG_CS || seg == VCPU_SREG_SS)
			save->selector &= ~SEGMENT_RPL_MASK;
		save->dpl = save->selector & SEGMENT_RPL_MASK;
		save->s = 1;
	}
	__vmx_set_segment(vcpu, save, seg);
}

static void enter_pmode(struct kvm_vcpu *vcpu)
{
	unsigned long flags;
	struct vcpu_vmx *vmx = to_vmx(vcpu);

	/*
	 * Update real mode segment cache. It may be not up-to-date if segment
	 * register was written while vcpu was in a guest mode.
	 */
	vmx_get_segment(vcpu, &vmx->rmode.segs[VCPU_SREG_ES], VCPU_SREG_ES);
	vmx_get_segment(vcpu, &vmx->rmode.segs[VCPU_SREG_DS], VCPU_SREG_DS);
	vmx_get_segment(vcpu, &vmx->rmode.segs[VCPU_SREG_FS], VCPU_SREG_FS);
	vmx_get_segment(vcpu, &vmx->rmode.segs[VCPU_SREG_GS], VCPU_SREG_GS);
	vmx_get_segment(vcpu, &vmx->rmode.segs[VCPU_SREG_SS], VCPU_SREG_SS);
	vmx_get_segment(vcpu, &vmx->rmode.segs[VCPU_SREG_CS], VCPU_SREG_CS);

	vmx->rmode.vm86_active = 0;

	__vmx_set_segment(vcpu, &vmx->rmode.segs[VCPU_SREG_TR], VCPU_SREG_TR);

	flags = vmcs_readl(GUEST_RFLAGS);
	flags &= RMODE_GUEST_OWNED_EFLAGS_BITS;
	flags |= vmx->rmode.save_rflags & ~RMODE_GUEST_OWNED_EFLAGS_BITS;
	vmcs_writel(GUEST_RFLAGS, flags);

	vmcs_writel(GUEST_CR4, (vmcs_readl(GUEST_CR4) & ~X86_CR4_VME) |
			(vmcs_readl(CR4_READ_SHADOW) & X86_CR4_VME));

	vmx_update_exception_bitmap(vcpu);

	fix_pmode_seg(vcpu, VCPU_SREG_CS, &vmx->rmode.segs[VCPU_SREG_CS]);
	fix_pmode_seg(vcpu, VCPU_SREG_SS, &vmx->rmode.segs[VCPU_SREG_SS]);
	fix_pmode_seg(vcpu, VCPU_SREG_ES, &vmx->rmode.segs[VCPU_SREG_ES]);
	fix_pmode_seg(vcpu, VCPU_SREG_DS, &vmx->rmode.segs[VCPU_SREG_DS]);
	fix_pmode_seg(vcpu, VCPU_SREG_FS, &vmx->rmode.segs[VCPU_SREG_FS]);
	fix_pmode_seg(vcpu, VCPU_SREG_GS, &vmx->rmode.segs[VCPU_SREG_GS]);
}

static void fix_rmode_seg(int seg, struct kvm_segment *save)
{
	const struct kvm_vmx_segment_field *sf = &kvm_vmx_segment_fields[seg];
	struct kvm_segment var = *save;

	var.dpl = 0x3;
	if (seg == VCPU_SREG_CS)
		var.type = 0x3;

	if (!emulate_invalid_guest_state) {
		var.selector = var.base >> 4;
		var.base = var.base & 0xffff0;
		var.limit = 0xffff;
		var.g = 0;
		var.db = 0;
		var.present = 1;
		var.s = 1;
		var.l = 0;
		var.unusable = 0;
		var.type = 0x3;
		var.avl = 0;
		if (save->base & 0xf)
			pr_warn_once("segment base is not paragraph aligned "
				     "when entering protected mode (seg=%d)", seg);
	}

	vmcs_write16(sf->selector, var.selector);
	vmcs_writel(sf->base, var.base);
	vmcs_write32(sf->limit, var.limit);
	vmcs_write32(sf->ar_bytes, vmx_segment_access_rights(&var));
}

static void enter_rmode(struct kvm_vcpu *vcpu)
{
	unsigned long flags;
	struct vcpu_vmx *vmx = to_vmx(vcpu);
	struct kvm_vmx *kvm_vmx = to_kvm_vmx(vcpu->kvm);

	/*
	 * KVM should never use VM86 to virtualize Real Mode when L2 is active,
	 * as using VM86 is unnecessary if unrestricted guest is enabled, and
	 * if unrestricted guest is disabled, VM-Enter (from L1) with CR0.PG=0
	 * should VM-Fail and KVM should reject userspace attempts to stuff
	 * CR0.PG=0 when L2 is active.
	 */
	WARN_ON_ONCE(is_guest_mode(vcpu));

	vmx_get_segment(vcpu, &vmx->rmode.segs[VCPU_SREG_TR], VCPU_SREG_TR);
	vmx_get_segment(vcpu, &vmx->rmode.segs[VCPU_SREG_ES], VCPU_SREG_ES);
	vmx_get_segment(vcpu, &vmx->rmode.segs[VCPU_SREG_DS], VCPU_SREG_DS);
	vmx_get_segment(vcpu, &vmx->rmode.segs[VCPU_SREG_FS], VCPU_SREG_FS);
	vmx_get_segment(vcpu, &vmx->rmode.segs[VCPU_SREG_GS], VCPU_SREG_GS);
	vmx_get_segment(vcpu, &vmx->rmode.segs[VCPU_SREG_SS], VCPU_SREG_SS);
	vmx_get_segment(vcpu, &vmx->rmode.segs[VCPU_SREG_CS], VCPU_SREG_CS);

	vmx->rmode.vm86_active = 1;

	/*
	 * Very old userspace does not call KVM_SET_TSS_ADDR before entering
	 * vcpu. Warn the user that an update is overdue.
	 */
	if (!kvm_vmx->tss_addr)
		pr_warn_once("KVM_SET_TSS_ADDR needs to be called before running vCPU\n");

	vmx_segment_cache_clear(vmx);

	vmcs_writel(GUEST_TR_BASE, kvm_vmx->tss_addr);
	vmcs_write32(GUEST_TR_LIMIT, RMODE_TSS_SIZE - 1);
	vmcs_write32(GUEST_TR_AR_BYTES, 0x008b);

	flags = vmcs_readl(GUEST_RFLAGS);
	vmx->rmode.save_rflags = flags;

	flags |= X86_EFLAGS_IOPL | X86_EFLAGS_VM;

	vmcs_writel(GUEST_RFLAGS, flags);
	vmcs_writel(GUEST_CR4, vmcs_readl(GUEST_CR4) | X86_CR4_VME);
	vmx_update_exception_bitmap(vcpu);

	fix_rmode_seg(VCPU_SREG_SS, &vmx->rmode.segs[VCPU_SREG_SS]);
	fix_rmode_seg(VCPU_SREG_CS, &vmx->rmode.segs[VCPU_SREG_CS]);
	fix_rmode_seg(VCPU_SREG_ES, &vmx->rmode.segs[VCPU_SREG_ES]);
	fix_rmode_seg(VCPU_SREG_DS, &vmx->rmode.segs[VCPU_SREG_DS]);
	fix_rmode_seg(VCPU_SREG_GS, &vmx->rmode.segs[VCPU_SREG_GS]);
	fix_rmode_seg(VCPU_SREG_FS, &vmx->rmode.segs[VCPU_SREG_FS]);
}

int vmx_set_efer(struct kvm_vcpu *vcpu, u64 efer)
{
	struct vcpu_vmx *vmx = to_vmx(vcpu);

	/* Nothing to do if hardware doesn't support EFER. */
	if (!vmx_find_uret_msr(vmx, MSR_EFER))
		return 0;

	vcpu->arch.efer = efer;
#ifdef CONFIG_X86_64
	if (efer & EFER_LMA)
		vm_entry_controls_setbit(vmx, VM_ENTRY_IA32E_MODE);
	else
		vm_entry_controls_clearbit(vmx, VM_ENTRY_IA32E_MODE);
#else
	if (KVM_BUG_ON(efer & EFER_LMA, vcpu->kvm))
		return 1;
#endif

	vmx_setup_uret_msrs(vmx);
	return 0;
}

#ifdef CONFIG_X86_64

static void enter_lmode(struct kvm_vcpu *vcpu)
{
	u32 guest_tr_ar;

	vmx_segment_cache_clear(to_vmx(vcpu));

	guest_tr_ar = vmcs_read32(GUEST_TR_AR_BYTES);
	if ((guest_tr_ar & VMX_AR_TYPE_MASK) != VMX_AR_TYPE_BUSY_64_TSS) {
		pr_debug_ratelimited("%s: tss fixup for long mode. \n",
				     __func__);
		vmcs_write32(GUEST_TR_AR_BYTES,
			     (guest_tr_ar & ~VMX_AR_TYPE_MASK)
			     | VMX_AR_TYPE_BUSY_64_TSS);
	}
	vmx_set_efer(vcpu, vcpu->arch.efer | EFER_LMA);
}

static void exit_lmode(struct kvm_vcpu *vcpu)
{
	vmx_set_efer(vcpu, vcpu->arch.efer & ~EFER_LMA);
}

#endif

void vmx_flush_tlb_all(struct kvm_vcpu *vcpu)
{
	struct vcpu_vmx *vmx = to_vmx(vcpu);

	/*
	 * INVEPT must be issued when EPT is enabled, irrespective of VPID, as
	 * the CPU is not required to invalidate guest-physical mappings on
	 * VM-Entry, even if VPID is disabled.  Guest-physical mappings are
	 * associated with the root EPT structure and not any particular VPID
	 * (INVVPID also isn't required to invalidate guest-physical mappings).
	 */
	if (enable_ept) {
		ept_sync_global();
	} else if (enable_vpid) {
		if (cpu_has_vmx_invvpid_global()) {
			vpid_sync_vcpu_global();
		} else {
			vpid_sync_vcpu_single(vmx->vpid);
			vpid_sync_vcpu_single(vmx->nested.vpid02);
		}
	}
}

static inline int vmx_get_current_vpid(struct kvm_vcpu *vcpu)
{
	if (is_guest_mode(vcpu))
		return nested_get_vpid02(vcpu);
	return to_vmx(vcpu)->vpid;
}

void vmx_flush_tlb_current(struct kvm_vcpu *vcpu)
{
	struct kvm_mmu *mmu = vcpu->arch.mmu;
	u64 root_hpa = mmu->root.hpa;

	/* No flush required if the current context is invalid. */
	if (!VALID_PAGE(root_hpa))
		return;

	if (enable_ept)
		ept_sync_context(construct_eptp(vcpu, root_hpa,
						mmu->root_role.level));
	else
		vpid_sync_context(vmx_get_current_vpid(vcpu));
}

void vmx_flush_tlb_gva(struct kvm_vcpu *vcpu, gva_t addr)
{
	/*
	 * vpid_sync_vcpu_addr() is a nop if vpid==0, see the comment in
	 * vmx_flush_tlb_guest() for an explanation of why this is ok.
	 */
	vpid_sync_vcpu_addr(vmx_get_current_vpid(vcpu), addr);
}

void vmx_flush_tlb_guest(struct kvm_vcpu *vcpu)
{
	/*
	 * vpid_sync_context() is a nop if vpid==0, e.g. if enable_vpid==0 or a
	 * vpid couldn't be allocated for this vCPU.  VM-Enter and VM-Exit are
	 * required to flush GVA->{G,H}PA mappings from the TLB if vpid is
	 * disabled (VM-Enter with vpid enabled and vpid==0 is disallowed),
	 * i.e. no explicit INVVPID is necessary.
	 */
	vpid_sync_context(vmx_get_current_vpid(vcpu));
}

void vmx_ept_load_pdptrs(struct kvm_vcpu *vcpu)
{
	struct kvm_mmu *mmu = vcpu->arch.walk_mmu;

	if (!kvm_register_is_dirty(vcpu, VCPU_EXREG_PDPTR))
		return;

	if (is_pae_paging(vcpu)) {
		vmcs_write64(GUEST_PDPTR0, mmu->pdptrs[0]);
		vmcs_write64(GUEST_PDPTR1, mmu->pdptrs[1]);
		vmcs_write64(GUEST_PDPTR2, mmu->pdptrs[2]);
		vmcs_write64(GUEST_PDPTR3, mmu->pdptrs[3]);
	}
}

void ept_save_pdptrs(struct kvm_vcpu *vcpu)
{
	struct kvm_mmu *mmu = vcpu->arch.walk_mmu;

	if (WARN_ON_ONCE(!is_pae_paging(vcpu)))
		return;

	mmu->pdptrs[0] = vmcs_read64(GUEST_PDPTR0);
	mmu->pdptrs[1] = vmcs_read64(GUEST_PDPTR1);
	mmu->pdptrs[2] = vmcs_read64(GUEST_PDPTR2);
	mmu->pdptrs[3] = vmcs_read64(GUEST_PDPTR3);

	kvm_register_mark_available(vcpu, VCPU_EXREG_PDPTR);
}

#define CR3_EXITING_BITS (CPU_BASED_CR3_LOAD_EXITING | \
			  CPU_BASED_CR3_STORE_EXITING)

static bool vmx_is_valid_cr0(struct kvm_vcpu *vcpu, unsigned long cr0)
{
	if (is_guest_mode(vcpu))
		return nested_guest_cr0_valid(vcpu, cr0);

	if (to_vmx(vcpu)->nested.vmxon)
		return nested_host_cr0_valid(vcpu, cr0);

	return true;
}

void vmx_set_cr0(struct kvm_vcpu *vcpu, unsigned long cr0)
{
	struct vcpu_vmx *vmx = to_vmx(vcpu);
	unsigned long hw_cr0, old_cr0_pg;
	u32 tmp;

	old_cr0_pg = kvm_read_cr0_bits(vcpu, X86_CR0_PG);

	hw_cr0 = (cr0 & ~KVM_VM_CR0_ALWAYS_OFF);
	if (enable_unrestricted_guest)
		hw_cr0 |= KVM_VM_CR0_ALWAYS_ON_UNRESTRICTED_GUEST;
	else {
		hw_cr0 |= KVM_VM_CR0_ALWAYS_ON;
		if (!enable_ept)
			hw_cr0 |= X86_CR0_WP;

		if (vmx->rmode.vm86_active && (cr0 & X86_CR0_PE))
			enter_pmode(vcpu);

		if (!vmx->rmode.vm86_active && !(cr0 & X86_CR0_PE))
			enter_rmode(vcpu);
	}

	vmcs_writel(CR0_READ_SHADOW, cr0);
	vmcs_writel(GUEST_CR0, hw_cr0);
	vcpu->arch.cr0 = cr0;
	kvm_register_mark_available(vcpu, VCPU_EXREG_CR0);

#ifdef CONFIG_X86_64
	if (vcpu->arch.efer & EFER_LME) {
		if (!old_cr0_pg && (cr0 & X86_CR0_PG))
			enter_lmode(vcpu);
		else if (old_cr0_pg && !(cr0 & X86_CR0_PG))
			exit_lmode(vcpu);
	}
#endif

	if (enable_ept && !enable_unrestricted_guest) {
		/*
		 * Ensure KVM has an up-to-date snapshot of the guest's CR3.  If
		 * the below code _enables_ CR3 exiting, vmx_cache_reg() will
		 * (correctly) stop reading vmcs.GUEST_CR3 because it thinks
		 * KVM's CR3 is installed.
		 */
		if (!kvm_register_is_available(vcpu, VCPU_EXREG_CR3))
			vmx_cache_reg(vcpu, VCPU_EXREG_CR3);

		/*
		 * When running with EPT but not unrestricted guest, KVM must
		 * intercept CR3 accesses when paging is _disabled_.  This is
		 * necessary because restricted guests can't actually run with
		 * paging disabled, and so KVM stuffs its own CR3 in order to
		 * run the guest when identity mapped page tables.
		 *
		 * Do _NOT_ check the old CR0.PG, e.g. to optimize away the
		 * update, it may be stale with respect to CR3 interception,
		 * e.g. after nested VM-Enter.
		 *
		 * Lastly, honor L1's desires, i.e. intercept CR3 loads and/or
		 * stores to forward them to L1, even if KVM does not need to
		 * intercept them to preserve its identity mapped page tables.
		 */
		if (!(cr0 & X86_CR0_PG)) {
			exec_controls_setbit(vmx, CR3_EXITING_BITS);
		} else if (!is_guest_mode(vcpu)) {
			exec_controls_clearbit(vmx, CR3_EXITING_BITS);
		} else {
			tmp = exec_controls_get(vmx);
			tmp &= ~CR3_EXITING_BITS;
			tmp |= get_vmcs12(vcpu)->cpu_based_vm_exec_control & CR3_EXITING_BITS;
			exec_controls_set(vmx, tmp);
		}

		/* Note, vmx_set_cr4() consumes the new vcpu->arch.cr0. */
		if ((old_cr0_pg ^ cr0) & X86_CR0_PG)
			vmx_set_cr4(vcpu, kvm_read_cr4(vcpu));

		/*
		 * When !CR0_PG -> CR0_PG, vcpu->arch.cr3 becomes active, but
		 * GUEST_CR3 is still vmx->ept_identity_map_addr if EPT + !URG.
		 */
		if (!(old_cr0_pg & X86_CR0_PG) && (cr0 & X86_CR0_PG))
			kvm_register_mark_dirty(vcpu, VCPU_EXREG_CR3);
	}

	/* depends on vcpu->arch.cr0 to be set to a new value */
	vmx->emulation_required = vmx_emulation_required(vcpu);
}

static int vmx_get_max_tdp_level(void)
{
	if (cpu_has_vmx_ept_5levels())
		return 5;
	return 4;
}

u64 construct_eptp(struct kvm_vcpu *vcpu, hpa_t root_hpa, int root_level)
{
	u64 eptp = VMX_EPTP_MT_WB;

	eptp |= (root_level == 5) ? VMX_EPTP_PWL_5 : VMX_EPTP_PWL_4;

	if (enable_ept_ad_bits &&
	    (!is_guest_mode(vcpu) || nested_ept_ad_enabled(vcpu)))
		eptp |= VMX_EPTP_AD_ENABLE_BIT;
	eptp |= root_hpa;

	return eptp;
}

void vmx_load_mmu_pgd(struct kvm_vcpu *vcpu, hpa_t root_hpa, int root_level)
{
	struct kvm *kvm = vcpu->kvm;
	bool update_guest_cr3 = true;
	unsigned long guest_cr3;
	u64 eptp;

	if (enable_ept) {
		eptp = construct_eptp(vcpu, root_hpa, root_level);
		vmcs_write64(EPT_POINTER, eptp);

		hv_track_root_tdp(vcpu, root_hpa);

		if (!enable_unrestricted_guest && !is_paging(vcpu))
			guest_cr3 = to_kvm_vmx(kvm)->ept_identity_map_addr;
		else if (kvm_register_is_dirty(vcpu, VCPU_EXREG_CR3))
			guest_cr3 = vcpu->arch.cr3;
		else /* vmcs.GUEST_CR3 is already up-to-date. */
			update_guest_cr3 = false;
		vmx_ept_load_pdptrs(vcpu);
	} else {
		guest_cr3 = root_hpa | kvm_get_active_pcid(vcpu) |
		            kvm_get_active_cr3_lam_bits(vcpu);
	}

	if (update_guest_cr3)
		vmcs_writel(GUEST_CR3, guest_cr3);
}

bool vmx_is_valid_cr4(struct kvm_vcpu *vcpu, unsigned long cr4)
{
	/*
	 * We operate under the default treatment of SMM, so VMX cannot be
	 * enabled under SMM.  Note, whether or not VMXE is allowed at all,
	 * i.e. is a reserved bit, is handled by common x86 code.
	 */
	if ((cr4 & X86_CR4_VMXE) && is_smm(vcpu))
		return false;

	if (to_vmx(vcpu)->nested.vmxon && !nested_cr4_valid(vcpu, cr4))
		return false;

	return true;
}

void vmx_set_cr4(struct kvm_vcpu *vcpu, unsigned long cr4)
{
	unsigned long old_cr4 = kvm_read_cr4(vcpu);
	struct vcpu_vmx *vmx = to_vmx(vcpu);
	unsigned long hw_cr4;

	/*
	 * Pass through host's Machine Check Enable value to hw_cr4, which
	 * is in force while we are in guest mode.  Do not let guests control
	 * this bit, even if host CR4.MCE == 0.
	 */
	hw_cr4 = (cr4_read_shadow() & X86_CR4_MCE) | (cr4 & ~X86_CR4_MCE);
	if (enable_unrestricted_guest)
		hw_cr4 |= KVM_VM_CR4_ALWAYS_ON_UNRESTRICTED_GUEST;
	else if (vmx->rmode.vm86_active)
		hw_cr4 |= KVM_RMODE_VM_CR4_ALWAYS_ON;
	else
		hw_cr4 |= KVM_PMODE_VM_CR4_ALWAYS_ON;

	if (vmx_umip_emulated()) {
		if (cr4 & X86_CR4_UMIP) {
			secondary_exec_controls_setbit(vmx, SECONDARY_EXEC_DESC);
			hw_cr4 &= ~X86_CR4_UMIP;
		} else if (!is_guest_mode(vcpu) ||
			!nested_cpu_has2(get_vmcs12(vcpu), SECONDARY_EXEC_DESC)) {
			secondary_exec_controls_clearbit(vmx, SECONDARY_EXEC_DESC);
		}
	}

	vcpu->arch.cr4 = cr4;
	kvm_register_mark_available(vcpu, VCPU_EXREG_CR4);

	if (!enable_unrestricted_guest) {
		if (enable_ept) {
			if (!is_paging(vcpu)) {
				hw_cr4 &= ~X86_CR4_PAE;
				hw_cr4 |= X86_CR4_PSE;
			} else if (!(cr4 & X86_CR4_PAE)) {
				hw_cr4 &= ~X86_CR4_PAE;
			}
		}

		/*
		 * SMEP/SMAP/PKU is disabled if CPU is in non-paging mode in
		 * hardware.  To emulate this behavior, SMEP/SMAP/PKU needs
		 * to be manually disabled when guest switches to non-paging
		 * mode.
		 *
		 * If !enable_unrestricted_guest, the CPU is always running
		 * with CR0.PG=1 and CR4 needs to be modified.
		 * If enable_unrestricted_guest, the CPU automatically
		 * disables SMEP/SMAP/PKU when the guest sets CR0.PG=0.
		 */
		if (!is_paging(vcpu))
			hw_cr4 &= ~(X86_CR4_SMEP | X86_CR4_SMAP | X86_CR4_PKE);
	}

	vmcs_writel(CR4_READ_SHADOW, cr4);
	vmcs_writel(GUEST_CR4, hw_cr4);

	if ((cr4 ^ old_cr4) & (X86_CR4_OSXSAVE | X86_CR4_PKE))
		kvm_update_cpuid_runtime(vcpu);
}

void vmx_get_segment(struct kvm_vcpu *vcpu, struct kvm_segment *var, int seg)
{
	struct vcpu_vmx *vmx = to_vmx(vcpu);
	u32 ar;

	if (vmx->rmode.vm86_active && seg != VCPU_SREG_LDTR) {
		*var = vmx->rmode.segs[seg];
		if (seg == VCPU_SREG_TR
		    || var->selector == vmx_read_guest_seg_selector(vmx, seg))
			return;
		var->base = vmx_read_guest_seg_base(vmx, seg);
		var->selector = vmx_read_guest_seg_selector(vmx, seg);
		return;
	}
	var->base = vmx_read_guest_seg_base(vmx, seg);
	var->limit = vmx_read_guest_seg_limit(vmx, seg);
	var->selector = vmx_read_guest_seg_selector(vmx, seg);
	ar = vmx_read_guest_seg_ar(vmx, seg);

	vmx_decode_ar_bytes(var, ar);
}

u64 vmx_get_segment_base(struct kvm_vcpu *vcpu, int seg)
{
	struct kvm_segment s;

	if (to_vmx(vcpu)->rmode.vm86_active) {
		vmx_get_segment(vcpu, &s, seg);
		return s.base;
	}
	return vmx_read_guest_seg_base(to_vmx(vcpu), seg);
}

int vmx_get_cpl(struct kvm_vcpu *vcpu)
{
	struct vcpu_vmx *vmx = to_vmx(vcpu);

	if (unlikely(vmx->rmode.vm86_active))
		return 0;
	else {
		int ar = vmx_read_guest_seg_ar(vmx, VCPU_SREG_SS);
		return VMX_AR_DPL(ar);
	}
}

static u32 vmx_segment_access_rights(struct kvm_segment *var)
{
	u32 ar;

	ar = var->type & 15;
	ar |= (var->s & 1) << 4;
	ar |= (var->dpl & 3) << 5;
	ar |= (var->present & 1) << 7;
	ar |= (var->avl & 1) << 12;
	ar |= (var->l & 1) << 13;
	ar |= (var->db & 1) << 14;
	ar |= (var->g & 1) << 15;
	ar |= (var->unusable || !var->present) << 16;

	return ar;
}

void __vmx_set_segment(struct kvm_vcpu *vcpu, struct kvm_segment *var, int seg)
{
	struct vcpu_vmx *vmx = to_vmx(vcpu);
	const struct kvm_vmx_segment_field *sf = &kvm_vmx_segment_fields[seg];

	vmx_segment_cache_clear(vmx);

	if (vmx->rmode.vm86_active && seg != VCPU_SREG_LDTR) {
		vmx->rmode.segs[seg] = *var;
		if (seg == VCPU_SREG_TR)
			vmcs_write16(sf->selector, var->selector);
		else if (var->s)
			fix_rmode_seg(seg, &vmx->rmode.segs[seg]);
		return;
	}

	vmcs_writel(sf->base, var->base);
	vmcs_write32(sf->limit, var->limit);
	vmcs_write16(sf->selector, var->selector);

	/*
	 *   Fix the "Accessed" bit in AR field of segment registers for older
	 * qemu binaries.
	 *   IA32 arch specifies that at the time of processor reset the
	 * "Accessed" bit in the AR field of segment registers is 1. And qemu
	 * is setting it to 0 in the userland code. This causes invalid guest
	 * state vmexit when "unrestricted guest" mode is turned on.
	 *    Fix for this setup issue in cpu_reset is being pushed in the qemu
	 * tree. Newer qemu binaries with that qemu fix would not need this
	 * kvm hack.
	 */
	if (is_unrestricted_guest(vcpu) && (seg != VCPU_SREG_LDTR))
		var->type |= 0x1; /* Accessed */

	vmcs_write32(sf->ar_bytes, vmx_segment_access_rights(var));
}

void vmx_set_segment(struct kvm_vcpu *vcpu, struct kvm_segment *var, int seg)
{
	__vmx_set_segment(vcpu, var, seg);

	to_vmx(vcpu)->emulation_required = vmx_emulation_required(vcpu);
}

void vmx_get_cs_db_l_bits(struct kvm_vcpu *vcpu, int *db, int *l)
{
	u32 ar = vmx_read_guest_seg_ar(to_vmx(vcpu), VCPU_SREG_CS);

	*db = (ar >> 14) & 1;
	*l = (ar >> 13) & 1;
}

void vmx_get_idt(struct kvm_vcpu *vcpu, struct desc_ptr *dt)
{
	dt->size = vmcs_read32(GUEST_IDTR_LIMIT);
	dt->address = vmcs_readl(GUEST_IDTR_BASE);
}

void vmx_set_idt(struct kvm_vcpu *vcpu, struct desc_ptr *dt)
{
	vmcs_write32(GUEST_IDTR_LIMIT, dt->size);
	vmcs_writel(GUEST_IDTR_BASE, dt->address);
}

void vmx_get_gdt(struct kvm_vcpu *vcpu, struct desc_ptr *dt)
{
	dt->size = vmcs_read32(GUEST_GDTR_LIMIT);
	dt->address = vmcs_readl(GUEST_GDTR_BASE);
}

void vmx_set_gdt(struct kvm_vcpu *vcpu, struct desc_ptr *dt)
{
	vmcs_write32(GUEST_GDTR_LIMIT, dt->size);
	vmcs_writel(GUEST_GDTR_BASE, dt->address);
}

static bool rmode_segment_valid(struct kvm_vcpu *vcpu, int seg)
{
	struct kvm_segment var;
	u32 ar;

	vmx_get_segment(vcpu, &var, seg);
	var.dpl = 0x3;
	if (seg == VCPU_SREG_CS)
		var.type = 0x3;
	ar = vmx_segment_access_rights(&var);

	if (var.base != (var.selector << 4))
		return false;
	if (var.limit != 0xffff)
		return false;
	if (ar != 0xf3)
		return false;

	return true;
}

static bool code_segment_valid(struct kvm_vcpu *vcpu)
{
	struct kvm_segment cs;
	unsigned int cs_rpl;

	vmx_get_segment(vcpu, &cs, VCPU_SREG_CS);
	cs_rpl = cs.selector & SEGMENT_RPL_MASK;

	if (cs.unusable)
		return false;
	if (~cs.type & (VMX_AR_TYPE_CODE_MASK|VMX_AR_TYPE_ACCESSES_MASK))
		return false;
	if (!cs.s)
		return false;
	if (cs.type & VMX_AR_TYPE_WRITEABLE_MASK) {
		if (cs.dpl > cs_rpl)
			return false;
	} else {
		if (cs.dpl != cs_rpl)
			return false;
	}
	if (!cs.present)
		return false;

	/* TODO: Add Reserved field check, this'll require a new member in the kvm_segment_field structure */
	return true;
}

static bool stack_segment_valid(struct kvm_vcpu *vcpu)
{
	struct kvm_segment ss;
	unsigned int ss_rpl;

	vmx_get_segment(vcpu, &ss, VCPU_SREG_SS);
	ss_rpl = ss.selector & SEGMENT_RPL_MASK;

	if (ss.unusable)
		return true;
	if (ss.type != 3 && ss.type != 7)
		return false;
	if (!ss.s)
		return false;
	if (ss.dpl != ss_rpl) /* DPL != RPL */
		return false;
	if (!ss.present)
		return false;

	return true;
}

static bool data_segment_valid(struct kvm_vcpu *vcpu, int seg)
{
	struct kvm_segment var;
	unsigned int rpl;

	vmx_get_segment(vcpu, &var, seg);
	rpl = var.selector & SEGMENT_RPL_MASK;

	if (var.unusable)
		return true;
	if (!var.s)
		return false;
	if (!var.present)
		return false;
	if (~var.type & (VMX_AR_TYPE_CODE_MASK|VMX_AR_TYPE_WRITEABLE_MASK)) {
		if (var.dpl < rpl) /* DPL < RPL */
			return false;
	}

	/* TODO: Add other members to kvm_segment_field to allow checking for other access
	 * rights flags
	 */
	return true;
}

static bool tr_valid(struct kvm_vcpu *vcpu)
{
	struct kvm_segment tr;

	vmx_get_segment(vcpu, &tr, VCPU_SREG_TR);

	if (tr.unusable)
		return false;
	if (tr.selector & SEGMENT_TI_MASK)	/* TI = 1 */
		return false;
	if (tr.type != 3 && tr.type != 11) /* TODO: Check if guest is in IA32e mode */
		return false;
	if (!tr.present)
		return false;

	return true;
}

static bool ldtr_valid(struct kvm_vcpu *vcpu)
{
	struct kvm_segment ldtr;

	vmx_get_segment(vcpu, &ldtr, VCPU_SREG_LDTR);

	if (ldtr.unusable)
		return true;
	if (ldtr.selector & SEGMENT_TI_MASK)	/* TI = 1 */
		return false;
	if (ldtr.type != 2)
		return false;
	if (!ldtr.present)
		return false;

	return true;
}

static bool cs_ss_rpl_check(struct kvm_vcpu *vcpu)
{
	struct kvm_segment cs, ss;

	vmx_get_segment(vcpu, &cs, VCPU_SREG_CS);
	vmx_get_segment(vcpu, &ss, VCPU_SREG_SS);

	return ((cs.selector & SEGMENT_RPL_MASK) ==
		 (ss.selector & SEGMENT_RPL_MASK));
}

/*
 * Check if guest state is valid. Returns true if valid, false if
 * not.
 * We assume that registers are always usable
 */
bool __vmx_guest_state_valid(struct kvm_vcpu *vcpu)
{
	/* real mode guest state checks */
	if (!is_protmode(vcpu) || (vmx_get_rflags(vcpu) & X86_EFLAGS_VM)) {
		if (!rmode_segment_valid(vcpu, VCPU_SREG_CS))
			return false;
		if (!rmode_segment_valid(vcpu, VCPU_SREG_SS))
			return false;
		if (!rmode_segment_valid(vcpu, VCPU_SREG_DS))
			return false;
		if (!rmode_segment_valid(vcpu, VCPU_SREG_ES))
			return false;
		if (!rmode_segment_valid(vcpu, VCPU_SREG_FS))
			return false;
		if (!rmode_segment_valid(vcpu, VCPU_SREG_GS))
			return false;
	} else {
	/* protected mode guest state checks */
		if (!cs_ss_rpl_check(vcpu))
			return false;
		if (!code_segment_valid(vcpu))
			return false;
		if (!stack_segment_valid(vcpu))
			return false;
		if (!data_segment_valid(vcpu, VCPU_SREG_DS))
			return false;
		if (!data_segment_valid(vcpu, VCPU_SREG_ES))
			return false;
		if (!data_segment_valid(vcpu, VCPU_SREG_FS))
			return false;
		if (!data_segment_valid(vcpu, VCPU_SREG_GS))
			return false;
		if (!tr_valid(vcpu))
			return false;
		if (!ldtr_valid(vcpu))
			return false;
	}
	/* TODO:
	 * - Add checks on RIP
	 * - Add checks on RFLAGS
	 */

	return true;
}

static int init_rmode_tss(struct kvm *kvm, void __user *ua)
{
	const void *zero_page = (const void *) __va(page_to_phys(ZERO_PAGE(0)));
	u16 data;
	int i;

	for (i = 0; i < 3; i++) {
		if (__copy_to_user(ua + PAGE_SIZE * i, zero_page, PAGE_SIZE))
			return -EFAULT;
	}

	data = TSS_BASE_SIZE + TSS_REDIRECTION_SIZE;
	if (__copy_to_user(ua + TSS_IOPB_BASE_OFFSET, &data, sizeof(u16)))
		return -EFAULT;

	data = ~0;
	if (__copy_to_user(ua + RMODE_TSS_SIZE - 1, &data, sizeof(u8)))
		return -EFAULT;

	return 0;
}

static int init_rmode_identity_map(struct kvm *kvm)
{
	struct kvm_vmx *kvm_vmx = to_kvm_vmx(kvm);
	int i, r = 0;
	void __user *uaddr;
	u32 tmp;

	/* Protect kvm_vmx->ept_identity_pagetable_done. */
	mutex_lock(&kvm->slots_lock);

	if (likely(kvm_vmx->ept_identity_pagetable_done))
		goto out;

	if (!kvm_vmx->ept_identity_map_addr)
		kvm_vmx->ept_identity_map_addr = VMX_EPT_IDENTITY_PAGETABLE_ADDR;

	uaddr = __x86_set_memory_region(kvm,
					IDENTITY_PAGETABLE_PRIVATE_MEMSLOT,
					kvm_vmx->ept_identity_map_addr,
					PAGE_SIZE);
	if (IS_ERR(uaddr)) {
		r = PTR_ERR(uaddr);
		goto out;
	}

	/* Set up identity-mapping pagetable for EPT in real mode */
	for (i = 0; i < (PAGE_SIZE / sizeof(tmp)); i++) {
		tmp = (i << 22) + (_PAGE_PRESENT | _PAGE_RW | _PAGE_USER |
			_PAGE_ACCESSED | _PAGE_DIRTY | _PAGE_PSE);
		if (__copy_to_user(uaddr + i * sizeof(tmp), &tmp, sizeof(tmp))) {
			r = -EFAULT;
			goto out;
		}
	}
	kvm_vmx->ept_identity_pagetable_done = true;

out:
	mutex_unlock(&kvm->slots_lock);
	return r;
}

static void seg_setup(int seg)
{
	const struct kvm_vmx_segment_field *sf = &kvm_vmx_segment_fields[seg];
	unsigned int ar;

	vmcs_write16(sf->selector, 0);
	vmcs_writel(sf->base, 0);
	vmcs_write32(sf->limit, 0xffff);
	ar = 0x93;
	if (seg == VCPU_SREG_CS)
		ar |= 0x08; /* code segment */

	vmcs_write32(sf->ar_bytes, ar);
}

int allocate_vpid(void)
{
	int vpid;

	if (!enable_vpid)
		return 0;
	spin_lock(&vmx_vpid_lock);
	vpid = find_first_zero_bit(vmx_vpid_bitmap, VMX_NR_VPIDS);
	if (vpid < VMX_NR_VPIDS)
		__set_bit(vpid, vmx_vpid_bitmap);
	else
		vpid = 0;
	spin_unlock(&vmx_vpid_lock);
	return vpid;
}

void free_vpid(int vpid)
{
	if (!enable_vpid || vpid == 0)
		return;
	spin_lock(&vmx_vpid_lock);
	__clear_bit(vpid, vmx_vpid_bitmap);
	spin_unlock(&vmx_vpid_lock);
}

static void vmx_msr_bitmap_l01_changed(struct vcpu_vmx *vmx)
{
	/*
	 * When KVM is a nested hypervisor on top of Hyper-V and uses
	 * 'Enlightened MSR Bitmap' feature L0 needs to know that MSR
	 * bitmap has changed.
	 */
	if (kvm_is_using_evmcs()) {
		struct hv_enlightened_vmcs *evmcs = (void *)vmx->vmcs01.vmcs;

		if (evmcs->hv_enlightenments_control.msr_bitmap)
			evmcs->hv_clean_fields &=
				~HV_VMX_ENLIGHTENED_CLEAN_FIELD_MSR_BITMAP;
	}

	vmx->nested.force_msr_bitmap_recalc = true;
}

void vmx_disable_intercept_for_msr(struct kvm_vcpu *vcpu, u32 msr, int type)
{
	struct vcpu_vmx *vmx = to_vmx(vcpu);
	unsigned long *msr_bitmap = vmx->vmcs01.msr_bitmap;

	if (!cpu_has_vmx_msr_bitmap())
		return;

	vmx_msr_bitmap_l01_changed(vmx);

	/*
	 * Mark the desired intercept state in shadow bitmap, this is needed
	 * for resync when the MSR filters change.
	*/
	if (is_valid_passthrough_msr(msr)) {
		int idx = possible_passthrough_msr_slot(msr);

		if (idx != -ENOENT) {
			if (type & MSR_TYPE_R)
				clear_bit(idx, vmx->shadow_msr_intercept.read);
			if (type & MSR_TYPE_W)
				clear_bit(idx, vmx->shadow_msr_intercept.write);
		}
	}

	if ((type & MSR_TYPE_R) &&
	    !kvm_msr_allowed(vcpu, msr, KVM_MSR_FILTER_READ)) {
		vmx_set_msr_bitmap_read(msr_bitmap, msr);
		type &= ~MSR_TYPE_R;
	}

	if ((type & MSR_TYPE_W) &&
	    !kvm_msr_allowed(vcpu, msr, KVM_MSR_FILTER_WRITE)) {
		vmx_set_msr_bitmap_write(msr_bitmap, msr);
		type &= ~MSR_TYPE_W;
	}

	if (type & MSR_TYPE_R)
		vmx_clear_msr_bitmap_read(msr_bitmap, msr);

	if (type & MSR_TYPE_W)
		vmx_clear_msr_bitmap_write(msr_bitmap, msr);
}

void vmx_enable_intercept_for_msr(struct kvm_vcpu *vcpu, u32 msr, int type)
{
	struct vcpu_vmx *vmx = to_vmx(vcpu);
	unsigned long *msr_bitmap = vmx->vmcs01.msr_bitmap;

	if (!cpu_has_vmx_msr_bitmap())
		return;

	vmx_msr_bitmap_l01_changed(vmx);

	/*
	 * Mark the desired intercept state in shadow bitmap, this is needed
	 * for resync when the MSR filter changes.
	*/
	if (is_valid_passthrough_msr(msr)) {
		int idx = possible_passthrough_msr_slot(msr);

		if (idx != -ENOENT) {
			if (type & MSR_TYPE_R)
				set_bit(idx, vmx->shadow_msr_intercept.read);
			if (type & MSR_TYPE_W)
				set_bit(idx, vmx->shadow_msr_intercept.write);
		}
	}

	if (type & MSR_TYPE_R)
		vmx_set_msr_bitmap_read(msr_bitmap, msr);

	if (type & MSR_TYPE_W)
		vmx_set_msr_bitmap_write(msr_bitmap, msr);
}

static void vmx_update_msr_bitmap_x2apic(struct kvm_vcpu *vcpu)
{
	/*
	 * x2APIC indices for 64-bit accesses into the RDMSR and WRMSR halves
	 * of the MSR bitmap.  KVM emulates APIC registers up through 0x3f0,
	 * i.e. MSR 0x83f, and so only needs to dynamically manipulate 64 bits.
	 */
	const int read_idx = APIC_BASE_MSR / BITS_PER_LONG_LONG;
	const int write_idx = read_idx + (0x800 / sizeof(u64));
	struct vcpu_vmx *vmx = to_vmx(vcpu);
	u64 *msr_bitmap = (u64 *)vmx->vmcs01.msr_bitmap;
	u8 mode;

	if (!cpu_has_vmx_msr_bitmap() || WARN_ON_ONCE(!lapic_in_kernel(vcpu)))
		return;

	if (cpu_has_secondary_exec_ctrls() &&
	    (secondary_exec_controls_get(vmx) &
	     SECONDARY_EXEC_VIRTUALIZE_X2APIC_MODE)) {
		mode = MSR_BITMAP_MODE_X2APIC;
		if (enable_apicv && kvm_vcpu_apicv_active(vcpu))
			mode |= MSR_BITMAP_MODE_X2APIC_APICV;
	} else {
		mode = 0;
	}

	if (mode == vmx->x2apic_msr_bitmap_mode)
		return;

	vmx->x2apic_msr_bitmap_mode = mode;

	/*
	 * Reset the bitmap for MSRs 0x800 - 0x83f.  Leave AMD's uber-extended
	 * registers (0x840 and above) intercepted, KVM doesn't support them.
	 * Intercept all writes by default and poke holes as needed.  Pass
	 * through reads for all valid registers by default in x2APIC+APICv
	 * mode, only the current timer count needs on-demand emulation by KVM.
	 */
	if (mode & MSR_BITMAP_MODE_X2APIC_APICV)
		msr_bitmap[read_idx] = ~kvm_lapic_readable_reg_mask(vcpu->arch.apic);
	else
		msr_bitmap[read_idx] = ~0ull;
	msr_bitmap[write_idx] = ~0ull;

	/*
	 * TPR reads and writes can be virtualized even if virtual interrupt
	 * delivery is not in use.
	 */
	vmx_set_intercept_for_msr(vcpu, X2APIC_MSR(APIC_TASKPRI), MSR_TYPE_RW,
				  !(mode & MSR_BITMAP_MODE_X2APIC));

	if (mode & MSR_BITMAP_MODE_X2APIC_APICV) {
		vmx_enable_intercept_for_msr(vcpu, X2APIC_MSR(APIC_TMCCT), MSR_TYPE_RW);
		vmx_disable_intercept_for_msr(vcpu, X2APIC_MSR(APIC_EOI), MSR_TYPE_W);
		vmx_disable_intercept_for_msr(vcpu, X2APIC_MSR(APIC_SELF_IPI), MSR_TYPE_W);
		if (enable_ipiv)
			vmx_disable_intercept_for_msr(vcpu, X2APIC_MSR(APIC_ICR), MSR_TYPE_RW);
	}
}

void pt_update_intercept_for_msr(struct kvm_vcpu *vcpu)
{
	struct vcpu_vmx *vmx = to_vmx(vcpu);
	bool flag = !(vmx->pt_desc.guest.ctl & RTIT_CTL_TRACEEN);
	u32 i;

	vmx_set_intercept_for_msr(vcpu, MSR_IA32_RTIT_STATUS, MSR_TYPE_RW, flag);
	vmx_set_intercept_for_msr(vcpu, MSR_IA32_RTIT_OUTPUT_BASE, MSR_TYPE_RW, flag);
	vmx_set_intercept_for_msr(vcpu, MSR_IA32_RTIT_OUTPUT_MASK, MSR_TYPE_RW, flag);
	vmx_set_intercept_for_msr(vcpu, MSR_IA32_RTIT_CR3_MATCH, MSR_TYPE_RW, flag);
	for (i = 0; i < vmx->pt_desc.num_address_ranges; i++) {
		vmx_set_intercept_for_msr(vcpu, MSR_IA32_RTIT_ADDR0_A + i * 2, MSR_TYPE_RW, flag);
		vmx_set_intercept_for_msr(vcpu, MSR_IA32_RTIT_ADDR0_B + i * 2, MSR_TYPE_RW, flag);
	}
}

bool vmx_guest_apic_has_interrupt(struct kvm_vcpu *vcpu)
{
	struct vcpu_vmx *vmx = to_vmx(vcpu);
	void *vapic_page;
	u32 vppr;
	int rvi;

	if (WARN_ON_ONCE(!is_guest_mode(vcpu)) ||
		!nested_cpu_has_vid(get_vmcs12(vcpu)) ||
		WARN_ON_ONCE(!vmx->nested.virtual_apic_map.gfn))
		return false;

	rvi = vmx_get_rvi();

	vapic_page = vmx->nested.virtual_apic_map.hva;
	vppr = *((u32 *)(vapic_page + APIC_PROCPRI));

	return ((rvi & 0xf0) > (vppr & 0xf0));
}

void vmx_msr_filter_changed(struct kvm_vcpu *vcpu)
{
	struct vcpu_vmx *vmx = to_vmx(vcpu);
	u32 i;

	/*
	 * Redo intercept permissions for MSRs that KVM is passing through to
	 * the guest.  Disabling interception will check the new MSR filter and
	 * ensure that KVM enables interception if usersepace wants to filter
	 * the MSR.  MSRs that KVM is already intercepting don't need to be
	 * refreshed since KVM is going to intercept them regardless of what
	 * userspace wants.
	 */
	for (i = 0; i < ARRAY_SIZE(vmx_possible_passthrough_msrs); i++) {
		u32 msr = vmx_possible_passthrough_msrs[i];

		if (!test_bit(i, vmx->shadow_msr_intercept.read))
			vmx_disable_intercept_for_msr(vcpu, msr, MSR_TYPE_R);

		if (!test_bit(i, vmx->shadow_msr_intercept.write))
			vmx_disable_intercept_for_msr(vcpu, msr, MSR_TYPE_W);
	}

	/* PT MSRs can be passed through iff PT is exposed to the guest. */
	if (vmx_pt_mode_is_host_guest())
		pt_update_intercept_for_msr(vcpu);
}

static int vmx_deliver_nested_posted_interrupt(struct kvm_vcpu *vcpu,
						int vector)
{
	struct vcpu_vmx *vmx = to_vmx(vcpu);

	if (is_guest_mode(vcpu) &&
	    vector == vmx->nested.posted_intr_nv) {
		/*
		 * If a posted intr is not recognized by hardware,
		 * we will accomplish it in the next vmentry.
		 */
		vmx->nested.pi_pending = true;
		kvm_make_request(KVM_REQ_EVENT, vcpu);

		/*
		 * This pairs with the smp_mb_*() after setting vcpu->mode in
		 * vcpu_enter_guest() to guarantee the vCPU sees the event
		 * request if triggering a posted interrupt "fails" because
		 * vcpu->mode != IN_GUEST_MODE.  The extra barrier is needed as
		 * the smb_wmb() in kvm_make_request() only ensures everything
		 * done before making the request is visible when the request
		 * is visible, it doesn't ensure ordering between the store to
		 * vcpu->requests and the load from vcpu->mode.
		 */
		smp_mb__after_atomic();

		/* the PIR and ON have been set by L1. */
		kvm_vcpu_trigger_posted_interrupt(vcpu, POSTED_INTR_NESTED_VECTOR);
		return 0;
	}
	return -1;
}
/*
 * Send interrupt to vcpu via posted interrupt way.
 * 1. If target vcpu is running(non-root mode), send posted interrupt
 * notification to vcpu and hardware will sync PIR to vIRR atomically.
 * 2. If target vcpu isn't running(root mode), kick it to pick up the
 * interrupt from PIR in next vmentry.
 */
static int vmx_deliver_posted_interrupt(struct kvm_vcpu *vcpu, int vector)
{
	struct vcpu_vmx *vmx = to_vmx(vcpu);
	int r;

	r = vmx_deliver_nested_posted_interrupt(vcpu, vector);
	if (!r)
		return 0;

	/* Note, this is called iff the local APIC is in-kernel. */
	if (!vcpu->arch.apic->apicv_active)
		return -1;

	__vmx_deliver_posted_interrupt(vcpu, &vmx->pi_desc, vector);
	return 0;
}

void vmx_deliver_interrupt(struct kvm_lapic *apic, int delivery_mode,
			   int trig_mode, int vector)
{
	struct kvm_vcpu *vcpu = apic->vcpu;

	if (vmx_deliver_posted_interrupt(vcpu, vector)) {
		kvm_lapic_set_irr(vector, apic);
		kvm_make_request(KVM_REQ_EVENT, vcpu);
		kvm_vcpu_kick(vcpu);
	} else {
		trace_kvm_apicv_accept_irq(vcpu->vcpu_id, delivery_mode,
					   trig_mode, vector);
	}
}

/*
 * Set up the vmcs's constant host-state fields, i.e., host-state fields that
 * will not change in the lifetime of the guest.
 * Note that host-state that does change is set elsewhere. E.g., host-state
 * that is set differently for each CPU is set in vmx_vcpu_load(), not here.
 */
void vmx_set_constant_host_state(struct vcpu_vmx *vmx)
{
	u32 low32, high32;
	unsigned long tmpl;
	unsigned long cr0, cr3, cr4;

	cr0 = read_cr0();
	WARN_ON(cr0 & X86_CR0_TS);
	vmcs_writel(HOST_CR0, cr0);  /* 22.2.3 */

	/*
	 * Save the most likely value for this task's CR3 in the VMCS.
	 * We can't use __get_current_cr3_fast() because we're not atomic.
	 */
	cr3 = __read_cr3();
	vmcs_writel(HOST_CR3, cr3);		/* 22.2.3  FIXME: shadow tables */
	vmx->loaded_vmcs->host_state.cr3 = cr3;

	/* Save the most likely value for this task's CR4 in the VMCS. */
	cr4 = cr4_read_shadow();
	vmcs_writel(HOST_CR4, cr4);			/* 22.2.3, 22.2.5 */
	vmx->loaded_vmcs->host_state.cr4 = cr4;

	vmcs_write16(HOST_CS_SELECTOR, __KERNEL_CS);  /* 22.2.4 */
#ifdef CONFIG_X86_64
	/*
	 * Load null selectors, so we can avoid reloading them in
	 * vmx_prepare_switch_to_host(), in case userspace uses
	 * the null selectors too (the expected case).
	 */
	vmcs_write16(HOST_DS_SELECTOR, 0);
	vmcs_write16(HOST_ES_SELECTOR, 0);
#else
	vmcs_write16(HOST_DS_SELECTOR, __KERNEL_DS);  /* 22.2.4 */
	vmcs_write16(HOST_ES_SELECTOR, __KERNEL_DS);  /* 22.2.4 */
#endif
	vmcs_write16(HOST_SS_SELECTOR, __KERNEL_DS);  /* 22.2.4 */
	vmcs_write16(HOST_TR_SELECTOR, GDT_ENTRY_TSS*8);  /* 22.2.4 */

	vmcs_writel(HOST_IDTR_BASE, vmx_host_idt_base);   /* 22.2.4 */

	vmcs_writel(HOST_RIP, (unsigned long)vmx_vmexit); /* 22.2.5 */

	rdmsr(MSR_IA32_SYSENTER_CS, low32, high32);
	vmcs_write32(HOST_IA32_SYSENTER_CS, low32);

	/*
	 * SYSENTER is used for 32-bit system calls on either 32-bit or
	 * 64-bit kernels.  It is always zero If neither is allowed, otherwise
	 * vmx_vcpu_load_vmcs loads it with the per-CPU entry stack (and may
	 * have already done so!).
	 */
	if (!IS_ENABLED(CONFIG_IA32_EMULATION) && !IS_ENABLED(CONFIG_X86_32))
		vmcs_writel(HOST_IA32_SYSENTER_ESP, 0);

	rdmsrl(MSR_IA32_SYSENTER_EIP, tmpl);
	vmcs_writel(HOST_IA32_SYSENTER_EIP, tmpl);   /* 22.2.3 */

	if (vmcs_config.vmexit_ctrl & VM_EXIT_LOAD_IA32_PAT) {
		rdmsr(MSR_IA32_CR_PAT, low32, high32);
		vmcs_write64(HOST_IA32_PAT, low32 | ((u64) high32 << 32));
	}

	if (cpu_has_load_ia32_efer())
		vmcs_write64(HOST_IA32_EFER, host_efer);

	if (cpu_has_load_cet_ctrl())
		vmcs_writel(HOST_S_CET, host_s_cet);
}

void set_cr4_guest_host_mask(struct vcpu_vmx *vmx)
{
	struct kvm_vcpu *vcpu = &vmx->vcpu;

	vcpu->arch.cr4_guest_owned_bits = KVM_POSSIBLE_CR4_GUEST_BITS &
					  ~vcpu->arch.cr4_guest_rsvd_bits;
	if (!enable_ept) {
		vcpu->arch.cr4_guest_owned_bits &= ~X86_CR4_TLBFLUSH_BITS;
		vcpu->arch.cr4_guest_owned_bits &= ~X86_CR4_PDPTR_BITS;
	}
	if (is_guest_mode(&vmx->vcpu))
		vcpu->arch.cr4_guest_owned_bits &=
			~get_vmcs12(vcpu)->cr4_guest_host_mask;
	vmcs_writel(CR4_GUEST_HOST_MASK, ~vcpu->arch.cr4_guest_owned_bits);
}

static u32 vmx_pin_based_exec_ctrl(struct vcpu_vmx *vmx)
{
	u32 pin_based_exec_ctrl = vmcs_config.pin_based_exec_ctrl;

	if (!kvm_vcpu_apicv_active(&vmx->vcpu))
		pin_based_exec_ctrl &= ~PIN_BASED_POSTED_INTR;

	if (!enable_vnmi)
		pin_based_exec_ctrl &= ~PIN_BASED_VIRTUAL_NMIS;

	if (!enable_preemption_timer)
		pin_based_exec_ctrl &= ~PIN_BASED_VMX_PREEMPTION_TIMER;

	return pin_based_exec_ctrl;
}

static u32 vmx_vmentry_ctrl(void)
{
	u32 vmentry_ctrl = vmcs_config.vmentry_ctrl;

	if (vmx_pt_mode_is_system())
		vmentry_ctrl &= ~(VM_ENTRY_PT_CONCEAL_PIP |
				  VM_ENTRY_LOAD_IA32_RTIT_CTL);
	/*
	 * IA32e mode, and loading of EFER and PERF_GLOBAL_CTRL are toggled dynamically.
	 */
	vmentry_ctrl &= ~(VM_ENTRY_LOAD_IA32_PERF_GLOBAL_CTRL |
			  VM_ENTRY_LOAD_IA32_EFER |
			  VM_ENTRY_IA32E_MODE);

	if (cpu_has_perf_global_ctrl_bug())
		vmentry_ctrl &= ~VM_ENTRY_LOAD_IA32_PERF_GLOBAL_CTRL;

	return vmentry_ctrl;
}

static u32 vmx_vmexit_ctrl(void)
{
	u32 vmexit_ctrl = vmcs_config.vmexit_ctrl;

	/*
	 * Not used by KVM and never set in vmcs01 or vmcs02, but emulated for
	 * nested virtualization and thus allowed to be set in vmcs12.
	 */
	vmexit_ctrl &= ~(VM_EXIT_SAVE_IA32_PAT | VM_EXIT_SAVE_IA32_EFER |
			 VM_EXIT_SAVE_VMX_PREEMPTION_TIMER);

	if (vmx_pt_mode_is_system())
		vmexit_ctrl &= ~(VM_EXIT_PT_CONCEAL_PIP |
				 VM_EXIT_CLEAR_IA32_RTIT_CTL);

	if (cpu_has_perf_global_ctrl_bug())
		vmexit_ctrl &= ~VM_EXIT_LOAD_IA32_PERF_GLOBAL_CTRL;

	/* Loading of EFER and PERF_GLOBAL_CTRL are toggled dynamically */
	return vmexit_ctrl &
		~(VM_EXIT_LOAD_IA32_PERF_GLOBAL_CTRL | VM_EXIT_LOAD_IA32_EFER);
}

void vmx_refresh_apicv_exec_ctrl(struct kvm_vcpu *vcpu)
{
	struct vcpu_vmx *vmx = to_vmx(vcpu);

	if (is_guest_mode(vcpu)) {
		vmx->nested.update_vmcs01_apicv_status = true;
		return;
	}

	pin_controls_set(vmx, vmx_pin_based_exec_ctrl(vmx));

	if (kvm_vcpu_apicv_active(vcpu)) {
		secondary_exec_controls_setbit(vmx,
					       SECONDARY_EXEC_APIC_REGISTER_VIRT |
					       SECONDARY_EXEC_VIRTUAL_INTR_DELIVERY);
		if (enable_ipiv)
			tertiary_exec_controls_setbit(vmx, TERTIARY_EXEC_IPI_VIRT);
	} else {
		secondary_exec_controls_clearbit(vmx,
						 SECONDARY_EXEC_APIC_REGISTER_VIRT |
						 SECONDARY_EXEC_VIRTUAL_INTR_DELIVERY);
		if (enable_ipiv)
			tertiary_exec_controls_clearbit(vmx, TERTIARY_EXEC_IPI_VIRT);

		if(enable_apic_timer)
			tertiary_exec_controls_clearbit(vmx, TERTIARY_EXEC_GUEST_APIC_TIMER);
	}

	vmx_update_msr_bitmap_x2apic(vcpu);
}

static u32 vmx_exec_control(struct vcpu_vmx *vmx)
{
	u32 exec_control = vmcs_config.cpu_based_exec_ctrl;

	/*
	 * Not used by KVM, but fully supported for nesting, i.e. are allowed in
	 * vmcs12 and propagated to vmcs02 when set in vmcs12.
	 */
	exec_control &= ~(CPU_BASED_RDTSC_EXITING |
			  CPU_BASED_USE_IO_BITMAPS |
			  CPU_BASED_MONITOR_TRAP_FLAG |
			  CPU_BASED_PAUSE_EXITING);

	/* INTR_WINDOW_EXITING and NMI_WINDOW_EXITING are toggled dynamically */
	exec_control &= ~(CPU_BASED_INTR_WINDOW_EXITING |
			  CPU_BASED_NMI_WINDOW_EXITING);

	if (vmx->vcpu.arch.switch_db_regs & KVM_DEBUGREG_WONT_EXIT)
		exec_control &= ~CPU_BASED_MOV_DR_EXITING;

	if (!cpu_need_tpr_shadow(&vmx->vcpu))
		exec_control &= ~CPU_BASED_TPR_SHADOW;

#ifdef CONFIG_X86_64
	if (exec_control & CPU_BASED_TPR_SHADOW)
		exec_control &= ~(CPU_BASED_CR8_LOAD_EXITING |
				  CPU_BASED_CR8_STORE_EXITING);
	else
		exec_control |= CPU_BASED_CR8_STORE_EXITING |
				CPU_BASED_CR8_LOAD_EXITING;
#endif
	/* No need to intercept CR3 access or INVPLG when using EPT. */
	if (enable_ept)
		exec_control &= ~(CPU_BASED_CR3_LOAD_EXITING |
				  CPU_BASED_CR3_STORE_EXITING |
				  CPU_BASED_INVLPG_EXITING);
	if (kvm_mwait_in_guest(vmx->vcpu.kvm))
		exec_control &= ~(CPU_BASED_MWAIT_EXITING |
				CPU_BASED_MONITOR_EXITING);
	if (kvm_hlt_in_guest(vmx->vcpu.kvm))
		exec_control &= ~CPU_BASED_HLT_EXITING;
	return exec_control;
}

static u64 vmx_tertiary_exec_control(struct vcpu_vmx *vmx)
{
	u64 exec_control = vmcs_config.cpu_based_3rd_exec_ctrl;

	/*
	 * IPI virtualization relies on APICv. Disable IPI virtualization if
	 * APICv is inhibited.
	 */
	if (!enable_ipiv || !kvm_vcpu_apicv_active(&vmx->vcpu))
		exec_control &= ~TERTIARY_EXEC_IPI_VIRT;

	/* GUEST_APIC_TIMER is enabled when guest enable lapic timer as tsc
	 * deadline mode.
	 */
	exec_control &= ~TERTIARY_EXEC_GUEST_APIC_TIMER;

	return exec_control;
}

/*
 * Adjust a single secondary execution control bit to intercept/allow an
 * instruction in the guest.  This is usually done based on whether or not a
 * feature has been exposed to the guest in order to correctly emulate faults.
 */
static inline void
vmx_adjust_secondary_exec_control(struct vcpu_vmx *vmx, u32 *exec_control,
				  u32 control, bool enabled, bool exiting)
{
	/*
	 * If the control is for an opt-in feature, clear the control if the
	 * feature is not exposed to the guest, i.e. not enabled.  If the
	 * control is opt-out, i.e. an exiting control, clear the control if
	 * the feature _is_ exposed to the guest, i.e. exiting/interception is
	 * disabled for the associated instruction.  Note, the caller is
	 * responsible presetting exec_control to set all supported bits.
	 */
	if (enabled == exiting)
		*exec_control &= ~control;

	/*
	 * Update the nested MSR settings so that a nested VMM can/can't set
	 * controls for features that are/aren't exposed to the guest.
	 */
	if (nested) {
		/*
		 * All features that can be added or removed to VMX MSRs must
		 * be supported in the first place for nested virtualization.
		 */
		if (WARN_ON_ONCE(!(vmcs_config.nested.secondary_ctls_high & control)))
			enabled = false;

		if (enabled)
			vmx->nested.msrs.secondary_ctls_high |= control;
		else
			vmx->nested.msrs.secondary_ctls_high &= ~control;
	}
}

/*
 * Wrapper macro for the common case of adjusting a secondary execution control
 * based on a single guest CPUID bit, with a dedicated feature bit.  This also
 * verifies that the control is actually supported by KVM and hardware.
 */
#define vmx_adjust_sec_exec_control(vmx, exec_control, name, feat_name, ctrl_name, exiting) \
({									 \
	bool __enabled;							 \
									 \
	if (cpu_has_vmx_##name()) {					 \
		__enabled = guest_cpuid_has(&(vmx)->vcpu,		 \
					    X86_FEATURE_##feat_name);	 \
		vmx_adjust_secondary_exec_control(vmx, exec_control,	 \
			SECONDARY_EXEC_##ctrl_name, __enabled, exiting); \
	}								 \
})

/* More macro magic for ENABLE_/opt-in versus _EXITING/opt-out controls. */
#define vmx_adjust_sec_exec_feature(vmx, exec_control, lname, uname) \
	vmx_adjust_sec_exec_control(vmx, exec_control, lname, uname, ENABLE_##uname, false)

#define vmx_adjust_sec_exec_exiting(vmx, exec_control, lname, uname) \
	vmx_adjust_sec_exec_control(vmx, exec_control, lname, uname, uname##_EXITING, true)

static u32 vmx_secondary_exec_control(struct vcpu_vmx *vmx)
{
	struct kvm_vcpu *vcpu = &vmx->vcpu;

	u32 exec_control = vmcs_config.cpu_based_2nd_exec_ctrl;

	if (vmx_pt_mode_is_system())
		exec_control &= ~(SECONDARY_EXEC_PT_USE_GPA | SECONDARY_EXEC_PT_CONCEAL_VMX);
	if (!cpu_need_virtualize_apic_accesses(vcpu))
		exec_control &= ~SECONDARY_EXEC_VIRTUALIZE_APIC_ACCESSES;
	if (vmx->vpid == 0)
		exec_control &= ~SECONDARY_EXEC_ENABLE_VPID;
	if (!enable_ept) {
		exec_control &= ~SECONDARY_EXEC_ENABLE_EPT;
		exec_control &= ~SECONDARY_EXEC_EPT_VIOLATION_VE;
		enable_unrestricted_guest = 0;
	}
	if (!enable_unrestricted_guest)
		exec_control &= ~SECONDARY_EXEC_UNRESTRICTED_GUEST;
	if (kvm_pause_in_guest(vmx->vcpu.kvm))
		exec_control &= ~SECONDARY_EXEC_PAUSE_LOOP_EXITING;
	if (!kvm_vcpu_apicv_active(vcpu))
		exec_control &= ~(SECONDARY_EXEC_APIC_REGISTER_VIRT |
				  SECONDARY_EXEC_VIRTUAL_INTR_DELIVERY);
	exec_control &= ~SECONDARY_EXEC_VIRTUALIZE_X2APIC_MODE;

	/*
	 * KVM doesn't support VMFUNC for L1, but the control is set in KVM's
	 * base configuration as KVM emulates VMFUNC[EPTP_SWITCHING] for L2.
	 */
	exec_control &= ~SECONDARY_EXEC_ENABLE_VMFUNC;

	/* SECONDARY_EXEC_DESC is enabled/disabled on writes to CR4.UMIP,
	 * in vmx_set_cr4.  */
	exec_control &= ~SECONDARY_EXEC_DESC;

	/* SECONDARY_EXEC_SHADOW_VMCS is enabled when L1 executes VMPTRLD
	   (handle_vmptrld).
	   We can NOT enable shadow_vmcs here because we don't have yet
	   a current VMCS12
	*/
	exec_control &= ~SECONDARY_EXEC_SHADOW_VMCS;

	/*
	 * PML is enabled/disabled when dirty logging of memsmlots changes, but
	 * it needs to be set here when dirty logging is already active, e.g.
	 * if this vCPU was created after dirty logging was enabled.
	 */
	if (!enable_pml || !atomic_read(&vcpu->kvm->nr_memslots_dirty_logging))
		exec_control &= ~SECONDARY_EXEC_ENABLE_PML;

	if (cpu_has_vmx_xsaves()) {
		/* Exposing XSAVES only when XSAVE is exposed */
		bool xsaves_enabled =
			boot_cpu_has(X86_FEATURE_XSAVE) &&
			guest_cpuid_has(vcpu, X86_FEATURE_XSAVE) &&
			guest_cpuid_has(vcpu, X86_FEATURE_XSAVES);

		vcpu->arch.xsaves_enabled = xsaves_enabled;

		vmx_adjust_secondary_exec_control(vmx, &exec_control,
						  SECONDARY_EXEC_XSAVES,
						  xsaves_enabled, false);
	}

	/*
	 * RDPID is also gated by ENABLE_RDTSCP, turn on the control if either
	 * feature is exposed to the guest.  This creates a virtualization hole
	 * if both are supported in hardware but only one is exposed to the
	 * guest, but letting the guest execute RDTSCP or RDPID when either one
	 * is advertised is preferable to emulating the advertised instruction
	 * in KVM on #UD, and obviously better than incorrectly injecting #UD.
	 */
	if (cpu_has_vmx_rdtscp()) {
		bool rdpid_or_rdtscp_enabled =
			guest_cpuid_has(vcpu, X86_FEATURE_RDTSCP) ||
			guest_cpuid_has(vcpu, X86_FEATURE_RDPID);

		vmx_adjust_secondary_exec_control(vmx, &exec_control,
						  SECONDARY_EXEC_ENABLE_RDTSCP,
						  rdpid_or_rdtscp_enabled, false);
	}
	vmx_adjust_sec_exec_feature(vmx, &exec_control, invpcid, INVPCID);

	vmx_adjust_sec_exec_exiting(vmx, &exec_control, rdrand, RDRAND);
	vmx_adjust_sec_exec_exiting(vmx, &exec_control, rdseed, RDSEED);

	vmx_adjust_sec_exec_control(vmx, &exec_control, waitpkg, WAITPKG,
				    ENABLE_USR_WAIT_PAUSE, false);

	if (!vcpu->kvm->arch.bus_lock_detection_enabled)
		exec_control &= ~SECONDARY_EXEC_BUS_LOCK_DETECTION;

	if (!kvm_notify_vmexit_enabled(vcpu->kvm))
		exec_control &= ~SECONDARY_EXEC_NOTIFY_VM_EXITING;

	return exec_control;
}

static inline int vmx_get_pid_table_order(struct kvm *kvm)
{
	return get_order(kvm->arch.max_vcpu_ids * sizeof(*to_kvm_vmx(kvm)->pid_table));
}

static int vmx_alloc_ipiv_pid_table(struct kvm *kvm)
{
	struct page *pages;
	struct kvm_vmx *kvm_vmx = to_kvm_vmx(kvm);

	if (!irqchip_in_kernel(kvm) || !enable_ipiv)
		return 0;

	if (kvm_vmx->pid_table)
		return 0;

	pages = alloc_pages(GFP_KERNEL_ACCOUNT | __GFP_ZERO,
			    vmx_get_pid_table_order(kvm));
	if (!pages)
		return -ENOMEM;

	kvm_vmx->pid_table = (void *)page_address(pages);
	return 0;
}

int vmx_vcpu_precreate(struct kvm *kvm)
{
	return vmx_alloc_ipiv_pid_table(kvm);
}

#define VMX_XSS_EXIT_BITMAP 0

static void init_vmcs(struct vcpu_vmx *vmx)
{
	struct kvm *kvm = vmx->vcpu.kvm;
	struct kvm_vmx *kvm_vmx = to_kvm_vmx(kvm);

	if (nested)
		nested_vmx_set_vmcs_shadowing_bitmap();

	if (cpu_has_vmx_msr_bitmap())
		vmcs_write64(MSR_BITMAP, __pa(vmx->vmcs01.msr_bitmap));

	vmcs_write64(VMCS_LINK_POINTER, INVALID_GPA); /* 22.3.1.5 */

	/* Control */
	pin_controls_set(vmx, vmx_pin_based_exec_ctrl(vmx));

	exec_controls_set(vmx, vmx_exec_control(vmx));

	if (cpu_has_secondary_exec_ctrls()) {
		secondary_exec_controls_set(vmx, vmx_secondary_exec_control(vmx));
		if (secondary_exec_controls_get(vmx) &
		    SECONDARY_EXEC_EPT_VIOLATION_VE) {
			if (!vmx->ve_info) {
				/* ve_info must be page aligned. */
				struct page *page;

				BUILD_BUG_ON(sizeof(*vmx->ve_info) > PAGE_SIZE);
				page = alloc_page(GFP_KERNEL_ACCOUNT | __GFP_ZERO);
				if (page)
					vmx->ve_info = page_to_virt(page);
			}
			if (vmx->ve_info) {
				/*
				 * Allow #VE delivery. CPU sets this field to
				 * 0xFFFFFFFF on #VE delivery.  Another #VE can
				 * occur only if software clears the field.
				 */
				vmx->ve_info->delivery = 0;
				vmcs_write64(VE_INFORMATION_ADDRESS,
					     __pa(vmx->ve_info));
			} else {
				/*
				 * Because SECONDARY_EXEC_EPT_VIOLATION_VE is
				 * used only when ept_violation_ve_test is true,
				 * it's okay to go with the bit disabled.
				 */
				pr_err("Failed to allocate ve_info. disabling EPT_VIOLATION_VE.\n");
				secondary_exec_controls_clearbit(vmx,
								 SECONDARY_EXEC_EPT_VIOLATION_VE);
			}
		}
	}

	if (cpu_has_tertiary_exec_ctrls())
		tertiary_exec_controls_set(vmx, vmx_tertiary_exec_control(vmx));

	if (enable_apicv && lapic_in_kernel(&vmx->vcpu)) {
		vmcs_write64(EOI_EXIT_BITMAP0, 0);
		vmcs_write64(EOI_EXIT_BITMAP1, 0);
		vmcs_write64(EOI_EXIT_BITMAP2, 0);
		vmcs_write64(EOI_EXIT_BITMAP3, 0);

		vmcs_write16(GUEST_INTR_STATUS, 0);

		vmcs_write16(POSTED_INTR_NV, POSTED_INTR_VECTOR);
		vmcs_write64(POSTED_INTR_DESC_ADDR, __pa((&vmx->pi_desc)));
	}

	if (vmx_can_use_ipiv(&vmx->vcpu)) {
		vmcs_write64(PID_POINTER_TABLE, __pa(kvm_vmx->pid_table));
		vmcs_write16(LAST_PID_POINTER_INDEX, kvm->arch.max_vcpu_ids - 1);
	}

	if (!kvm_pause_in_guest(kvm)) {
		vmcs_write32(PLE_GAP, ple_gap);
		vmx->ple_window = ple_window;
		vmx->ple_window_dirty = true;
	}

	if (kvm_notify_vmexit_enabled(kvm))
		vmcs_write32(NOTIFY_WINDOW, kvm->arch.notify_window);

	vmcs_write32(PAGE_FAULT_ERROR_CODE_MASK, 0);
	vmcs_write32(PAGE_FAULT_ERROR_CODE_MATCH, 0);
	vmcs_write32(CR3_TARGET_COUNT, 0);           /* 22.2.1 */

	vmcs_write16(HOST_FS_SELECTOR, 0);            /* 22.2.4 */
	vmcs_write16(HOST_GS_SELECTOR, 0);            /* 22.2.4 */
	vmx_set_constant_host_state(vmx);
	vmcs_writel(HOST_FS_BASE, 0); /* 22.2.4 */
	vmcs_writel(HOST_GS_BASE, 0); /* 22.2.4 */

	if (cpu_has_vmx_vmfunc())
		vmcs_write64(VM_FUNCTION_CONTROL, 0);

	vmcs_write32(VM_EXIT_MSR_STORE_COUNT, 0);
	vmcs_write32(VM_EXIT_MSR_LOAD_COUNT, 0);
	vmcs_write64(VM_EXIT_MSR_LOAD_ADDR, __pa(vmx->msr_autoload.host.val));
	vmcs_write32(VM_ENTRY_MSR_LOAD_COUNT, 0);
	vmcs_write64(VM_ENTRY_MSR_LOAD_ADDR, __pa(vmx->msr_autoload.guest.val));

	if (vmcs_config.vmentry_ctrl & VM_ENTRY_LOAD_IA32_PAT)
		vmcs_write64(GUEST_IA32_PAT, vmx->vcpu.arch.pat);

	vm_exit_controls_set(vmx, vmx_vmexit_ctrl());

	/* 22.2.1, 20.8.1 */
	vm_entry_controls_set(vmx, vmx_vmentry_ctrl());

	vmx->vcpu.arch.cr0_guest_owned_bits = vmx_l1_guest_owned_cr0_bits();
	vmcs_writel(CR0_GUEST_HOST_MASK, ~vmx->vcpu.arch.cr0_guest_owned_bits);

	set_cr4_guest_host_mask(vmx);

	if (vmx->vpid != 0)
		vmcs_write16(VIRTUAL_PROCESSOR_ID, vmx->vpid);

	if (cpu_has_vmx_xsaves())
		vmcs_write64(XSS_EXIT_BITMAP, VMX_XSS_EXIT_BITMAP);

	if (enable_pml) {
		vmcs_write64(PML_ADDRESS, page_to_phys(vmx->pml_pg));
		vmcs_write16(GUEST_PML_INDEX, PML_ENTITY_NUM - 1);
	}

	vmx_write_encls_bitmap(&vmx->vcpu, NULL);

	if (vmx_pt_mode_is_host_guest()) {
		memset(&vmx->pt_desc, 0, sizeof(vmx->pt_desc));
		/* Bit[6~0] are forced to 1, writes are ignored. */
		vmx->pt_desc.guest.output_mask = 0x7F;
		vmcs_write64(GUEST_IA32_RTIT_CTL, 0);
	}

	vmcs_write32(GUEST_SYSENTER_CS, 0);
	vmcs_writel(GUEST_SYSENTER_ESP, 0);
	vmcs_writel(GUEST_SYSENTER_EIP, 0);
	vmcs_write64(GUEST_IA32_DEBUGCTL, 0);

	if (cpu_has_vmx_tpr_shadow()) {
		vmcs_write64(VIRTUAL_APIC_PAGE_ADDR, 0);
		if (cpu_need_tpr_shadow(&vmx->vcpu))
			vmcs_write64(VIRTUAL_APIC_PAGE_ADDR,
				     __pa(vmx->vcpu.arch.apic->regs));
		vmcs_write32(TPR_THRESHOLD, 0);
	}

	vmx_setup_uret_msrs(vmx);
}

static void __vmx_vcpu_reset(struct kvm_vcpu *vcpu)
{
	struct vcpu_vmx *vmx = to_vmx(vcpu);

	init_vmcs(vmx);

	if (nested)
		memcpy(&vmx->nested.msrs, &vmcs_config.nested, sizeof(vmx->nested.msrs));

	vcpu_setup_sgx_lepubkeyhash(vcpu);

	vmx->nested.posted_intr_nv = -1;
	vmx->nested.vmxon_ptr = INVALID_GPA;
	vmx->nested.current_vmptr = INVALID_GPA;
	vmx->nested.hv_evmcs_vmptr = EVMPTR_INVALID;

	vcpu->arch.microcode_version = 0x100000000ULL;
	vmx->msr_ia32_feature_control_valid_bits = FEAT_CTL_LOCKED;

	/*
	 * Enforce invariant: pi_desc.nv is always either POSTED_INTR_VECTOR
	 * or POSTED_INTR_WAKEUP_VECTOR.
	 */
	vmx->pi_desc.nv = POSTED_INTR_VECTOR;
	vmx->pi_desc.sn = 1;
}

void vmx_vcpu_reset(struct kvm_vcpu *vcpu, bool init_event)
{
	struct vcpu_vmx *vmx = to_vmx(vcpu);

	if (!init_event)
		__vmx_vcpu_reset(vcpu);

	vmx->rmode.vm86_active = 0;
	vmx->spec_ctrl = 0;

	vmx->msr_ia32_umwait_control = 0;

	vmx->hv_deadline_tsc = -1;
	vmx->guest_timer_vector = 0xFF;
	kvm_set_cr8(vcpu, 0);

	vmx_segment_cache_clear(vmx);
	kvm_register_mark_available(vcpu, VCPU_EXREG_SEGMENTS);

	kvm_rip_write(vcpu, 0xfff0);

	seg_setup(VCPU_SREG_CS);
	vmcs_write16(GUEST_CS_SELECTOR, 0xf000);
	vmcs_writel(GUEST_CS_BASE, 0xffff0000ul);

	seg_setup(VCPU_SREG_DS);
	seg_setup(VCPU_SREG_ES);
	seg_setup(VCPU_SREG_FS);
	seg_setup(VCPU_SREG_GS);
	seg_setup(VCPU_SREG_SS);

	vmcs_write16(GUEST_TR_SELECTOR, 0);
	vmcs_writel(GUEST_TR_BASE, 0);
	vmcs_write32(GUEST_TR_LIMIT, 0xffff);
	vmcs_write32(GUEST_TR_AR_BYTES, 0x008b);

	vmcs_write16(GUEST_LDTR_SELECTOR, 0);
	vmcs_writel(GUEST_LDTR_BASE, 0);
	vmcs_write32(GUEST_LDTR_LIMIT, 0xffff);
	vmcs_write32(GUEST_LDTR_AR_BYTES, 0x00082);

	vmcs_writel(GUEST_GDTR_BASE, 0);
	vmcs_write32(GUEST_GDTR_LIMIT, 0xffff);

	vmcs_writel(GUEST_IDTR_BASE, 0);
	vmcs_write32(GUEST_IDTR_LIMIT, 0xffff);

	vmcs_write32(GUEST_ACTIVITY_STATE, GUEST_ACTIVITY_ACTIVE);
	vmcs_write32(GUEST_INTERRUPTIBILITY_INFO, 0);
	vmcs_writel(GUEST_PENDING_DBG_EXCEPTIONS, 0);
	if (kvm_mpx_supported())
		vmcs_write64(GUEST_BNDCFGS, 0);

	vmcs_write32(VM_ENTRY_INTR_INFO_FIELD, 0);  /* 22.2.1 */

	kvm_make_request(KVM_REQ_APIC_PAGE_RELOAD, vcpu);

	vpid_sync_context(vmx->vpid);

	vmx_update_fb_clear_dis(vcpu, vmx);
}

void vmx_enable_irq_window(struct kvm_vcpu *vcpu)
{
	exec_controls_setbit(to_vmx(vcpu), CPU_BASED_INTR_WINDOW_EXITING);
}

void vmx_enable_nmi_window(struct kvm_vcpu *vcpu)
{
	if (!enable_vnmi ||
	    vmcs_read32(GUEST_INTERRUPTIBILITY_INFO) & GUEST_INTR_STATE_STI) {
		vmx_enable_irq_window(vcpu);
		return;
	}

	exec_controls_setbit(to_vmx(vcpu), CPU_BASED_NMI_WINDOW_EXITING);
}

void vmx_inject_irq(struct kvm_vcpu *vcpu, bool reinjected)
{
	struct vcpu_vmx *vmx = to_vmx(vcpu);
	uint32_t intr;
	int irq = vcpu->arch.interrupt.nr;

	trace_kvm_inj_virq(irq, vcpu->arch.interrupt.soft, reinjected);

	++vcpu->stat.irq_injections;
	if (vmx->rmode.vm86_active) {
		int inc_eip = 0;
		if (vcpu->arch.interrupt.soft)
			inc_eip = vcpu->arch.event_exit_inst_len;
		kvm_inject_realmode_interrupt(vcpu, irq, inc_eip);
		return;
	}
	intr = irq | INTR_INFO_VALID_MASK;
	if (vcpu->arch.interrupt.soft) {
		intr |= INTR_TYPE_SOFT_INTR;
		vmcs_write32(VM_ENTRY_INSTRUCTION_LEN,
			     vmx->vcpu.arch.event_exit_inst_len);
	} else
		intr |= INTR_TYPE_EXT_INTR;
	vmcs_write32(VM_ENTRY_INTR_INFO_FIELD, intr);

	vmx_clear_hlt(vcpu);
}

void vmx_inject_nmi(struct kvm_vcpu *vcpu)
{
	struct vcpu_vmx *vmx = to_vmx(vcpu);

	if (!enable_vnmi) {
		/*
		 * Tracking the NMI-blocked state in software is built upon
		 * finding the next open IRQ window. This, in turn, depends on
		 * well-behaving guests: They have to keep IRQs disabled at
		 * least as long as the NMI handler runs. Otherwise we may
		 * cause NMI nesting, maybe breaking the guest. But as this is
		 * highly unlikely, we can live with the residual risk.
		 */
		vmx->loaded_vmcs->soft_vnmi_blocked = 1;
		vmx->loaded_vmcs->vnmi_blocked_time = 0;
	}

	++vcpu->stat.nmi_injections;
	vmx->loaded_vmcs->nmi_known_unmasked = false;

	if (vmx->rmode.vm86_active) {
		kvm_inject_realmode_interrupt(vcpu, NMI_VECTOR, 0);
		return;
	}

	vmcs_write32(VM_ENTRY_INTR_INFO_FIELD,
			INTR_TYPE_NMI_INTR | INTR_INFO_VALID_MASK | NMI_VECTOR);

	vmx_clear_hlt(vcpu);
}

bool vmx_get_nmi_mask(struct kvm_vcpu *vcpu)
{
	struct vcpu_vmx *vmx = to_vmx(vcpu);
	bool masked;

	if (!enable_vnmi)
		return vmx->loaded_vmcs->soft_vnmi_blocked;
	if (vmx->loaded_vmcs->nmi_known_unmasked)
		return false;
	masked = vmcs_read32(GUEST_INTERRUPTIBILITY_INFO) & GUEST_INTR_STATE_NMI;
	vmx->loaded_vmcs->nmi_known_unmasked = !masked;
	return masked;
}

void vmx_set_nmi_mask(struct kvm_vcpu *vcpu, bool masked)
{
	struct vcpu_vmx *vmx = to_vmx(vcpu);

	if (!enable_vnmi) {
		if (vmx->loaded_vmcs->soft_vnmi_blocked != masked) {
			vmx->loaded_vmcs->soft_vnmi_blocked = masked;
			vmx->loaded_vmcs->vnmi_blocked_time = 0;
		}
	} else {
		vmx->loaded_vmcs->nmi_known_unmasked = !masked;
		if (masked)
			vmcs_set_bits(GUEST_INTERRUPTIBILITY_INFO,
				      GUEST_INTR_STATE_NMI);
		else
			vmcs_clear_bits(GUEST_INTERRUPTIBILITY_INFO,
					GUEST_INTR_STATE_NMI);
	}
}

bool vmx_nmi_blocked(struct kvm_vcpu *vcpu)
{
	if (is_guest_mode(vcpu) && nested_exit_on_nmi(vcpu))
		return false;

	if (!enable_vnmi && to_vmx(vcpu)->loaded_vmcs->soft_vnmi_blocked)
		return true;

	return (vmcs_read32(GUEST_INTERRUPTIBILITY_INFO) &
		(GUEST_INTR_STATE_MOV_SS | GUEST_INTR_STATE_STI |
		 GUEST_INTR_STATE_NMI));
}

int vmx_nmi_allowed(struct kvm_vcpu *vcpu, bool for_injection)
{
	if (to_vmx(vcpu)->nested.nested_run_pending)
		return -EBUSY;

	/* An NMI must not be injected into L2 if it's supposed to VM-Exit.  */
	if (for_injection && is_guest_mode(vcpu) && nested_exit_on_nmi(vcpu))
		return -EBUSY;

	return !vmx_nmi_blocked(vcpu);
}

bool vmx_interrupt_blocked(struct kvm_vcpu *vcpu)
{
	if (is_guest_mode(vcpu) && nested_exit_on_intr(vcpu))
		return false;

	return !(vmx_get_rflags(vcpu) & X86_EFLAGS_IF) ||
	       (vmcs_read32(GUEST_INTERRUPTIBILITY_INFO) &
		(GUEST_INTR_STATE_STI | GUEST_INTR_STATE_MOV_SS));
}

int vmx_interrupt_allowed(struct kvm_vcpu *vcpu, bool for_injection)
{
	if (to_vmx(vcpu)->nested.nested_run_pending)
		return -EBUSY;

	/*
	 * An IRQ must not be injected into L2 if it's supposed to VM-Exit,
	 * e.g. if the IRQ arrived asynchronously after checking nested events.
	 */
	if (for_injection && is_guest_mode(vcpu) && nested_exit_on_intr(vcpu))
		return -EBUSY;

	return !vmx_interrupt_blocked(vcpu);
}

int vmx_set_tss_addr(struct kvm *kvm, unsigned int addr)
{
	void __user *ret;

	if (enable_unrestricted_guest)
		return 0;

	mutex_lock(&kvm->slots_lock);
	ret = __x86_set_memory_region(kvm, TSS_PRIVATE_MEMSLOT, addr,
				      PAGE_SIZE * 3);
	mutex_unlock(&kvm->slots_lock);

	if (IS_ERR(ret))
		return PTR_ERR(ret);

	to_kvm_vmx(kvm)->tss_addr = addr;

	return init_rmode_tss(kvm, ret);
}

int vmx_set_identity_map_addr(struct kvm *kvm, u64 ident_addr)
{
	to_kvm_vmx(kvm)->ept_identity_map_addr = ident_addr;
	return 0;
}

static bool rmode_exception(struct kvm_vcpu *vcpu, int vec)
{
	switch (vec) {
	case BP_VECTOR:
		/*
		 * Update instruction length as we may reinject the exception
		 * from user space while in guest debugging mode.
		 */
		to_vmx(vcpu)->vcpu.arch.event_exit_inst_len =
			vmcs_read32(VM_EXIT_INSTRUCTION_LEN);
		if (vcpu->guest_debug & KVM_GUESTDBG_USE_SW_BP)
			return false;
		fallthrough;
	case DB_VECTOR:
		return !(vcpu->guest_debug &
			(KVM_GUESTDBG_SINGLESTEP | KVM_GUESTDBG_USE_HW_BP));
	case DE_VECTOR:
	case OF_VECTOR:
	case BR_VECTOR:
	case UD_VECTOR:
	case DF_VECTOR:
	case SS_VECTOR:
	case GP_VECTOR:
	case MF_VECTOR:
		return true;
	}
	return false;
}

static int handle_rmode_exception(struct kvm_vcpu *vcpu,
				  int vec, u32 err_code)
{
	/*
	 * Instruction with address size override prefix opcode 0x67
	 * Cause the #SS fault with 0 error code in VM86 mode.
	 */
	if (((vec == GP_VECTOR) || (vec == SS_VECTOR)) && err_code == 0) {
		if (kvm_emulate_instruction(vcpu, 0)) {
			if (vcpu->arch.halt_request) {
				vcpu->arch.halt_request = 0;
				return kvm_emulate_halt_noskip(vcpu);
			}
			return 1;
		}
		return 0;
	}

	/*
	 * Forward all other exceptions that are valid in real mode.
	 * FIXME: Breaks guest debugging in real mode, needs to be fixed with
	 *        the required debugging infrastructure rework.
	 */
	kvm_queue_exception(vcpu, vec);
	return 1;
}

static int handle_machine_check(struct kvm_vcpu *vcpu)
{
	/* handled by vmx_vcpu_run() */
	return 1;
}

/*
 * If the host has split lock detection disabled, then #AC is
 * unconditionally injected into the guest, which is the pre split lock
 * detection behaviour.
 *
 * If the host has split lock detection enabled then #AC is
 * only injected into the guest when:
 *  - Guest CPL == 3 (user mode)
 *  - Guest has #AC detection enabled in CR0
 *  - Guest EFLAGS has AC bit set
 */
bool vmx_guest_inject_ac(struct kvm_vcpu *vcpu)
{
	if (!boot_cpu_has(X86_FEATURE_SPLIT_LOCK_DETECT))
		return true;

	return vmx_get_cpl(vcpu) == 3 && kvm_is_cr0_bit_set(vcpu, X86_CR0_AM) &&
	       (kvm_get_rflags(vcpu) & X86_EFLAGS_AC);
}

static int handle_exception_nmi(struct kvm_vcpu *vcpu)
{
	struct vcpu_vmx *vmx = to_vmx(vcpu);
	struct kvm_run *kvm_run = vcpu->run;
	u32 intr_info, ex_no, error_code;
	unsigned long cr2, dr6;
	u32 vect_info;

	vect_info = vmx->idt_vectoring_info;
	intr_info = vmx_get_intr_info(vcpu);

	/*
	 * Machine checks are handled by vmx_handle_exception_irqoff(), or by
	 * vmx_vcpu_run() if a #MC occurs on VM-Entry.  NMIs are handled by
	 * vmx_vcpu_enter_exit().
	 */
	if (is_machine_check(intr_info) || is_nmi(intr_info))
		return 1;

	/*
	 * Queue the exception here instead of in vmx_handle_nm_fault_irqoff().
	 * This ensures the nested_vmx check is not skipped so vmexit can
	 * be reflected to L1 (when it intercepts #NM) before reaching this
	 * point.
	 */
	if (is_nm_fault(intr_info)) {
		kvm_queue_exception(vcpu, NM_VECTOR);
		return 1;
	}

	if (is_invalid_opcode(intr_info))
		return handle_ud(vcpu);

	/*
	 * #VE isn't supposed to happen.  Although vcpu can send
	 */
	if (KVM_BUG_ON(is_ve_fault(intr_info), vcpu->kvm))
		return -EIO;

	error_code = 0;
	if (intr_info & INTR_INFO_DELIVER_CODE_MASK)
		error_code = vmcs_read32(VM_EXIT_INTR_ERROR_CODE);

	if (!vmx->rmode.vm86_active && is_gp_fault(intr_info)) {
		WARN_ON_ONCE(!enable_vmware_backdoor);

		/*
		 * VMware backdoor emulation on #GP interception only handles
		 * IN{S}, OUT{S}, and RDPMC, none of which generate a non-zero
		 * error code on #GP.
		 */
		if (error_code) {
			kvm_queue_exception_e(vcpu, GP_VECTOR, error_code);
			return 1;
		}
		return kvm_emulate_instruction(vcpu, EMULTYPE_VMWARE_GP);
	}

	/*
	 * The #PF with PFEC.RSVD = 1 indicates the guest is accessing
	 * MMIO, it is better to report an internal error.
	 * See the comments in vmx_handle_exit.
	 */
	if ((vect_info & VECTORING_INFO_VALID_MASK) &&
	    !(is_page_fault(intr_info) && !(error_code & PFERR_RSVD_MASK))) {
		vcpu->run->exit_reason = KVM_EXIT_INTERNAL_ERROR;
		vcpu->run->internal.suberror = KVM_INTERNAL_ERROR_SIMUL_EX;
		vcpu->run->internal.ndata = 4;
		vcpu->run->internal.data[0] = vect_info;
		vcpu->run->internal.data[1] = intr_info;
		vcpu->run->internal.data[2] = error_code;
		vcpu->run->internal.data[3] = vcpu->arch.last_vmentry_cpu;
		return 0;
	}

	if (is_page_fault(intr_info)) {
		cr2 = vmx_get_exit_qual(vcpu);
		if (enable_ept && !vcpu->arch.apf.host_apf_flags) {
			/*
			 * EPT will cause page fault only if we need to
			 * detect illegal GPAs.
			 */
			WARN_ON_ONCE(!allow_smaller_maxphyaddr);
			kvm_fixup_and_inject_pf_error(vcpu, cr2, error_code);
			return 1;
		} else
			return kvm_handle_page_fault(vcpu, error_code, cr2, NULL, 0);
	}

	ex_no = intr_info & INTR_INFO_VECTOR_MASK;

	if (vmx->rmode.vm86_active && rmode_exception(vcpu, ex_no))
		return handle_rmode_exception(vcpu, ex_no, error_code);

	switch (ex_no) {
	case DB_VECTOR:
		dr6 = vmx_get_exit_qual(vcpu);
		if (!(vcpu->guest_debug &
		      (KVM_GUESTDBG_SINGLESTEP | KVM_GUESTDBG_USE_HW_BP))) {
			/*
			 * If the #DB was due to ICEBP, a.k.a. INT1, skip the
			 * instruction.  ICEBP generates a trap-like #DB, but
			 * despite its interception control being tied to #DB,
			 * is an instruction intercept, i.e. the VM-Exit occurs
			 * on the ICEBP itself.  Use the inner "skip" helper to
			 * avoid single-step #DB and MTF updates, as ICEBP is
			 * higher priority.  Note, skipping ICEBP still clears
			 * STI and MOVSS blocking.
			 *
			 * For all other #DBs, set vmcs.PENDING_DBG_EXCEPTIONS.BS
			 * if single-step is enabled in RFLAGS and STI or MOVSS
			 * blocking is active, as the CPU doesn't set the bit
			 * on VM-Exit due to #DB interception.  VM-Entry has a
			 * consistency check that a single-step #DB is pending
			 * in this scenario as the previous instruction cannot
			 * have toggled RFLAGS.TF 0=>1 (because STI and POP/MOV
			 * don't modify RFLAGS), therefore the one instruction
			 * delay when activating single-step breakpoints must
			 * have already expired.  Note, the CPU sets/clears BS
			 * as appropriate for all other VM-Exits types.
			 */
			if (is_icebp(intr_info))
				WARN_ON(!skip_emulated_instruction(vcpu));
			else if ((vmx_get_rflags(vcpu) & X86_EFLAGS_TF) &&
				 (vmcs_read32(GUEST_INTERRUPTIBILITY_INFO) &
				  (GUEST_INTR_STATE_STI | GUEST_INTR_STATE_MOV_SS)))
				vmcs_writel(GUEST_PENDING_DBG_EXCEPTIONS,
					    vmcs_readl(GUEST_PENDING_DBG_EXCEPTIONS) | DR6_BS);

			kvm_queue_exception_p(vcpu, DB_VECTOR, dr6);
			return 1;
		}
		kvm_run->debug.arch.dr6 = dr6 | DR6_ACTIVE_LOW;
		kvm_run->debug.arch.dr7 = vmcs_readl(GUEST_DR7);
		fallthrough;
	case BP_VECTOR:
		/*
		 * Update instruction length as we may reinject #BP from
		 * user space while in guest debugging mode. Reading it for
		 * #DB as well causes no harm, it is not used in that case.
		 */
		vmx->vcpu.arch.event_exit_inst_len =
			vmcs_read32(VM_EXIT_INSTRUCTION_LEN);
		kvm_run->exit_reason = KVM_EXIT_DEBUG;
		kvm_run->debug.arch.pc = kvm_get_linear_rip(vcpu);
		kvm_run->debug.arch.exception = ex_no;
		break;
	case AC_VECTOR:
		if (vmx_guest_inject_ac(vcpu)) {
			kvm_queue_exception_e(vcpu, AC_VECTOR, error_code);
			return 1;
		}

		/*
		 * Handle split lock. Depending on detection mode this will
		 * either warn and disable split lock detection for this
		 * task or force SIGBUS on it.
		 */
		if (handle_guest_split_lock(kvm_rip_read(vcpu)))
			return 1;
		fallthrough;
	default:
		kvm_run->exit_reason = KVM_EXIT_EXCEPTION;
		kvm_run->ex.exception = ex_no;
		kvm_run->ex.error_code = error_code;
		break;
	}
	return 0;
}

static __always_inline int handle_external_interrupt(struct kvm_vcpu *vcpu)
{
	++vcpu->stat.irq_exits;
	return 1;
}

static int handle_triple_fault(struct kvm_vcpu *vcpu)
{
	vcpu->run->exit_reason = KVM_EXIT_SHUTDOWN;
	vcpu->mmio_needed = 0;
	return 0;
}

static int handle_io(struct kvm_vcpu *vcpu)
{
	unsigned long exit_qualification;
	int size, in, string;
	unsigned port;

	exit_qualification = vmx_get_exit_qual(vcpu);
	string = (exit_qualification & 16) != 0;

	++vcpu->stat.io_exits;

	if (string)
		return kvm_emulate_instruction(vcpu, 0);

	port = exit_qualification >> 16;
	size = (exit_qualification & 7) + 1;
	in = (exit_qualification & 8) != 0;

	return kvm_fast_pio(vcpu, size, port, in);
}

void vmx_patch_hypercall(struct kvm_vcpu *vcpu, unsigned char *hypercall)
{
	/*
	 * Patch in the VMCALL instruction:
	 */
	hypercall[0] = 0x0f;
	hypercall[1] = 0x01;
	hypercall[2] = 0xc1;
}

/* called to set cr0 as appropriate for a mov-to-cr0 exit. */
static int handle_set_cr0(struct kvm_vcpu *vcpu, unsigned long val)
{
	if (is_guest_mode(vcpu)) {
		struct vmcs12 *vmcs12 = get_vmcs12(vcpu);
		unsigned long orig_val = val;

		/*
		 * We get here when L2 changed cr0 in a way that did not change
		 * any of L1's shadowed bits (see nested_vmx_exit_handled_cr),
		 * but did change L0 shadowed bits. So we first calculate the
		 * effective cr0 value that L1 would like to write into the
		 * hardware. It consists of the L2-owned bits from the new
		 * value combined with the L1-owned bits from L1's guest_cr0.
		 */
		val = (val & ~vmcs12->cr0_guest_host_mask) |
			(vmcs12->guest_cr0 & vmcs12->cr0_guest_host_mask);

		if (kvm_set_cr0(vcpu, val))
			return 1;
		vmcs_writel(CR0_READ_SHADOW, orig_val);
		return 0;
	} else {
		return kvm_set_cr0(vcpu, val);
	}
}

static int handle_set_cr4(struct kvm_vcpu *vcpu, unsigned long val)
{
	if (is_guest_mode(vcpu)) {
		struct vmcs12 *vmcs12 = get_vmcs12(vcpu);
		unsigned long orig_val = val;

		/* analogously to handle_set_cr0 */
		val = (val & ~vmcs12->cr4_guest_host_mask) |
			(vmcs12->guest_cr4 & vmcs12->cr4_guest_host_mask);
		if (kvm_set_cr4(vcpu, val))
			return 1;
		vmcs_writel(CR4_READ_SHADOW, orig_val);
		return 0;
	} else
		return kvm_set_cr4(vcpu, val);
}

static int handle_desc(struct kvm_vcpu *vcpu)
{
	/*
	 * UMIP emulation relies on intercepting writes to CR4.UMIP, i.e. this
	 * and other code needs to be updated if UMIP can be guest owned.
	 */
	BUILD_BUG_ON(KVM_POSSIBLE_CR4_GUEST_BITS & X86_CR4_UMIP);

	WARN_ON_ONCE(!kvm_is_cr4_bit_set(vcpu, X86_CR4_UMIP));
	return kvm_emulate_instruction(vcpu, 0);
}

static int handle_cr(struct kvm_vcpu *vcpu)
{
	unsigned long exit_qualification, val;
	int cr;
	int reg;
	int err;
	int ret;

	exit_qualification = vmx_get_exit_qual(vcpu);
	cr = exit_qualification & 15;
	reg = (exit_qualification >> 8) & 15;
	switch ((exit_qualification >> 4) & 3) {
	case 0: /* mov to cr */
		val = kvm_register_read(vcpu, reg);
		trace_kvm_cr_write(cr, val);
		switch (cr) {
		case 0:
			err = handle_set_cr0(vcpu, val);
			return kvm_complete_insn_gp(vcpu, err);
		case 3:
			WARN_ON_ONCE(enable_unrestricted_guest);

			err = kvm_set_cr3(vcpu, val);
			return kvm_complete_insn_gp(vcpu, err);
		case 4:
			err = handle_set_cr4(vcpu, val);
			return kvm_complete_insn_gp(vcpu, err);
		case 8: {
				u8 cr8_prev = kvm_get_cr8(vcpu);
				u8 cr8 = (u8)val;
				err = kvm_set_cr8(vcpu, cr8);
				ret = kvm_complete_insn_gp(vcpu, err);
				if (lapic_in_kernel(vcpu))
					return ret;
				if (cr8_prev <= cr8)
					return ret;
				/*
				 * TODO: we might be squashing a
				 * KVM_GUESTDBG_SINGLESTEP-triggered
				 * KVM_EXIT_DEBUG here.
				 */
				vcpu->run->exit_reason = KVM_EXIT_SET_TPR;
				return 0;
			}
		}
		break;
	case 2: /* clts */
		KVM_BUG(1, vcpu->kvm, "Guest always owns CR0.TS");
		return -EIO;
	case 1: /*mov from cr*/
		switch (cr) {
		case 3:
			WARN_ON_ONCE(enable_unrestricted_guest);

			val = kvm_read_cr3(vcpu);
			kvm_register_write(vcpu, reg, val);
			trace_kvm_cr_read(cr, val);
			return kvm_skip_emulated_instruction(vcpu);
		case 8:
			val = kvm_get_cr8(vcpu);
			kvm_register_write(vcpu, reg, val);
			trace_kvm_cr_read(cr, val);
			return kvm_skip_emulated_instruction(vcpu);
		}
		break;
	case 3: /* lmsw */
		val = (exit_qualification >> LMSW_SOURCE_DATA_SHIFT) & 0x0f;
		trace_kvm_cr_write(0, (kvm_read_cr0_bits(vcpu, ~0xful) | val));
		kvm_lmsw(vcpu, val);

		return kvm_skip_emulated_instruction(vcpu);
	default:
		break;
	}
	vcpu->run->exit_reason = 0;
	vcpu_unimpl(vcpu, "unhandled control register: op %d cr %d\n",
	       (int)(exit_qualification >> 4) & 3, cr);
	return 0;
}

static int handle_dr(struct kvm_vcpu *vcpu)
{
	unsigned long exit_qualification;
	int dr, dr7, reg;
	int err = 1;

	exit_qualification = vmx_get_exit_qual(vcpu);
	dr = exit_qualification & DEBUG_REG_ACCESS_NUM;

	/* First, if DR does not exist, trigger UD */
	if (!kvm_require_dr(vcpu, dr))
		return 1;

	if (vmx_get_cpl(vcpu) > 0)
		goto out;

	dr7 = vmcs_readl(GUEST_DR7);
	if (dr7 & DR7_GD) {
		/*
		 * As the vm-exit takes precedence over the debug trap, we
		 * need to emulate the latter, either for the host or the
		 * guest debugging itself.
		 */
		if (vcpu->guest_debug & KVM_GUESTDBG_USE_HW_BP) {
			vcpu->run->debug.arch.dr6 = DR6_BD | DR6_ACTIVE_LOW;
			vcpu->run->debug.arch.dr7 = dr7;
			vcpu->run->debug.arch.pc = kvm_get_linear_rip(vcpu);
			vcpu->run->debug.arch.exception = DB_VECTOR;
			vcpu->run->exit_reason = KVM_EXIT_DEBUG;
			return 0;
		} else {
			kvm_queue_exception_p(vcpu, DB_VECTOR, DR6_BD);
			return 1;
		}
	}

	if (vcpu->guest_debug == 0) {
		exec_controls_clearbit(to_vmx(vcpu), CPU_BASED_MOV_DR_EXITING);

		/*
		 * No more DR vmexits; force a reload of the debug registers
		 * and reenter on this instruction.  The next vmexit will
		 * retrieve the full state of the debug registers.
		 */
		vcpu->arch.switch_db_regs |= KVM_DEBUGREG_WONT_EXIT;
		return 1;
	}

	reg = DEBUG_REG_ACCESS_REG(exit_qualification);
	if (exit_qualification & TYPE_MOV_FROM_DR) {
		unsigned long val;

		kvm_get_dr(vcpu, dr, &val);
		kvm_register_write(vcpu, reg, val);
		err = 0;
	} else {
		err = kvm_set_dr(vcpu, dr, kvm_register_read(vcpu, reg));
	}

out:
	return kvm_complete_insn_gp(vcpu, err);
}

void vmx_sync_dirty_debug_regs(struct kvm_vcpu *vcpu)
{
	KVM_BUG_ON(vcpu->arch.switch_db_regs & KVM_DEBUGREG_AUTO_SWITCH, vcpu->kvm);

	get_debugreg(vcpu->arch.db[0], 0);
	get_debugreg(vcpu->arch.db[1], 1);
	get_debugreg(vcpu->arch.db[2], 2);
	get_debugreg(vcpu->arch.db[3], 3);
	get_debugreg(vcpu->arch.dr6, 6);
	vcpu->arch.dr7 = vmcs_readl(GUEST_DR7);

	vcpu->arch.switch_db_regs &= ~KVM_DEBUGREG_WONT_EXIT;
	exec_controls_setbit(to_vmx(vcpu), CPU_BASED_MOV_DR_EXITING);

	/*
	 * exc_debug expects dr6 to be cleared after it runs, avoid that it sees
	 * a stale dr6 from the guest.
	 */
	set_debugreg(DR6_RESERVED, 6);
}

void vmx_set_dr7(struct kvm_vcpu *vcpu, unsigned long val)
{
	vmcs_writel(GUEST_DR7, val);
}

static int handle_tpr_below_threshold(struct kvm_vcpu *vcpu)
{
	kvm_apic_update_ppr(vcpu);
	return 1;
}

static int handle_interrupt_window(struct kvm_vcpu *vcpu)
{
	exec_controls_clearbit(to_vmx(vcpu), CPU_BASED_INTR_WINDOW_EXITING);

	kvm_make_request(KVM_REQ_EVENT, vcpu);

	++vcpu->stat.irq_window_exits;
	return 1;
}

static int handle_invlpg(struct kvm_vcpu *vcpu)
{
	unsigned long exit_qualification = vmx_get_exit_qual(vcpu);

	kvm_mmu_invlpg(vcpu, exit_qualification);
	return kvm_skip_emulated_instruction(vcpu);
}

static int handle_apic_access(struct kvm_vcpu *vcpu)
{
	if (likely(fasteoi)) {
		unsigned long exit_qualification = vmx_get_exit_qual(vcpu);
		int access_type, offset;

		access_type = exit_qualification & APIC_ACCESS_TYPE;
		offset = exit_qualification & APIC_ACCESS_OFFSET;
		/*
		 * Sane guest uses MOV to write EOI, with written value
		 * not cared. So make a short-circuit here by avoiding
		 * heavy instruction emulation.
		 */
		if ((access_type == TYPE_LINEAR_APIC_INST_WRITE) &&
		    (offset == APIC_EOI)) {
			kvm_lapic_set_eoi(vcpu);
			return kvm_skip_emulated_instruction(vcpu);
		}
	}
	return kvm_emulate_instruction(vcpu, 0);
}

static int handle_apic_eoi_induced(struct kvm_vcpu *vcpu)
{
	unsigned long exit_qualification = vmx_get_exit_qual(vcpu);
	int vector = exit_qualification & 0xff;

	/* EOI-induced VM exit is trap-like and thus no need to adjust IP */
	kvm_apic_set_eoi_accelerated(vcpu, vector);
	return 1;
}

static int handle_apic_write(struct kvm_vcpu *vcpu)
{
	unsigned long exit_qualification = vmx_get_exit_qual(vcpu);

	/*
	 * APIC-write VM-Exit is trap-like, KVM doesn't need to advance RIP and
	 * hardware has done any necessary aliasing, offset adjustments, etc...
	 * for the access.  I.e. the correct value has already been  written to
	 * the vAPIC page for the correct 16-byte chunk.  KVM needs only to
	 * retrieve the register value and emulate the access.
	 */
	u32 offset = exit_qualification & 0xff0;

	kvm_apic_write_nodecode(vcpu, offset);
	return 1;
}

static int handle_task_switch(struct kvm_vcpu *vcpu)
{
	struct vcpu_vmx *vmx = to_vmx(vcpu);
	unsigned long exit_qualification;
	bool has_error_code = false;
	u32 error_code = 0;
	u16 tss_selector;
	int reason, type, idt_v, idt_index;

	idt_v = (vmx->idt_vectoring_info & VECTORING_INFO_VALID_MASK);
	idt_index = (vmx->idt_vectoring_info & VECTORING_INFO_VECTOR_MASK);
	type = (vmx->idt_vectoring_info & VECTORING_INFO_TYPE_MASK);

	exit_qualification = vmx_get_exit_qual(vcpu);

	reason = (u32)exit_qualification >> 30;
	if (reason == TASK_SWITCH_GATE && idt_v) {
		switch (type) {
		case INTR_TYPE_NMI_INTR:
			vcpu->arch.nmi_injected = false;
			vmx_set_nmi_mask(vcpu, true);
			break;
		case INTR_TYPE_EXT_INTR:
		case INTR_TYPE_SOFT_INTR:
			kvm_clear_interrupt_queue(vcpu);
			break;
		case INTR_TYPE_HARD_EXCEPTION:
			if (vmx->idt_vectoring_info &
			    VECTORING_INFO_DELIVER_CODE_MASK) {
				has_error_code = true;
				error_code =
					vmcs_read32(IDT_VECTORING_ERROR_CODE);
			}
			fallthrough;
		case INTR_TYPE_SOFT_EXCEPTION:
			kvm_clear_exception_queue(vcpu);
			break;
		default:
			break;
		}
	}
	tss_selector = exit_qualification;

	if (!idt_v || (type != INTR_TYPE_HARD_EXCEPTION &&
		       type != INTR_TYPE_EXT_INTR &&
		       type != INTR_TYPE_NMI_INTR))
		WARN_ON(!skip_emulated_instruction(vcpu));

	/*
	 * TODO: What about debug traps on tss switch?
	 *       Are we supposed to inject them and update dr6?
	 */
	return kvm_task_switch(vcpu, tss_selector,
			       type == INTR_TYPE_SOFT_INTR ? idt_index : -1,
			       reason, has_error_code, error_code);
}

static int handle_ept_violation(struct kvm_vcpu *vcpu)
{
	unsigned long exit_qualification = vmx_get_exit_qual(vcpu);
	gpa_t gpa;

	/*
	 * EPT violation happened while executing iret from NMI,
	 * "blocked by NMI" bit has to be set before next VM entry.
	 * There are errata that may cause this bit to not be set:
	 * AAK134, BY25.
	 */
	if (!(to_vmx(vcpu)->idt_vectoring_info & VECTORING_INFO_VALID_MASK) &&
			enable_vnmi &&
			(exit_qualification & INTR_INFO_UNBLOCK_NMI))
		vmcs_set_bits(GUEST_INTERRUPTIBILITY_INFO, GUEST_INTR_STATE_NMI);

	gpa = vmcs_read64(GUEST_PHYSICAL_ADDRESS);
	trace_kvm_page_fault(vcpu, gpa, exit_qualification);
	vcpu->arch.exit_qualification = exit_qualification;

	/*
	 * Check that the GPA doesn't exceed physical memory limits, as that is
	 * a guest page fault.  We have to emulate the instruction here, because
	 * if the illegal address is that of a paging structure, then
	 * EPT_VIOLATION_ACC_WRITE bit is set.  Alternatively, if supported we
	 * would also use advanced VM-exit information for EPT violations to
	 * reconstruct the page fault error code.
	 */
	if (unlikely(allow_smaller_maxphyaddr && kvm_vcpu_is_illegal_gpa(vcpu, gpa)))
		return kvm_emulate_instruction(vcpu, 0);

	return __vmx_handle_ept_violation(vcpu, gpa, exit_qualification, PG_LEVEL_NONE);
}

static int handle_ept_misconfig(struct kvm_vcpu *vcpu)
{
	gpa_t gpa;

	if (!vmx_can_emulate_instruction(vcpu, EMULTYPE_PF, NULL, 0))
		return 1;

	/*
	 * A nested guest cannot optimize MMIO vmexits, because we have an
	 * nGPA here instead of the required GPA.
	 */
	gpa = vmcs_read64(GUEST_PHYSICAL_ADDRESS);
	if (!is_guest_mode(vcpu) &&
	    !kvm_io_bus_write(vcpu, KVM_FAST_MMIO_BUS, gpa, 0, NULL)) {
		trace_kvm_fast_mmio(gpa);
		return kvm_skip_emulated_instruction(vcpu);
	}

	return kvm_mmu_page_fault(vcpu, gpa, PFERR_RSVD_MASK, NULL, 0);
}

static int handle_nmi_window(struct kvm_vcpu *vcpu)
{
	if (KVM_BUG_ON(!enable_vnmi, vcpu->kvm))
		return -EIO;

	exec_controls_clearbit(to_vmx(vcpu), CPU_BASED_NMI_WINDOW_EXITING);
	++vcpu->stat.nmi_window_exits;
	kvm_make_request(KVM_REQ_EVENT, vcpu);

	return 1;
}

static bool vmx_emulation_required_with_pending_exception(struct kvm_vcpu *vcpu)
{
	struct vcpu_vmx *vmx = to_vmx(vcpu);

	return vmx->emulation_required && !vmx->rmode.vm86_active &&
	       (kvm_is_exception_pending(vcpu) || vcpu->arch.exception.injected);
}

static int handle_invalid_guest_state(struct kvm_vcpu *vcpu)
{
	struct vcpu_vmx *vmx = to_vmx(vcpu);
	bool intr_window_requested;
	unsigned count = 130;

	intr_window_requested = exec_controls_get(vmx) &
				CPU_BASED_INTR_WINDOW_EXITING;

	while (vmx->emulation_required && count-- != 0) {
		if (intr_window_requested && !vmx_interrupt_blocked(vcpu))
			return handle_interrupt_window(&vmx->vcpu);

		if (kvm_test_request(KVM_REQ_EVENT, vcpu))
			return 1;

		if (!kvm_emulate_instruction(vcpu, 0))
			return 0;

		if (vmx_emulation_required_with_pending_exception(vcpu)) {
			kvm_prepare_emulation_failure_exit(vcpu);
			return 0;
		}

		if (vcpu->arch.halt_request) {
			vcpu->arch.halt_request = 0;
			return kvm_emulate_halt_noskip(vcpu);
		}

		/*
		 * Note, return 1 and not 0, vcpu_run() will invoke
		 * xfer_to_guest_mode() which will create a proper return
		 * code.
		 */
		if (__xfer_to_guest_mode_work_pending())
			return 1;
	}

	return 1;
}

int vmx_vcpu_pre_run(struct kvm_vcpu *vcpu)
{
	if (vmx_emulation_required_with_pending_exception(vcpu)) {
		kvm_prepare_emulation_failure_exit(vcpu);
		return 0;
	}

	return 1;
}

static void grow_ple_window(struct kvm_vcpu *vcpu)
{
	struct vcpu_vmx *vmx = to_vmx(vcpu);
	unsigned int old = vmx->ple_window;

	vmx->ple_window = __grow_ple_window(old, ple_window,
					    ple_window_grow,
					    ple_window_max);

	if (vmx->ple_window != old) {
		vmx->ple_window_dirty = true;
		trace_kvm_ple_window_update(vcpu->vcpu_id,
					    vmx->ple_window, old);
	}
}

static void shrink_ple_window(struct kvm_vcpu *vcpu)
{
	struct vcpu_vmx *vmx = to_vmx(vcpu);
	unsigned int old = vmx->ple_window;

	vmx->ple_window = __shrink_ple_window(old, ple_window,
					      ple_window_shrink,
					      ple_window);

	if (vmx->ple_window != old) {
		vmx->ple_window_dirty = true;
		trace_kvm_ple_window_update(vcpu->vcpu_id,
					    vmx->ple_window, old);
	}
}

/*
 * Indicate a busy-waiting vcpu in spinlock. We do not enable the PAUSE
 * exiting, so only get here on cpu with PAUSE-Loop-Exiting.
 */
static int handle_pause(struct kvm_vcpu *vcpu)
{
	if (!kvm_pause_in_guest(vcpu->kvm))
		grow_ple_window(vcpu);

	/*
	 * Intel sdm vol3 ch-25.1.3 says: The "PAUSE-loop exiting"
	 * VM-execution control is ignored if CPL > 0. OTOH, KVM
	 * never set PAUSE_EXITING and just set PLE if supported,
	 * so the vcpu must be CPL=0 if it gets a PAUSE exit.
	 */
	kvm_vcpu_on_spin(vcpu, true);
	return kvm_skip_emulated_instruction(vcpu);
}

static int handle_monitor_trap(struct kvm_vcpu *vcpu)
{
	return 1;
}

static int handle_invpcid(struct kvm_vcpu *vcpu)
{
	u32 vmx_instruction_info;
	unsigned long type;
	gva_t gva;
	struct {
		u64 pcid;
		u64 gla;
	} operand;
	int gpr_index;

	if (!guest_cpuid_has(vcpu, X86_FEATURE_INVPCID)) {
		kvm_queue_exception(vcpu, UD_VECTOR);
		return 1;
	}

	vmx_instruction_info = vmcs_read32(VMX_INSTRUCTION_INFO);
	gpr_index = vmx_get_instr_info_reg2(vmx_instruction_info);
	type = kvm_register_read(vcpu, gpr_index);

	/* According to the Intel instruction reference, the memory operand
	 * is read even if it isn't needed (e.g., for type==all)
	 */
	if (get_vmx_mem_address(vcpu, vmx_get_exit_qual(vcpu),
				vmx_instruction_info, false,
				sizeof(operand), &gva))
		return 1;

	return kvm_handle_invpcid(vcpu, type, gva);
}

static int handle_pml_full(struct kvm_vcpu *vcpu)
{
	unsigned long exit_qualification;

	trace_kvm_pml_full(vcpu->vcpu_id);

	exit_qualification = vmx_get_exit_qual(vcpu);

	/*
	 * PML buffer FULL happened while executing iret from NMI,
	 * "blocked by NMI" bit has to be set before next VM entry.
	 */
	if (!(to_vmx(vcpu)->idt_vectoring_info & VECTORING_INFO_VALID_MASK) &&
			enable_vnmi &&
			(exit_qualification & INTR_INFO_UNBLOCK_NMI))
		vmcs_set_bits(GUEST_INTERRUPTIBILITY_INFO,
				GUEST_INTR_STATE_NMI);

	/*
	 * PML buffer already flushed at beginning of VMEXIT. Nothing to do
	 * here.., and there's no userspace involvement needed for PML.
	 */
	return 1;
}

static fastpath_t handle_fastpath_preemption_timer(struct kvm_vcpu *vcpu)
{
	struct vcpu_vmx *vmx = to_vmx(vcpu);

	if (!vmx->req_immediate_exit &&
	    !unlikely(vmx->loaded_vmcs->hv_timer_soft_disabled)) {
		kvm_lapic_expired_hv_timer(vcpu);
		return EXIT_FASTPATH_REENTER_GUEST;
	}

	return EXIT_FASTPATH_NONE;
}

static int handle_preemption_timer(struct kvm_vcpu *vcpu)
{
	handle_fastpath_preemption_timer(vcpu);
	return 1;
}

/*
 * When nested=0, all VMX instruction VM Exits filter here.  The handlers
 * are overwritten by nested_vmx_setup() when nested=1.
 */
static int handle_vmx_instruction(struct kvm_vcpu *vcpu)
{
	kvm_queue_exception(vcpu, UD_VECTOR);
	return 1;
}

#ifndef CONFIG_X86_SGX_KVM
static int handle_encls(struct kvm_vcpu *vcpu)
{
	/*
	 * SGX virtualization is disabled.  There is no software enable bit for
	 * SGX, so KVM intercepts all ENCLS leafs and injects a #UD to prevent
	 * the guest from executing ENCLS (when SGX is supported by hardware).
	 */
	kvm_queue_exception(vcpu, UD_VECTOR);
	return 1;
}
#endif /* CONFIG_X86_SGX_KVM */

static int handle_bus_lock_vmexit(struct kvm_vcpu *vcpu)
{
	/*
	 * Hardware may or may not set the BUS_LOCK_DETECTED flag on BUS_LOCK
	 * VM-Exits. Unconditionally set the flag here and leave the handling to
	 * vmx_handle_exit().
	 */
	to_vmx(vcpu)->exit_reason.bus_lock_detected = true;
	return 1;
}

static int handle_notify(struct kvm_vcpu *vcpu)
{
	unsigned long exit_qual = vmx_get_exit_qual(vcpu);
	bool context_invalid = exit_qual & NOTIFY_VM_CONTEXT_INVALID;

	++vcpu->stat.notify_window_exits;

	/*
	 * Notify VM exit happened while executing iret from NMI,
	 * "blocked by NMI" bit has to be set before next VM entry.
	 */
	if (enable_vnmi && (exit_qual & INTR_INFO_UNBLOCK_NMI))
		vmcs_set_bits(GUEST_INTERRUPTIBILITY_INFO,
			      GUEST_INTR_STATE_NMI);

	if (vcpu->kvm->arch.notify_vmexit_flags & KVM_X86_NOTIFY_VMEXIT_USER ||
	    context_invalid) {
		vcpu->run->exit_reason = KVM_EXIT_NOTIFY;
		vcpu->run->notify.flags = context_invalid ?
					  KVM_NOTIFY_CONTEXT_INVALID : 0;
		return 0;
	}

	return 1;
}

/*
 * The exit handlers return 1 if the exit was handled fully and guest execution
 * may resume.  Otherwise they set the kvm_run parameter to indicate what needs
 * to be done to userspace and return 0.
 */
static int (*kvm_vmx_exit_handlers[])(struct kvm_vcpu *vcpu) = {
	[EXIT_REASON_EXCEPTION_NMI]           = handle_exception_nmi,
	[EXIT_REASON_EXTERNAL_INTERRUPT]      = handle_external_interrupt,
	[EXIT_REASON_TRIPLE_FAULT]            = handle_triple_fault,
	[EXIT_REASON_NMI_WINDOW]	      = handle_nmi_window,
	[EXIT_REASON_IO_INSTRUCTION]          = handle_io,
	[EXIT_REASON_CR_ACCESS]               = handle_cr,
	[EXIT_REASON_DR_ACCESS]               = handle_dr,
	[EXIT_REASON_CPUID]                   = kvm_emulate_cpuid,
	[EXIT_REASON_MSR_READ]                = kvm_emulate_rdmsr,
	[EXIT_REASON_MSR_WRITE]               = kvm_emulate_wrmsr,
	[EXIT_REASON_INTERRUPT_WINDOW]        = handle_interrupt_window,
	[EXIT_REASON_HLT]                     = kvm_emulate_halt,
	[EXIT_REASON_INVD]		      = kvm_emulate_invd,
	[EXIT_REASON_INVLPG]		      = handle_invlpg,
	[EXIT_REASON_RDPMC]                   = kvm_emulate_rdpmc,
	[EXIT_REASON_VMCALL]                  = kvm_emulate_hypercall,
	[EXIT_REASON_VMCLEAR]		      = handle_vmx_instruction,
	[EXIT_REASON_VMLAUNCH]		      = handle_vmx_instruction,
	[EXIT_REASON_VMPTRLD]		      = handle_vmx_instruction,
	[EXIT_REASON_VMPTRST]		      = handle_vmx_instruction,
	[EXIT_REASON_VMREAD]		      = handle_vmx_instruction,
	[EXIT_REASON_VMRESUME]		      = handle_vmx_instruction,
	[EXIT_REASON_VMWRITE]		      = handle_vmx_instruction,
	[EXIT_REASON_VMOFF]		      = handle_vmx_instruction,
	[EXIT_REASON_VMON]		      = handle_vmx_instruction,
	[EXIT_REASON_TPR_BELOW_THRESHOLD]     = handle_tpr_below_threshold,
	[EXIT_REASON_APIC_ACCESS]             = handle_apic_access,
	[EXIT_REASON_APIC_WRITE]              = handle_apic_write,
	[EXIT_REASON_EOI_INDUCED]             = handle_apic_eoi_induced,
	[EXIT_REASON_WBINVD]                  = kvm_emulate_wbinvd,
	[EXIT_REASON_XSETBV]                  = kvm_emulate_xsetbv,
	[EXIT_REASON_TASK_SWITCH]             = handle_task_switch,
	[EXIT_REASON_MCE_DURING_VMENTRY]      = handle_machine_check,
	[EXIT_REASON_GDTR_IDTR]		      = handle_desc,
	[EXIT_REASON_LDTR_TR]		      = handle_desc,
	[EXIT_REASON_EPT_VIOLATION]	      = handle_ept_violation,
	[EXIT_REASON_EPT_MISCONFIG]           = handle_ept_misconfig,
	[EXIT_REASON_PAUSE_INSTRUCTION]       = handle_pause,
	[EXIT_REASON_MWAIT_INSTRUCTION]	      = kvm_emulate_mwait,
	[EXIT_REASON_MONITOR_TRAP_FLAG]       = handle_monitor_trap,
	[EXIT_REASON_MONITOR_INSTRUCTION]     = kvm_emulate_monitor,
	[EXIT_REASON_INVEPT]                  = handle_vmx_instruction,
	[EXIT_REASON_INVVPID]                 = handle_vmx_instruction,
	[EXIT_REASON_RDRAND]                  = kvm_handle_invalid_op,
	[EXIT_REASON_RDSEED]                  = kvm_handle_invalid_op,
	[EXIT_REASON_PML_FULL]		      = handle_pml_full,
	[EXIT_REASON_INVPCID]                 = handle_invpcid,
	[EXIT_REASON_VMFUNC]		      = handle_vmx_instruction,
	[EXIT_REASON_PREEMPTION_TIMER]	      = handle_preemption_timer,
	[EXIT_REASON_ENCLS]		      = handle_encls,
	[EXIT_REASON_BUS_LOCK]                = handle_bus_lock_vmexit,
	[EXIT_REASON_NOTIFY]		      = handle_notify,
};

static const int kvm_vmx_max_exit_handlers =
	ARRAY_SIZE(kvm_vmx_exit_handlers);

void vmx_get_exit_info(struct kvm_vcpu *vcpu, u32 *reason,
		       u64 *info1, u64 *info2, u32 *intr_info, u32 *error_code)
{
	struct vcpu_vmx *vmx = to_vmx(vcpu);

	*reason = vmx->exit_reason.full;
	*info1 = vmx_get_exit_qual(vcpu);
	if (!(vmx->exit_reason.failed_vmentry)) {
		*info2 = vmx->idt_vectoring_info;
		*intr_info = vmx_get_intr_info(vcpu);
		if (is_exception_with_error_code(*intr_info))
			*error_code = vmcs_read32(VM_EXIT_INTR_ERROR_CODE);
		else
			*error_code = 0;
	} else {
		*info2 = 0;
		*intr_info = 0;
		*error_code = 0;
	}
}

static void vmx_destroy_pml_buffer(struct vcpu_vmx *vmx)
{
	if (vmx->pml_pg) {
		__free_page(vmx->pml_pg);
		vmx->pml_pg = NULL;
	}
}

static void vmx_flush_pml_buffer(struct kvm_vcpu *vcpu)
{
	struct vcpu_vmx *vmx = to_vmx(vcpu);
	u64 *pml_buf;
	u16 pml_idx;

	pml_idx = vmcs_read16(GUEST_PML_INDEX);

	/* Do nothing if PML buffer is empty */
	if (pml_idx == (PML_ENTITY_NUM - 1))
		return;

	/* PML index always points to next available PML buffer entity */
	if (pml_idx >= PML_ENTITY_NUM)
		pml_idx = 0;
	else
		pml_idx++;

	pml_buf = page_address(vmx->pml_pg);
	for (; pml_idx < PML_ENTITY_NUM; pml_idx++) {
		u64 gpa;

		gpa = pml_buf[pml_idx];
		WARN_ON(gpa & (PAGE_SIZE - 1));
		kvm_vcpu_mark_page_dirty(vcpu, gpa >> PAGE_SHIFT);
	}

	/* reset PML index */
	vmcs_write16(GUEST_PML_INDEX, PML_ENTITY_NUM - 1);
}

static void vmx_dump_sel(char *name, uint32_t sel)
{
	pr_err("%s sel=0x%04x, attr=0x%05x, limit=0x%08x, base=0x%016lx\n",
	       name, vmcs_read16(sel),
	       vmcs_read32(sel + GUEST_ES_AR_BYTES - GUEST_ES_SELECTOR),
	       vmcs_read32(sel + GUEST_ES_LIMIT - GUEST_ES_SELECTOR),
	       vmcs_readl(sel + GUEST_ES_BASE - GUEST_ES_SELECTOR));
}

static void vmx_dump_dtsel(char *name, uint32_t limit)
{
	pr_err("%s                           limit=0x%08x, base=0x%016lx\n",
	       name, vmcs_read32(limit),
	       vmcs_readl(limit + GUEST_GDTR_BASE - GUEST_GDTR_LIMIT));
}

static void vmx_dump_msrs(char *name, struct vmx_msrs *m)
{
	unsigned int i;
	struct vmx_msr_entry *e;

	pr_err("MSR %s:\n", name);
	for (i = 0, e = m->val; i < m->nr; ++i, ++e)
		pr_err("  %2d: msr=0x%08x value=0x%016llx\n", i, e->index, e->value);
}

void dump_vmcs(struct kvm_vcpu *vcpu)
{
	struct vcpu_vmx *vmx = to_vmx(vcpu);
	u32 vmentry_ctl, vmexit_ctl;
	u32 cpu_based_exec_ctrl, pin_based_exec_ctrl, secondary_exec_control;
	u64 tertiary_exec_control;
	unsigned long cr4;
	int efer_slot;

	if (!dump_invalid_vmcs) {
		pr_warn_ratelimited("set kvm_intel.dump_invalid_vmcs=1 to dump internal KVM state.\n");
		return;
	}

	vmentry_ctl = vmcs_read32(VM_ENTRY_CONTROLS);
	vmexit_ctl = vmcs_read32(VM_EXIT_CONTROLS);
	cpu_based_exec_ctrl = vmcs_read32(CPU_BASED_VM_EXEC_CONTROL);
	pin_based_exec_ctrl = vmcs_read32(PIN_BASED_VM_EXEC_CONTROL);
	cr4 = vmcs_readl(GUEST_CR4);

	if (cpu_has_secondary_exec_ctrls())
		secondary_exec_control = vmcs_read32(SECONDARY_VM_EXEC_CONTROL);
	else
		secondary_exec_control = 0;

	if (cpu_has_tertiary_exec_ctrls())
		tertiary_exec_control = vmcs_read64(TERTIARY_VM_EXEC_CONTROL);
	else
		tertiary_exec_control = 0;

	pr_err("VMCS %p, last attempted VM-entry on CPU %d\n",
	       vmx->loaded_vmcs->vmcs, vcpu->arch.last_vmentry_cpu);
	pr_err("*** Guest State ***\n");
	pr_err("CR0: actual=0x%016lx, shadow=0x%016lx, gh_mask=%016lx\n",
	       vmcs_readl(GUEST_CR0), vmcs_readl(CR0_READ_SHADOW),
	       vmcs_readl(CR0_GUEST_HOST_MASK));
	pr_err("CR4: actual=0x%016lx, shadow=0x%016lx, gh_mask=%016lx\n",
	       cr4, vmcs_readl(CR4_READ_SHADOW), vmcs_readl(CR4_GUEST_HOST_MASK));
	pr_err("CR3 = 0x%016lx\n", vmcs_readl(GUEST_CR3));
	if (cpu_has_vmx_ept()) {
		pr_err("PDPTR0 = 0x%016llx  PDPTR1 = 0x%016llx\n",
		       vmcs_read64(GUEST_PDPTR0), vmcs_read64(GUEST_PDPTR1));
		pr_err("PDPTR2 = 0x%016llx  PDPTR3 = 0x%016llx\n",
		       vmcs_read64(GUEST_PDPTR2), vmcs_read64(GUEST_PDPTR3));
	}
	pr_err("RSP = 0x%016lx  RIP = 0x%016lx\n",
	       vmcs_readl(GUEST_RSP), vmcs_readl(GUEST_RIP));
	pr_err("RFLAGS=0x%08lx         DR7 = 0x%016lx\n",
	       vmcs_readl(GUEST_RFLAGS), vmcs_readl(GUEST_DR7));
	pr_err("Sysenter RSP=%016lx CS:RIP=%04x:%016lx\n",
	       vmcs_readl(GUEST_SYSENTER_ESP),
	       vmcs_read32(GUEST_SYSENTER_CS), vmcs_readl(GUEST_SYSENTER_EIP));
	vmx_dump_sel("CS:  ", GUEST_CS_SELECTOR);
	vmx_dump_sel("DS:  ", GUEST_DS_SELECTOR);
	vmx_dump_sel("SS:  ", GUEST_SS_SELECTOR);
	vmx_dump_sel("ES:  ", GUEST_ES_SELECTOR);
	vmx_dump_sel("FS:  ", GUEST_FS_SELECTOR);
	vmx_dump_sel("GS:  ", GUEST_GS_SELECTOR);
	vmx_dump_dtsel("GDTR:", GUEST_GDTR_LIMIT);
	vmx_dump_sel("LDTR:", GUEST_LDTR_SELECTOR);
	vmx_dump_dtsel("IDTR:", GUEST_IDTR_LIMIT);
	vmx_dump_sel("TR:  ", GUEST_TR_SELECTOR);
	efer_slot = vmx_find_loadstore_msr_slot(&vmx->msr_autoload.guest, MSR_EFER);
	if (vmentry_ctl & VM_ENTRY_LOAD_IA32_EFER)
		pr_err("EFER= 0x%016llx\n", vmcs_read64(GUEST_IA32_EFER));
	else if (efer_slot >= 0)
		pr_err("EFER= 0x%016llx (autoload)\n",
		       vmx->msr_autoload.guest.val[efer_slot].value);
	else if (vmentry_ctl & VM_ENTRY_IA32E_MODE)
		pr_err("EFER= 0x%016llx (effective)\n",
		       vcpu->arch.efer | (EFER_LMA | EFER_LME));
	else
		pr_err("EFER= 0x%016llx (effective)\n",
		       vcpu->arch.efer & ~(EFER_LMA | EFER_LME));
	if (vmentry_ctl & VM_ENTRY_LOAD_IA32_PAT)
		pr_err("PAT = 0x%016llx\n", vmcs_read64(GUEST_IA32_PAT));
	pr_err("DebugCtl = 0x%016llx  DebugExceptions = 0x%016lx\n",
	       vmcs_read64(GUEST_IA32_DEBUGCTL),
	       vmcs_readl(GUEST_PENDING_DBG_EXCEPTIONS));
	if (cpu_has_load_perf_global_ctrl() &&
	    vmentry_ctl & VM_ENTRY_LOAD_IA32_PERF_GLOBAL_CTRL)
		pr_err("PerfGlobCtl = 0x%016llx\n",
		       vmcs_read64(GUEST_IA32_PERF_GLOBAL_CTRL));
	if (vmentry_ctl & VM_ENTRY_LOAD_BNDCFGS)
		pr_err("BndCfgS = 0x%016llx\n", vmcs_read64(GUEST_BNDCFGS));
	pr_err("Interruptibility = %08x  ActivityState = %08x\n",
	       vmcs_read32(GUEST_INTERRUPTIBILITY_INFO),
	       vmcs_read32(GUEST_ACTIVITY_STATE));
	if (secondary_exec_control & SECONDARY_EXEC_VIRTUAL_INTR_DELIVERY)
		pr_err("InterruptStatus = %04x\n",
		       vmcs_read16(GUEST_INTR_STATUS));
	if (vmcs_read32(VM_ENTRY_MSR_LOAD_COUNT) > 0)
		vmx_dump_msrs("guest autoload", &vmx->msr_autoload.guest);
	if (vmcs_read32(VM_EXIT_MSR_STORE_COUNT) > 0)
		vmx_dump_msrs("guest autostore", &vmx->msr_autostore.guest);
	if (tertiary_exec_control & TERTIARY_EXEC_GUEST_APIC_TIMER) {
		pr_err("DeadlinePhy = 0x%016llx\n", vmcs_read64(GUEST_DEADLINE_PHY));
		pr_err("DeadlineVir = 0x%016llx\n", vmcs_read64(GUEST_DEADLINE_VIR));
		pr_err("GuestApicTimerVector = 0x%04x\n",
						vmcs_read16(GUEST_APIC_TIMER_VECTOR));
	}

	if (vmentry_ctl & VM_ENTRY_LOAD_CET_STATE) {
		pr_err("S_CET = 0x%016lx\n", vmcs_readl(GUEST_S_CET));
		pr_err("SSP = 0x%016lx\n", vmcs_readl(GUEST_SSP));
		pr_err("INTR SSP TABLE = 0x%016lx\n",
		       vmcs_readl(GUEST_INTR_SSP_TABLE));
	}
	pr_err("*** Host State ***\n");
	pr_err("RIP = 0x%016lx  RSP = 0x%016lx\n",
	       vmcs_readl(HOST_RIP), vmcs_readl(HOST_RSP));
	pr_err("CS=%04x SS=%04x DS=%04x ES=%04x FS=%04x GS=%04x TR=%04x\n",
	       vmcs_read16(HOST_CS_SELECTOR), vmcs_read16(HOST_SS_SELECTOR),
	       vmcs_read16(HOST_DS_SELECTOR), vmcs_read16(HOST_ES_SELECTOR),
	       vmcs_read16(HOST_FS_SELECTOR), vmcs_read16(HOST_GS_SELECTOR),
	       vmcs_read16(HOST_TR_SELECTOR));
	pr_err("FSBase=%016lx GSBase=%016lx TRBase=%016lx\n",
	       vmcs_readl(HOST_FS_BASE), vmcs_readl(HOST_GS_BASE),
	       vmcs_readl(HOST_TR_BASE));
	pr_err("GDTBase=%016lx IDTBase=%016lx\n",
	       vmcs_readl(HOST_GDTR_BASE), vmcs_readl(HOST_IDTR_BASE));
	pr_err("CR0=%016lx CR3=%016lx CR4=%016lx\n",
	       vmcs_readl(HOST_CR0), vmcs_readl(HOST_CR3),
	       vmcs_readl(HOST_CR4));
	pr_err("Sysenter RSP=%016lx CS:RIP=%04x:%016lx\n",
	       vmcs_readl(HOST_IA32_SYSENTER_ESP),
	       vmcs_read32(HOST_IA32_SYSENTER_CS),
	       vmcs_readl(HOST_IA32_SYSENTER_EIP));
	if (vmexit_ctl & VM_EXIT_LOAD_IA32_EFER)
		pr_err("EFER= 0x%016llx\n", vmcs_read64(HOST_IA32_EFER));
	if (vmexit_ctl & VM_EXIT_LOAD_IA32_PAT)
		pr_err("PAT = 0x%016llx\n", vmcs_read64(HOST_IA32_PAT));
	if (cpu_has_load_perf_global_ctrl() &&
	    vmexit_ctl & VM_EXIT_LOAD_IA32_PERF_GLOBAL_CTRL)
		pr_err("PerfGlobCtl = 0x%016llx\n",
		       vmcs_read64(HOST_IA32_PERF_GLOBAL_CTRL));
	if (vmcs_read32(VM_EXIT_MSR_LOAD_COUNT) > 0)
		vmx_dump_msrs("host autoload", &vmx->msr_autoload.host);

	pr_err("*** Control State ***\n");
	pr_err("CPUBased=0x%08x SecondaryExec=0x%08x TertiaryExec=0x%016llx\n",
	       cpu_based_exec_ctrl, secondary_exec_control, tertiary_exec_control);
	pr_err("PinBased=0x%08x EntryControls=%08x ExitControls=%08x\n",
	       pin_based_exec_ctrl, vmentry_ctl, vmexit_ctl);
	pr_err("ExceptionBitmap=%08x PFECmask=%08x PFECmatch=%08x\n",
	       vmcs_read32(EXCEPTION_BITMAP),
	       vmcs_read32(PAGE_FAULT_ERROR_CODE_MASK),
	       vmcs_read32(PAGE_FAULT_ERROR_CODE_MATCH));
	pr_err("VMEntry: intr_info=%08x errcode=%08x ilen=%08x\n",
	       vmcs_read32(VM_ENTRY_INTR_INFO_FIELD),
	       vmcs_read32(VM_ENTRY_EXCEPTION_ERROR_CODE),
	       vmcs_read32(VM_ENTRY_INSTRUCTION_LEN));
	pr_err("VMExit: intr_info=%08x errcode=%08x ilen=%08x\n",
	       vmcs_read32(VM_EXIT_INTR_INFO),
	       vmcs_read32(VM_EXIT_INTR_ERROR_CODE),
	       vmcs_read32(VM_EXIT_INSTRUCTION_LEN));
	pr_err("        reason=%08x qualification=%016lx\n",
	       vmcs_read32(VM_EXIT_REASON), vmcs_readl(EXIT_QUALIFICATION));
	pr_err("IDTVectoring: info=%08x errcode=%08x\n",
	       vmcs_read32(IDT_VECTORING_INFO_FIELD),
	       vmcs_read32(IDT_VECTORING_ERROR_CODE));
	pr_err("TSC Offset = 0x%016llx\n", vmcs_read64(TSC_OFFSET));
	if (secondary_exec_control & SECONDARY_EXEC_TSC_SCALING)
		pr_err("TSC Multiplier = 0x%016llx\n",
		       vmcs_read64(TSC_MULTIPLIER));
	if (cpu_based_exec_ctrl & CPU_BASED_TPR_SHADOW) {
		if (secondary_exec_control & SECONDARY_EXEC_VIRTUAL_INTR_DELIVERY) {
			u16 status = vmcs_read16(GUEST_INTR_STATUS);
			pr_err("SVI|RVI = %02x|%02x ", status >> 8, status & 0xff);
		}
		pr_cont("TPR Threshold = 0x%02x\n", vmcs_read32(TPR_THRESHOLD));
		if (secondary_exec_control & SECONDARY_EXEC_VIRTUALIZE_APIC_ACCESSES)
			pr_err("APIC-access addr = 0x%016llx ", vmcs_read64(APIC_ACCESS_ADDR));
		pr_cont("virt-APIC addr = 0x%016llx\n", vmcs_read64(VIRTUAL_APIC_PAGE_ADDR));
	}
	if (pin_based_exec_ctrl & PIN_BASED_POSTED_INTR)
		pr_err("PostedIntrVec = 0x%02x\n", vmcs_read16(POSTED_INTR_NV));
	if ((secondary_exec_control & SECONDARY_EXEC_ENABLE_EPT))
		pr_err("EPT pointer = 0x%016llx\n", vmcs_read64(EPT_POINTER));
	if (secondary_exec_control & SECONDARY_EXEC_PAUSE_LOOP_EXITING)
		pr_err("PLE Gap=%08x Window=%08x\n",
		       vmcs_read32(PLE_GAP), vmcs_read32(PLE_WINDOW));
	if (secondary_exec_control & SECONDARY_EXEC_ENABLE_VPID)
		pr_err("Virtual processor ID = 0x%04x\n",
		       vmcs_read16(VIRTUAL_PROCESSOR_ID));
	if (secondary_exec_control & SECONDARY_EXEC_EPT_VIOLATION_VE) {
		struct vmx_ve_information *ve_info;

		pr_err("VE info address = 0x%016llx\n",
		       vmcs_read64(VE_INFORMATION_ADDRESS));
		ve_info = __va(vmcs_read64(VE_INFORMATION_ADDRESS));
		pr_err("ve_info: 0x%08x 0x%08x 0x%016llx 0x%016llx 0x%016llx 0x%04x\n",
		       ve_info->exit_reason, ve_info->delivery,
		       ve_info->exit_qualification,
		       ve_info->guest_linear_address,
		       ve_info->guest_physical_address, ve_info->eptp_index);
	}
	if (vmexit_ctl & VM_EXIT_LOAD_CET_STATE) {
		pr_err("S_CET = 0x%016lx\n", vmcs_readl(HOST_S_CET));
		pr_err("SSP = 0x%016lx\n", vmcs_readl(HOST_SSP));
		pr_err("INTR SSP TABLE = 0x%016lx\n",
		       vmcs_readl(HOST_INTR_SSP_TABLE));
	}
}

/*
 * The guest has exited.  See if we can fix it or if we need userspace
 * assistance.
 */
static int __vmx_handle_exit(struct kvm_vcpu *vcpu, fastpath_t exit_fastpath)
{
	struct vcpu_vmx *vmx = to_vmx(vcpu);
	union vmx_exit_reason exit_reason = vmx->exit_reason;
	u32 vectoring_info = vmx->idt_vectoring_info;
	u16 exit_handler_index;

	/*
	 * Flush logged GPAs PML buffer, this will make dirty_bitmap more
	 * updated. Another good is, in kvm_vm_ioctl_get_dirty_log, before
	 * querying dirty_bitmap, we only need to kick all vcpus out of guest
	 * mode as if vcpus is in root mode, the PML buffer must has been
	 * flushed already.  Note, PML is never enabled in hardware while
	 * running L2.
	 */
	if (enable_pml && !is_guest_mode(vcpu))
		vmx_flush_pml_buffer(vcpu);

	/*
	 * KVM should never reach this point with a pending nested VM-Enter.
	 * More specifically, short-circuiting VM-Entry to emulate L2 due to
	 * invalid guest state should never happen as that means KVM knowingly
	 * allowed a nested VM-Enter with an invalid vmcs12.  More below.
	 */
	if (KVM_BUG_ON(vmx->nested.nested_run_pending, vcpu->kvm))
		return -EIO;

	if (is_guest_mode(vcpu)) {
		/*
		 * PML is never enabled when running L2, bail immediately if a
		 * PML full exit occurs as something is horribly wrong.
		 */
		if (exit_reason.basic == EXIT_REASON_PML_FULL)
			goto unexpected_vmexit;

		/*
		 * The host physical addresses of some pages of guest memory
		 * are loaded into the vmcs02 (e.g. vmcs12's Virtual APIC
		 * Page). The CPU may write to these pages via their host
		 * physical address while L2 is running, bypassing any
		 * address-translation-based dirty tracking (e.g. EPT write
		 * protection).
		 *
		 * Mark them dirty on every exit from L2 to prevent them from
		 * getting out of sync with dirty tracking.
		 */
		nested_mark_vmcs12_pages_dirty(vcpu);

		/*
		 * Synthesize a triple fault if L2 state is invalid.  In normal
		 * operation, nested VM-Enter rejects any attempt to enter L2
		 * with invalid state.  However, those checks are skipped if
		 * state is being stuffed via RSM or KVM_SET_NESTED_STATE.  If
		 * L2 state is invalid, it means either L1 modified SMRAM state
		 * or userspace provided bad state.  Synthesize TRIPLE_FAULT as
		 * doing so is architecturally allowed in the RSM case, and is
		 * the least awful solution for the userspace case without
		 * risking false positives.
		 */
		if (vmx->emulation_required) {
			nested_vmx_vmexit(vcpu, EXIT_REASON_TRIPLE_FAULT, 0, 0);
			return 1;
		}

		if (nested_vmx_reflect_vmexit(vcpu))
			return 1;
	}

	/* If guest state is invalid, start emulating.  L2 is handled above. */
	if (vmx->emulation_required)
		return handle_invalid_guest_state(vcpu);

	if (exit_reason.failed_vmentry) {
		dump_vmcs(vcpu);
		vcpu->run->exit_reason = KVM_EXIT_FAIL_ENTRY;
		vcpu->run->fail_entry.hardware_entry_failure_reason
			= exit_reason.full;
		vcpu->run->fail_entry.cpu = vcpu->arch.last_vmentry_cpu;
		return 0;
	}

	if (unlikely(vmx->fail)) {
		dump_vmcs(vcpu);
		vcpu->run->exit_reason = KVM_EXIT_FAIL_ENTRY;
		vcpu->run->fail_entry.hardware_entry_failure_reason
			= vmcs_read32(VM_INSTRUCTION_ERROR);
		vcpu->run->fail_entry.cpu = vcpu->arch.last_vmentry_cpu;
		return 0;
	}

	/*
	 * Note:
	 * Do not try to fix EXIT_REASON_EPT_MISCONFIG if it caused by
	 * delivery event since it indicates guest is accessing MMIO.
	 * The vm-exit can be triggered again after return to guest that
	 * will cause infinite loop.
	 */
	if ((vectoring_info & VECTORING_INFO_VALID_MASK) &&
	    (exit_reason.basic != EXIT_REASON_EXCEPTION_NMI &&
	     exit_reason.basic != EXIT_REASON_EPT_VIOLATION &&
	     exit_reason.basic != EXIT_REASON_PML_FULL &&
	     exit_reason.basic != EXIT_REASON_APIC_ACCESS &&
	     exit_reason.basic != EXIT_REASON_TASK_SWITCH &&
	     exit_reason.basic != EXIT_REASON_NOTIFY)) {
		int ndata = 3;

		vcpu->run->exit_reason = KVM_EXIT_INTERNAL_ERROR;
		vcpu->run->internal.suberror = KVM_INTERNAL_ERROR_DELIVERY_EV;
		vcpu->run->internal.data[0] = vectoring_info;
		vcpu->run->internal.data[1] = exit_reason.full;
		vcpu->run->internal.data[2] = vcpu->arch.exit_qualification;
		if (exit_reason.basic == EXIT_REASON_EPT_MISCONFIG) {
			vcpu->run->internal.data[ndata++] =
				vmcs_read64(GUEST_PHYSICAL_ADDRESS);
		}
		vcpu->run->internal.data[ndata++] = vcpu->arch.last_vmentry_cpu;
		vcpu->run->internal.ndata = ndata;
		return 0;
	}

	if (unlikely(!enable_vnmi &&
		     vmx->loaded_vmcs->soft_vnmi_blocked)) {
		if (!vmx_interrupt_blocked(vcpu)) {
			vmx->loaded_vmcs->soft_vnmi_blocked = 0;
		} else if (vmx->loaded_vmcs->vnmi_blocked_time > 1000000000LL &&
			   vcpu->arch.nmi_pending) {
			/*
			 * This CPU don't support us in finding the end of an
			 * NMI-blocked window if the guest runs with IRQs
			 * disabled. So we pull the trigger after 1 s of
			 * futile waiting, but inform the user about this.
			 */
			printk(KERN_WARNING "%s: Breaking out of NMI-blocked "
			       "state on VCPU %d after 1 s timeout\n",
			       __func__, vcpu->vcpu_id);
			vmx->loaded_vmcs->soft_vnmi_blocked = 0;
		}
	}

	if (exit_fastpath != EXIT_FASTPATH_NONE)
		return 1;

	if (exit_reason.basic >= kvm_vmx_max_exit_handlers)
		goto unexpected_vmexit;
#ifdef CONFIG_RETPOLINE
	if (exit_reason.basic == EXIT_REASON_MSR_WRITE)
		return kvm_emulate_wrmsr(vcpu);
	else if (exit_reason.basic == EXIT_REASON_PREEMPTION_TIMER)
		return handle_preemption_timer(vcpu);
	else if (exit_reason.basic == EXIT_REASON_INTERRUPT_WINDOW)
		return handle_interrupt_window(vcpu);
	else if (exit_reason.basic == EXIT_REASON_EXTERNAL_INTERRUPT)
		return handle_external_interrupt(vcpu);
	else if (exit_reason.basic == EXIT_REASON_HLT)
		return kvm_emulate_halt(vcpu);
	else if (exit_reason.basic == EXIT_REASON_EPT_MISCONFIG)
		return handle_ept_misconfig(vcpu);
#endif

	exit_handler_index = array_index_nospec((u16)exit_reason.basic,
						kvm_vmx_max_exit_handlers);
	if (!kvm_vmx_exit_handlers[exit_handler_index])
		goto unexpected_vmexit;

	return kvm_vmx_exit_handlers[exit_handler_index](vcpu);

unexpected_vmexit:
	vcpu_unimpl(vcpu, "vmx: unexpected exit reason 0x%x\n",
		    exit_reason.full);
	dump_vmcs(vcpu);
	vcpu->run->exit_reason = KVM_EXIT_INTERNAL_ERROR;
	vcpu->run->internal.suberror =
			KVM_INTERNAL_ERROR_UNEXPECTED_EXIT_REASON;
	vcpu->run->internal.ndata = 2;
	vcpu->run->internal.data[0] = exit_reason.full;
	vcpu->run->internal.data[1] = vcpu->arch.last_vmentry_cpu;
	return 0;
}

int vmx_handle_exit(struct kvm_vcpu *vcpu, fastpath_t exit_fastpath)
{
	int ret = __vmx_handle_exit(vcpu, exit_fastpath);

	/*
	 * Exit to user space when bus lock detected to inform that there is
	 * a bus lock in guest.
	 */
	if (to_vmx(vcpu)->exit_reason.bus_lock_detected) {
		if (ret > 0)
			vcpu->run->exit_reason = KVM_EXIT_X86_BUS_LOCK;

		vcpu->run->flags |= KVM_RUN_X86_BUS_LOCK;
		return 0;
	}
	return ret;
}

/*
 * Software based L1D cache flush which is used when microcode providing
 * the cache control MSR is not loaded.
 *
 * The L1D cache is 32 KiB on Nehalem and later microarchitectures, but to
 * flush it is required to read in 64 KiB because the replacement algorithm
 * is not exactly LRU. This could be sized at runtime via topology
 * information but as all relevant affected CPUs have 32KiB L1D cache size
 * there is no point in doing so.
 */
static noinstr void vmx_l1d_flush(struct kvm_vcpu *vcpu)
{
	int size = PAGE_SIZE << L1D_CACHE_ORDER;

	/*
	 * This code is only executed when the flush mode is 'cond' or
	 * 'always'
	 */
	if (static_branch_likely(&vmx_l1d_flush_cond)) {
		bool flush_l1d;

		/*
		 * Clear the per-vcpu flush bit, it gets set again
		 * either from vcpu_run() or from one of the unsafe
		 * VMEXIT handlers.
		 */
		flush_l1d = vcpu->arch.l1tf_flush_l1d;
		vcpu->arch.l1tf_flush_l1d = false;

		/*
		 * Clear the per-cpu flush bit, it gets set again from
		 * the interrupt handlers.
		 */
		flush_l1d |= kvm_get_cpu_l1tf_flush_l1d();
		kvm_clear_cpu_l1tf_flush_l1d();

		if (!flush_l1d)
			return;
	}

	vcpu->stat.l1d_flush++;

	if (static_cpu_has(X86_FEATURE_FLUSH_L1D)) {
		native_wrmsrl(MSR_IA32_FLUSH_CMD, L1D_FLUSH);
		return;
	}

	asm volatile(
		/* First ensure the pages are in the TLB */
		"xorl	%%eax, %%eax\n"
		".Lpopulate_tlb:\n\t"
		"movzbl	(%[flush_pages], %%" _ASM_AX "), %%ecx\n\t"
		"addl	$4096, %%eax\n\t"
		"cmpl	%%eax, %[size]\n\t"
		"jne	.Lpopulate_tlb\n\t"
		"xorl	%%eax, %%eax\n\t"
		"cpuid\n\t"
		/* Now fill the cache */
		"xorl	%%eax, %%eax\n"
		".Lfill_cache:\n"
		"movzbl	(%[flush_pages], %%" _ASM_AX "), %%ecx\n\t"
		"addl	$64, %%eax\n\t"
		"cmpl	%%eax, %[size]\n\t"
		"jne	.Lfill_cache\n\t"
		"lfence\n"
		:: [flush_pages] "r" (vmx_l1d_flush_pages),
		    [size] "r" (size)
		: "eax", "ebx", "ecx", "edx");
}

void vmx_update_cr8_intercept(struct kvm_vcpu *vcpu, int tpr, int irr)
{
	struct vmcs12 *vmcs12 = get_vmcs12(vcpu);
	int tpr_threshold;

	if (is_guest_mode(vcpu) &&
		nested_cpu_has(vmcs12, CPU_BASED_TPR_SHADOW))
		return;

	tpr_threshold = (irr == -1 || tpr < irr) ? 0 : irr;
	if (is_guest_mode(vcpu))
		to_vmx(vcpu)->nested.l1_tpr_threshold = tpr_threshold;
	else
		vmcs_write32(TPR_THRESHOLD, tpr_threshold);
}

void vmx_set_virtual_apic_mode(struct kvm_vcpu *vcpu)
{
	struct vcpu_vmx *vmx = to_vmx(vcpu);
	u32 sec_exec_control;

	if (!lapic_in_kernel(vcpu))
		return;

	if (!flexpriority_enabled &&
	    !cpu_has_vmx_virtualize_x2apic_mode())
		return;

	/* Postpone execution until vmcs01 is the current VMCS. */
	if (is_guest_mode(vcpu)) {
		vmx->nested.change_vmcs01_virtual_apic_mode = true;
		return;
	}

	sec_exec_control = secondary_exec_controls_get(vmx);
	sec_exec_control &= ~(SECONDARY_EXEC_VIRTUALIZE_APIC_ACCESSES |
			      SECONDARY_EXEC_VIRTUALIZE_X2APIC_MODE);

	switch (kvm_get_apic_mode(vcpu)) {
	case LAPIC_MODE_INVALID:
		WARN_ONCE(true, "Invalid local APIC state");
		break;
	case LAPIC_MODE_DISABLED:
		break;
	case LAPIC_MODE_XAPIC:
		if (flexpriority_enabled) {
			sec_exec_control |=
				SECONDARY_EXEC_VIRTUALIZE_APIC_ACCESSES;
			kvm_make_request(KVM_REQ_APIC_PAGE_RELOAD, vcpu);

			/*
			 * Flush the TLB, reloading the APIC access page will
			 * only do so if its physical address has changed, but
			 * the guest may have inserted a non-APIC mapping into
			 * the TLB while the APIC access page was disabled.
			 */
			kvm_make_request(KVM_REQ_TLB_FLUSH_CURRENT, vcpu);
		}
		break;
	case LAPIC_MODE_X2APIC:
		if (cpu_has_vmx_virtualize_x2apic_mode())
			sec_exec_control |=
				SECONDARY_EXEC_VIRTUALIZE_X2APIC_MODE;
		break;
	}
	secondary_exec_controls_set(vmx, sec_exec_control);

	vmx_update_msr_bitmap_x2apic(vcpu);
}

void vmx_set_apic_access_page_addr(struct kvm_vcpu *vcpu)
{
	const gfn_t gfn = APIC_DEFAULT_PHYS_BASE >> PAGE_SHIFT;
	struct kvm *kvm = vcpu->kvm;
	struct kvm_memslots *slots = kvm_memslots(kvm);
	struct kvm_memory_slot *slot;
	unsigned long mmu_seq;
	kvm_pfn_t pfn;

	/* Defer reload until vmcs01 is the current VMCS. */
	if (is_guest_mode(vcpu)) {
		to_vmx(vcpu)->nested.reload_vmcs01_apic_access_page = true;
		return;
	}

	if (!(secondary_exec_controls_get(to_vmx(vcpu)) &
	    SECONDARY_EXEC_VIRTUALIZE_APIC_ACCESSES))
		return;

	/*
	 * Explicitly grab the memslot using KVM's internal slot ID to ensure
	 * KVM doesn't unintentionally grab a userspace memslot.  It _should_
	 * be impossible for userspace to create a memslot for the APIC when
	 * APICv is enabled, but paranoia won't hurt in this case.
	 */
	slot = id_to_memslot(slots, APIC_ACCESS_PAGE_PRIVATE_MEMSLOT);
	if (!slot || slot->flags & KVM_MEMSLOT_INVALID)
		return;

	/*
	 * Ensure that the mmu_notifier sequence count is read before KVM
	 * retrieves the pfn from the primary MMU.  Note, the memslot is
	 * protected by SRCU, not the mmu_notifier.  Pairs with the smp_wmb()
	 * in kvm_mmu_invalidate_end().
	 */
	mmu_seq = kvm->mmu_invalidate_seq;
	smp_rmb();

	/*
	 * No need to retry if the memslot does not exist or is invalid.  KVM
	 * controls the APIC-access page memslot, and only deletes the memslot
	 * if APICv is permanently inhibited, i.e. the memslot won't reappear.
	 */
	pfn = gfn_to_pfn_memslot(slot, gfn);
	if (is_error_noslot_pfn(pfn))
		return;

	read_lock(&vcpu->kvm->mmu_lock);
	if (mmu_invalidate_retry_gfn(kvm, mmu_seq, gfn)) {
		kvm_make_request(KVM_REQ_APIC_PAGE_RELOAD, vcpu);
		read_unlock(&vcpu->kvm->mmu_lock);
		goto out;
	}

	vmcs_write64(APIC_ACCESS_ADDR, pfn_to_hpa(pfn));
	read_unlock(&vcpu->kvm->mmu_lock);

	vmx_flush_tlb_current(vcpu);

out:
	/*
	 * Do not pin apic access page in memory, the MMU notifier
	 * will call us again if it is migrated or swapped out.
	 */
	kvm_release_pfn_clean(pfn);
}

void vmx_hwapic_isr_update(int max_isr)
{
	u16 status;
	u8 old;

	if (max_isr == -1)
		max_isr = 0;

	status = vmcs_read16(GUEST_INTR_STATUS);
	old = status >> 8;
	if (max_isr != old) {
		status &= 0xff;
		status |= max_isr << 8;
		vmcs_write16(GUEST_INTR_STATUS, status);
	}
}

static void vmx_set_rvi(int vector)
{
	u16 status;
	u8 old;

	if (vector == -1)
		vector = 0;

	status = vmcs_read16(GUEST_INTR_STATUS);
	old = (u8)status & 0xff;
	if ((u8)vector != old) {
		status &= ~0xff;
		status |= (u8)vector;
		vmcs_write16(GUEST_INTR_STATUS, status);
	}
}

void vmx_hwapic_irr_update(struct kvm_vcpu *vcpu, int max_irr)
{
	/*
	 * When running L2, updating RVI is only relevant when
	 * vmcs12 virtual-interrupt-delivery enabled.
	 * However, it can be enabled only when L1 also
	 * intercepts external-interrupts and in that case
	 * we should not update vmcs02 RVI but instead intercept
	 * interrupt. Therefore, do nothing when running L2.
	 */
	if (!is_guest_mode(vcpu))
		vmx_set_rvi(max_irr);
}

int vmx_sync_pir_to_irr(struct kvm_vcpu *vcpu)
{
	struct vcpu_vmx *vmx = to_vmx(vcpu);
	int max_irr;
	bool got_posted_interrupt;

	if (KVM_BUG_ON(!enable_apicv, vcpu->kvm))
		return -EIO;

	if (pi_test_on(&vmx->pi_desc)) {
		pi_clear_on(&vmx->pi_desc);
		/*
		 * IOMMU can write to PID.ON, so the barrier matters even on UP.
		 * But on x86 this is just a compiler barrier anyway.
		 */
		smp_mb__after_atomic();
		got_posted_interrupt =
			kvm_apic_update_irr(vcpu, vmx->pi_desc.pir, &max_irr);
	} else {
		max_irr = kvm_lapic_find_highest_irr(vcpu);
		got_posted_interrupt = false;
	}

	/*
	 * Newly recognized interrupts are injected via either virtual interrupt
	 * delivery (RVI) or KVM_REQ_EVENT.  Virtual interrupt delivery is
	 * disabled in two cases:
	 *
	 * 1) If L2 is running and the vCPU has a new pending interrupt.  If L1
	 * wants to exit on interrupts, KVM_REQ_EVENT is needed to synthesize a
	 * VM-Exit to L1.  If L1 doesn't want to exit, the interrupt is injected
	 * into L2, but KVM doesn't use virtual interrupt delivery to inject
	 * interrupts into L2, and so KVM_REQ_EVENT is again needed.
	 *
	 * 2) If APICv is disabled for this vCPU, assigned devices may still
	 * attempt to post interrupts.  The posted interrupt vector will cause
	 * a VM-Exit and the subsequent entry will call sync_pir_to_irr.
	 */
	if (!is_guest_mode(vcpu) && kvm_vcpu_apicv_active(vcpu))
		vmx_set_rvi(max_irr);
	else if (got_posted_interrupt)
		kvm_make_request(KVM_REQ_EVENT, vcpu);

	return max_irr;
}

void vmx_load_eoi_exitmap(struct kvm_vcpu *vcpu, u64 *eoi_exit_bitmap)
{
	if (!kvm_vcpu_apicv_active(vcpu))
		return;

	vmcs_write64(EOI_EXIT_BITMAP0, eoi_exit_bitmap[0]);
	vmcs_write64(EOI_EXIT_BITMAP1, eoi_exit_bitmap[1]);
	vmcs_write64(EOI_EXIT_BITMAP2, eoi_exit_bitmap[2]);
	vmcs_write64(EOI_EXIT_BITMAP3, eoi_exit_bitmap[3]);
}

void vmx_handle_exit_irqoff(struct kvm_vcpu *vcpu)
{
	struct vcpu_vmx *vmx = to_vmx(vcpu);

	if (vmx->emulation_required)
		return;

	if (vmx->exit_reason.basic == EXIT_REASON_EXTERNAL_INTERRUPT)
		vmx_handle_external_interrupt_irqoff(vcpu,
						     vmx_get_intr_info(vcpu));
	else if (vmx->exit_reason.basic == EXIT_REASON_EXCEPTION_NMI)
		vmx_handle_exception_irqoff(vcpu, vmx_get_intr_info(vcpu));
}

/*
 * The kvm parameter can be NULL (module initialization, or invocation before
 * VM creation). Be sure to check the kvm parameter before using it.
 */
bool vmx_has_emulated_msr(struct kvm *kvm, u32 index)
{
	switch (index) {
	case MSR_IA32_SMBASE:
		if (!IS_ENABLED(CONFIG_KVM_SMM))
			return false;
		/*
		 * We cannot do SMM unless we can run the guest in big
		 * real mode.
		 */
		return enable_unrestricted_guest || emulate_invalid_guest_state;
	case KVM_FIRST_EMULATED_VMX_MSR ... KVM_LAST_EMULATED_VMX_MSR:
		return nested;
	case MSR_AMD64_VIRT_SPEC_CTRL:
	case MSR_AMD64_TSC_RATIO:
		/* This is AMD only.  */
		return false;
	default:
		return true;
	}
}

static void vmx_recover_nmi_blocking(struct vcpu_vmx *vmx)
{
	u32 exit_intr_info;
	bool unblock_nmi;
	u8 vector;
	bool idtv_info_valid;

	idtv_info_valid = vmx->idt_vectoring_info & VECTORING_INFO_VALID_MASK;

	if (enable_vnmi) {
		if (vmx->loaded_vmcs->nmi_known_unmasked)
			return;

		exit_intr_info = vmx_get_intr_info(&vmx->vcpu);
		unblock_nmi = (exit_intr_info & INTR_INFO_UNBLOCK_NMI) != 0;
		vector = exit_intr_info & INTR_INFO_VECTOR_MASK;
		/*
		 * SDM 3: 27.7.1.2 (September 2008)
		 * Re-set bit "block by NMI" before VM entry if vmexit caused by
		 * a guest IRET fault.
		 * SDM 3: 23.2.2 (September 2008)
		 * Bit 12 is undefined in any of the following cases:
		 *  If the VM exit sets the valid bit in the IDT-vectoring
		 *   information field.
		 *  If the VM exit is due to a double fault.
		 */
		if ((exit_intr_info & INTR_INFO_VALID_MASK) && unblock_nmi &&
		    vector != DF_VECTOR && !idtv_info_valid)
			vmcs_set_bits(GUEST_INTERRUPTIBILITY_INFO,
				      GUEST_INTR_STATE_NMI);
		else
			vmx->loaded_vmcs->nmi_known_unmasked =
				!(vmcs_read32(GUEST_INTERRUPTIBILITY_INFO)
				  & GUEST_INTR_STATE_NMI);
	} else if (unlikely(vmx->loaded_vmcs->soft_vnmi_blocked))
		vmx->loaded_vmcs->vnmi_blocked_time +=
			ktime_to_ns(ktime_sub(ktime_get(),
					      vmx->loaded_vmcs->entry_time));
}

static void __vmx_complete_interrupts(struct kvm_vcpu *vcpu,
				      u32 idt_vectoring_info,
				      int instr_len_field,
				      int error_code_field)
{
	u8 vector;
	int type;
	bool idtv_info_valid;

	idtv_info_valid = idt_vectoring_info & VECTORING_INFO_VALID_MASK;

	vcpu->arch.nmi_injected = false;
	kvm_clear_exception_queue(vcpu);
	kvm_clear_interrupt_queue(vcpu);

	if (!idtv_info_valid)
		return;

	kvm_make_request(KVM_REQ_EVENT, vcpu);

	vector = idt_vectoring_info & VECTORING_INFO_VECTOR_MASK;
	type = idt_vectoring_info & VECTORING_INFO_TYPE_MASK;

	switch (type) {
	case INTR_TYPE_NMI_INTR:
		vcpu->arch.nmi_injected = true;
		/*
		 * SDM 3: 27.7.1.2 (September 2008)
		 * Clear bit "block by NMI" before VM entry if a NMI
		 * delivery faulted.
		 */
		vmx_set_nmi_mask(vcpu, false);
		break;
	case INTR_TYPE_SOFT_EXCEPTION:
		vcpu->arch.event_exit_inst_len = vmcs_read32(instr_len_field);
		fallthrough;
	case INTR_TYPE_HARD_EXCEPTION:
		if (idt_vectoring_info & VECTORING_INFO_DELIVER_CODE_MASK) {
			u32 err = vmcs_read32(error_code_field);
			kvm_requeue_exception_e(vcpu, vector, err);
		} else
			kvm_requeue_exception(vcpu, vector);
		break;
	case INTR_TYPE_SOFT_INTR:
		vcpu->arch.event_exit_inst_len = vmcs_read32(instr_len_field);
		fallthrough;
	case INTR_TYPE_EXT_INTR:
		kvm_queue_interrupt(vcpu, vector, type == INTR_TYPE_SOFT_INTR);
		break;
	default:
		break;
	}
}

static void vmx_complete_interrupts(struct vcpu_vmx *vmx)
{
	__vmx_complete_interrupts(&vmx->vcpu, vmx->idt_vectoring_info,
				  VM_EXIT_INSTRUCTION_LEN,
				  IDT_VECTORING_ERROR_CODE);
}

void vmx_cancel_injection(struct kvm_vcpu *vcpu)
{
	__vmx_complete_interrupts(vcpu,
				  vmcs_read32(VM_ENTRY_INTR_INFO_FIELD),
				  VM_ENTRY_INSTRUCTION_LEN,
				  VM_ENTRY_EXCEPTION_ERROR_CODE);

	vmcs_write32(VM_ENTRY_INTR_INFO_FIELD, 0);
}

static void atomic_switch_perf_msrs(struct vcpu_vmx *vmx)
{
	int i, nr_msrs;
	struct perf_guest_switch_msr *msrs;
	struct kvm_pmu *pmu = vcpu_to_pmu(&vmx->vcpu);

	pmu->host_cross_mapped_mask = 0;
	if (pmu->pebs_enable & pmu->global_ctrl)
		intel_pmu_cross_mapped_check(pmu);

	/* Note, nr_msrs may be garbage if perf_guest_get_msrs() returns NULL. */
	msrs = perf_guest_get_msrs(&nr_msrs, (void *)pmu);
	if (!msrs)
		return;

	for (i = 0; i < nr_msrs; i++)
		if (msrs[i].host == msrs[i].guest)
			clear_atomic_switch_msr(vmx, msrs[i].msr);
		else
			add_atomic_switch_msr(vmx, msrs[i].msr, msrs[i].guest,
					msrs[i].host, false);
}

static void vmx_update_hv_timer(struct kvm_vcpu *vcpu)
{
	struct vcpu_vmx *vmx = to_vmx(vcpu);
	u64 tscl;
	u32 delta_tsc;

	if (vmx->req_immediate_exit) {
		vmcs_write32(VMX_PREEMPTION_TIMER_VALUE, 0);
		vmx->loaded_vmcs->hv_timer_soft_disabled = false;
	} else if (vmx->hv_deadline_tsc != -1) {
		tscl = rdtsc();
		if (vmx->hv_deadline_tsc > tscl)
			/* set_hv_timer ensures the delta fits in 32-bits */
			delta_tsc = (u32)((vmx->hv_deadline_tsc - tscl) >>
				cpu_preemption_timer_multi);
		else
			delta_tsc = 0;

		vmcs_write32(VMX_PREEMPTION_TIMER_VALUE, delta_tsc);
		vmx->loaded_vmcs->hv_timer_soft_disabled = false;
	} else if (!vmx->loaded_vmcs->hv_timer_soft_disabled) {
		vmcs_write32(VMX_PREEMPTION_TIMER_VALUE, -1);
		vmx->loaded_vmcs->hv_timer_soft_disabled = true;
	}
}

static void vmx_update_guest_virt_timer(struct kvm_vcpu *vcpu)
{
	struct vcpu_vmx *vmx = to_vmx(vcpu);

	if (vmx->guest_timer_vector != 0xFF) {
		u32 tertiary_exec_control;

		tertiary_exec_control = tertiary_exec_controls_get(vmx);
		if (vmx->guest_timer_vector != 0) {
			vmcs_write64(GUEST_DEADLINE_PHY, 0);
			vmcs_write64(GUEST_DEADLINE_VIR, 0);
			vmcs_write16(GUEST_APIC_TIMER_VECTOR, vmx->guest_timer_vector);
			tertiary_exec_control |= TERTIARY_EXEC_GUEST_APIC_TIMER;
			vmx_set_intercept_for_msr(vcpu, MSR_IA32_TSC_DEADLINE, MSR_TYPE_RW, false);
		} else {
			tertiary_exec_control &= ~TERTIARY_EXEC_GUEST_APIC_TIMER;
			vmx_set_intercept_for_msr(vcpu, MSR_IA32_TSC_DEADLINE, MSR_TYPE_RW, true);
		}
		tertiary_exec_controls_set(vmx, tertiary_exec_control);
		vmx->guest_timer_vector = 0xFF;
	}
}

void noinstr vmx_update_host_rsp(struct vcpu_vmx *vmx, unsigned long host_rsp)
{
	if (unlikely(host_rsp != vmx->loaded_vmcs->host_state.rsp)) {
		vmx->loaded_vmcs->host_state.rsp = host_rsp;
		vmcs_writel(HOST_RSP, host_rsp);
	}
}

void noinstr vmx_spec_ctrl_restore_host(struct vcpu_vmx *vmx,
					unsigned int flags)
{
	u64 hostval = this_cpu_read(x86_spec_ctrl_current);

	if (!cpu_feature_enabled(X86_FEATURE_MSR_SPEC_CTRL))
		return;

	if (flags & VMX_RUN_SAVE_SPEC_CTRL)
		vmx->spec_ctrl = __rdmsr(MSR_IA32_SPEC_CTRL);

	/*
	 * If the guest/host SPEC_CTRL values differ, restore the host value.
	 *
	 * For legacy IBRS, the IBRS bit always needs to be written after
	 * transitioning from a less privileged predictor mode, regardless of
	 * whether the guest/host values differ.
	 */
	if (cpu_feature_enabled(X86_FEATURE_KERNEL_IBRS) ||
	    vmx->spec_ctrl != hostval)
		native_wrmsrl(MSR_IA32_SPEC_CTRL, hostval);

	barrier_nospec();
}

static fastpath_t vmx_exit_handlers_fastpath(struct kvm_vcpu *vcpu)
{
	switch (to_vmx(vcpu)->exit_reason.basic) {
	case EXIT_REASON_MSR_WRITE:
		return handle_fastpath_set_msr_irqoff(vcpu);
	case EXIT_REASON_PREEMPTION_TIMER:
		return handle_fastpath_preemption_timer(vcpu);
	default:
		return EXIT_FASTPATH_NONE;
	}
}

/*
 * to_vmx() calls KVM_VM_BUG() which doesn't have noinst.  The caller should
 * convert it to avoid section mismatch.
 */
static noinstr void vmx_vcpu_enter_exit(struct vcpu_vmx *vmx,
					unsigned int flags)
{
	struct kvm_vcpu *vcpu = &vmx->vcpu;

	guest_state_enter_irqoff();

	/* L1D Flush includes CPU buffer clear to mitigate MDS */
	if (static_branch_unlikely(&vmx_l1d_should_flush))
		vmx_l1d_flush(vcpu);
	else if (static_branch_unlikely(&mds_user_clear))
		mds_clear_cpu_buffers();
	else if (static_branch_unlikely(&mmio_stale_data_clear) &&
		 kvm_arch_has_assigned_device(vcpu->kvm))
		mds_clear_cpu_buffers();

	vmx_disable_fb_clear(vmx);

	if (vcpu->arch.cr2 != native_read_cr2())
		native_write_cr2(vcpu->arch.cr2);

	vmx->fail = __vmx_vcpu_run(vmx, (unsigned long *)&vcpu->arch.regs,
				   flags);

	vcpu->arch.cr2 = native_read_cr2();

	vmx_enable_fb_clear(vmx);

	if (unlikely(vmx->fail))
		vmx->exit_reason.full = 0xdead;
	else
		vmx->exit_reason.full = vmcs_read32(VM_EXIT_REASON);

	if ((u16)vmx->exit_reason.basic == EXIT_REASON_EXCEPTION_NMI &&
	    is_nmi(vmx_get_intr_info(vcpu))) {
		kvm_before_interrupt(vcpu, KVM_HANDLING_NMI);
		vmx_do_nmi_irqoff();
		kvm_after_interrupt(vcpu);
	}

	guest_state_exit_irqoff();
}

fastpath_t vmx_vcpu_run(struct kvm_vcpu *vcpu)
{
	struct vcpu_vmx *vmx = to_vmx(vcpu);
	unsigned long cr3, cr4;

	/* Record the guest's net vcpu time for enforced NMI injections. */
	if (unlikely(!enable_vnmi &&
		     vmx->loaded_vmcs->soft_vnmi_blocked))
		vmx->loaded_vmcs->entry_time = ktime_get();

	/*
	 * Don't enter VMX if guest state is invalid, let the exit handler
	 * start emulation until we arrive back to a valid state.  Synthesize a
	 * consistency check VM-Exit due to invalid guest state and bail.
	 */
	if (unlikely(vmx->emulation_required)) {
		vmx->fail = 0;

		vmx->exit_reason.full = EXIT_REASON_INVALID_STATE;
		vmx->exit_reason.failed_vmentry = 1;
		kvm_register_mark_available(vcpu, VCPU_EXREG_EXIT_INFO_1);
		vmx->exit_qualification = ENTRY_FAIL_DEFAULT;
		kvm_register_mark_available(vcpu, VCPU_EXREG_EXIT_INFO_2);
		vmx->exit_intr_info = 0;
		return EXIT_FASTPATH_NONE;
	}

	trace_kvm_entry(vcpu);

	if (vmx->ple_window_dirty) {
		vmx->ple_window_dirty = false;
		vmcs_write32(PLE_WINDOW, vmx->ple_window);
	}

	/*
	 * We did this in prepare_switch_to_guest, because it needs to
	 * be within srcu_read_lock.
	 */
	WARN_ON_ONCE(vmx->nested.need_vmcs12_to_shadow_sync);

	if (kvm_register_is_dirty(vcpu, VCPU_REGS_RSP))
		vmcs_writel(GUEST_RSP, vcpu->arch.regs[VCPU_REGS_RSP]);
	if (kvm_register_is_dirty(vcpu, VCPU_REGS_RIP))
		vmcs_writel(GUEST_RIP, vcpu->arch.regs[VCPU_REGS_RIP]);
	vcpu->arch.regs_dirty = 0;

	/*
	 * Refresh vmcs.HOST_CR3 if necessary.  This must be done immediately
	 * prior to VM-Enter, as the kernel may load a new ASID (PCID) any time
	 * it switches back to the current->mm, which can occur in KVM context
	 * when switching to a temporary mm to patch kernel code, e.g. if KVM
	 * toggles a static key while handling a VM-Exit.
	 */
	cr3 = __get_current_cr3_fast();
	if (unlikely(cr3 != vmx->loaded_vmcs->host_state.cr3)) {
		vmcs_writel(HOST_CR3, cr3);
		vmx->loaded_vmcs->host_state.cr3 = cr3;
	}

	cr4 = cr4_read_shadow();
	if (unlikely(cr4 != vmx->loaded_vmcs->host_state.cr4)) {
		vmcs_writel(HOST_CR4, cr4);
		vmx->loaded_vmcs->host_state.cr4 = cr4;
	}

	/* When KVM_DEBUGREG_WONT_EXIT, dr6 is accessible in guest. */
	if (unlikely(vcpu->arch.switch_db_regs & KVM_DEBUGREG_WONT_EXIT))
		set_debugreg(vcpu->arch.dr6, 6);

	/* When single-stepping over STI and MOV SS, we must clear the
	 * corresponding interruptibility bits in the guest state. Otherwise
	 * vmentry fails as it then expects bit 14 (BS) in pending debug
	 * exceptions being set, but that's not correct for the guest debugging
	 * case. */
	if (vcpu->guest_debug & KVM_GUESTDBG_SINGLESTEP)
		vmx_set_interrupt_shadow(vcpu, 0);

	kvm_load_guest_xsave_state(vcpu);

	pt_guest_enter(vmx);

	atomic_switch_perf_msrs(vmx);
	if (intel_pmu_lbr_is_enabled(vcpu))
		vmx_passthrough_lbr_msrs(vcpu);

	if (enable_preemption_timer)
		vmx_update_hv_timer(vcpu);

	if (enable_apic_timer)
		vmx_update_guest_virt_timer(vcpu);

	kvm_wait_lapic_expire(vcpu);

	/* The actual VMENTER/EXIT is in the .noinstr.text section. */
	vmx_vcpu_enter_exit(to_vmx(vcpu), __vmx_vcpu_run_flags(vmx));

	/* All fields are clean at this point */
	if (kvm_is_using_evmcs()) {
		current_evmcs->hv_clean_fields |=
			HV_VMX_ENLIGHTENED_CLEAN_FIELD_ALL;

		current_evmcs->hv_vp_id = kvm_hv_get_vpindex(vcpu);
	}

	/* MSR_IA32_DEBUGCTLMSR is zeroed on vmexit. Restore it if needed */
	if (vmx->host_debugctlmsr)
		update_debugctlmsr(vmx->host_debugctlmsr);

#ifndef CONFIG_X86_64
	/*
	 * The sysexit path does not restore ds/es, so we must set them to
	 * a reasonable value ourselves.
	 *
	 * We can't defer this to vmx_prepare_switch_to_host() since that
	 * function may be executed in interrupt context, which saves and
	 * restore segments around it, nullifying its effect.
	 */
	loadsegment(ds, __USER_DS);
	loadsegment(es, __USER_DS);
#endif

	vcpu->arch.regs_avail &= ~VMX_REGS_LAZY_LOAD_SET;

	pt_guest_exit(vmx);

	kvm_load_host_xsave_state(vcpu);

	if (is_guest_mode(vcpu)) {
		/*
		 * Track VMLAUNCH/VMRESUME that have made past guest state
		 * checking.
		 */
		if (vmx->nested.nested_run_pending &&
		    !vmx->exit_reason.failed_vmentry)
			++vcpu->stat.nested_run;

		vmx->nested.nested_run_pending = 0;
	}

	vmx->idt_vectoring_info = 0;

	if (unlikely(vmx->fail))
		return EXIT_FASTPATH_NONE;

	if (unlikely((u16)vmx->exit_reason.basic == EXIT_REASON_MCE_DURING_VMENTRY))
		kvm_machine_check();

	if (likely(!vmx->exit_reason.failed_vmentry))
		vmx->idt_vectoring_info = vmcs_read32(IDT_VECTORING_INFO_FIELD);

	trace_kvm_exit(vcpu, KVM_ISA_VMX);

	if (unlikely(vmx->exit_reason.failed_vmentry))
		return EXIT_FASTPATH_NONE;

	vmx->loaded_vmcs->launched = 1;

	vmx_recover_nmi_blocking(vmx);
	vmx_complete_interrupts(vmx);

	if (is_guest_mode(vcpu))
		return EXIT_FASTPATH_NONE;

	return vmx_exit_handlers_fastpath(vcpu);
}

void vmx_vcpu_free(struct kvm_vcpu *vcpu)
{
	struct vcpu_vmx *vmx = to_vmx(vcpu);

	if (enable_pml)
		vmx_destroy_pml_buffer(vmx);
	free_vpid(vmx->vpid);
	nested_vmx_free_vcpu(vcpu);
	free_loaded_vmcs(vmx->loaded_vmcs);
	if (vmx->ve_info)
		free_page((unsigned long)vmx->ve_info);
}

int vmx_vcpu_create(struct kvm_vcpu *vcpu)
{
	struct vmx_uret_msr *tsx_ctrl;
	struct vcpu_vmx *vmx;
	int i, err;

	BUILD_BUG_ON(offsetof(struct vcpu_vmx, vcpu) != 0);
	vmx = to_vmx(vcpu);

	INIT_LIST_HEAD(&vmx->pi_wakeup_list);

	err = -ENOMEM;

	vmx->vpid = allocate_vpid();

	/*
	 * If PML is turned on, failure on enabling PML just results in failure
	 * of creating the vcpu, therefore we can simplify PML logic (by
	 * avoiding dealing with cases, such as enabling PML partially on vcpus
	 * for the guest), etc.
	 */
	if (enable_pml) {
		vmx->pml_pg = alloc_page(GFP_KERNEL_ACCOUNT | __GFP_ZERO);
		if (!vmx->pml_pg)
			goto free_vpid;
	}

	for (i = 0; i < kvm_nr_uret_msrs; ++i)
		vmx->guest_uret_msrs[i].mask = -1ull;
	if (boot_cpu_has(X86_FEATURE_RTM)) {
		/*
		 * TSX_CTRL_CPUID_CLEAR is handled in the CPUID interception.
		 * Keep the host value unchanged to avoid changing CPUID bits
		 * under the host kernel's feet.
		 */
		tsx_ctrl = vmx_find_uret_msr(vmx, MSR_IA32_TSX_CTRL);
		if (tsx_ctrl)
			tsx_ctrl->mask = ~(u64)TSX_CTRL_CPUID_CLEAR;
	}

	err = alloc_loaded_vmcs(&vmx->vmcs01);
	if (err < 0)
		goto free_pml;

	/*
	 * Use Hyper-V 'Enlightened MSR Bitmap' feature when KVM runs as a
	 * nested (L1) hypervisor and Hyper-V in L0 supports it. Enable the
	 * feature only for vmcs01, KVM currently isn't equipped to realize any
	 * performance benefits from enabling it for vmcs02.
	 */
	if (kvm_is_using_evmcs() &&
	    (ms_hyperv.nested_features & HV_X64_NESTED_MSR_BITMAP)) {
		struct hv_enlightened_vmcs *evmcs = (void *)vmx->vmcs01.vmcs;

		evmcs->hv_enlightenments_control.msr_bitmap = 1;
	}

	/* The MSR bitmap starts with all ones */
	bitmap_fill(vmx->shadow_msr_intercept.read, MAX_POSSIBLE_PASSTHROUGH_MSRS);
	bitmap_fill(vmx->shadow_msr_intercept.write, MAX_POSSIBLE_PASSTHROUGH_MSRS);

	vmx_disable_intercept_for_msr(vcpu, MSR_IA32_TSC, MSR_TYPE_R);
#ifdef CONFIG_X86_64
	vmx_disable_intercept_for_msr(vcpu, MSR_FS_BASE, MSR_TYPE_RW);
	vmx_disable_intercept_for_msr(vcpu, MSR_GS_BASE, MSR_TYPE_RW);
	vmx_disable_intercept_for_msr(vcpu, MSR_KERNEL_GS_BASE, MSR_TYPE_RW);
#endif
	vmx_disable_intercept_for_msr(vcpu, MSR_IA32_SYSENTER_CS, MSR_TYPE_RW);
	vmx_disable_intercept_for_msr(vcpu, MSR_IA32_SYSENTER_ESP, MSR_TYPE_RW);
	vmx_disable_intercept_for_msr(vcpu, MSR_IA32_SYSENTER_EIP, MSR_TYPE_RW);
	if (kvm_cstate_in_guest(vcpu->kvm)) {
		vmx_disable_intercept_for_msr(vcpu, MSR_CORE_C1_RES, MSR_TYPE_R);
		vmx_disable_intercept_for_msr(vcpu, MSR_CORE_C3_RESIDENCY, MSR_TYPE_R);
		vmx_disable_intercept_for_msr(vcpu, MSR_CORE_C6_RESIDENCY, MSR_TYPE_R);
		vmx_disable_intercept_for_msr(vcpu, MSR_CORE_C7_RESIDENCY, MSR_TYPE_R);
	}

	vmx->loaded_vmcs = &vmx->vmcs01;

	if (cpu_need_virtualize_apic_accesses(vcpu)) {
		err = kvm_alloc_apic_access_page(vcpu->kvm);
		if (err)
			goto free_vmcs;
	}

	if (enable_ept && !enable_unrestricted_guest) {
		err = init_rmode_identity_map(vcpu->kvm);
		if (err)
			goto free_vmcs;
	}

	if (vmx_can_use_ipiv(vcpu))
		WRITE_ONCE(to_kvm_vmx(vcpu->kvm)->pid_table[vcpu->vcpu_id],
			   __pa(&vmx->pi_desc) | PID_TABLE_ENTRY_VALID);

	return 0;

free_vmcs:
	free_loaded_vmcs(vmx->loaded_vmcs);
free_pml:
	vmx_destroy_pml_buffer(vmx);
free_vpid:
	free_vpid(vmx->vpid);
	return err;
}

#define L1TF_MSG_SMT "L1TF CPU bug present and SMT on, data leak possible. See CVE-2018-3646 and https://www.kernel.org/doc/html/latest/admin-guide/hw-vuln/l1tf.html for details.\n"
#define L1TF_MSG_L1D "L1TF CPU bug present and virtualization mitigation disabled, data leak possible. See CVE-2018-3646 and https://www.kernel.org/doc/html/latest/admin-guide/hw-vuln/l1tf.html for details.\n"

int vmx_vm_init(struct kvm *kvm)
{
	if (!ple_gap)
		kvm->arch.pause_in_guest = true;

	if (boot_cpu_has(X86_BUG_L1TF) && enable_ept) {
		switch (l1tf_mitigation) {
		case L1TF_MITIGATION_OFF:
		case L1TF_MITIGATION_FLUSH_NOWARN:
			/* 'I explicitly don't care' is set */
			break;
		case L1TF_MITIGATION_FLUSH:
		case L1TF_MITIGATION_FLUSH_NOSMT:
		case L1TF_MITIGATION_FULL:
			/*
			 * Warn upon starting the first VM in a potentially
			 * insecure environment.
			 */
			if (sched_smt_active())
				pr_warn_once(L1TF_MSG_SMT);
			if (l1tf_vmx_mitigation == VMENTER_L1D_FLUSH_NEVER)
				pr_warn_once(L1TF_MSG_L1D);
			break;
		case L1TF_MITIGATION_FULL_FORCE:
			/* Flush is enforced */
			break;
		}
	}
	return 0;
}

u8 vmx_get_mt_mask(struct kvm_vcpu *vcpu, gfn_t gfn, bool is_mmio)
{
	u8 cache;

	/* We wanted to honor guest CD/MTRR/PAT, but doing so could result in
	 * memory aliases with conflicting memory types and sometimes MCEs.
	 * We have to be careful as to what are honored and when.
	 *
	 * For MMIO, guest CD/MTRR are ignored.  The EPT memory type is set to
	 * UC.  The effective memory type is UC or WC depending on guest PAT.
	 * This was historically the source of MCEs and we want to be
	 * conservative.
	 *
	 * When there is no need to deal with noncoherent DMA (e.g., no VT-d
	 * or VT-d has snoop control), guest CD/MTRR/PAT are all ignored.  The
	 * EPT memory type is set to WB.  The effective memory type is forced
	 * WB.
	 *
	 * Otherwise, we trust guest.  Guest CD/MTRR/PAT are all honored.  The
	 * EPT memory type is used to emulate guest CD/MTRR.
	 */

	if (is_mmio)
		return MTRR_TYPE_UNCACHABLE << VMX_EPT_MT_EPTE_SHIFT;

	if (!kvm_arch_has_noncoherent_dma(vcpu->kvm))
		return (MTRR_TYPE_WRBACK << VMX_EPT_MT_EPTE_SHIFT) | VMX_EPT_IPAT_BIT;

	if (kvm_read_cr0_bits(vcpu, X86_CR0_CD)) {
		if (kvm_check_has_quirk(vcpu->kvm, KVM_X86_QUIRK_CD_NW_CLEARED))
			cache = MTRR_TYPE_WRBACK;
		else
			cache = MTRR_TYPE_UNCACHABLE;

		return (cache << VMX_EPT_MT_EPTE_SHIFT) | VMX_EPT_IPAT_BIT;
	}

	return kvm_mtrr_get_guest_memory_type(vcpu, gfn) << VMX_EPT_MT_EPTE_SHIFT;
}

static void vmcs_set_secondary_exec_control(struct vcpu_vmx *vmx, u32 new_ctl)
{
	/*
	 * These bits in the secondary execution controls field
	 * are dynamic, the others are mostly based on the hypervisor
	 * architecture and the guest's CPUID.  Do not touch the
	 * dynamic bits.
	 */
	u32 mask =
		SECONDARY_EXEC_SHADOW_VMCS |
		SECONDARY_EXEC_VIRTUALIZE_X2APIC_MODE |
		SECONDARY_EXEC_VIRTUALIZE_APIC_ACCESSES |
		SECONDARY_EXEC_DESC;

	u32 cur_ctl = secondary_exec_controls_get(vmx);

	secondary_exec_controls_set(vmx, (new_ctl & ~mask) | (cur_ctl & mask));
}

/*
 * Generate MSR_IA32_VMX_CR{0,4}_FIXED1 according to CPUID. Only set bits
 * (indicating "allowed-1") if they are supported in the guest's CPUID.
 */
static void nested_vmx_cr_fixed1_bits_update(struct kvm_vcpu *vcpu)
{
	struct vcpu_vmx *vmx = to_vmx(vcpu);
	struct kvm_cpuid_entry2 *entry;

	vmx->nested.msrs.cr0_fixed1 = 0xffffffff;
	vmx->nested.msrs.cr4_fixed1 = X86_CR4_PCE;

#define cr4_fixed1_update(_cr4_mask, _reg, _cpuid_mask) do {		\
	if (entry && (entry->_reg & (_cpuid_mask)))			\
		vmx->nested.msrs.cr4_fixed1 |= (_cr4_mask);	\
} while (0)

	entry = kvm_find_cpuid_entry(vcpu, 0x1);
	cr4_fixed1_update(X86_CR4_VME,        edx, feature_bit(VME));
	cr4_fixed1_update(X86_CR4_PVI,        edx, feature_bit(VME));
	cr4_fixed1_update(X86_CR4_TSD,        edx, feature_bit(TSC));
	cr4_fixed1_update(X86_CR4_DE,         edx, feature_bit(DE));
	cr4_fixed1_update(X86_CR4_PSE,        edx, feature_bit(PSE));
	cr4_fixed1_update(X86_CR4_PAE,        edx, feature_bit(PAE));
	cr4_fixed1_update(X86_CR4_MCE,        edx, feature_bit(MCE));
	cr4_fixed1_update(X86_CR4_PGE,        edx, feature_bit(PGE));
	cr4_fixed1_update(X86_CR4_OSFXSR,     edx, feature_bit(FXSR));
	cr4_fixed1_update(X86_CR4_OSXMMEXCPT, edx, feature_bit(XMM));
	cr4_fixed1_update(X86_CR4_VMXE,       ecx, feature_bit(VMX));
	cr4_fixed1_update(X86_CR4_SMXE,       ecx, feature_bit(SMX));
	cr4_fixed1_update(X86_CR4_PCIDE,      ecx, feature_bit(PCID));
	cr4_fixed1_update(X86_CR4_OSXSAVE,    ecx, feature_bit(XSAVE));

	entry = kvm_find_cpuid_entry_index(vcpu, 0x7, 0);
	cr4_fixed1_update(X86_CR4_FSGSBASE,   ebx, feature_bit(FSGSBASE));
	cr4_fixed1_update(X86_CR4_SMEP,       ebx, feature_bit(SMEP));
	cr4_fixed1_update(X86_CR4_SMAP,       ebx, feature_bit(SMAP));
	cr4_fixed1_update(X86_CR4_PKE,        ecx, feature_bit(PKU));
	cr4_fixed1_update(X86_CR4_UMIP,       ecx, feature_bit(UMIP));
	cr4_fixed1_update(X86_CR4_LA57,       ecx, feature_bit(LA57));
	cr4_fixed1_update(X86_CR4_CET,	      ecx, feature_bit(SHSTK));
	cr4_fixed1_update(X86_CR4_CET,	      edx, feature_bit(IBT));

	entry = kvm_find_cpuid_entry_index(vcpu, 0x7, 1);
	cr4_fixed1_update(X86_CR4_LAM_SUP,    eax, feature_bit(LAM));

	entry = kvm_find_cpuid_entry_index(vcpu, 0x7, 1);
	cr4_fixed1_update(X86_CR4_LASS,       eax, feature_bit(LASS));

#undef cr4_fixed1_update
}

static void update_intel_pt_cfg(struct kvm_vcpu *vcpu)
{
	struct vcpu_vmx *vmx = to_vmx(vcpu);
	struct kvm_cpuid_entry2 *best = NULL;
	int i;

	for (i = 0; i < PT_CPUID_LEAVES; i++) {
		best = kvm_find_cpuid_entry_index(vcpu, 0x14, i);
		if (!best)
			return;
		vmx->pt_desc.caps[CPUID_EAX + i*PT_CPUID_REGS_NUM] = best->eax;
		vmx->pt_desc.caps[CPUID_EBX + i*PT_CPUID_REGS_NUM] = best->ebx;
		vmx->pt_desc.caps[CPUID_ECX + i*PT_CPUID_REGS_NUM] = best->ecx;
		vmx->pt_desc.caps[CPUID_EDX + i*PT_CPUID_REGS_NUM] = best->edx;
	}

	/* Get the number of configurable Address Ranges for filtering */
	vmx->pt_desc.num_address_ranges = intel_pt_validate_cap(vmx->pt_desc.caps,
						PT_CAP_num_address_ranges);

	/* Initialize and clear the no dependency bits */
	vmx->pt_desc.ctl_bitmask = ~(RTIT_CTL_TRACEEN | RTIT_CTL_OS |
			RTIT_CTL_USR | RTIT_CTL_TSC_EN | RTIT_CTL_DISRETC |
			RTIT_CTL_BRANCH_EN);

	/*
	 * If CPUID.(EAX=14H,ECX=0):EBX[0]=1 CR3Filter can be set otherwise
	 * will inject an #GP
	 */
	if (intel_pt_validate_cap(vmx->pt_desc.caps, PT_CAP_cr3_filtering))
		vmx->pt_desc.ctl_bitmask &= ~RTIT_CTL_CR3EN;

	/*
	 * If CPUID.(EAX=14H,ECX=0):EBX[1]=1 CYCEn, CycThresh and
	 * PSBFreq can be set
	 */
	if (intel_pt_validate_cap(vmx->pt_desc.caps, PT_CAP_psb_cyc))
		vmx->pt_desc.ctl_bitmask &= ~(RTIT_CTL_CYCLEACC |
				RTIT_CTL_CYC_THRESH | RTIT_CTL_PSB_FREQ);

	/*
	 * If CPUID.(EAX=14H,ECX=0):EBX[3]=1 MTCEn and MTCFreq can be set
	 */
	if (intel_pt_validate_cap(vmx->pt_desc.caps, PT_CAP_mtc))
		vmx->pt_desc.ctl_bitmask &= ~(RTIT_CTL_MTC_EN |
					      RTIT_CTL_MTC_RANGE);

	/* If CPUID.(EAX=14H,ECX=0):EBX[4]=1 FUPonPTW and PTWEn can be set */
	if (intel_pt_validate_cap(vmx->pt_desc.caps, PT_CAP_ptwrite))
		vmx->pt_desc.ctl_bitmask &= ~(RTIT_CTL_FUP_ON_PTW |
							RTIT_CTL_PTW_EN);

	/* If CPUID.(EAX=14H,ECX=0):EBX[5]=1 PwrEvEn can be set */
	if (intel_pt_validate_cap(vmx->pt_desc.caps, PT_CAP_power_event_trace))
		vmx->pt_desc.ctl_bitmask &= ~RTIT_CTL_PWR_EVT_EN;

	/* If CPUID.(EAX=14H,ECX=0):ECX[0]=1 ToPA can be set */
	if (intel_pt_validate_cap(vmx->pt_desc.caps, PT_CAP_topa_output))
		vmx->pt_desc.ctl_bitmask &= ~RTIT_CTL_TOPA;

	/* If CPUID.(EAX=14H,ECX=0):ECX[3]=1 FabricEn can be set */
	if (intel_pt_validate_cap(vmx->pt_desc.caps, PT_CAP_output_subsys))
		vmx->pt_desc.ctl_bitmask &= ~RTIT_CTL_FABRIC_EN;

	/* unmask address range configure area */
	for (i = 0; i < vmx->pt_desc.num_address_ranges; i++)
		vmx->pt_desc.ctl_bitmask &= ~(0xfULL << (32 + i * 4));
}

static void vmx_update_intercept_for_cet_msr(struct kvm_vcpu *vcpu)
{
	if (guest_can_use(vcpu, X86_FEATURE_SHSTK)) {
		vmx_set_intercept_for_msr(vcpu, MSR_IA32_U_CET,
					  MSR_TYPE_RW, false);
		vmx_set_intercept_for_msr(vcpu, MSR_IA32_S_CET,
					  MSR_TYPE_RW, false);
		/*
		 * Supervisor shadow stack MSRs are intercepted until
		 * they're written by guest, this is designed to
		 * optimize the save/restore overhead.
		 */
		vmx_set_intercept_for_msr(vcpu, MSR_IA32_PL0_SSP,
					  MSR_TYPE_R, false);
		vmx_set_intercept_for_msr(vcpu, MSR_IA32_PL1_SSP,
					  MSR_TYPE_R, false);
		vmx_set_intercept_for_msr(vcpu, MSR_IA32_PL2_SSP,
					  MSR_TYPE_R, false);
		vmx_set_intercept_for_msr(vcpu, MSR_IA32_PL3_SSP,
					  MSR_TYPE_RW, false);
		vmx_set_intercept_for_msr(vcpu, MSR_IA32_INT_SSP_TAB,
					  MSR_TYPE_RW, false);
		return;
	}

	if (guest_can_use(vcpu, X86_FEATURE_IBT)) {
		vmx_set_intercept_for_msr(vcpu, MSR_IA32_U_CET,
					  MSR_TYPE_RW, false);
		vmx_set_intercept_for_msr(vcpu, MSR_IA32_S_CET,
					  MSR_TYPE_RW, false);
	}
}

void vmx_vcpu_after_set_cpuid(struct kvm_vcpu *vcpu)
{
	struct vcpu_vmx *vmx = to_vmx(vcpu);

	/* xsaves_enabled is recomputed in vmx_compute_secondary_exec_control(). */
	vcpu->arch.xsaves_enabled = false;

	vmx_setup_uret_msrs(vmx);

	if (cpu_has_secondary_exec_ctrls())
		vmcs_set_secondary_exec_control(vmx,
						vmx_secondary_exec_control(vmx));

	if (nested_vmx_allowed(vcpu))
		vmx->msr_ia32_feature_control_valid_bits |=
			FEAT_CTL_VMX_ENABLED_INSIDE_SMX |
			FEAT_CTL_VMX_ENABLED_OUTSIDE_SMX;
	else
		vmx->msr_ia32_feature_control_valid_bits &=
			~(FEAT_CTL_VMX_ENABLED_INSIDE_SMX |
			  FEAT_CTL_VMX_ENABLED_OUTSIDE_SMX);

	if (nested_vmx_allowed(vcpu))
		nested_vmx_cr_fixed1_bits_update(vcpu);

	if (boot_cpu_has(X86_FEATURE_INTEL_PT) &&
			guest_cpuid_has(vcpu, X86_FEATURE_INTEL_PT))
		update_intel_pt_cfg(vcpu);

	if (boot_cpu_has(X86_FEATURE_RTM)) {
		struct vmx_uret_msr *msr;
		msr = vmx_find_uret_msr(vmx, MSR_IA32_TSX_CTRL);
		if (msr) {
			bool enabled = guest_cpuid_has(vcpu, X86_FEATURE_RTM);
			vmx_set_guest_uret_msr(vmx, msr, enabled ? 0 : TSX_CTRL_RTM_DISABLE);
		}
	}

	if (kvm_cpu_cap_has(X86_FEATURE_XFD))
		vmx_set_intercept_for_msr(vcpu, MSR_IA32_XFD_ERR, MSR_TYPE_R,
					  !guest_cpuid_has(vcpu, X86_FEATURE_XFD));

	if (boot_cpu_has(X86_FEATURE_IBPB))
		vmx_set_intercept_for_msr(vcpu, MSR_IA32_PRED_CMD, MSR_TYPE_W,
					  !guest_has_pred_cmd_msr(vcpu));

	if (boot_cpu_has(X86_FEATURE_FLUSH_L1D))
		vmx_set_intercept_for_msr(vcpu, MSR_IA32_FLUSH_CMD, MSR_TYPE_W,
					  !guest_cpuid_has(vcpu, X86_FEATURE_FLUSH_L1D));

	set_cr4_guest_host_mask(vmx);

	vmx_write_encls_bitmap(vcpu, NULL);
	if (guest_cpuid_has(vcpu, X86_FEATURE_SGX))
		vmx->msr_ia32_feature_control_valid_bits |= FEAT_CTL_SGX_ENABLED;
	else
		vmx->msr_ia32_feature_control_valid_bits &= ~FEAT_CTL_SGX_ENABLED;

	if (guest_cpuid_has(vcpu, X86_FEATURE_SGX_LC))
		vmx->msr_ia32_feature_control_valid_bits |=
			FEAT_CTL_SGX_LC_ENABLED;
	else
		vmx->msr_ia32_feature_control_valid_bits &=
			~FEAT_CTL_SGX_LC_ENABLED;

	if (boot_cpu_has(X86_FEATURE_LAM))
		kvm_governed_feature_check_and_set(vcpu, X86_FEATURE_LAM);

	/* Refresh #PF interception to account for MAXPHYADDR changes. */
	vmx_update_exception_bitmap(vcpu);

	if (kvm_is_cet_supported())
		vmx_update_intercept_for_cet_msr(vcpu);
}

static u64 vmx_get_perf_capabilities(void)
{
	u64 perf_cap = PMU_CAP_FW_WRITES;
	struct x86_pmu_lbr lbr;
	u64 host_perf_cap = 0;

	if (!enable_pmu)
		return 0;

	if (boot_cpu_has(X86_FEATURE_PDCM))
		rdmsrl(MSR_IA32_PERF_CAPABILITIES, host_perf_cap);

	if (!cpu_feature_enabled(X86_FEATURE_ARCH_LBR)) {
		x86_perf_get_lbr(&lbr);
		if (lbr.nr)
			perf_cap |= host_perf_cap & PMU_CAP_LBR_FMT;
	}

	if (vmx_pebs_supported()) {
		perf_cap |= host_perf_cap & PERF_CAP_PEBS_MASK;
		if ((perf_cap & PERF_CAP_PEBS_FORMAT) < 4)
			perf_cap &= ~PERF_CAP_PEBS_BASELINE;
	}

	return perf_cap;
}

static __init void vmx_set_cpu_caps(void)
{
	kvm_set_cpu_caps();

	/* CPUID 0x1 */
	if (nested)
		kvm_cpu_cap_set(X86_FEATURE_VMX);

	/* CPUID 0x7 */
	if (kvm_mpx_supported())
		kvm_cpu_cap_check_and_set(X86_FEATURE_MPX);
	if (!cpu_has_vmx_invpcid())
		kvm_cpu_cap_clear(X86_FEATURE_INVPCID);
	if (vmx_pt_mode_is_host_guest())
		kvm_cpu_cap_check_and_set(X86_FEATURE_INTEL_PT);
	if (vmx_pebs_supported()) {
		kvm_cpu_cap_check_and_set(X86_FEATURE_DS);
		kvm_cpu_cap_check_and_set(X86_FEATURE_DTES64);
	}

	if (!enable_pmu)
		kvm_cpu_cap_clear(X86_FEATURE_PDCM);
	kvm_caps.supported_perf_cap = vmx_get_perf_capabilities();

	if (!enable_sgx) {
		kvm_cpu_cap_clear(X86_FEATURE_SGX);
		kvm_cpu_cap_clear(X86_FEATURE_SGX_LC);
		kvm_cpu_cap_clear(X86_FEATURE_SGX1);
		kvm_cpu_cap_clear(X86_FEATURE_SGX2);
	}

	if (vmx_umip_emulated())
		kvm_cpu_cap_set(X86_FEATURE_UMIP);

	/* CPUID 0xD.1 */
	if (!cpu_has_vmx_xsaves())
		kvm_cpu_cap_clear(X86_FEATURE_XSAVES);

	/* CPUID 0x80000001 and 0x7 (RDPID) */
	if (!cpu_has_vmx_rdtscp()) {
		kvm_cpu_cap_clear(X86_FEATURE_RDTSCP);
		kvm_cpu_cap_clear(X86_FEATURE_RDPID);
	}

	if (cpu_has_vmx_waitpkg())
		kvm_cpu_cap_check_and_set(X86_FEATURE_WAITPKG);

	if (!cpu_has_load_cet_ctrl() || !enable_unrestricted_guest ||
	    !cpu_has_vmx_basic_no_hw_errcode()) {
		kvm_cpu_cap_clear(X86_FEATURE_SHSTK);
		kvm_cpu_cap_clear(X86_FEATURE_IBT);
		kvm_caps.supported_xss &= ~CET_XSTATE_MASK;
	}
}

void vmx_request_immediate_exit(struct kvm_vcpu *vcpu)
{
	to_vmx(vcpu)->req_immediate_exit = true;
}

static int vmx_check_intercept_io(struct kvm_vcpu *vcpu,
				  struct x86_instruction_info *info)
{
	struct vmcs12 *vmcs12 = get_vmcs12(vcpu);
	unsigned short port;
	bool intercept;
	int size;

	if (info->intercept == x86_intercept_in ||
	    info->intercept == x86_intercept_ins) {
		port = info->src_val;
		size = info->dst_bytes;
	} else {
		port = info->dst_val;
		size = info->src_bytes;
	}

	/*
	 * If the 'use IO bitmaps' VM-execution control is 0, IO instruction
	 * VM-exits depend on the 'unconditional IO exiting' VM-execution
	 * control.
	 *
	 * Otherwise, IO instruction VM-exits are controlled by the IO bitmaps.
	 */
	if (!nested_cpu_has(vmcs12, CPU_BASED_USE_IO_BITMAPS))
		intercept = nested_cpu_has(vmcs12,
					   CPU_BASED_UNCOND_IO_EXITING);
	else
		intercept = nested_vmx_check_io_bitmaps(vcpu, port, size);

	/* FIXME: produce nested vmexit and return X86EMUL_INTERCEPTED.  */
	return intercept ? X86EMUL_UNHANDLEABLE : X86EMUL_CONTINUE;
}

int vmx_check_intercept(struct kvm_vcpu *vcpu,
			struct x86_instruction_info *info,
			enum x86_intercept_stage stage,
			struct x86_exception *exception)
{
	struct vmcs12 *vmcs12 = get_vmcs12(vcpu);

	switch (info->intercept) {
	/*
	 * RDPID causes #UD if disabled through secondary execution controls.
	 * Because it is marked as EmulateOnUD, we need to intercept it here.
	 * Note, RDPID is hidden behind ENABLE_RDTSCP.
	 */
	case x86_intercept_rdpid:
		if (!nested_cpu_has2(vmcs12, SECONDARY_EXEC_ENABLE_RDTSCP)) {
			exception->vector = UD_VECTOR;
			exception->error_code_valid = false;
			return X86EMUL_PROPAGATE_FAULT;
		}
		break;

	case x86_intercept_in:
	case x86_intercept_ins:
	case x86_intercept_out:
	case x86_intercept_outs:
		return vmx_check_intercept_io(vcpu, info);

	case x86_intercept_lgdt:
	case x86_intercept_lidt:
	case x86_intercept_lldt:
	case x86_intercept_ltr:
	case x86_intercept_sgdt:
	case x86_intercept_sidt:
	case x86_intercept_sldt:
	case x86_intercept_str:
		if (!nested_cpu_has2(vmcs12, SECONDARY_EXEC_DESC))
			return X86EMUL_CONTINUE;

		/* FIXME: produce nested vmexit and return X86EMUL_INTERCEPTED.  */
		break;

	case x86_intercept_pause:
		/*
		 * PAUSE is a single-byte NOP with a REPE prefix, i.e. collides
		 * with vanilla NOPs in the emulator.  Apply the interception
		 * check only to actual PAUSE instructions.  Don't check
		 * PAUSE-loop-exiting, software can't expect a given PAUSE to
		 * exit, i.e. KVM is within its rights to allow L2 to execute
		 * the PAUSE.
		 */
		if ((info->rep_prefix != REPE_PREFIX) ||
		    !nested_cpu_has2(vmcs12, CPU_BASED_PAUSE_EXITING))
			return X86EMUL_CONTINUE;

		break;

	/* TODO: check more intercepts... */
	default:
		break;
	}

	return X86EMUL_UNHANDLEABLE;
}

#ifdef CONFIG_X86_64
/* (a << shift) / divisor, return 1 if overflow otherwise 0 */
static inline int u64_shl_div_u64(u64 a, unsigned int shift,
				  u64 divisor, u64 *result)
{
	u64 low = a << shift, high = a >> (64 - shift);

	/* To avoid the overflow on divq */
	if (high >= divisor)
		return 1;

	/* Low hold the result, high hold rem which is discarded */
	asm("divq %2\n\t" : "=a" (low), "=d" (high) :
	    "rm" (divisor), "0" (low), "1" (high));
	*result = low;

	return 0;
}

int vmx_set_hv_timer(struct kvm_vcpu *vcpu, u64 guest_deadline_tsc,
		     bool *expired)
{
	struct vcpu_vmx *vmx;
	u64 tscl, guest_tscl, delta_tsc, lapic_timer_advance_cycles;
	struct kvm_timer *ktimer = &vcpu->arch.apic->lapic_timer;

	vmx = to_vmx(vcpu);
	tscl = rdtsc();
	guest_tscl = kvm_read_l1_tsc(vcpu, tscl);
	delta_tsc = max(guest_deadline_tsc, guest_tscl) - guest_tscl;
	lapic_timer_advance_cycles = nsec_to_cycles(vcpu,
						    ktimer->timer_advance_ns);

	if (delta_tsc > lapic_timer_advance_cycles)
		delta_tsc -= lapic_timer_advance_cycles;
	else
		delta_tsc = 0;

	/* Convert to host delta tsc if tsc scaling is enabled */
	if (vcpu->arch.l1_tsc_scaling_ratio != kvm_caps.default_tsc_scaling_ratio &&
	    delta_tsc && u64_shl_div_u64(delta_tsc,
				kvm_caps.tsc_scaling_ratio_frac_bits,
				vcpu->arch.l1_tsc_scaling_ratio, &delta_tsc))
		return -ERANGE;

	/*
	 * If the delta tsc can't fit in the 32 bit after the multi shift,
	 * we can't use the preemption timer.
	 * It's possible that it fits on later vmentries, but checking
	 * on every vmentry is costly so we just use an hrtimer.
	 */
	if (delta_tsc >> (cpu_preemption_timer_multi + 32))
		return -ERANGE;

	vmx->hv_deadline_tsc = tscl + delta_tsc;
	*expired = !delta_tsc;
	return 0;
}

void vmx_cancel_hv_timer(struct kvm_vcpu *vcpu)
{
	to_vmx(vcpu)->hv_deadline_tsc = -1;
}

static int vmx_set_guest_virt_timer(struct kvm_vcpu *vcpu, u16 vector)
{
	struct vcpu_vmx *vmx;

	/* This change is only for intel-next compatible with TDX */
	if(!enable_apic_timer)
		return -EPERM;

	vmx = to_vmx(vcpu);
	if (!enable_apic_timer ||
	    !kvm_vcpu_apicv_active(vcpu) ||
	    (exec_controls_get(vmx) & CPU_BASED_RDTSC_EXITING))
		return -EPERM;

	vmx->guest_timer_vector = vector;

	return 0;
}

static void vmx_cancel_guest_virt_timer(struct kvm_vcpu *vcpu)
{
	/* This change is only for intel-next compatible with TDX */
	if(!enable_apic_timer)
		return;

	to_vmx(vcpu)->guest_timer_vector = 0;
}

static u64 vmx_get_guest_tsc_deadline_virt(struct kvm_vcpu *vcpu)
{
	/* This change is only for intel-next compatible with TDX */
	if(!enable_apic_timer)
		return 0;

	if (!lapic_in_kernel(vcpu))
		return 0;

	return vmcs_read64(GUEST_DEADLINE_VIR);
}
#endif

void vmx_sched_in(struct kvm_vcpu *vcpu, int cpu)
{
	if (!kvm_pause_in_guest(vcpu->kvm))
		shrink_ple_window(vcpu);
}

void vmx_update_cpu_dirty_logging(struct kvm_vcpu *vcpu)
{
	struct vcpu_vmx *vmx = to_vmx(vcpu);

	if (WARN_ON_ONCE(!enable_pml))
		return;

	if (is_guest_mode(vcpu)) {
		vmx->nested.update_vmcs01_cpu_dirty_logging = true;
		return;
	}

	/*
	 * Note, nr_memslots_dirty_logging can be changed concurrent with this
	 * code, but in that case another update request will be made and so
	 * the guest will never run with a stale PML value.
	 */
	if (atomic_read(&vcpu->kvm->nr_memslots_dirty_logging))
		secondary_exec_controls_setbit(vmx, SECONDARY_EXEC_ENABLE_PML);
	else
		secondary_exec_controls_clearbit(vmx, SECONDARY_EXEC_ENABLE_PML);
}

void vmx_setup_mce(struct kvm_vcpu *vcpu)
{
	if (vcpu->arch.mcg_cap & MCG_LMCE_P)
		to_vmx(vcpu)->msr_ia32_feature_control_valid_bits |=
			FEAT_CTL_LMCE_ENABLED;
	else
		to_vmx(vcpu)->msr_ia32_feature_control_valid_bits &=
			~FEAT_CTL_LMCE_ENABLED;
}

#ifdef CONFIG_KVM_SMM
int vmx_smi_allowed(struct kvm_vcpu *vcpu, bool for_injection)
{
	/* we need a nested vmexit to enter SMM, postpone if run is pending */
	if (to_vmx(vcpu)->nested.nested_run_pending)
		return -EBUSY;
	return !is_smm(vcpu);
}

int vmx_enter_smm(struct kvm_vcpu *vcpu, union kvm_smram *smram)
{
	struct vcpu_vmx *vmx = to_vmx(vcpu);

	/*
	 * TODO: Implement custom flows for forcing the vCPU out/in of L2 on
	 * SMI and RSM.  Using the common VM-Exit + VM-Enter routines is wrong
	 * SMI and RSM only modify state that is saved and restored via SMRAM.
	 * E.g. most MSRs are left untouched, but many are modified by VM-Exit
	 * and VM-Enter, and thus L2's values may be corrupted on SMI+RSM.
	 */
	vmx->nested.smm.guest_mode = is_guest_mode(vcpu);
	if (vmx->nested.smm.guest_mode)
		nested_vmx_vmexit(vcpu, -1, 0, 0);

	vmx->nested.smm.vmxon = vmx->nested.vmxon;
	vmx->nested.vmxon = false;
	vmx_clear_hlt(vcpu);
	return 0;
}

int vmx_leave_smm(struct kvm_vcpu *vcpu, const union kvm_smram *smram)
{
	struct vcpu_vmx *vmx = to_vmx(vcpu);
	int ret;

	if (vmx->nested.smm.vmxon) {
		vmx->nested.vmxon = true;
		vmx->nested.smm.vmxon = false;
	}

	if (vmx->nested.smm.guest_mode) {
		ret = nested_vmx_enter_non_root_mode(vcpu, false);
		if (ret)
			return ret;

		vmx->nested.nested_run_pending = 1;
		vmx->nested.smm.guest_mode = false;
	}
	return 0;
}

void vmx_enable_smi_window(struct kvm_vcpu *vcpu)
{
	/* RSM will cause a vmexit anyway.  */
}
#endif

bool vmx_apic_init_signal_blocked(struct kvm_vcpu *vcpu)
{
	return to_vmx(vcpu)->nested.vmxon && !is_guest_mode(vcpu);
}

void vmx_migrate_timers(struct kvm_vcpu *vcpu)
{
	if (is_guest_mode(vcpu)) {
		struct hrtimer *timer = &to_vmx(vcpu)->nested.preemption_timer;

		if (hrtimer_try_to_cancel(timer) == 1)
			hrtimer_start_expires(timer, HRTIMER_MODE_ABS_PINNED);
	}
}

void vmx_hardware_unsetup(void)
{
	kvm_set_posted_intr_wakeup_handler(NULL);

	if (nested)
		nested_vmx_hardware_unsetup();

	free_kvm_area();
}

#define VMX_REQUIRED_APICV_INHIBITS			\
(							\
	BIT(APICV_INHIBIT_REASON_DISABLE)|		\
	BIT(APICV_INHIBIT_REASON_ABSENT) |		\
	BIT(APICV_INHIBIT_REASON_HYPERV) |		\
	BIT(APICV_INHIBIT_REASON_BLOCKIRQ) |		\
	BIT(APICV_INHIBIT_REASON_PHYSICAL_ID_ALIASED) |	\
	BIT(APICV_INHIBIT_REASON_APIC_ID_MODIFIED) |	\
	BIT(APICV_INHIBIT_REASON_APIC_BASE_MODIFIED)	\
)

void vmx_vm_destroy(struct kvm *kvm)
{
	struct kvm_vmx *kvm_vmx = to_kvm_vmx(kvm);

	free_pages((unsigned long)kvm_vmx->pid_table, vmx_get_pid_table_order(kvm));
}

gva_t vmx_get_untagged_addr(struct kvm_vcpu *vcpu, gva_t gva, unsigned int flags)
{
	unsigned long cr3_bits;
	int lam_bit;

	if (flags & (X86EMUL_F_FETCH | X86EMUL_F_BRANCH | X86EMUL_F_IMPLICIT |
	             X86EMUL_F_INVTLB))
		return gva;

	if (!is_64_bit_mode(vcpu))
		return gva;

	/*
	 * Bit 63 determines if the address should be treated as user address
	 * or a supervisor address.
	 */
	if (!(gva & BIT_ULL(63))) {
		cr3_bits = kvm_get_active_cr3_lam_bits(vcpu);
		if (!(cr3_bits & (X86_CR3_LAM_U57 | X86_CR3_LAM_U48)))
			return gva;

		/* LAM_U48 is ignored if LAM_U57 is set. */
		lam_bit = cr3_bits & X86_CR3_LAM_U57 ? 56 : 47;
	} else {
		if (!kvm_is_cr4_bit_set(vcpu, X86_CR4_LAM_SUP))
			return gva;

		lam_bit = kvm_is_cr4_bit_set(vcpu, X86_CR4_LA57) ? 56 : 47;
	}
	return (sign_extend64(gva, lam_bit) & ~BIT_ULL(63)) | (gva & BIT_ULL(63));
}

bool vmx_is_lass_violation(struct kvm_vcpu *vcpu, unsigned long addr,
			   unsigned int size, unsigned int flags)
{
	const bool is_supervisor_address = !!(addr & BIT_ULL(63));
	const bool implicit = !!(flags & X86EMUL_F_IMPLICIT);
	const bool fetch = !!(flags & X86EMUL_F_FETCH);
	const bool is_wraparound_access = size ? (addr + size - 1) < addr : false;

	if (!kvm_is_cr4_bit_set(vcpu, X86_CR4_LASS) || !is_long_mode(vcpu))
		return false;

	/*
	 * INVTLB isn't subject to LASS, e.g. to allow invalidating userspace
	 * addresses without toggling RFLAGS.AC.  Branch targets aren't subject
	 * to LASS in order to simplifiy far control transfers (the subsequent
	 * fetch will enforce LASS as appropriate).
	 */
	if (flags & (X86EMUL_F_BRANCH | X86EMUL_F_INVTLB))
		return false;

	if (!implicit && vmx_get_cpl(vcpu) == 3)
		return is_supervisor_address;

	/* LASS is enforced for supervisor-mode access iff SMAP is enabled. */
	if (!fetch && !kvm_is_cr4_bit_set(vcpu, X86_CR4_SMAP))
		return false;

	/* Like SMAP, RFLAGS.AC disables LASS checks in supervisor mode. */
	if (!fetch && !implicit && (kvm_get_rflags(vcpu) & X86_EFLAGS_AC))
		return false;

	return is_wraparound_access ? true : !is_supervisor_address;
}

struct kvm_x86_ops vt_x86_ops __initdata = {
	.name = KBUILD_MODNAME,

	.check_processor_compatibility = vmx_check_processor_compat,

	.hardware_unsetup = vt_hardware_unsetup,
	.offline_cpu = tdx_offline_cpu,

	.hardware_enable = vt_hardware_enable,
	.hardware_disable = vt_hardware_disable,
	.has_emulated_msr = vt_has_emulated_msr,

	.is_vm_type_supported = vt_is_vm_type_supported,
	.max_vcpus = vt_max_vcpus,
	.vm_size = sizeof(struct kvm_vmx),
	.vm_enable_cap = vt_vm_enable_cap,
	.vm_init = vt_vm_init,
	.flush_shadow_all_private = vt_flush_shadow_all_private,
	.vm_destroy = vt_vm_destroy,
	.vm_free = vt_vm_free,

	.vcpu_precreate = vt_vcpu_precreate,
	.vcpu_create = vt_vcpu_create,
	.vcpu_free = vt_vcpu_free,
	.vcpu_reset = vt_vcpu_reset,

	.prepare_switch_to_guest = vt_prepare_switch_to_guest,
	.vcpu_load = vt_vcpu_load,
	.vcpu_put = vt_vcpu_put,

	.update_exception_bitmap = vt_update_exception_bitmap,
	.get_msr_feature = vmx_get_msr_feature,
	.set_cr0 = vmx_set_cr0,
	.get_msr = vt_get_msr,
	.set_msr = vt_set_msr,
	.get_segment_base = vt_get_segment_base,
	.get_segment = vt_get_segment,
	.set_segment = vt_set_segment,
	.get_cpl = vt_get_cpl,
	.get_cs_db_l_bits = vt_get_cs_db_l_bits,
	.set_cr0 = vt_set_cr0,
	.is_valid_cr0 = vmx_is_valid_cr0,
	.is_valid_cr4 = vmx_is_valid_cr4,
	.set_cr4 = vt_set_cr4,
	.set_efer = vt_set_efer,
	.get_idt = vt_get_idt,
	.set_idt = vt_set_idt,
	.get_gdt = vt_get_gdt,
	.set_gdt = vt_set_gdt,
	.set_dr7 = vt_set_dr7,
	.sync_dirty_debug_regs = vt_sync_dirty_debug_regs,
	.load_guest_debug_regs = vt_load_guest_debug_regs,
	.cache_reg = vt_cache_reg,
	.get_rflags = vt_get_rflags,
	.set_rflags = vt_set_rflags,
	.get_if_flag = vt_get_if_flag,
	.get_cr2 = vt_get_cr2,
	.get_xcr = vt_get_xcr,

	.flush_tlb_all = vt_flush_tlb_all,
	.flush_tlb_current = vt_flush_tlb_current,
	.flush_tlb_gva = vt_flush_tlb_gva,
	.flush_tlb_guest = vt_flush_tlb_guest,

	.vcpu_pre_run = vt_vcpu_pre_run,
	.vcpu_run = vt_vcpu_run,
	.handle_exit = vt_handle_exit,
	.skip_emulated_instruction = vt_skip_emulated_instruction,
	.update_emulated_instruction = vmx_update_emulated_instruction,
	.set_interrupt_shadow = vt_set_interrupt_shadow,
	.get_interrupt_shadow = vt_get_interrupt_shadow,
	.patch_hypercall = vt_patch_hypercall,
	.inject_irq = vt_inject_irq,
	.inject_nmi = vt_inject_nmi,
	.inject_exception = vt_inject_exception,
	.cancel_injection = vt_cancel_injection,
	.interrupt_allowed = vt_interrupt_allowed,
	.nmi_allowed = vt_nmi_allowed,
	.get_nmi_mask = vt_get_nmi_mask,
	.set_nmi_mask = vt_set_nmi_mask,
	.enable_nmi_window = vt_enable_nmi_window,
	.enable_irq_window = vt_enable_irq_window,
	.update_cr8_intercept = vt_update_cr8_intercept,
	.set_virtual_apic_mode = vt_set_virtual_apic_mode,
	.set_apic_access_page_addr = vt_set_apic_access_page_addr,
	.refresh_apicv_exec_ctrl = vt_refresh_apicv_exec_ctrl,
	.load_eoi_exitmap = vt_load_eoi_exitmap,
	.apicv_post_state_restore = vt_apicv_post_state_restore,
	.required_apicv_inhibits = VMX_REQUIRED_APICV_INHIBITS,
	.hwapic_irr_update = vt_hwapic_irr_update,
	.hwapic_isr_update = vt_hwapic_isr_update,
	.guest_apic_has_interrupt = vt_guest_apic_has_interrupt,
	.sync_pir_to_irr = vt_sync_pir_to_irr,
	.deliver_interrupt = vt_deliver_interrupt,
	.dy_apicv_has_pending_interrupt = pi_has_pending_interrupt,
	.protected_apic_has_interrupt = vt_protected_apic_has_interrupt,

	.set_tss_addr = vt_set_tss_addr,
	.set_identity_map_addr = vt_set_identity_map_addr,
	.get_mt_mask = vt_get_mt_mask,

	.get_exit_info = vt_get_exit_info,

	.vcpu_check_cpuid = vt_vcpu_check_cpuid,
	.vcpu_after_set_cpuid = vt_vcpu_after_set_cpuid,

	.has_wbinvd_exit = cpu_has_vmx_wbinvd_exit,

	.get_l2_tsc_offset = vt_get_l2_tsc_offset,
	.get_l2_tsc_multiplier = vt_get_l2_tsc_multiplier,
	.write_tsc_offset = vt_write_tsc_offset,
	.write_tsc_multiplier = vt_write_tsc_multiplier,

	.load_mmu_pgd = vt_load_mmu_pgd,

	.check_intercept = vt_check_intercept,
	.handle_exit_irqoff = vt_handle_exit_irqoff,

	.request_immediate_exit = vt_request_immediate_exit,

	.sched_in = vt_sched_in,

	.cpu_dirty_log_size = PML_ENTITY_NUM,
	.update_cpu_dirty_logging = vt_update_cpu_dirty_logging,

	.nested_ops = &vmx_nested_ops,

	.pi_update_irte = vmx_pi_update_irte,
	.pi_start_assignment = vmx_pi_start_assignment,

#ifdef CONFIG_X86_64
<<<<<<< HEAD
	.set_hv_timer = vt_set_hv_timer,
	.cancel_hv_timer = vt_cancel_hv_timer,
=======
	.set_hv_timer = vmx_set_hv_timer,
	.cancel_hv_timer = vmx_cancel_hv_timer,
	.set_guest_virt_timer = vmx_set_guest_virt_timer,
	.cancel_guest_virt_timer = vmx_cancel_guest_virt_timer,
	.get_guest_tsc_deadline_virt = vmx_get_guest_tsc_deadline_virt,
>>>>>>> 6a017a88
#endif

	.setup_mce = vt_setup_mce,

#ifdef CONFIG_KVM_SMM
	.smi_allowed = vt_smi_allowed,
	.enter_smm = vt_enter_smm,
	.leave_smm = vt_leave_smm,
	.enable_smi_window = vt_enable_smi_window,
#endif

	.can_emulate_instruction = vt_can_emulate_instruction,
	.apic_init_signal_blocked = vt_apic_init_signal_blocked,
	.migrate_timers = vmx_migrate_timers,

	.msr_filter_changed = vt_msr_filter_changed,
	.complete_emulated_msr = kvm_complete_insn_gp,

	.vcpu_deliver_sipi_vector = vt_vcpu_deliver_sipi_vector,
	.vcpu_deliver_init = vt_vcpu_deliver_init,

	.mem_enc_ioctl = vt_mem_enc_ioctl,
	.vcpu_mem_enc_ioctl = vt_vcpu_mem_enc_ioctl,

	.vm_move_enc_context_from = vt_move_enc_context_from,
	.get_untagged_addr = vmx_get_untagged_addr,
	.is_lass_violation = vmx_is_lass_violation,
};

static unsigned int vmx_handle_intel_pt_intr(void)
{
	struct kvm_vcpu *vcpu = kvm_get_running_vcpu();

	/* '0' on failure so that the !PT case can use a RET0 static call. */
	if (!vcpu || !kvm_handling_nmi_from_guest(vcpu))
		return 0;

	kvm_make_request(KVM_REQ_PMI, vcpu);
	__set_bit(MSR_CORE_PERF_GLOBAL_OVF_CTRL_TRACE_TOPA_PMI_BIT,
		  (unsigned long *)&vcpu->arch.pmu.global_status);
	return 1;
}

static __init void vmx_setup_user_return_msrs(void)
{

	/*
	 * Though SYSCALL is only supported in 64-bit mode on Intel CPUs, kvm
	 * will emulate SYSCALL in legacy mode if the vendor string in guest
	 * CPUID.0:{EBX,ECX,EDX} is "AuthenticAMD" or "AMDisbetter!" To
	 * support this emulation, MSR_STAR is included in the list for i386,
	 * but is never loaded into hardware.  MSR_CSTAR is also never loaded
	 * into hardware and is here purely for emulation purposes.
	 */
	const u32 vmx_uret_msrs_list[] = {
	#ifdef CONFIG_X86_64
		MSR_SYSCALL_MASK, MSR_LSTAR, MSR_CSTAR,
	#endif
		MSR_EFER, MSR_TSC_AUX, MSR_STAR,
		MSR_IA32_TSX_CTRL,
	};
	int i;

	BUILD_BUG_ON(ARRAY_SIZE(vmx_uret_msrs_list) != MAX_NR_USER_RETURN_MSRS);

	for (i = 0; i < ARRAY_SIZE(vmx_uret_msrs_list); ++i)
		kvm_add_user_return_msr(vmx_uret_msrs_list[i]);
}

static void __init vmx_setup_me_spte_mask(void)
{
	u64 me_mask = 0;

	/*
	 * kvm_get_shadow_phys_bits() returns shadow_phys_bits.  Use
	 * the former to avoid exposing shadow_phys_bits.
	 *
	 * On pre-MKTME system, boot_cpu_data.x86_phys_bits equals to
	 * shadow_phys_bits.  On MKTME and/or TDX capable systems,
	 * boot_cpu_data.x86_phys_bits holds the actual physical address
	 * w/o the KeyID bits, and shadow_phys_bits equals to MAXPHYADDR
	 * reported by CPUID.  Those bits between are KeyID bits.
	 */
	if (boot_cpu_data.x86_phys_bits != kvm_get_shadow_phys_bits())
		me_mask = rsvd_bits(boot_cpu_data.x86_phys_bits,
			kvm_get_shadow_phys_bits() - 1);
	/*
	 * Unlike SME, host kernel doesn't support setting up any
	 * MKTME KeyID on Intel platforms.  No memory encryption
	 * bits should be included into the SPTE.
	 */
	kvm_mmu_set_me_spte_mask(0, me_mask);
}

__init int vmx_hardware_setup(void)
{
	unsigned long host_bndcfgs;
	struct desc_ptr dt;
	int cpu;
	int r;

	/* vmx_hardware_disable() accesses loaded_vmcss_on_cpu. */
	for_each_possible_cpu(cpu)
		INIT_LIST_HEAD(&per_cpu(loaded_vmcss_on_cpu, cpu));
	store_idt(&dt);
	vmx_host_idt_base = dt.address;

	vmx_setup_user_return_msrs();

	if (setup_vmcs_config(&vmcs_config, &vmx_capability) < 0)
		return -EIO;

	if (cpu_has_perf_global_ctrl_bug())
		pr_warn_once("VM_EXIT_LOAD_IA32_PERF_GLOBAL_CTRL "
			     "does not work properly. Using workaround\n");

	if (boot_cpu_has(X86_FEATURE_NX))
		kvm_enable_efer_bits(EFER_NX);

	if (boot_cpu_has(X86_FEATURE_MPX)) {
		rdmsrl(MSR_IA32_BNDCFGS, host_bndcfgs);
		WARN_ONCE(host_bndcfgs, "BNDCFGS in host will be lost");
	}

	if (!cpu_has_vmx_mpx())
		kvm_caps.supported_xcr0 &= ~(XFEATURE_MASK_BNDREGS |
					     XFEATURE_MASK_BNDCSR);

	if (!cpu_has_vmx_vpid() || !cpu_has_vmx_invvpid() ||
	    !(cpu_has_vmx_invvpid_single() || cpu_has_vmx_invvpid_global()))
		enable_vpid = 0;

	if (!cpu_has_vmx_ept() ||
	    !cpu_has_vmx_ept_4levels() ||
	    !cpu_has_vmx_ept_mt_wb() ||
	    !cpu_has_vmx_invept_global())
		enable_ept = 0;

	/* NX support is required for shadow paging. */
	if (!enable_ept && !boot_cpu_has(X86_FEATURE_NX)) {
		pr_err_ratelimited("NX (Execute Disable) not supported\n");
		return -EOPNOTSUPP;
	}

	if (!cpu_has_vmx_ept_ad_bits() || !enable_ept)
		enable_ept_ad_bits = 0;

	if (!cpu_has_vmx_unrestricted_guest() || !enable_ept)
		enable_unrestricted_guest = 0;

	if (!cpu_has_vmx_flexpriority())
		flexpriority_enabled = 0;

	if (!cpu_has_virtual_nmis())
		enable_vnmi = 0;

#ifdef CONFIG_X86_SGX_KVM
	if (!cpu_has_vmx_encls_vmexit())
		enable_sgx = false;
#endif

	/*
	 * set_apic_access_page_addr() is used to reload apic access
	 * page upon invalidation.  No need to do anything if not
	 * using the APIC_ACCESS_ADDR VMCS field.
	 */
	if (!flexpriority_enabled)
		vt_x86_ops.set_apic_access_page_addr = NULL;

	if (!cpu_has_vmx_tpr_shadow())
		vt_x86_ops.update_cr8_intercept = NULL;

#if IS_ENABLED(CONFIG_HYPERV)
	if (ms_hyperv.nested_features & HV_X64_NESTED_GUEST_MAPPING_FLUSH
	    && enable_ept) {
		vt_x86_ops.flush_remote_tlbs = hv_flush_remote_tlbs;
		vt_x86_ops.flush_remote_tlbs_range = hv_flush_remote_tlbs_range;
	}
#endif

	if (!cpu_has_vmx_ple()) {
		ple_gap = 0;
		ple_window = 0;
		ple_window_grow = 0;
		ple_window_max = 0;
		ple_window_shrink = 0;
	}

	if (!cpu_has_vmx_apicv())
		enable_apicv = 0;
	if (!enable_apicv)
		vt_x86_ops.sync_pir_to_irr = NULL;

	if (!enable_apicv || !cpu_has_vmx_ipiv())
		enable_ipiv = false;

	if (cpu_has_vmx_tsc_scaling())
		kvm_caps.has_tsc_control = true;

	kvm_caps.max_tsc_scaling_ratio = KVM_VMX_TSC_MULTIPLIER_MAX;
	kvm_caps.tsc_scaling_ratio_frac_bits = 48;
	kvm_caps.has_bus_lock_exit = cpu_has_vmx_bus_lock_detection();
	kvm_caps.has_notify_vmexit = cpu_has_notify_vmexit();

	set_bit(0, vmx_vpid_bitmap); /* 0 is reserved for host */

	/*
	 * Setup shadow_me_value/shadow_me_mask to include MKTME KeyID
	 * bits to shadow_zero_check.
	 */
	vmx_setup_me_spte_mask();

	kvm_configure_mmu(enable_ept, 0, vmx_get_max_tdp_level(),
			  ept_caps_to_lpage_level(vmx_capability.ept));

	/*
	 * Only enable PML when hardware supports PML feature, and both EPT
	 * and EPT A/D bit features are enabled -- PML depends on them to work.
	 */
	if (!enable_ept || !enable_ept_ad_bits || !cpu_has_vmx_pml())
		enable_pml = 0;

	if (!enable_pml)
		vt_x86_ops.cpu_dirty_log_size = 0;

	if (!cpu_has_vmx_preemption_timer())
		enable_preemption_timer = false;

	if (!cpu_has_vmx_guest_virt_timer())
		enable_apic_timer = false;

	if (enable_preemption_timer) {
		u64 use_timer_freq = 5000ULL * 1000 * 1000;

		cpu_preemption_timer_multi =
			vmcs_config.misc & VMX_MISC_PREEMPTION_TIMER_RATE_MASK;

		if (tsc_khz)
			use_timer_freq = (u64)tsc_khz * 1000;
		use_timer_freq >>= cpu_preemption_timer_multi;

		/*
		 * KVM "disables" the preemption timer by setting it to its max
		 * value.  Don't use the timer if it might cause spurious exits
		 * at a rate faster than 0.1 Hz (of uninterrupted guest time).
		 */
		if (use_timer_freq > 0xffffffffu / 10)
			enable_preemption_timer = false;
	}

	if (!enable_preemption_timer) {
		vt_x86_ops.set_hv_timer = NULL;
		vt_x86_ops.cancel_hv_timer = NULL;
		vt_x86_ops.request_immediate_exit = __kvm_request_immediate_exit;
	}

	kvm_caps.supported_mce_cap |= MCG_LMCE_P;
	kvm_caps.supported_mce_cap |= MCG_CMCI_P;

	if (pt_mode != PT_MODE_SYSTEM && pt_mode != PT_MODE_HOST_GUEST)
		return -EINVAL;
	if (!enable_ept || !enable_pmu || !cpu_has_vmx_intel_pt())
		pt_mode = PT_MODE_SYSTEM;
	if (pt_mode == PT_MODE_HOST_GUEST)
		vt_init_ops.handle_intel_pt_intr = vmx_handle_intel_pt_intr;
	else
		vt_init_ops.handle_intel_pt_intr = NULL;

	setup_default_sgx_lepubkeyhash();

	if (nested) {
		nested_vmx_setup_ctls_msrs(&vmcs_config, vmx_capability.ept);

		r = nested_vmx_hardware_setup(kvm_vmx_exit_handlers);
		if (r)
			return r;
	}

	if (cpu_has_load_cet_ctrl())
		rdmsrl_safe(MSR_IA32_S_CET, &host_s_cet);

	vmx_set_cpu_caps();

	r = alloc_kvm_area();
	if (r && nested)
		nested_vmx_hardware_unsetup();

	kvm_set_posted_intr_wakeup_handler(pi_wakeup_handler);

	return r;
}

static void vmx_cleanup_l1d_flush(void)
{
	if (vmx_l1d_flush_pages) {
		free_pages((unsigned long)vmx_l1d_flush_pages, L1D_CACHE_ORDER);
		vmx_l1d_flush_pages = NULL;
	}
	/* Restore state so sysfs ignores VMX */
	l1tf_vmx_mitigation = VMENTER_L1D_FLUSH_AUTO;
}

void vmx_exit(void)
{
	allow_smaller_maxphyaddr = false;

#ifdef CONFIG_KEXEC_CORE
	RCU_INIT_POINTER(crash_vmclear_loaded_vmcss, NULL);
	synchronize_rcu();
#endif
	vmx_cleanup_l1d_flush();
}

int __init vmx_init(void)
{
	int r, cpu;

	/*
	 * Must be called after common x86 init so enable_ept is properly set
	 * up. Hand the parameter mitigation value in which was stored in
	 * the pre module init parser. If no parameter was given, it will
	 * contain 'auto' which will be turned into the default 'cond'
	 * mitigation mode.
	 */
	r = vmx_setup_l1d_flush(vmentry_l1d_flush_param);
	if (r)
		return r;

	vmx_setup_fb_clear_ctrl();

	for_each_possible_cpu(cpu)
		pi_init_cpu(cpu);

#ifdef CONFIG_KEXEC_CORE
	rcu_assign_pointer(crash_vmclear_loaded_vmcss,
			   crash_vmclear_local_loaded_vmcss);
#endif
	vmx_check_vmcs12_offsets();

	/*
	 * Shadow paging doesn't have a (further) performance penalty
	 * from GUEST_MAXPHYADDR < HOST_MAXPHYADDR so enable it
	 * by default
	 */
	if (!enable_ept)
		allow_smaller_maxphyaddr = true;

	return 0;
}<|MERGE_RESOLUTION|>--- conflicted
+++ resolved
@@ -111,12 +111,9 @@
 bool __read_mostly enable_ipiv = true;
 module_param(enable_ipiv, bool, 0444);
 
-<<<<<<< HEAD
 static u64 __read_mostly host_s_cet;
-=======
 bool __read_mostly enable_apic_timer;
 module_param_named(apic_timer, enable_apic_timer, bool, 0444);
->>>>>>> 6a017a88
 
 /*
  * If nested=1, nested virtualization is supported, i.e., guests may use
@@ -8539,16 +8536,11 @@
 	.pi_start_assignment = vmx_pi_start_assignment,
 
 #ifdef CONFIG_X86_64
-<<<<<<< HEAD
 	.set_hv_timer = vt_set_hv_timer,
 	.cancel_hv_timer = vt_cancel_hv_timer,
-=======
-	.set_hv_timer = vmx_set_hv_timer,
-	.cancel_hv_timer = vmx_cancel_hv_timer,
 	.set_guest_virt_timer = vmx_set_guest_virt_timer,
 	.cancel_guest_virt_timer = vmx_cancel_guest_virt_timer,
 	.get_guest_tsc_deadline_virt = vmx_get_guest_tsc_deadline_virt,
->>>>>>> 6a017a88
 #endif
 
 	.setup_mce = vt_setup_mce,
