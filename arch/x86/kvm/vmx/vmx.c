--- conflicted
+++ resolved
@@ -745,14 +745,11 @@
 	case MSR_LBR_CORE_TO ... MSR_LBR_CORE_TO + 8:
 		/* LBR MSRs. These are handled in vmx_update_intercept_for_lbr_msrs() */
 		return true;
-<<<<<<< HEAD
 	case MSR_IA32_FRED_RSP0 ... MSR_IA32_FRED_CONFIG:
 		/* FRED MSRs should be passthrough to FRED guests only */
-=======
 	case MSR_IA32_U_CET:
 	case MSR_IA32_S_CET:
 	case MSR_IA32_PL0_SSP ... MSR_IA32_INT_SSP_TAB:
->>>>>>> 7e8bfbee
 		return true;
 	}
 
@@ -5121,14 +5118,14 @@
 		vmcs_write64(HOST_IA32_EFER, host_efer);
 
 	/*
-<<<<<<< HEAD
 	 * FRED MSRs are per-cpu, however FRED CONFIG and STKLVLS MSRs
 	 * are the same on all CPUs, thus they are initialized here.
 	 */
 	if (cpu_feature_enabled(X86_FEATURE_FRED)) {
 		vmcs_write64(HOST_IA32_FRED_CONFIG, read_msr(MSR_IA32_FRED_CONFIG));
 		vmcs_write64(HOST_IA32_FRED_STKLVLS, read_msr(MSR_IA32_FRED_STKLVLS));
-=======
+	}
+	/*
 	 * Supervisor shadow stack is not enabled on host side, i.e.,
 	 * host IA32_S_CET.SHSTK_EN bit is guaranteed to 0 now, per SDM
 	 * description(RDSSP instruction), SSP is not readable in CPL0,
@@ -5141,7 +5138,6 @@
 		vmcs_writel(HOST_S_CET, host_s_cet);
 		vmcs_writel(HOST_SSP, 0);
 		vmcs_writel(HOST_INTR_SSP_TABLE, 0);
->>>>>>> 7e8bfbee
 	}
 }
 
@@ -7337,7 +7333,6 @@
 	if (secondary_exec_control & SECONDARY_EXEC_ENABLE_VPID)
 		pr_err("Virtual processor ID = 0x%04x\n",
 		       vmcs_read16(VIRTUAL_PROCESSOR_ID));
-<<<<<<< HEAD
 	if (secondary_exec_control & SECONDARY_EXEC_EPT_VIOLATION_VE) {
 		struct vmx_ve_information *ve_info;
 
@@ -7349,13 +7344,12 @@
 		       ve_info->exit_qualification,
 		       ve_info->guest_linear_address,
 		       ve_info->guest_physical_address, ve_info->eptp_index);
-=======
+	}
 	if (vmexit_ctl & VM_EXIT_LOAD_CET_STATE) {
 		pr_err("S_CET = 0x%016lx\n", vmcs_readl(HOST_S_CET));
 		pr_err("SSP = 0x%016lx\n", vmcs_readl(HOST_SSP));
 		pr_err("INTR SSP TABLE = 0x%016lx\n",
 		       vmcs_readl(HOST_INTR_SSP_TABLE));
->>>>>>> 7e8bfbee
 	}
 }
 
@@ -9040,9 +9034,6 @@
 		vmx->pt_desc.ctl_bitmask &= ~(0xfULL << (32 + i * 4));
 }
 
-<<<<<<< HEAD
-static void vmx_vcpu_config_fred_after_set_cpuid(struct kvm_vcpu *vcpu)
-=======
 static void vmx_update_intercept_for_cet_msr(struct kvm_vcpu *vcpu)
 {
 	bool incpt;
@@ -9079,8 +9070,7 @@
 	}
 }
 
-static void vmx_vcpu_after_set_cpuid(struct kvm_vcpu *vcpu)
->>>>>>> 7e8bfbee
+static void vmx_vcpu_config_fred_after_set_cpuid(struct kvm_vcpu *vcpu)
 {
 	struct vcpu_vmx *vmx = to_vmx(vcpu);
 
@@ -9128,12 +9118,9 @@
 		kvm_governed_feature_check_and_set(vcpu, X86_FEATURE_XSAVES);
 
 	kvm_governed_feature_check_and_set(vcpu, X86_FEATURE_VMX);
-<<<<<<< HEAD
 	kvm_governed_feature_check_and_set(vcpu, X86_FEATURE_LAM);
-=======
 	kvm_governed_feature_check_and_set(vcpu, X86_FEATURE_SHSTK);
 	kvm_governed_feature_check_and_set(vcpu, X86_FEATURE_IBT);
->>>>>>> 7e8bfbee
 
 	vmx_setup_uret_msrs(vmx);
 
@@ -9203,13 +9190,10 @@
 	/* Refresh #PF interception to account for MAXPHYADDR changes. */
 	vmx_update_exception_bitmap(vcpu);
 
-<<<<<<< HEAD
 	if (cpu_has_vmx_pasid_trans() &&
 		guest_cpuid_has(vcpu, X86_FEATURE_ENQCMD))
 		vmx_vcpu_pasid_trans_init(vcpu);
-=======
 	vmx_update_intercept_for_cet_msr(vcpu);
->>>>>>> 7e8bfbee
 }
 
 static u64 vmx_get_perf_capabilities(void)
@@ -9286,18 +9270,16 @@
 	if (cpu_has_vmx_waitpkg())
 		kvm_cpu_cap_check_and_set(X86_FEATURE_WAITPKG);
 
-<<<<<<< HEAD
 	if (!cpu_has_vmx_pasid_trans())
 		kvm_cpu_cap_clear(X86_FEATURE_ENQCMD);
 	else if (kvm_cpu_cap_has(X86_FEATURE_ENQCMD))
 		kvm_caps.supported_xss |= XFEATURE_MASK_PASID;
-=======
+
 	if (!cpu_has_load_cet_ctrl() || !enable_unrestricted_guest ||
 	    !cpu_has_vmx_basic_no_hw_errcode()) {
 		kvm_cpu_cap_clear(X86_FEATURE_SHSTK);
 		kvm_cpu_cap_clear(X86_FEATURE_IBT);
 	}
->>>>>>> 7e8bfbee
 }
 
 void vmx_request_immediate_exit(struct kvm_vcpu *vcpu)
