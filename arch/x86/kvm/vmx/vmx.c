// SPDX-License-Identifier: GPL-2.0-only
/*
 * Kernel-based Virtual Machine driver for Linux
 *
 * This module enables machines with Intel VT-x extensions to run virtual
 * machines without emulation or binary translation.
 *
 * Copyright (C) 2006 Qumranet, Inc.
 * Copyright 2010 Red Hat, Inc. and/or its affiliates.
 *
 * Authors:
 *   Avi Kivity   <avi@qumranet.com>
 *   Yaniv Kamay  <yaniv@qumranet.com>
 */
#define pr_fmt(fmt) KBUILD_MODNAME ": " fmt

#include <linux/highmem.h>
#include <linux/hrtimer.h>
#include <linux/kernel.h>
#include <linux/kvm_host.h>
#include <linux/module.h>
#include <linux/moduleparam.h>
#include <linux/mod_devicetable.h>
#include <linux/mm.h>
#include <linux/objtool.h>
#include <linux/sched.h>
#include <linux/sched/smt.h>
#include <linux/slab.h>
#include <linux/tboot.h>
#include <linux/trace_events.h>
#include <linux/entry-kvm.h>

#include <asm/apic.h>
#include <asm/asm.h>
#include <asm/cpu.h>
#include <asm/cpu_device_id.h>
#include <asm/debugreg.h>
#include <asm/desc.h>
#include <asm/fpu/api.h>
#include <asm/fpu/xstate.h>
#include <asm/idtentry.h>
#include <asm/io.h>
#include <asm/irq_remapping.h>
#include <asm/kexec.h>
#include <asm/perf_event.h>
#include <asm/mmu_context.h>
#include <asm/mshyperv.h>
#include <asm/mwait.h>
#include <asm/spec-ctrl.h>
#include <asm/virtext.h>
#include <asm/vmx.h>

#include "capabilities.h"
#include "common.h"
#include "cpuid.h"
#include "hyperv.h"
#include "kvm_onhyperv.h"
#include "irq.h"
#include "kvm_cache_regs.h"
#include "lapic.h"
#include "mmu.h"
#include "nested.h"
#include "pmu.h"
#include "sgx.h"
#include "trace.h"
#include "vmcs.h"
#include "vmcs12.h"
#include "vmx.h"
#include "x86.h"
#include "x86_ops.h"
#include "smm.h"

MODULE_AUTHOR("Qumranet");
MODULE_LICENSE("GPL");

#ifdef MODULE
static const struct x86_cpu_id vmx_cpu_id[] = {
	X86_MATCH_FEATURE(X86_FEATURE_VMX, NULL),
	{}
};
MODULE_DEVICE_TABLE(x86cpu, vmx_cpu_id);
#endif

bool __read_mostly enable_vpid = 1;
module_param_named(vpid, enable_vpid, bool, 0444);

static bool __read_mostly enable_vnmi = 1;
module_param_named(vnmi, enable_vnmi, bool, S_IRUGO);

bool __read_mostly flexpriority_enabled = 1;
module_param_named(flexpriority, flexpriority_enabled, bool, S_IRUGO);

bool __read_mostly enable_ept = 1;
module_param_named(ept, enable_ept, bool, S_IRUGO);

bool __read_mostly enable_unrestricted_guest = 1;
module_param_named(unrestricted_guest,
			enable_unrestricted_guest, bool, S_IRUGO);

bool __read_mostly enable_ept_ad_bits = 1;
module_param_named(eptad, enable_ept_ad_bits, bool, S_IRUGO);

static bool __read_mostly emulate_invalid_guest_state = true;
module_param(emulate_invalid_guest_state, bool, S_IRUGO);

static bool __read_mostly fasteoi = 1;
module_param(fasteoi, bool, S_IRUGO);

module_param(enable_apicv, bool, S_IRUGO);

bool __read_mostly enable_ipiv = true;
module_param(enable_ipiv, bool, 0444);

static u64 __read_mostly host_s_cet;

/*
 * If nested=1, nested virtualization is supported, i.e., guests may use
 * VMX and be a hypervisor for its own guests. If nested=0, guests may not
 * use VMX instructions.
 */
static bool __read_mostly nested = 1;
module_param(nested, bool, S_IRUGO);

bool __read_mostly enable_pml = 1;
module_param_named(pml, enable_pml, bool, S_IRUGO);

static bool __read_mostly error_on_inconsistent_vmcs_config = true;
module_param(error_on_inconsistent_vmcs_config, bool, 0444);

static bool __read_mostly dump_invalid_vmcs = 0;
module_param(dump_invalid_vmcs, bool, 0644);

static bool __read_mostly ept_violation_ve_test;
module_param(ept_violation_ve_test, bool, 0444);

#define MSR_BITMAP_MODE_X2APIC		1
#define MSR_BITMAP_MODE_X2APIC_APICV	2

#define KVM_VMX_TSC_MULTIPLIER_MAX     0xffffffffffffffffULL

/* Guest_tsc -> host_tsc conversion requires 64-bit division.  */
static int __read_mostly cpu_preemption_timer_multi;
static bool __read_mostly enable_preemption_timer = 1;
#ifdef CONFIG_X86_64
module_param_named(preemption_timer, enable_preemption_timer, bool, S_IRUGO);
#endif

extern bool __read_mostly allow_smaller_maxphyaddr;
module_param(allow_smaller_maxphyaddr, bool, S_IRUGO);

#define KVM_VM_CR0_ALWAYS_OFF (X86_CR0_NW | X86_CR0_CD)
#define KVM_VM_CR0_ALWAYS_ON_UNRESTRICTED_GUEST X86_CR0_NE
#define KVM_VM_CR0_ALWAYS_ON				\
	(KVM_VM_CR0_ALWAYS_ON_UNRESTRICTED_GUEST | X86_CR0_PG | X86_CR0_PE)

#define KVM_VM_CR4_ALWAYS_ON_UNRESTRICTED_GUEST X86_CR4_VMXE
#define KVM_PMODE_VM_CR4_ALWAYS_ON (X86_CR4_PAE | X86_CR4_VMXE)
#define KVM_RMODE_VM_CR4_ALWAYS_ON (X86_CR4_VME | X86_CR4_PAE | X86_CR4_VMXE)

#define RMODE_GUEST_OWNED_EFLAGS_BITS (~(X86_EFLAGS_IOPL | X86_EFLAGS_VM))

#define MSR_IA32_RTIT_STATUS_MASK (~(RTIT_STATUS_FILTEREN | \
	RTIT_STATUS_CONTEXTEN | RTIT_STATUS_TRIGGEREN | \
	RTIT_STATUS_ERROR | RTIT_STATUS_STOPPED | \
	RTIT_STATUS_BYTECNT))

/*
 * List of MSRs that can be directly passed to the guest.
 * In addition to these x2apic and PT MSRs are handled specially.
 */
static u32 vmx_possible_passthrough_msrs[MAX_POSSIBLE_PASSTHROUGH_MSRS] = {
	MSR_IA32_SPEC_CTRL,
	MSR_IA32_PRED_CMD,
	MSR_IA32_FLUSH_CMD,
	MSR_IA32_TSC,
#ifdef CONFIG_X86_64
	MSR_FS_BASE,
	MSR_GS_BASE,
	MSR_KERNEL_GS_BASE,
	MSR_IA32_XFD,
	MSR_IA32_XFD_ERR,
#endif
	MSR_IA32_SYSENTER_CS,
	MSR_IA32_SYSENTER_ESP,
	MSR_IA32_SYSENTER_EIP,
	MSR_CORE_C1_RES,
	MSR_CORE_C3_RESIDENCY,
	MSR_CORE_C6_RESIDENCY,
	MSR_CORE_C7_RESIDENCY,
};

/*
 * These 2 parameters are used to config the controls for Pause-Loop Exiting:
 * ple_gap:    upper bound on the amount of time between two successive
 *             executions of PAUSE in a loop. Also indicate if ple enabled.
 *             According to test, this time is usually smaller than 128 cycles.
 * ple_window: upper bound on the amount of time a guest is allowed to execute
 *             in a PAUSE loop. Tests indicate that most spinlocks are held for
 *             less than 2^12 cycles
 * Time is measured based on a counter that runs at the same rate as the TSC,
 * refer SDM volume 3b section 21.6.13 & 22.1.3.
 */
static unsigned int ple_gap = KVM_DEFAULT_PLE_GAP;
module_param(ple_gap, uint, 0444);

static unsigned int ple_window = KVM_VMX_DEFAULT_PLE_WINDOW;
module_param(ple_window, uint, 0444);

/* Default doubles per-vcpu window every exit. */
static unsigned int ple_window_grow = KVM_DEFAULT_PLE_WINDOW_GROW;
module_param(ple_window_grow, uint, 0444);

/* Default resets per-vcpu window every exit to ple_window. */
static unsigned int ple_window_shrink = KVM_DEFAULT_PLE_WINDOW_SHRINK;
module_param(ple_window_shrink, uint, 0444);

/* Default is to compute the maximum so we can never overflow. */
static unsigned int ple_window_max        = KVM_VMX_DEFAULT_PLE_WINDOW_MAX;
module_param(ple_window_max, uint, 0444);

/* Default is SYSTEM mode, 1 for host-guest mode */
int __read_mostly pt_mode = PT_MODE_SYSTEM;
module_param(pt_mode, int, S_IRUGO);

static DEFINE_STATIC_KEY_FALSE(vmx_l1d_should_flush);
static DEFINE_STATIC_KEY_FALSE(vmx_l1d_flush_cond);
static DEFINE_MUTEX(vmx_l1d_flush_mutex);

/* Storage for pre module init parameter parsing */
static enum vmx_l1d_flush_state __read_mostly vmentry_l1d_flush_param = VMENTER_L1D_FLUSH_AUTO;

static const struct {
	const char *option;
	bool for_parse;
} vmentry_l1d_param[] = {
	[VMENTER_L1D_FLUSH_AUTO]	 = {"auto", true},
	[VMENTER_L1D_FLUSH_NEVER]	 = {"never", true},
	[VMENTER_L1D_FLUSH_COND]	 = {"cond", true},
	[VMENTER_L1D_FLUSH_ALWAYS]	 = {"always", true},
	[VMENTER_L1D_FLUSH_EPT_DISABLED] = {"EPT disabled", false},
	[VMENTER_L1D_FLUSH_NOT_REQUIRED] = {"not required", false},
};

#define L1D_CACHE_ORDER 4
static void *vmx_l1d_flush_pages;

/* Control for disabling CPU Fill buffer clear */
static bool __read_mostly vmx_fb_clear_ctrl_available;

static int vmx_setup_l1d_flush(enum vmx_l1d_flush_state l1tf)
{
	struct page *page;
	unsigned int i;

	if (!boot_cpu_has_bug(X86_BUG_L1TF)) {
		l1tf_vmx_mitigation = VMENTER_L1D_FLUSH_NOT_REQUIRED;
		return 0;
	}

	if (!enable_ept) {
		l1tf_vmx_mitigation = VMENTER_L1D_FLUSH_EPT_DISABLED;
		return 0;
	}

	if (boot_cpu_has(X86_FEATURE_ARCH_CAPABILITIES)) {
		u64 msr;

		rdmsrl(MSR_IA32_ARCH_CAPABILITIES, msr);
		if (msr & ARCH_CAP_SKIP_VMENTRY_L1DFLUSH) {
			l1tf_vmx_mitigation = VMENTER_L1D_FLUSH_NOT_REQUIRED;
			return 0;
		}
	}

	/* If set to auto use the default l1tf mitigation method */
	if (l1tf == VMENTER_L1D_FLUSH_AUTO) {
		switch (l1tf_mitigation) {
		case L1TF_MITIGATION_OFF:
			l1tf = VMENTER_L1D_FLUSH_NEVER;
			break;
		case L1TF_MITIGATION_FLUSH_NOWARN:
		case L1TF_MITIGATION_FLUSH:
		case L1TF_MITIGATION_FLUSH_NOSMT:
			l1tf = VMENTER_L1D_FLUSH_COND;
			break;
		case L1TF_MITIGATION_FULL:
		case L1TF_MITIGATION_FULL_FORCE:
			l1tf = VMENTER_L1D_FLUSH_ALWAYS;
			break;
		}
	} else if (l1tf_mitigation == L1TF_MITIGATION_FULL_FORCE) {
		l1tf = VMENTER_L1D_FLUSH_ALWAYS;
	}

	if (l1tf != VMENTER_L1D_FLUSH_NEVER && !vmx_l1d_flush_pages &&
	    !boot_cpu_has(X86_FEATURE_FLUSH_L1D)) {
		/*
		 * This allocation for vmx_l1d_flush_pages is not tied to a VM
		 * lifetime and so should not be charged to a memcg.
		 */
		page = alloc_pages(GFP_KERNEL, L1D_CACHE_ORDER);
		if (!page)
			return -ENOMEM;
		vmx_l1d_flush_pages = page_address(page);

		/*
		 * Initialize each page with a different pattern in
		 * order to protect against KSM in the nested
		 * virtualization case.
		 */
		for (i = 0; i < 1u << L1D_CACHE_ORDER; ++i) {
			memset(vmx_l1d_flush_pages + i * PAGE_SIZE, i + 1,
			       PAGE_SIZE);
		}
	}

	l1tf_vmx_mitigation = l1tf;

	if (l1tf != VMENTER_L1D_FLUSH_NEVER)
		static_branch_enable(&vmx_l1d_should_flush);
	else
		static_branch_disable(&vmx_l1d_should_flush);

	if (l1tf == VMENTER_L1D_FLUSH_COND)
		static_branch_enable(&vmx_l1d_flush_cond);
	else
		static_branch_disable(&vmx_l1d_flush_cond);
	return 0;
}

static int vmentry_l1d_flush_parse(const char *s)
{
	unsigned int i;

	if (s) {
		for (i = 0; i < ARRAY_SIZE(vmentry_l1d_param); i++) {
			if (vmentry_l1d_param[i].for_parse &&
			    sysfs_streq(s, vmentry_l1d_param[i].option))
				return i;
		}
	}
	return -EINVAL;
}

static int vmentry_l1d_flush_set(const char *s, const struct kernel_param *kp)
{
	int l1tf, ret;

	l1tf = vmentry_l1d_flush_parse(s);
	if (l1tf < 0)
		return l1tf;

	if (!boot_cpu_has(X86_BUG_L1TF))
		return 0;

	/*
	 * Has vmx_init() run already? If not then this is the pre init
	 * parameter parsing. In that case just store the value and let
	 * vmx_init() do the proper setup after enable_ept has been
	 * established.
	 */
	if (l1tf_vmx_mitigation == VMENTER_L1D_FLUSH_AUTO) {
		vmentry_l1d_flush_param = l1tf;
		return 0;
	}

	mutex_lock(&vmx_l1d_flush_mutex);
	ret = vmx_setup_l1d_flush(l1tf);
	mutex_unlock(&vmx_l1d_flush_mutex);
	return ret;
}

static int vmentry_l1d_flush_get(char *s, const struct kernel_param *kp)
{
	if (WARN_ON_ONCE(l1tf_vmx_mitigation >= ARRAY_SIZE(vmentry_l1d_param)))
		return sprintf(s, "???\n");

	return sprintf(s, "%s\n", vmentry_l1d_param[l1tf_vmx_mitigation].option);
}

static void vmx_setup_fb_clear_ctrl(void)
{
	u64 msr;

	if (boot_cpu_has(X86_FEATURE_ARCH_CAPABILITIES) &&
	    !boot_cpu_has_bug(X86_BUG_MDS) &&
	    !boot_cpu_has_bug(X86_BUG_TAA)) {
		rdmsrl(MSR_IA32_ARCH_CAPABILITIES, msr);
		if (msr & ARCH_CAP_FB_CLEAR_CTRL)
			vmx_fb_clear_ctrl_available = true;
	}
}

static __always_inline void vmx_disable_fb_clear(struct vcpu_vmx *vmx)
{
	u64 msr;

	if (!vmx->disable_fb_clear)
		return;

	msr = __rdmsr(MSR_IA32_MCU_OPT_CTRL);
	msr |= FB_CLEAR_DIS;
	native_wrmsrl(MSR_IA32_MCU_OPT_CTRL, msr);
	/* Cache the MSR value to avoid reading it later */
	vmx->msr_ia32_mcu_opt_ctrl = msr;
}

static __always_inline void vmx_enable_fb_clear(struct vcpu_vmx *vmx)
{
	if (!vmx->disable_fb_clear)
		return;

	vmx->msr_ia32_mcu_opt_ctrl &= ~FB_CLEAR_DIS;
	native_wrmsrl(MSR_IA32_MCU_OPT_CTRL, vmx->msr_ia32_mcu_opt_ctrl);
}

static void vmx_update_fb_clear_dis(struct kvm_vcpu *vcpu, struct vcpu_vmx *vmx)
{
	vmx->disable_fb_clear = vmx_fb_clear_ctrl_available;

	/*
	 * If guest will not execute VERW, there is no need to set FB_CLEAR_DIS
	 * at VMEntry. Skip the MSR read/write when a guest has no use case to
	 * execute VERW.
	 */
	if ((vcpu->arch.arch_capabilities & ARCH_CAP_FB_CLEAR) ||
	   ((vcpu->arch.arch_capabilities & ARCH_CAP_MDS_NO) &&
	    (vcpu->arch.arch_capabilities & ARCH_CAP_TAA_NO) &&
	    (vcpu->arch.arch_capabilities & ARCH_CAP_PSDP_NO) &&
	    (vcpu->arch.arch_capabilities & ARCH_CAP_FBSDP_NO) &&
	    (vcpu->arch.arch_capabilities & ARCH_CAP_SBDR_SSDP_NO)))
		vmx->disable_fb_clear = false;
}

static const struct kernel_param_ops vmentry_l1d_flush_ops = {
	.set = vmentry_l1d_flush_set,
	.get = vmentry_l1d_flush_get,
};
module_param_cb(vmentry_l1d_flush, &vmentry_l1d_flush_ops, NULL, 0644);

static u32 vmx_segment_access_rights(struct kvm_segment *var);

void vmx_vmexit(void);

#define vmx_insn_failed(fmt...)		\
do {					\
	WARN_ONCE(1, fmt);		\
	pr_warn_ratelimited(fmt);	\
} while (0)

noinline void vmread_error(unsigned long field)
{
	vmx_insn_failed("vmread failed: field=%lx\n", field);
}

#ifndef CONFIG_CC_HAS_ASM_GOTO_OUTPUT
noinstr void vmread_error_trampoline2(unsigned long field, bool fault)
{
	if (fault) {
		kvm_spurious_fault();
	} else {
		instrumentation_begin();
		vmread_error(field);
		instrumentation_end();
	}
}
#endif

noinline void vmwrite_error(unsigned long field, unsigned long value)
{
	vmx_insn_failed("vmwrite failed: field=%lx val=%lx err=%u\n",
			field, value, vmcs_read32(VM_INSTRUCTION_ERROR));
}

noinline void vmclear_error(struct vmcs *vmcs, u64 phys_addr)
{
	vmx_insn_failed("vmclear failed: %p/%llx err=%u\n",
			vmcs, phys_addr, vmcs_read32(VM_INSTRUCTION_ERROR));
}

noinline void vmptrld_error(struct vmcs *vmcs, u64 phys_addr)
{
	vmx_insn_failed("vmptrld failed: %p/%llx err=%u\n",
			vmcs, phys_addr, vmcs_read32(VM_INSTRUCTION_ERROR));
}

noinline void invvpid_error(unsigned long ext, u16 vpid, gva_t gva)
{
	vmx_insn_failed("invvpid failed: ext=0x%lx vpid=%u gva=0x%lx\n",
			ext, vpid, gva);
}

noinline void invept_error(unsigned long ext, u64 eptp, gpa_t gpa)
{
	vmx_insn_failed("invept failed: ext=0x%lx eptp=%llx gpa=0x%llx\n",
			ext, eptp, gpa);
}

static DEFINE_PER_CPU(struct vmcs *, vmxarea);
DEFINE_PER_CPU(struct vmcs *, current_vmcs);
/*
 * We maintain a per-CPU linked-list of VMCS loaded on that CPU. This is needed
 * when a CPU is brought down, and we need to VMCLEAR all VMCSs loaded on it.
 */
static DEFINE_PER_CPU(struct list_head, loaded_vmcss_on_cpu);

static DECLARE_BITMAP(vmx_vpid_bitmap, VMX_NR_VPIDS);
static DEFINE_SPINLOCK(vmx_vpid_lock);

struct vmcs_config vmcs_config __ro_after_init;
struct vmx_capability vmx_capability __ro_after_init;

#define VMX_SEGMENT_FIELD(seg)					\
	[VCPU_SREG_##seg] = {                                   \
		.selector = GUEST_##seg##_SELECTOR,		\
		.base = GUEST_##seg##_BASE,		   	\
		.limit = GUEST_##seg##_LIMIT,		   	\
		.ar_bytes = GUEST_##seg##_AR_BYTES,	   	\
	}

const struct kvm_vmx_segment_field kvm_vmx_segment_fields[] = {
	VMX_SEGMENT_FIELD(CS),
	VMX_SEGMENT_FIELD(DS),
	VMX_SEGMENT_FIELD(ES),
	VMX_SEGMENT_FIELD(FS),
	VMX_SEGMENT_FIELD(GS),
	VMX_SEGMENT_FIELD(SS),
	VMX_SEGMENT_FIELD(TR),
	VMX_SEGMENT_FIELD(LDTR),
};

static inline void vmx_segment_cache_clear(struct vcpu_vmx *vmx)
{
	vmx->segment_cache.bitmask = 0;
}

unsigned long vmx_host_idt_base;

#if IS_ENABLED(CONFIG_HYPERV)
static bool __read_mostly enlightened_vmcs = true;
module_param(enlightened_vmcs, bool, 0444);

static int hv_enable_l2_tlb_flush(struct kvm_vcpu *vcpu)
{
	struct hv_enlightened_vmcs *evmcs;
	struct hv_partition_assist_pg **p_hv_pa_pg =
			&to_kvm_hv(vcpu->kvm)->hv_pa_pg;
	/*
	 * Synthetic VM-Exit is not enabled in current code and so All
	 * evmcs in singe VM shares same assist page.
	 */
	if (!*p_hv_pa_pg)
		*p_hv_pa_pg = kzalloc(PAGE_SIZE, GFP_KERNEL_ACCOUNT);

	if (!*p_hv_pa_pg)
		return -ENOMEM;

	evmcs = (struct hv_enlightened_vmcs *)to_vmx(vcpu)->loaded_vmcs->vmcs;

	evmcs->partition_assist_page =
		__pa(*p_hv_pa_pg);
	evmcs->hv_vm_id = (unsigned long)vcpu->kvm;
	evmcs->hv_enlightenments_control.nested_flush_hypercall = 1;

	return 0;
}

__init void hv_init_evmcs(void)
{
	int cpu;

	if (!enlightened_vmcs)
		return;

	/*
	 * Enlightened VMCS usage should be recommended and the host needs
	 * to support eVMCS v1 or above.
	 */
	if (ms_hyperv.hints & HV_X64_ENLIGHTENED_VMCS_RECOMMENDED &&
	    (ms_hyperv.nested_features & HV_X64_ENLIGHTENED_VMCS_VERSION) >=
	     KVM_EVMCS_VERSION) {

		/* Check that we have assist pages on all online CPUs */
		for_each_online_cpu(cpu) {
			if (!hv_get_vp_assist_page(cpu)) {
				enlightened_vmcs = false;
				break;
			}
		}

		if (enlightened_vmcs) {
			pr_info("Using Hyper-V Enlightened VMCS\n");
			static_branch_enable(&__kvm_is_using_evmcs);
		}

		if (ms_hyperv.nested_features & HV_X64_NESTED_DIRECT_FLUSH)
			vt_x86_ops.enable_l2_tlb_flush
				= hv_enable_l2_tlb_flush;
	} else {
		enlightened_vmcs = false;
	}
}

void hv_reset_evmcs(void)
{
	struct hv_vp_assist_page *vp_ap;

	if (!kvm_is_using_evmcs())
		return;

	/*
	 * KVM should enable eVMCS if and only if all CPUs have a VP assist
	 * page, and should reject CPU onlining if eVMCS is enabled the CPU
	 * doesn't have a VP assist page allocated.
	 */
	vp_ap = hv_get_vp_assist_page(smp_processor_id());
	if (WARN_ON_ONCE(!vp_ap))
		return;

	/*
	 * Reset everything to support using non-enlightened VMCS access later
	 * (e.g. when we reload the module with enlightened_vmcs=0)
	 */
	vp_ap->nested_control.features.directhypercall = 0;
	vp_ap->current_nested_vmcs = 0;
	vp_ap->enlighten_vmentry = 0;
}
#endif /* IS_ENABLED(CONFIG_HYPERV) */

/*
 * Comment's format: document - errata name - stepping - processor name.
 * Refer from
 * https://www.virtualbox.org/svn/vbox/trunk/src/VBox/VMM/VMMR0/HMR0.cpp
 */
static u32 vmx_preemption_cpu_tfms[] = {
/* 323344.pdf - BA86   - D0 - Xeon 7500 Series */
0x000206E6,
/* 323056.pdf - AAX65  - C2 - Xeon L3406 */
/* 322814.pdf - AAT59  - C2 - i7-600, i5-500, i5-400 and i3-300 Mobile */
/* 322911.pdf - AAU65  - C2 - i5-600, i3-500 Desktop and Pentium G6950 */
0x00020652,
/* 322911.pdf - AAU65  - K0 - i5-600, i3-500 Desktop and Pentium G6950 */
0x00020655,
/* 322373.pdf - AAO95  - B1 - Xeon 3400 Series */
/* 322166.pdf - AAN92  - B1 - i7-800 and i5-700 Desktop */
/*
 * 320767.pdf - AAP86  - B1 -
 * i7-900 Mobile Extreme, i7-800 and i7-700 Mobile
 */
0x000106E5,
/* 321333.pdf - AAM126 - C0 - Xeon 3500 */
0x000106A0,
/* 321333.pdf - AAM126 - C1 - Xeon 3500 */
0x000106A1,
/* 320836.pdf - AAJ124 - C0 - i7-900 Desktop Extreme and i7-900 Desktop */
0x000106A4,
 /* 321333.pdf - AAM126 - D0 - Xeon 3500 */
 /* 321324.pdf - AAK139 - D0 - Xeon 5500 */
 /* 320836.pdf - AAJ124 - D0 - i7-900 Extreme and i7-900 Desktop */
0x000106A5,
 /* Xeon E3-1220 V2 */
0x000306A8,
};

static inline bool cpu_has_broken_vmx_preemption_timer(void)
{
	u32 eax = cpuid_eax(0x00000001), i;

	/* Clear the reserved bits */
	eax &= ~(0x3U << 14 | 0xfU << 28);
	for (i = 0; i < ARRAY_SIZE(vmx_preemption_cpu_tfms); i++)
		if (eax == vmx_preemption_cpu_tfms[i])
			return true;

	return false;
}

static inline bool cpu_need_virtualize_apic_accesses(struct kvm_vcpu *vcpu)
{
	return flexpriority_enabled && lapic_in_kernel(vcpu);
}

static int possible_passthrough_msr_slot(u32 msr)
{
	u32 i;

	for (i = 0; i < ARRAY_SIZE(vmx_possible_passthrough_msrs); i++)
		if (vmx_possible_passthrough_msrs[i] == msr)
			return i;

	return -ENOENT;
}

static bool is_valid_passthrough_msr(u32 msr)
{
	bool r;

	switch (msr) {
	case 0x800 ... 0x8ff:
		/* x2APIC MSRs. These are handled in vmx_update_msr_bitmap_x2apic() */
		return true;
	case MSR_IA32_RTIT_STATUS:
	case MSR_IA32_RTIT_OUTPUT_BASE:
	case MSR_IA32_RTIT_OUTPUT_MASK:
	case MSR_IA32_RTIT_CR3_MATCH:
	case MSR_IA32_RTIT_ADDR0_A ... MSR_IA32_RTIT_ADDR3_B:
		/* PT MSRs. These are handled in pt_update_intercept_for_msr() */
	case MSR_LBR_SELECT:
	case MSR_LBR_TOS:
	case MSR_LBR_INFO_0 ... MSR_LBR_INFO_0 + 31:
	case MSR_LBR_NHM_FROM ... MSR_LBR_NHM_FROM + 31:
	case MSR_LBR_NHM_TO ... MSR_LBR_NHM_TO + 31:
	case MSR_LBR_CORE_FROM ... MSR_LBR_CORE_FROM + 8:
	case MSR_LBR_CORE_TO ... MSR_LBR_CORE_TO + 8:
		/* LBR MSRs. These are handled in vmx_update_intercept_for_lbr_msrs() */
		return true;
	case MSR_IA32_U_CET:
	case MSR_IA32_S_CET:
	case MSR_IA32_PL0_SSP ... MSR_IA32_INT_SSP_TAB:
		return true;
	}

	r = possible_passthrough_msr_slot(msr) != -ENOENT;

	//WARN(!r, "Invalid MSR %x, please adapt vmx_possible_passthrough_msrs[]", msr);

	return r;
}

struct vmx_uret_msr *vmx_find_uret_msr(struct vcpu_vmx *vmx, u32 msr)
{
	int i;

	i = kvm_find_user_return_msr(msr);
	if (i >= 0)
		return &vmx->guest_uret_msrs[i];
	return NULL;
}

static int vmx_set_guest_uret_msr(struct vcpu_vmx *vmx,
				  struct vmx_uret_msr *msr, u64 data)
{
	unsigned int slot = msr - vmx->guest_uret_msrs;
	int ret = 0;

	if (msr->load_into_hardware) {
		preempt_disable();
		ret = kvm_set_user_return_msr(slot, data, msr->mask);
		preempt_enable();
	}
	if (!ret)
		msr->data = data;
	return ret;
}

#ifdef CONFIG_KEXEC_CORE
static void crash_vmclear_local_loaded_vmcss(void)
{
	int cpu = raw_smp_processor_id();
	struct loaded_vmcs *v;

	list_for_each_entry(v, &per_cpu(loaded_vmcss_on_cpu, cpu),
			    loaded_vmcss_on_cpu_link)
		vmcs_clear(v->vmcs);
}
#endif /* CONFIG_KEXEC_CORE */

static void __loaded_vmcs_clear(void *arg)
{
	struct loaded_vmcs *loaded_vmcs = arg;
	int cpu = raw_smp_processor_id();

	if (loaded_vmcs->cpu != cpu)
		return; /* vcpu migration can race with cpu offline */
	if (per_cpu(current_vmcs, cpu) == loaded_vmcs->vmcs)
		per_cpu(current_vmcs, cpu) = NULL;

	vmcs_clear(loaded_vmcs->vmcs);
	if (loaded_vmcs->shadow_vmcs && loaded_vmcs->launched)
		vmcs_clear(loaded_vmcs->shadow_vmcs);

	list_del(&loaded_vmcs->loaded_vmcss_on_cpu_link);

	/*
	 * Ensure all writes to loaded_vmcs, including deleting it from its
	 * current percpu list, complete before setting loaded_vmcs->cpu to
	 * -1, otherwise a different cpu can see loaded_vmcs->cpu == -1 first
	 * and add loaded_vmcs to its percpu list before it's deleted from this
	 * cpu's list. Pairs with the smp_rmb() in vmx_vcpu_load_vmcs().
	 */
	smp_wmb();

	loaded_vmcs->cpu = -1;
	loaded_vmcs->launched = 0;
}

void loaded_vmcs_clear(struct loaded_vmcs *loaded_vmcs)
{
	int cpu = loaded_vmcs->cpu;

	if (cpu != -1)
		smp_call_function_single(cpu,
			 __loaded_vmcs_clear, loaded_vmcs, 1);
}

static bool vmx_segment_cache_test_set(struct vcpu_vmx *vmx, unsigned seg,
				       unsigned field)
{
	bool ret;
	u32 mask = 1 << (seg * SEG_FIELD_NR + field);

	if (!kvm_register_is_available(&vmx->vcpu, VCPU_EXREG_SEGMENTS)) {
		kvm_register_mark_available(&vmx->vcpu, VCPU_EXREG_SEGMENTS);
		vmx->segment_cache.bitmask = 0;
	}
	ret = vmx->segment_cache.bitmask & mask;
	vmx->segment_cache.bitmask |= mask;
	return ret;
}

static u16 vmx_read_guest_seg_selector(struct vcpu_vmx *vmx, unsigned seg)
{
	u16 *p = &vmx->segment_cache.seg[seg].selector;

	if (!vmx_segment_cache_test_set(vmx, seg, SEG_FIELD_SEL))
		*p = vmcs_read16(kvm_vmx_segment_fields[seg].selector);
	return *p;
}

static ulong vmx_read_guest_seg_base(struct vcpu_vmx *vmx, unsigned seg)
{
	ulong *p = &vmx->segment_cache.seg[seg].base;

	if (!vmx_segment_cache_test_set(vmx, seg, SEG_FIELD_BASE))
		*p = vmcs_readl(kvm_vmx_segment_fields[seg].base);
	return *p;
}

static u32 vmx_read_guest_seg_limit(struct vcpu_vmx *vmx, unsigned seg)
{
	u32 *p = &vmx->segment_cache.seg[seg].limit;

	if (!vmx_segment_cache_test_set(vmx, seg, SEG_FIELD_LIMIT))
		*p = vmcs_read32(kvm_vmx_segment_fields[seg].limit);
	return *p;
}

static u32 vmx_read_guest_seg_ar(struct vcpu_vmx *vmx, unsigned seg)
{
	u32 *p = &vmx->segment_cache.seg[seg].ar;

	if (!vmx_segment_cache_test_set(vmx, seg, SEG_FIELD_AR))
		*p = vmcs_read32(kvm_vmx_segment_fields[seg].ar_bytes);
	return *p;
}

void vmx_update_exception_bitmap(struct kvm_vcpu *vcpu)
{
	u32 eb;

	eb = (1u << PF_VECTOR) | (1u << UD_VECTOR) | (1u << MC_VECTOR) |
	     (1u << DB_VECTOR) | (1u << AC_VECTOR);
	/*
	 * #VE isn't used for VMX, but for TDX.  To test against unexpected
	 * change related to #VE for VMX, intercept unexpected #VE and warn on
	 * it.
	 */
	if (ept_violation_ve_test)
		eb |= 1u << VE_VECTOR;
	/*
	 * Guest access to VMware backdoor ports could legitimately
	 * trigger #GP because of TSS I/O permission bitmap.
	 * We intercept those #GP and allow access to them anyway
	 * as VMware does.
	 */
	if (enable_vmware_backdoor)
		eb |= (1u << GP_VECTOR);
	if ((vcpu->guest_debug &
	     (KVM_GUESTDBG_ENABLE | KVM_GUESTDBG_USE_SW_BP)) ==
	    (KVM_GUESTDBG_ENABLE | KVM_GUESTDBG_USE_SW_BP))
		eb |= 1u << BP_VECTOR;
	if (to_vmx(vcpu)->rmode.vm86_active)
		eb = ~0;
	if (!vmx_need_pf_intercept(vcpu))
		eb &= ~(1u << PF_VECTOR);

	/* When we are running a nested L2 guest and L1 specified for it a
	 * certain exception bitmap, we must trap the same exceptions and pass
	 * them to L1. When running L2, we will only handle the exceptions
	 * specified above if L1 did not want them.
	 */
	if (is_guest_mode(vcpu))
		eb |= get_vmcs12(vcpu)->exception_bitmap;
	else {
		int mask = 0, match = 0;

		if (enable_ept && (eb & (1u << PF_VECTOR))) {
			/*
			 * If EPT is enabled, #PF is currently only intercepted
			 * if MAXPHYADDR is smaller on the guest than on the
			 * host.  In that case we only care about present,
			 * non-reserved faults.  For vmcs02, however, PFEC_MASK
			 * and PFEC_MATCH are set in prepare_vmcs02_rare.
			 */
			mask = PFERR_PRESENT_MASK | PFERR_RSVD_MASK;
			match = PFERR_PRESENT_MASK;
		}
		vmcs_write32(PAGE_FAULT_ERROR_CODE_MASK, mask);
		vmcs_write32(PAGE_FAULT_ERROR_CODE_MATCH, match);
	}

	/*
	 * Disabling xfd interception indicates that dynamic xfeatures
	 * might be used in the guest. Always trap #NM in this case
	 * to save guest xfd_err timely.
	 */
	if (vcpu->arch.xfd_no_write_intercept)
		eb |= (1u << NM_VECTOR);

	vmcs_write32(EXCEPTION_BITMAP, eb);
}

/*
 * Check if MSR is intercepted for currently loaded MSR bitmap.
 */
static bool msr_write_intercepted(struct vcpu_vmx *vmx, u32 msr)
{
	if (!(exec_controls_get(vmx) & CPU_BASED_USE_MSR_BITMAPS))
		return true;

	return vmx_test_msr_bitmap_write(vmx->loaded_vmcs->msr_bitmap, msr);
}

unsigned int __vmx_vcpu_run_flags(struct vcpu_vmx *vmx)
{
	unsigned int flags = 0;

	if (vmx->loaded_vmcs->launched)
		flags |= VMX_RUN_VMRESUME;

	/*
	 * If writes to the SPEC_CTRL MSR aren't intercepted, the guest is free
	 * to change it directly without causing a vmexit.  In that case read
	 * it after vmexit and store it in vmx->spec_ctrl.
	 */
	if (!msr_write_intercepted(vmx, MSR_IA32_SPEC_CTRL))
		flags |= VMX_RUN_SAVE_SPEC_CTRL;

	return flags;
}

static __always_inline void clear_atomic_switch_msr_special(struct vcpu_vmx *vmx,
		unsigned long entry, unsigned long exit)
{
	vm_entry_controls_clearbit(vmx, entry);
	vm_exit_controls_clearbit(vmx, exit);
}

int vmx_find_loadstore_msr_slot(struct vmx_msrs *m, u32 msr)
{
	unsigned int i;

	for (i = 0; i < m->nr; ++i) {
		if (m->val[i].index == msr)
			return i;
	}
	return -ENOENT;
}

static void clear_atomic_switch_msr(struct vcpu_vmx *vmx, unsigned msr)
{
	int i;
	struct msr_autoload *m = &vmx->msr_autoload;

	switch (msr) {
	case MSR_EFER:
		if (cpu_has_load_ia32_efer()) {
			clear_atomic_switch_msr_special(vmx,
					VM_ENTRY_LOAD_IA32_EFER,
					VM_EXIT_LOAD_IA32_EFER);
			return;
		}
		break;
	case MSR_CORE_PERF_GLOBAL_CTRL:
		if (cpu_has_load_perf_global_ctrl()) {
			clear_atomic_switch_msr_special(vmx,
					VM_ENTRY_LOAD_IA32_PERF_GLOBAL_CTRL,
					VM_EXIT_LOAD_IA32_PERF_GLOBAL_CTRL);
			return;
		}
		break;
	}
	i = vmx_find_loadstore_msr_slot(&m->guest, msr);
	if (i < 0)
		goto skip_guest;
	--m->guest.nr;
	m->guest.val[i] = m->guest.val[m->guest.nr];
	vmcs_write32(VM_ENTRY_MSR_LOAD_COUNT, m->guest.nr);

skip_guest:
	i = vmx_find_loadstore_msr_slot(&m->host, msr);
	if (i < 0)
		return;

	--m->host.nr;
	m->host.val[i] = m->host.val[m->host.nr];
	vmcs_write32(VM_EXIT_MSR_LOAD_COUNT, m->host.nr);
}

static __always_inline void add_atomic_switch_msr_special(struct vcpu_vmx *vmx,
		unsigned long entry, unsigned long exit,
		unsigned long guest_val_vmcs, unsigned long host_val_vmcs,
		u64 guest_val, u64 host_val)
{
	vmcs_write64(guest_val_vmcs, guest_val);
	if (host_val_vmcs != HOST_IA32_EFER)
		vmcs_write64(host_val_vmcs, host_val);
	vm_entry_controls_setbit(vmx, entry);
	vm_exit_controls_setbit(vmx, exit);
}

static void add_atomic_switch_msr(struct vcpu_vmx *vmx, unsigned msr,
				  u64 guest_val, u64 host_val, bool entry_only)
{
	int i, j = 0;
	struct msr_autoload *m = &vmx->msr_autoload;

	switch (msr) {
	case MSR_EFER:
		if (cpu_has_load_ia32_efer()) {
			add_atomic_switch_msr_special(vmx,
					VM_ENTRY_LOAD_IA32_EFER,
					VM_EXIT_LOAD_IA32_EFER,
					GUEST_IA32_EFER,
					HOST_IA32_EFER,
					guest_val, host_val);
			return;
		}
		break;
	case MSR_CORE_PERF_GLOBAL_CTRL:
		if (cpu_has_load_perf_global_ctrl()) {
			add_atomic_switch_msr_special(vmx,
					VM_ENTRY_LOAD_IA32_PERF_GLOBAL_CTRL,
					VM_EXIT_LOAD_IA32_PERF_GLOBAL_CTRL,
					GUEST_IA32_PERF_GLOBAL_CTRL,
					HOST_IA32_PERF_GLOBAL_CTRL,
					guest_val, host_val);
			return;
		}
		break;
	case MSR_IA32_PEBS_ENABLE:
		/* PEBS needs a quiescent period after being disabled (to write
		 * a record).  Disabling PEBS through VMX MSR swapping doesn't
		 * provide that period, so a CPU could write host's record into
		 * guest's memory.
		 */
		wrmsrl(MSR_IA32_PEBS_ENABLE, 0);
	}

	i = vmx_find_loadstore_msr_slot(&m->guest, msr);
	if (!entry_only)
		j = vmx_find_loadstore_msr_slot(&m->host, msr);

	if ((i < 0 && m->guest.nr == MAX_NR_LOADSTORE_MSRS) ||
	    (j < 0 &&  m->host.nr == MAX_NR_LOADSTORE_MSRS)) {
		printk_once(KERN_WARNING "Not enough msr switch entries. "
				"Can't add msr %x\n", msr);
		return;
	}
	if (i < 0) {
		i = m->guest.nr++;
		vmcs_write32(VM_ENTRY_MSR_LOAD_COUNT, m->guest.nr);
	}
	m->guest.val[i].index = msr;
	m->guest.val[i].value = guest_val;

	if (entry_only)
		return;

	if (j < 0) {
		j = m->host.nr++;
		vmcs_write32(VM_EXIT_MSR_LOAD_COUNT, m->host.nr);
	}
	m->host.val[j].index = msr;
	m->host.val[j].value = host_val;
}

static bool update_transition_efer(struct vcpu_vmx *vmx)
{
	u64 guest_efer = vmx->vcpu.arch.efer;
	u64 ignore_bits = 0;
	int i;

	/* Shadow paging assumes NX to be available.  */
	if (!enable_ept)
		guest_efer |= EFER_NX;

	/*
	 * LMA and LME handled by hardware; SCE meaningless outside long mode.
	 */
	ignore_bits |= EFER_SCE;
#ifdef CONFIG_X86_64
	ignore_bits |= EFER_LMA | EFER_LME;
	/* SCE is meaningful only in long mode on Intel */
	if (guest_efer & EFER_LMA)
		ignore_bits &= ~(u64)EFER_SCE;
#endif

	/*
	 * On EPT, we can't emulate NX, so we must switch EFER atomically.
	 * On CPUs that support "load IA32_EFER", always switch EFER
	 * atomically, since it's faster than switching it manually.
	 */
	if (cpu_has_load_ia32_efer() ||
	    (enable_ept && ((vmx->vcpu.arch.efer ^ host_efer) & EFER_NX))) {
		if (!(guest_efer & EFER_LMA))
			guest_efer &= ~EFER_LME;
		if (guest_efer != host_efer)
			add_atomic_switch_msr(vmx, MSR_EFER,
					      guest_efer, host_efer, false);
		else
			clear_atomic_switch_msr(vmx, MSR_EFER);
		return false;
	}

	i = kvm_find_user_return_msr(MSR_EFER);
	if (i < 0)
		return false;

	clear_atomic_switch_msr(vmx, MSR_EFER);

	guest_efer &= ~ignore_bits;
	guest_efer |= host_efer & ignore_bits;

	vmx->guest_uret_msrs[i].data = guest_efer;
	vmx->guest_uret_msrs[i].mask = ~ignore_bits;

	return true;
}

#ifdef CONFIG_X86_32
/*
 * On 32-bit kernels, VM exits still load the FS and GS bases from the
 * VMCS rather than the segment table.  KVM uses this helper to figure
 * out the current bases to poke them into the VMCS before entry.
 */
static unsigned long segment_base(u16 selector)
{
	struct desc_struct *table;
	unsigned long v;

	if (!(selector & ~SEGMENT_RPL_MASK))
		return 0;

	table = get_current_gdt_ro();

	if ((selector & SEGMENT_TI_MASK) == SEGMENT_LDT) {
		u16 ldt_selector = kvm_read_ldt();

		if (!(ldt_selector & ~SEGMENT_RPL_MASK))
			return 0;

		table = (struct desc_struct *)segment_base(ldt_selector);
	}
	v = get_desc_base(&table[selector >> 3]);
	return v;
}
#endif

static inline bool pt_can_write_msr(struct vcpu_vmx *vmx)
{
	return vmx_pt_mode_is_host_guest() &&
	       !(vmx->pt_desc.guest.ctl & RTIT_CTL_TRACEEN);
}

static inline bool pt_output_base_valid(struct kvm_vcpu *vcpu, u64 base)
{
	/* The base must be 128-byte aligned and a legal physical address. */
	return kvm_vcpu_is_legal_aligned_gpa(vcpu, base, 128);
}

static inline void pt_load_msr(struct pt_ctx *ctx, u32 addr_range)
{
	u32 i;

	wrmsrl(MSR_IA32_RTIT_STATUS, ctx->status);
	wrmsrl(MSR_IA32_RTIT_OUTPUT_BASE, ctx->output_base);
	wrmsrl(MSR_IA32_RTIT_OUTPUT_MASK, ctx->output_mask);
	wrmsrl(MSR_IA32_RTIT_CR3_MATCH, ctx->cr3_match);
	for (i = 0; i < addr_range; i++) {
		wrmsrl(MSR_IA32_RTIT_ADDR0_A + i * 2, ctx->addr_a[i]);
		wrmsrl(MSR_IA32_RTIT_ADDR0_B + i * 2, ctx->addr_b[i]);
	}
}

static inline void pt_save_msr(struct pt_ctx *ctx, u32 addr_range)
{
	u32 i;

	rdmsrl(MSR_IA32_RTIT_STATUS, ctx->status);
	rdmsrl(MSR_IA32_RTIT_OUTPUT_BASE, ctx->output_base);
	rdmsrl(MSR_IA32_RTIT_OUTPUT_MASK, ctx->output_mask);
	rdmsrl(MSR_IA32_RTIT_CR3_MATCH, ctx->cr3_match);
	for (i = 0; i < addr_range; i++) {
		rdmsrl(MSR_IA32_RTIT_ADDR0_A + i * 2, ctx->addr_a[i]);
		rdmsrl(MSR_IA32_RTIT_ADDR0_B + i * 2, ctx->addr_b[i]);
	}
}

static void pt_guest_enter(struct vcpu_vmx *vmx)
{
	if (vmx_pt_mode_is_system())
		return;

	/*
	 * GUEST_IA32_RTIT_CTL is already set in the VMCS.
	 * Save host state before VM entry.
	 */
	rdmsrl(MSR_IA32_RTIT_CTL, vmx->pt_desc.host.ctl);
	if (vmx->pt_desc.guest.ctl & RTIT_CTL_TRACEEN) {
		wrmsrl(MSR_IA32_RTIT_CTL, 0);
		pt_save_msr(&vmx->pt_desc.host, vmx->pt_desc.num_address_ranges);
		pt_load_msr(&vmx->pt_desc.guest, vmx->pt_desc.num_address_ranges);
	}
}

static void pt_guest_exit(struct vcpu_vmx *vmx)
{
	if (vmx_pt_mode_is_system())
		return;

	if (vmx->pt_desc.guest.ctl & RTIT_CTL_TRACEEN) {
		pt_save_msr(&vmx->pt_desc.guest, vmx->pt_desc.num_address_ranges);
		pt_load_msr(&vmx->pt_desc.host, vmx->pt_desc.num_address_ranges);
	}

	/*
	 * KVM requires VM_EXIT_CLEAR_IA32_RTIT_CTL to expose PT to the guest,
	 * i.e. RTIT_CTL is always cleared on VM-Exit.  Restore it if necessary.
	 */
	if (vmx->pt_desc.host.ctl)
		wrmsrl(MSR_IA32_RTIT_CTL, vmx->pt_desc.host.ctl);
}

void vmx_set_host_fs_gs(struct vmcs_host_state *host, u16 fs_sel, u16 gs_sel,
			unsigned long fs_base, unsigned long gs_base)
{
	if (unlikely(fs_sel != host->fs_sel)) {
		if (!(fs_sel & 7))
			vmcs_write16(HOST_FS_SELECTOR, fs_sel);
		else
			vmcs_write16(HOST_FS_SELECTOR, 0);
		host->fs_sel = fs_sel;
	}
	if (unlikely(gs_sel != host->gs_sel)) {
		if (!(gs_sel & 7))
			vmcs_write16(HOST_GS_SELECTOR, gs_sel);
		else
			vmcs_write16(HOST_GS_SELECTOR, 0);
		host->gs_sel = gs_sel;
	}
	if (unlikely(fs_base != host->fs_base)) {
		vmcs_writel(HOST_FS_BASE, fs_base);
		host->fs_base = fs_base;
	}
	if (unlikely(gs_base != host->gs_base)) {
		vmcs_writel(HOST_GS_BASE, gs_base);
		host->gs_base = gs_base;
	}
}

void vmx_prepare_switch_to_guest(struct kvm_vcpu *vcpu)
{
	struct vcpu_vmx *vmx = to_vmx(vcpu);
	struct vmcs_host_state *host_state;
#ifdef CONFIG_X86_64
	int cpu = raw_smp_processor_id();
#endif
	unsigned long fs_base, gs_base;
	u16 fs_sel, gs_sel;
	int i;

	vmx->req_immediate_exit = false;

	/*
	 * Note that guest MSRs to be saved/restored can also be changed
	 * when guest state is loaded. This happens when guest transitions
	 * to/from long-mode by setting MSR_EFER.LMA.
	 */
	if (!vmx->guest_uret_msrs_loaded) {
		vmx->guest_uret_msrs_loaded = true;
		for (i = 0; i < kvm_nr_uret_msrs; ++i) {
			if (!vmx->guest_uret_msrs[i].load_into_hardware)
				continue;

			kvm_set_user_return_msr(i,
						vmx->guest_uret_msrs[i].data,
						vmx->guest_uret_msrs[i].mask);
		}
	}

	if (vmx->nested.need_vmcs12_to_shadow_sync)
		nested_sync_vmcs12_to_shadow(vcpu);

	if (vmx->guest_state_loaded)
		return;

	host_state = &vmx->loaded_vmcs->host_state;

	/*
	 * Set host fs and gs selectors.  Unfortunately, 22.2.3 does not
	 * allow segment selectors with cpl > 0 or ti == 1.
	 */
	host_state->ldt_sel = kvm_read_ldt();

#ifdef CONFIG_X86_64
	savesegment(ds, host_state->ds_sel);
	savesegment(es, host_state->es_sel);

	gs_base = cpu_kernelmode_gs_base(cpu);
	if (likely(is_64bit_mm(current->mm))) {
		current_save_fsgs();
		fs_sel = current->thread.fsindex;
		gs_sel = current->thread.gsindex;
		fs_base = current->thread.fsbase;
		vmx->msr_host_kernel_gs_base = current->thread.gsbase;
	} else {
		savesegment(fs, fs_sel);
		savesegment(gs, gs_sel);
		fs_base = read_msr(MSR_FS_BASE);
		vmx->msr_host_kernel_gs_base = read_msr(MSR_KERNEL_GS_BASE);
	}

	wrmsrl(MSR_KERNEL_GS_BASE, vmx->msr_guest_kernel_gs_base);
#else
	savesegment(fs, fs_sel);
	savesegment(gs, gs_sel);
	fs_base = segment_base(fs_sel);
	gs_base = segment_base(gs_sel);
#endif

	vmx_set_host_fs_gs(host_state, fs_sel, gs_sel, fs_base, gs_base);
	vmx->guest_state_loaded = true;
}

static void vmx_prepare_switch_to_host(struct vcpu_vmx *vmx)
{
	struct vmcs_host_state *host_state;

	if (!vmx->guest_state_loaded)
		return;

	host_state = &vmx->loaded_vmcs->host_state;

	++vmx->vcpu.stat.host_state_reload;

#ifdef CONFIG_X86_64
	rdmsrl(MSR_KERNEL_GS_BASE, vmx->msr_guest_kernel_gs_base);
#endif
	if (host_state->ldt_sel || (host_state->gs_sel & 7)) {
		kvm_load_ldt(host_state->ldt_sel);
#ifdef CONFIG_X86_64
		load_gs_index(host_state->gs_sel);
#else
		loadsegment(gs, host_state->gs_sel);
#endif
	}
	if (host_state->fs_sel & 7)
		loadsegment(fs, host_state->fs_sel);
#ifdef CONFIG_X86_64
	if (unlikely(host_state->ds_sel | host_state->es_sel)) {
		loadsegment(ds, host_state->ds_sel);
		loadsegment(es, host_state->es_sel);
	}
#endif
	invalidate_tss_limit();
#ifdef CONFIG_X86_64
	wrmsrl(MSR_KERNEL_GS_BASE, vmx->msr_host_kernel_gs_base);
#endif
	load_fixmap_gdt(raw_smp_processor_id());
	vmx->guest_state_loaded = false;
	vmx->guest_uret_msrs_loaded = false;
}

#ifdef CONFIG_X86_64
static u64 vmx_read_guest_kernel_gs_base(struct vcpu_vmx *vmx)
{
	preempt_disable();
	if (vmx->guest_state_loaded)
		rdmsrl(MSR_KERNEL_GS_BASE, vmx->msr_guest_kernel_gs_base);
	preempt_enable();
	return vmx->msr_guest_kernel_gs_base;
}

static void vmx_write_guest_kernel_gs_base(struct vcpu_vmx *vmx, u64 data)
{
	preempt_disable();
	if (vmx->guest_state_loaded)
		wrmsrl(MSR_KERNEL_GS_BASE, data);
	preempt_enable();
	vmx->msr_guest_kernel_gs_base = data;
}
#endif

void vmx_vcpu_load_vmcs(struct kvm_vcpu *vcpu, int cpu,
			struct loaded_vmcs *buddy)
{
	struct vcpu_vmx *vmx = to_vmx(vcpu);
	bool already_loaded = vmx->loaded_vmcs->cpu == cpu;
	struct vmcs *prev;

	if (!already_loaded) {
		loaded_vmcs_clear(vmx->loaded_vmcs);
		local_irq_disable();

		/*
		 * Ensure loaded_vmcs->cpu is read before adding loaded_vmcs to
		 * this cpu's percpu list, otherwise it may not yet be deleted
		 * from its previous cpu's percpu list.  Pairs with the
		 * smb_wmb() in __loaded_vmcs_clear().
		 */
		smp_rmb();

		list_add(&vmx->loaded_vmcs->loaded_vmcss_on_cpu_link,
			 &per_cpu(loaded_vmcss_on_cpu, cpu));
		local_irq_enable();
	}

	prev = per_cpu(current_vmcs, cpu);
	if (prev != vmx->loaded_vmcs->vmcs) {
		per_cpu(current_vmcs, cpu) = vmx->loaded_vmcs->vmcs;
		vmcs_load(vmx->loaded_vmcs->vmcs);

		/*
		 * No indirect branch prediction barrier needed when switching
		 * the active VMCS within a vCPU, unless IBRS is advertised to
		 * the vCPU.  To minimize the number of IBPBs executed, KVM
		 * performs IBPB on nested VM-Exit (a single nested transition
		 * may switch the active VMCS multiple times).
		 */
		if (!buddy || WARN_ON_ONCE(buddy->vmcs != prev))
			indirect_branch_prediction_barrier();
	}

	if (!already_loaded) {
		void *gdt = get_current_gdt_ro();

		/*
		 * Flush all EPTP/VPID contexts, the new pCPU may have stale
		 * TLB entries from its previous association with the vCPU.
		 */
		kvm_make_request(KVM_REQ_TLB_FLUSH, vcpu);

		/*
		 * Linux uses per-cpu TSS and GDT, so set these when switching
		 * processors.  See 22.2.4.
		 */
		vmcs_writel(HOST_TR_BASE,
			    (unsigned long)&get_cpu_entry_area(cpu)->tss.x86_tss);
		vmcs_writel(HOST_GDTR_BASE, (unsigned long)gdt);   /* 22.2.4 */

		if (IS_ENABLED(CONFIG_IA32_EMULATION) || IS_ENABLED(CONFIG_X86_32)) {
			/* 22.2.3 */
			vmcs_writel(HOST_IA32_SYSENTER_ESP,
				    (unsigned long)(cpu_entry_stack(cpu) + 1));
		}

		vmx->loaded_vmcs->cpu = cpu;
	}
}

/*
 * Switches to specified vcpu, until a matching vcpu_put(), but assumes
 * vcpu mutex is already taken.
 */
void vmx_vcpu_load(struct kvm_vcpu *vcpu, int cpu)
{
	struct vcpu_vmx *vmx = to_vmx(vcpu);

	vmx_vcpu_load_vmcs(vcpu, cpu, NULL);

	vmx_vcpu_pi_load(vcpu, cpu);

	vmx->host_debugctlmsr = get_debugctlmsr();
}

void vmx_vcpu_put(struct kvm_vcpu *vcpu)
{
	vmx_vcpu_pi_put(vcpu);

	vmx_prepare_switch_to_host(to_vmx(vcpu));
}

bool vmx_emulation_required(struct kvm_vcpu *vcpu)
{
	return emulate_invalid_guest_state && !vmx_guest_state_valid(vcpu);
}

unsigned long vmx_get_rflags(struct kvm_vcpu *vcpu)
{
	struct vcpu_vmx *vmx = to_vmx(vcpu);
	unsigned long rflags, save_rflags;

	if (!kvm_register_is_available(vcpu, VCPU_EXREG_RFLAGS)) {
		kvm_register_mark_available(vcpu, VCPU_EXREG_RFLAGS);
		rflags = vmcs_readl(GUEST_RFLAGS);
		if (vmx->rmode.vm86_active) {
			rflags &= RMODE_GUEST_OWNED_EFLAGS_BITS;
			save_rflags = vmx->rmode.save_rflags;
			rflags |= save_rflags & ~RMODE_GUEST_OWNED_EFLAGS_BITS;
		}
		vmx->rflags = rflags;
	}
	return vmx->rflags;
}

void vmx_set_rflags(struct kvm_vcpu *vcpu, unsigned long rflags)
{
	struct vcpu_vmx *vmx = to_vmx(vcpu);
	unsigned long old_rflags;

	/*
	 * Unlike CR0 and CR4, RFLAGS handling requires checking if the vCPU
	 * is an unrestricted guest in order to mark L2 as needing emulation
	 * if L1 runs L2 as a restricted guest.
	 */
	if (is_unrestricted_guest(vcpu)) {
		kvm_register_mark_available(vcpu, VCPU_EXREG_RFLAGS);
		vmx->rflags = rflags;
		vmcs_writel(GUEST_RFLAGS, rflags);
		return;
	}

	old_rflags = vmx_get_rflags(vcpu);
	vmx->rflags = rflags;
	if (vmx->rmode.vm86_active) {
		vmx->rmode.save_rflags = rflags;
		rflags |= X86_EFLAGS_IOPL | X86_EFLAGS_VM;
	}
	vmcs_writel(GUEST_RFLAGS, rflags);

	if ((old_rflags ^ vmx->rflags) & X86_EFLAGS_VM)
		vmx->emulation_required = vmx_emulation_required(vcpu);
}

bool vmx_get_if_flag(struct kvm_vcpu *vcpu)
{
	return vmx_get_rflags(vcpu) & X86_EFLAGS_IF;
}

void vmx_set_interrupt_shadow(struct kvm_vcpu *vcpu, int mask)
{
	u32 interruptibility_old = vmread32(vcpu,
					    GUEST_INTERRUPTIBILITY_INFO);
	u32 interruptibility = interruptibility_old;

	interruptibility &= ~(GUEST_INTR_STATE_STI | GUEST_INTR_STATE_MOV_SS);

	if (mask & KVM_X86_SHADOW_INT_MOV_SS)
		interruptibility |= GUEST_INTR_STATE_MOV_SS;
	else if (mask & KVM_X86_SHADOW_INT_STI)
		interruptibility |= GUEST_INTR_STATE_STI;

	if ((interruptibility != interruptibility_old))
		vmwrite32(vcpu, GUEST_INTERRUPTIBILITY_INFO,
			  interruptibility);
}

static int vmx_rtit_ctl_check(struct kvm_vcpu *vcpu, u64 data)
{
	struct vcpu_vmx *vmx = to_vmx(vcpu);
	unsigned long value;

	/*
	 * Any MSR write that attempts to change bits marked reserved will
	 * case a #GP fault.
	 */
	if (data & vmx->pt_desc.ctl_bitmask)
		return 1;

	/*
	 * Any attempt to modify IA32_RTIT_CTL while TraceEn is set will
	 * result in a #GP unless the same write also clears TraceEn.
	 */
	if ((vmx->pt_desc.guest.ctl & RTIT_CTL_TRACEEN) &&
		((vmx->pt_desc.guest.ctl ^ data) & ~RTIT_CTL_TRACEEN))
		return 1;

	/*
	 * WRMSR to IA32_RTIT_CTL that sets TraceEn but clears this bit
	 * and FabricEn would cause #GP, if
	 * CPUID.(EAX=14H, ECX=0):ECX.SNGLRGNOUT[bit 2] = 0
	 */
	if ((data & RTIT_CTL_TRACEEN) && !(data & RTIT_CTL_TOPA) &&
		!(data & RTIT_CTL_FABRIC_EN) &&
		!intel_pt_validate_cap(vmx->pt_desc.caps,
					PT_CAP_single_range_output))
		return 1;

	/*
	 * MTCFreq, CycThresh and PSBFreq encodings check, any MSR write that
	 * utilize encodings marked reserved will cause a #GP fault.
	 */
	value = intel_pt_validate_cap(vmx->pt_desc.caps, PT_CAP_mtc_periods);
	if (intel_pt_validate_cap(vmx->pt_desc.caps, PT_CAP_mtc) &&
			!test_bit((data & RTIT_CTL_MTC_RANGE) >>
			RTIT_CTL_MTC_RANGE_OFFSET, &value))
		return 1;
	value = intel_pt_validate_cap(vmx->pt_desc.caps,
						PT_CAP_cycle_thresholds);
	if (intel_pt_validate_cap(vmx->pt_desc.caps, PT_CAP_psb_cyc) &&
			!test_bit((data & RTIT_CTL_CYC_THRESH) >>
			RTIT_CTL_CYC_THRESH_OFFSET, &value))
		return 1;
	value = intel_pt_validate_cap(vmx->pt_desc.caps, PT_CAP_psb_periods);
	if (intel_pt_validate_cap(vmx->pt_desc.caps, PT_CAP_psb_cyc) &&
			!test_bit((data & RTIT_CTL_PSB_FREQ) >>
			RTIT_CTL_PSB_FREQ_OFFSET, &value))
		return 1;

	/*
	 * If ADDRx_CFG is reserved or the encodings is >2 will
	 * cause a #GP fault.
	 */
	value = (data & RTIT_CTL_ADDR0) >> RTIT_CTL_ADDR0_OFFSET;
	if ((value && (vmx->pt_desc.num_address_ranges < 1)) || (value > 2))
		return 1;
	value = (data & RTIT_CTL_ADDR1) >> RTIT_CTL_ADDR1_OFFSET;
	if ((value && (vmx->pt_desc.num_address_ranges < 2)) || (value > 2))
		return 1;
	value = (data & RTIT_CTL_ADDR2) >> RTIT_CTL_ADDR2_OFFSET;
	if ((value && (vmx->pt_desc.num_address_ranges < 3)) || (value > 2))
		return 1;
	value = (data & RTIT_CTL_ADDR3) >> RTIT_CTL_ADDR3_OFFSET;
	if ((value && (vmx->pt_desc.num_address_ranges < 4)) || (value > 2))
		return 1;

	return 0;
}

bool vmx_can_emulate_instruction(struct kvm_vcpu *vcpu, int emul_type,
				void *insn, int insn_len)
{
	/*
	 * Emulation of instructions in SGX enclaves is impossible as RIP does
	 * not point at the failing instruction, and even if it did, the code
	 * stream is inaccessible.  Inject #UD instead of exiting to userspace
	 * so that guest userspace can't DoS the guest simply by triggering
	 * emulation (enclaves are CPL3 only).
	 */
	if (to_vmx(vcpu)->exit_reason.enclave_mode) {
		kvm_queue_exception(vcpu, UD_VECTOR);
		return false;
	}
	return true;
}

static int skip_emulated_instruction(struct kvm_vcpu *vcpu)
{
	union vmx_exit_reason exit_reason = to_vmx(vcpu)->exit_reason;
	unsigned long rip, orig_rip;
	u32 instr_len;

	/*
	 * Using VMCS.VM_EXIT_INSTRUCTION_LEN on EPT misconfig depends on
	 * undefined behavior: Intel's SDM doesn't mandate the VMCS field be
	 * set when EPT misconfig occurs.  In practice, real hardware updates
	 * VM_EXIT_INSTRUCTION_LEN on EPT misconfig, but other hypervisors
	 * (namely Hyper-V) don't set it due to it being undefined behavior,
	 * i.e. we end up advancing IP with some random value.
	 */
	if (!static_cpu_has(X86_FEATURE_HYPERVISOR) ||
	    exit_reason.basic != EXIT_REASON_EPT_MISCONFIG) {
		instr_len = vmcs_read32(VM_EXIT_INSTRUCTION_LEN);

		/*
		 * Emulating an enclave's instructions isn't supported as KVM
		 * cannot access the enclave's memory or its true RIP, e.g. the
		 * vmcs.GUEST_RIP points at the exit point of the enclave, not
		 * the RIP that actually triggered the VM-Exit.  But, because
		 * most instructions that cause VM-Exit will #UD in an enclave,
		 * most instruction-based VM-Exits simply do not occur.
		 *
		 * There are a few exceptions, notably the debug instructions
		 * INT1ICEBRK and INT3, as they are allowed in debug enclaves
		 * and generate #DB/#BP as expected, which KVM might intercept.
		 * But again, the CPU does the dirty work and saves an instr
		 * length of zero so VMMs don't shoot themselves in the foot.
		 * WARN if KVM tries to skip a non-zero length instruction on
		 * a VM-Exit from an enclave.
		 */
		if (!instr_len)
			goto rip_updated;

		WARN_ONCE(exit_reason.enclave_mode,
			  "skipping instruction after SGX enclave VM-Exit");

		orig_rip = kvm_rip_read(vcpu);
		rip = orig_rip + instr_len;
#ifdef CONFIG_X86_64
		rip = vmx_mask_out_guest_rip(vcpu, orig_rip, rip);
#endif
		kvm_rip_write(vcpu, rip);
	} else {
		if (!kvm_emulate_instruction(vcpu, EMULTYPE_SKIP))
			return 0;
	}

rip_updated:
	/* skipping an emulated instruction also counts */
	vmx_set_interrupt_shadow(vcpu, 0);

	return 1;
}

/*
 * Recognizes a pending MTF VM-exit and records the nested state for later
 * delivery.
 */
void vmx_update_emulated_instruction(struct kvm_vcpu *vcpu)
{
	struct vmcs12 *vmcs12 = get_vmcs12(vcpu);
	struct vcpu_vmx *vmx = to_vmx(vcpu);

	if (!is_guest_mode(vcpu))
		return;

	/*
	 * Per the SDM, MTF takes priority over debug-trap exceptions besides
	 * TSS T-bit traps and ICEBP (INT1).  KVM doesn't emulate T-bit traps
	 * or ICEBP (in the emulator proper), and skipping of ICEBP after an
	 * intercepted #DB deliberately avoids single-step #DB and MTF updates
	 * as ICEBP is higher priority than both.  As instruction emulation is
	 * completed at this point (i.e. KVM is at the instruction boundary),
	 * any #DB exception pending delivery must be a debug-trap of lower
	 * priority than MTF.  Record the pending MTF state to be delivered in
	 * vmx_check_nested_events().
	 */
	if (nested_cpu_has_mtf(vmcs12) &&
	    (!vcpu->arch.exception.pending ||
	     vcpu->arch.exception.vector == DB_VECTOR) &&
	    (!vcpu->arch.exception_vmexit.pending ||
	     vcpu->arch.exception_vmexit.vector == DB_VECTOR)) {
		vmx->nested.mtf_pending = true;
		kvm_make_request(KVM_REQ_EVENT, vcpu);
	} else {
		vmx->nested.mtf_pending = false;
	}
}

int vmx_skip_emulated_instruction(struct kvm_vcpu *vcpu)
{
	vmx_update_emulated_instruction(vcpu);
	return skip_emulated_instruction(vcpu);
}

static void vmx_clear_hlt(struct kvm_vcpu *vcpu)
{
	/*
	 * Ensure that we clear the HLT state in the VMCS.  We don't need to
	 * explicitly skip the instruction because if the HLT state is set,
	 * then the instruction is already executing and RIP has already been
	 * advanced.
	 */
	if (kvm_hlt_in_guest(vcpu->kvm) &&
			vmcs_read32(GUEST_ACTIVITY_STATE) == GUEST_ACTIVITY_HLT)
		vmcs_write32(GUEST_ACTIVITY_STATE, GUEST_ACTIVITY_ACTIVE);
}

void vmx_inject_exception(struct kvm_vcpu *vcpu)
{
	struct kvm_queued_exception *ex = &vcpu->arch.exception;
	u32 intr_info = ex->vector | INTR_INFO_VALID_MASK;
	struct vcpu_vmx *vmx = to_vmx(vcpu);

	kvm_deliver_exception_payload(vcpu, ex);

	if (ex->has_error_code) {
		/*
		 * Despite the error code being architecturally defined as 32
		 * bits, and the VMCS field being 32 bits, Intel CPUs and thus
		 * VMX don't actually supporting setting bits 31:16.  Hardware
		 * will (should) never provide a bogus error code, but AMD CPUs
		 * do generate error codes with bits 31:16 set, and so KVM's
		 * ABI lets userspace shove in arbitrary 32-bit values.  Drop
		 * the upper bits to avoid VM-Fail, losing information that
		 * does't really exist is preferable to killing the VM.
		 */
		vmcs_write32(VM_ENTRY_EXCEPTION_ERROR_CODE, (u16)ex->error_code);
		intr_info |= INTR_INFO_DELIVER_CODE_MASK;
	}

	if (vmx->rmode.vm86_active) {
		int inc_eip = 0;
		if (kvm_exception_is_soft(ex->vector))
			inc_eip = vcpu->arch.event_exit_inst_len;
		kvm_inject_realmode_interrupt(vcpu, ex->vector, inc_eip);
		return;
	}

	WARN_ON_ONCE(vmx->emulation_required);

	if (kvm_exception_is_soft(ex->vector)) {
		vmcs_write32(VM_ENTRY_INSTRUCTION_LEN,
			     vmx->vcpu.arch.event_exit_inst_len);
		intr_info |= INTR_TYPE_SOFT_EXCEPTION;
	} else
		intr_info |= INTR_TYPE_HARD_EXCEPTION;

	vmcs_write32(VM_ENTRY_INTR_INFO_FIELD, intr_info);

	vmx_clear_hlt(vcpu);
}

static void vmx_setup_uret_msr(struct vcpu_vmx *vmx, unsigned int msr,
			       bool load_into_hardware)
{
	struct vmx_uret_msr *uret_msr;

	uret_msr = vmx_find_uret_msr(vmx, msr);
	if (!uret_msr)
		return;

	uret_msr->load_into_hardware = load_into_hardware;
}

/*
 * Configuring user return MSRs to automatically save, load, and restore MSRs
 * that need to be shoved into hardware when running the guest.  Note, omitting
 * an MSR here does _NOT_ mean it's not emulated, only that it will not be
 * loaded into hardware when running the guest.
 */
static void vmx_setup_uret_msrs(struct vcpu_vmx *vmx)
{
#ifdef CONFIG_X86_64
	bool load_syscall_msrs;

	/*
	 * The SYSCALL MSRs are only needed on long mode guests, and only
	 * when EFER.SCE is set.
	 */
	load_syscall_msrs = is_long_mode(&vmx->vcpu) &&
			    (vmx->vcpu.arch.efer & EFER_SCE);

	vmx_setup_uret_msr(vmx, MSR_STAR, load_syscall_msrs);
	vmx_setup_uret_msr(vmx, MSR_LSTAR, load_syscall_msrs);
	vmx_setup_uret_msr(vmx, MSR_SYSCALL_MASK, load_syscall_msrs);
#endif
	vmx_setup_uret_msr(vmx, MSR_EFER, update_transition_efer(vmx));

	vmx_setup_uret_msr(vmx, MSR_TSC_AUX,
			   guest_cpuid_has(&vmx->vcpu, X86_FEATURE_RDTSCP) ||
			   guest_cpuid_has(&vmx->vcpu, X86_FEATURE_RDPID));

	/*
	 * hle=0, rtm=0, tsx_ctrl=1 can be found with some combinations of new
	 * kernel and old userspace.  If those guests run on a tsx=off host, do
	 * allow guests to use TSX_CTRL, but don't change the value in hardware
	 * so that TSX remains always disabled.
	 */
	vmx_setup_uret_msr(vmx, MSR_IA32_TSX_CTRL, boot_cpu_has(X86_FEATURE_RTM));

	/*
	 * The set of MSRs to load may have changed, reload MSRs before the
	 * next VM-Enter.
	 */
	vmx->guest_uret_msrs_loaded = false;
}

u64 vmx_get_l2_tsc_offset(struct kvm_vcpu *vcpu)
{
	struct vmcs12 *vmcs12 = get_vmcs12(vcpu);

	if (nested_cpu_has(vmcs12, CPU_BASED_USE_TSC_OFFSETTING))
		return vmcs12->tsc_offset;

	return 0;
}

u64 vmx_get_l2_tsc_multiplier(struct kvm_vcpu *vcpu)
{
	struct vmcs12 *vmcs12 = get_vmcs12(vcpu);

	if (nested_cpu_has(vmcs12, CPU_BASED_USE_TSC_OFFSETTING) &&
	    nested_cpu_has2(vmcs12, SECONDARY_EXEC_TSC_SCALING))
		return vmcs12->tsc_multiplier;

	return kvm_caps.default_tsc_scaling_ratio;
}

void vmx_write_tsc_offset(struct kvm_vcpu *vcpu, u64 offset)
{
	vmcs_write64(TSC_OFFSET, offset);
}

void vmx_write_tsc_multiplier(struct kvm_vcpu *vcpu, u64 multiplier)
{
	vmcs_write64(TSC_MULTIPLIER, multiplier);
}

/*
 * nested_vmx_allowed() checks whether a guest should be allowed to use VMX
 * instructions and MSRs (i.e., nested VMX). Nested VMX is disabled for
 * all guests if the "nested" module option is off, and can also be disabled
 * for a single guest by disabling its VMX cpuid bit.
 */
bool nested_vmx_allowed(struct kvm_vcpu *vcpu)
{
	return nested && guest_cpuid_has(vcpu, X86_FEATURE_VMX);
}

/*
 * Userspace is allowed to set any supported IA32_FEATURE_CONTROL regardless of
 * guest CPUID.  Note, KVM allows userspace to set "VMX in SMX" to maintain
 * backwards compatibility even though KVM doesn't support emulating SMX.  And
 * because userspace set "VMX in SMX", the guest must also be allowed to set it,
 * e.g. if the MSR is left unlocked and the guest does a RMW operation.
 */
#define KVM_SUPPORTED_FEATURE_CONTROL  (FEAT_CTL_LOCKED			 | \
					FEAT_CTL_VMX_ENABLED_INSIDE_SMX	 | \
					FEAT_CTL_VMX_ENABLED_OUTSIDE_SMX | \
					FEAT_CTL_SGX_LC_ENABLED		 | \
					FEAT_CTL_SGX_ENABLED		 | \
					FEAT_CTL_LMCE_ENABLED)

static inline bool is_vmx_feature_control_msr_valid(struct vcpu_vmx *vmx,
						    struct msr_data *msr)
{
	uint64_t valid_bits;

	/*
	 * Ensure KVM_SUPPORTED_FEATURE_CONTROL is updated when new bits are
	 * exposed to the guest.
	 */
	WARN_ON_ONCE(vmx->msr_ia32_feature_control_valid_bits &
		     ~KVM_SUPPORTED_FEATURE_CONTROL);

	if (!msr->host_initiated &&
	    (vmx->msr_ia32_feature_control & FEAT_CTL_LOCKED))
		return false;

	if (msr->host_initiated)
		valid_bits = KVM_SUPPORTED_FEATURE_CONTROL;
	else
		valid_bits = vmx->msr_ia32_feature_control_valid_bits;

	return !(msr->data & ~valid_bits);
}

int vmx_get_msr_feature(struct kvm_msr_entry *msr)
{
	switch (msr->index) {
	case KVM_FIRST_EMULATED_VMX_MSR ... KVM_LAST_EMULATED_VMX_MSR:
		if (!nested)
			return 1;
		return vmx_get_vmx_msr(&vmcs_config.nested, msr->index, &msr->data);
	default:
		return KVM_MSR_RET_INVALID;
	}
}

/*
 * Reads an msr value (of 'msr_info->index') into 'msr_info->data'.
 * Returns 0 on success, non-0 otherwise.
 * Assumes vcpu_load() was already called.
 */
int vmx_get_msr(struct kvm_vcpu *vcpu, struct msr_data *msr_info)
{
	struct vcpu_vmx *vmx = to_vmx(vcpu);
	struct vmx_uret_msr *msr;
	u32 index;

	switch (msr_info->index) {
#ifdef CONFIG_X86_64
	case MSR_FS_BASE:
		msr_info->data = vmcs_readl(GUEST_FS_BASE);
		break;
	case MSR_GS_BASE:
		msr_info->data = vmcs_readl(GUEST_GS_BASE);
		break;
	case MSR_KERNEL_GS_BASE:
		msr_info->data = vmx_read_guest_kernel_gs_base(vmx);
		break;
#endif
	case MSR_EFER:
		return kvm_get_msr_common(vcpu, msr_info);
	case MSR_IA32_TSX_CTRL:
		if (!msr_info->host_initiated &&
		    !(vcpu->arch.arch_capabilities & ARCH_CAP_TSX_CTRL_MSR))
			return 1;
		goto find_uret_msr;
	case MSR_IA32_UMWAIT_CONTROL:
		if (!msr_info->host_initiated && !vmx_has_waitpkg(vmx))
			return 1;

		msr_info->data = vmx->msr_ia32_umwait_control;
		break;
	case MSR_IA32_SPEC_CTRL:
		if (!msr_info->host_initiated &&
		    !guest_has_spec_ctrl_msr(vcpu))
			return 1;

		msr_info->data = to_vmx(vcpu)->spec_ctrl;
		break;
	case MSR_IA32_SYSENTER_CS:
		msr_info->data = vmcs_read32(GUEST_SYSENTER_CS);
		break;
	case MSR_IA32_SYSENTER_EIP:
		msr_info->data = vmcs_readl(GUEST_SYSENTER_EIP);
		break;
	case MSR_IA32_SYSENTER_ESP:
		msr_info->data = vmcs_readl(GUEST_SYSENTER_ESP);
		break;
	case MSR_IA32_BNDCFGS:
		if (!kvm_mpx_supported() ||
		    (!msr_info->host_initiated &&
		     !guest_cpuid_has(vcpu, X86_FEATURE_MPX)))
			return 1;
		msr_info->data = vmcs_read64(GUEST_BNDCFGS);
		break;
	case MSR_IA32_MCG_EXT_CTL:
		if (!msr_info->host_initiated &&
		    !(vmx->msr_ia32_feature_control &
		      FEAT_CTL_LMCE_ENABLED))
			return 1;
		msr_info->data = vcpu->arch.mcg_ext_ctl;
		break;
	case MSR_IA32_FEAT_CTL:
		msr_info->data = vmx->msr_ia32_feature_control;
		break;
	case MSR_IA32_SGXLEPUBKEYHASH0 ... MSR_IA32_SGXLEPUBKEYHASH3:
		if (!msr_info->host_initiated &&
		    !guest_cpuid_has(vcpu, X86_FEATURE_SGX_LC))
			return 1;
		msr_info->data = to_vmx(vcpu)->msr_ia32_sgxlepubkeyhash
			[msr_info->index - MSR_IA32_SGXLEPUBKEYHASH0];
		break;
	case KVM_FIRST_EMULATED_VMX_MSR ... KVM_LAST_EMULATED_VMX_MSR:
		if (!nested_vmx_allowed(vcpu))
			return 1;
		if (vmx_get_vmx_msr(&vmx->nested.msrs, msr_info->index,
				    &msr_info->data))
			return 1;
		/*
		 * Enlightened VMCS v1 doesn't have certain VMCS fields but
		 * instead of just ignoring the features, different Hyper-V
		 * versions are either trying to use them and fail or do some
		 * sanity checking and refuse to boot. Filter all unsupported
		 * features out.
		 */
		if (!msr_info->host_initiated && guest_cpuid_has_evmcs(vcpu))
			nested_evmcs_filter_control_msr(vcpu, msr_info->index,
							&msr_info->data);
		break;
	case MSR_IA32_RTIT_CTL:
		if (!vmx_pt_mode_is_host_guest())
			return 1;
		msr_info->data = vmx->pt_desc.guest.ctl;
		break;
	case MSR_IA32_RTIT_STATUS:
		if (!vmx_pt_mode_is_host_guest())
			return 1;
		msr_info->data = vmx->pt_desc.guest.status;
		break;
	case MSR_IA32_RTIT_CR3_MATCH:
		if (!vmx_pt_mode_is_host_guest() ||
			!intel_pt_validate_cap(vmx->pt_desc.caps,
						PT_CAP_cr3_filtering))
			return 1;
		msr_info->data = vmx->pt_desc.guest.cr3_match;
		break;
	case MSR_IA32_RTIT_OUTPUT_BASE:
		if (!vmx_pt_mode_is_host_guest() ||
			(!intel_pt_validate_cap(vmx->pt_desc.caps,
					PT_CAP_topa_output) &&
			 !intel_pt_validate_cap(vmx->pt_desc.caps,
					PT_CAP_single_range_output)))
			return 1;
		msr_info->data = vmx->pt_desc.guest.output_base;
		break;
	case MSR_IA32_RTIT_OUTPUT_MASK:
		if (!vmx_pt_mode_is_host_guest() ||
			(!intel_pt_validate_cap(vmx->pt_desc.caps,
					PT_CAP_topa_output) &&
			 !intel_pt_validate_cap(vmx->pt_desc.caps,
					PT_CAP_single_range_output)))
			return 1;
		msr_info->data = vmx->pt_desc.guest.output_mask;
		break;
	case MSR_IA32_RTIT_ADDR0_A ... MSR_IA32_RTIT_ADDR3_B:
		index = msr_info->index - MSR_IA32_RTIT_ADDR0_A;
		if (!vmx_pt_mode_is_host_guest() ||
		    (index >= 2 * vmx->pt_desc.num_address_ranges))
			return 1;
		if (index % 2)
			msr_info->data = vmx->pt_desc.guest.addr_b[index / 2];
		else
			msr_info->data = vmx->pt_desc.guest.addr_a[index / 2];
		break;
	case MSR_IA32_U_CET:
	case MSR_IA32_PL0_SSP ... MSR_IA32_PL3_SSP:
		return kvm_get_msr_common(vcpu, msr_info);
	case MSR_IA32_S_CET:
	case MSR_KVM_GUEST_SSP:
	case MSR_IA32_INT_SSP_TAB:
		if (kvm_get_msr_common(vcpu, msr_info))
			return 1;
		if (msr_info->index == MSR_KVM_GUEST_SSP)
			msr_info->data = vmcs_readl(GUEST_SSP);
		else if (msr_info->index == MSR_IA32_S_CET)
			msr_info->data = vmcs_readl(GUEST_S_CET);
		else if (msr_info->index == MSR_IA32_INT_SSP_TAB)
			msr_info->data = vmcs_readl(GUEST_INTR_SSP_TABLE);
		break;
	case MSR_IA32_DEBUGCTLMSR:
		msr_info->data = vmcs_read64(GUEST_IA32_DEBUGCTL);
		break;
	default:
	find_uret_msr:
		msr = vmx_find_uret_msr(vmx, msr_info->index);
		if (msr) {
			msr_info->data = msr->data;
			break;
		}
		return kvm_get_msr_common(vcpu, msr_info);
	}

	return 0;
}

static u64 nested_vmx_truncate_sysenter_addr(struct kvm_vcpu *vcpu,
						    u64 data)
{
#ifdef CONFIG_X86_64
	if (!guest_cpuid_has(vcpu, X86_FEATURE_LM))
		return (u32)data;
#endif
	return (unsigned long)data;
}

static u64 vmx_get_supported_debugctl(struct kvm_vcpu *vcpu, bool host_initiated)
{
	u64 debugctl = 0;

	if (boot_cpu_has(X86_FEATURE_BUS_LOCK_DETECT) &&
	    (host_initiated || guest_cpuid_has(vcpu, X86_FEATURE_BUS_LOCK_DETECT)))
		debugctl |= DEBUGCTLMSR_BUS_LOCK_DETECT;

	if ((kvm_caps.supported_perf_cap & PMU_CAP_LBR_FMT) &&
	    (host_initiated || intel_pmu_lbr_is_enabled(vcpu)))
		debugctl |= DEBUGCTLMSR_LBR | DEBUGCTLMSR_FREEZE_LBRS_ON_PMI;

	return debugctl;
}

static void vmx_disable_write_intercept_sss_msr(struct kvm_vcpu *vcpu)
{
	if (guest_can_use(vcpu, X86_FEATURE_SHSTK)) {
		vmx_set_intercept_for_msr(vcpu, MSR_IA32_PL0_SSP,
					  MSR_TYPE_RW, false);
		vmx_set_intercept_for_msr(vcpu, MSR_IA32_PL1_SSP,
					  MSR_TYPE_RW, false);
		vmx_set_intercept_for_msr(vcpu, MSR_IA32_PL2_SSP,
					  MSR_TYPE_RW, false);
	}
}

/*
 * Writes msr value into the appropriate "register".
 * Returns 0 on success, non-0 otherwise.
 * Assumes vcpu_load() was already called.
 */
int vmx_set_msr(struct kvm_vcpu *vcpu, struct msr_data *msr_info)
{
	struct vcpu_vmx *vmx = to_vmx(vcpu);
	struct vmx_uret_msr *msr;
	int ret = 0;
	u32 msr_index = msr_info->index;
	u64 data = msr_info->data;
	u32 index;

	switch (msr_index) {
	case MSR_EFER:
		ret = kvm_set_msr_common(vcpu, msr_info);
		break;
#ifdef CONFIG_X86_64
	case MSR_FS_BASE:
		vmx_segment_cache_clear(vmx);
		vmcs_writel(GUEST_FS_BASE, data);
		break;
	case MSR_GS_BASE:
		vmx_segment_cache_clear(vmx);
		vmcs_writel(GUEST_GS_BASE, data);
		break;
	case MSR_KERNEL_GS_BASE:
		vmx_write_guest_kernel_gs_base(vmx, data);
		break;
	case MSR_IA32_XFD:
		ret = kvm_set_msr_common(vcpu, msr_info);
		/*
		 * Always intercepting WRMSR could incur non-negligible
		 * overhead given xfd might be changed frequently in
		 * guest context switch. Disable write interception
		 * upon the first write with a non-zero value (indicating
		 * potential usage on dynamic xfeatures). Also update
		 * exception bitmap to trap #NM for proper virtualization
		 * of guest xfd_err.
		 */
		if (!ret && data) {
			vmx_disable_intercept_for_msr(vcpu, MSR_IA32_XFD,
						      MSR_TYPE_RW);
			vcpu->arch.xfd_no_write_intercept = true;
			vmx_update_exception_bitmap(vcpu);
		}
		break;
#endif
	case MSR_IA32_SYSENTER_CS:
		if (is_guest_mode(vcpu))
			get_vmcs12(vcpu)->guest_sysenter_cs = data;
		vmcs_write32(GUEST_SYSENTER_CS, data);
		break;
	case MSR_IA32_SYSENTER_EIP:
		if (is_guest_mode(vcpu)) {
			data = nested_vmx_truncate_sysenter_addr(vcpu, data);
			get_vmcs12(vcpu)->guest_sysenter_eip = data;
		}
		vmcs_writel(GUEST_SYSENTER_EIP, data);
		break;
	case MSR_IA32_SYSENTER_ESP:
		if (is_guest_mode(vcpu)) {
			data = nested_vmx_truncate_sysenter_addr(vcpu, data);
			get_vmcs12(vcpu)->guest_sysenter_esp = data;
		}
		vmcs_writel(GUEST_SYSENTER_ESP, data);
		break;
	case MSR_IA32_DEBUGCTLMSR: {
		u64 invalid;

		invalid = data & ~vmx_get_supported_debugctl(vcpu, msr_info->host_initiated);
		if (invalid & (DEBUGCTLMSR_BTF|DEBUGCTLMSR_LBR)) {
			kvm_pr_unimpl_wrmsr(vcpu, msr_index, data);
			data &= ~(DEBUGCTLMSR_BTF|DEBUGCTLMSR_LBR);
			invalid &= ~(DEBUGCTLMSR_BTF|DEBUGCTLMSR_LBR);
		}

		if (invalid)
			return 1;

		if (is_guest_mode(vcpu) && get_vmcs12(vcpu)->vm_exit_controls &
						VM_EXIT_SAVE_DEBUG_CONTROLS)
			get_vmcs12(vcpu)->guest_ia32_debugctl = data;

		vmcs_write64(GUEST_IA32_DEBUGCTL, data);
		if (intel_pmu_lbr_is_enabled(vcpu) && !to_vmx(vcpu)->lbr_desc.event &&
		    (data & DEBUGCTLMSR_LBR))
			intel_pmu_create_guest_lbr_event(vcpu);
		return 0;
	}
	case MSR_IA32_BNDCFGS:
		if (!kvm_mpx_supported() ||
		    (!msr_info->host_initiated &&
		     !guest_cpuid_has(vcpu, X86_FEATURE_MPX)))
			return 1;
		if (is_noncanonical_address(data & PAGE_MASK, vcpu) ||
		    (data & MSR_IA32_BNDCFGS_RSVD))
			return 1;

		if (is_guest_mode(vcpu) &&
		    ((vmx->nested.msrs.entry_ctls_high & VM_ENTRY_LOAD_BNDCFGS) ||
		     (vmx->nested.msrs.exit_ctls_high & VM_EXIT_CLEAR_BNDCFGS)))
			get_vmcs12(vcpu)->guest_bndcfgs = data;

		vmcs_write64(GUEST_BNDCFGS, data);
		break;
	case MSR_IA32_UMWAIT_CONTROL:
		if (!msr_info->host_initiated && !vmx_has_waitpkg(vmx))
			return 1;

		/* The reserved bit 1 and non-32 bit [63:32] should be zero */
		if (data & (BIT_ULL(1) | GENMASK_ULL(63, 32)))
			return 1;

		vmx->msr_ia32_umwait_control = data;
		break;
	case MSR_IA32_SPEC_CTRL:
		if (!msr_info->host_initiated &&
		    !guest_has_spec_ctrl_msr(vcpu))
			return 1;

		if (kvm_spec_ctrl_test_value(data))
			return 1;

		vmx->spec_ctrl = data;
		if (!data)
			break;

		/*
		 * For non-nested:
		 * When it's written (to non-zero) for the first time, pass
		 * it through.
		 *
		 * For nested:
		 * The handling of the MSR bitmap for L2 guests is done in
		 * nested_vmx_prepare_msr_bitmap. We should not touch the
		 * vmcs02.msr_bitmap here since it gets completely overwritten
		 * in the merging. We update the vmcs01 here for L1 as well
		 * since it will end up touching the MSR anyway now.
		 */
		vmx_disable_intercept_for_msr(vcpu,
					      MSR_IA32_SPEC_CTRL,
					      MSR_TYPE_RW);
		break;
	case MSR_IA32_TSX_CTRL:
		if (!msr_info->host_initiated &&
		    !(vcpu->arch.arch_capabilities & ARCH_CAP_TSX_CTRL_MSR))
			return 1;
		if (data & ~(TSX_CTRL_RTM_DISABLE | TSX_CTRL_CPUID_CLEAR))
			return 1;
		goto find_uret_msr;
	case MSR_IA32_CR_PAT:
		ret = kvm_set_msr_common(vcpu, msr_info);
		if (ret)
			break;

		if (is_guest_mode(vcpu) &&
		    get_vmcs12(vcpu)->vm_exit_controls & VM_EXIT_SAVE_IA32_PAT)
			get_vmcs12(vcpu)->guest_ia32_pat = data;

		if (vmcs_config.vmentry_ctrl & VM_ENTRY_LOAD_IA32_PAT)
			vmcs_write64(GUEST_IA32_PAT, data);
		break;
	case MSR_IA32_MCG_EXT_CTL:
		if ((!msr_info->host_initiated &&
		     !(to_vmx(vcpu)->msr_ia32_feature_control &
		       FEAT_CTL_LMCE_ENABLED)) ||
		    (data & ~MCG_EXT_CTL_LMCE_EN))
			return 1;
		vcpu->arch.mcg_ext_ctl = data;
		break;
	case MSR_IA32_FEAT_CTL:
		if (!is_vmx_feature_control_msr_valid(vmx, msr_info))
			return 1;

		vmx->msr_ia32_feature_control = data;
		if (msr_info->host_initiated && data == 0)
			vmx_leave_nested(vcpu);

		/* SGX may be enabled/disabled by guest's firmware */
		vmx_write_encls_bitmap(vcpu, NULL);
		break;
	case MSR_IA32_SGXLEPUBKEYHASH0 ... MSR_IA32_SGXLEPUBKEYHASH3:
		/*
		 * On real hardware, the LE hash MSRs are writable before
		 * the firmware sets bit 0 in MSR 0x7a ("activating" SGX),
		 * at which point SGX related bits in IA32_FEATURE_CONTROL
		 * become writable.
		 *
		 * KVM does not emulate SGX activation for simplicity, so
		 * allow writes to the LE hash MSRs if IA32_FEATURE_CONTROL
		 * is unlocked.  This is technically not architectural
		 * behavior, but it's close enough.
		 */
		if (!msr_info->host_initiated &&
		    (!guest_cpuid_has(vcpu, X86_FEATURE_SGX_LC) ||
		    ((vmx->msr_ia32_feature_control & FEAT_CTL_LOCKED) &&
		    !(vmx->msr_ia32_feature_control & FEAT_CTL_SGX_LC_ENABLED))))
			return 1;
		vmx->msr_ia32_sgxlepubkeyhash
			[msr_index - MSR_IA32_SGXLEPUBKEYHASH0] = data;
		break;
	case KVM_FIRST_EMULATED_VMX_MSR ... KVM_LAST_EMULATED_VMX_MSR:
		if (!msr_info->host_initiated)
			return 1; /* they are read-only */
		if (!nested_vmx_allowed(vcpu))
			return 1;
		return vmx_set_vmx_msr(vcpu, msr_index, data);
	case MSR_IA32_RTIT_CTL:
		if (!vmx_pt_mode_is_host_guest() ||
			vmx_rtit_ctl_check(vcpu, data) ||
			vmx->nested.vmxon)
			return 1;
		vmcs_write64(GUEST_IA32_RTIT_CTL, data);
		vmx->pt_desc.guest.ctl = data;
		pt_update_intercept_for_msr(vcpu);
		break;
	case MSR_IA32_RTIT_STATUS:
		if (!pt_can_write_msr(vmx))
			return 1;
		if (data & MSR_IA32_RTIT_STATUS_MASK)
			return 1;
		vmx->pt_desc.guest.status = data;
		break;
	case MSR_IA32_RTIT_CR3_MATCH:
		if (!pt_can_write_msr(vmx))
			return 1;
		if (!intel_pt_validate_cap(vmx->pt_desc.caps,
					   PT_CAP_cr3_filtering))
			return 1;
		vmx->pt_desc.guest.cr3_match = data;
		break;
	case MSR_IA32_RTIT_OUTPUT_BASE:
		if (!pt_can_write_msr(vmx))
			return 1;
		if (!intel_pt_validate_cap(vmx->pt_desc.caps,
					   PT_CAP_topa_output) &&
		    !intel_pt_validate_cap(vmx->pt_desc.caps,
					   PT_CAP_single_range_output))
			return 1;
		if (!pt_output_base_valid(vcpu, data))
			return 1;
		vmx->pt_desc.guest.output_base = data;
		break;
	case MSR_IA32_RTIT_OUTPUT_MASK:
		if (!pt_can_write_msr(vmx))
			return 1;
		if (!intel_pt_validate_cap(vmx->pt_desc.caps,
					   PT_CAP_topa_output) &&
		    !intel_pt_validate_cap(vmx->pt_desc.caps,
					   PT_CAP_single_range_output))
			return 1;
		vmx->pt_desc.guest.output_mask = data;
		break;
	case MSR_IA32_RTIT_ADDR0_A ... MSR_IA32_RTIT_ADDR3_B:
		if (!pt_can_write_msr(vmx))
			return 1;
		index = msr_info->index - MSR_IA32_RTIT_ADDR0_A;
		if (index >= 2 * vmx->pt_desc.num_address_ranges)
			return 1;
		if (is_noncanonical_address(data, vcpu))
			return 1;
		if (index % 2)
			vmx->pt_desc.guest.addr_b[index / 2] = data;
		else
			vmx->pt_desc.guest.addr_a[index / 2] = data;
		break;
#define VMX_CET_CONTROL_MASK		(~GENMASK_ULL(9, 6))
#define CET_LEG_BITMAP_BASE(data)	((data) >> 12)
#define CET_EXCLUSIVE_BITS		(CET_SUPPRESS | CET_WAIT_ENDBR)
	case MSR_IA32_PL0_SSP ... MSR_IA32_PL3_SSP:
		if (kvm_set_msr_common(vcpu, msr_info))
			return 1;
		/*
		 * Write to the base SSP MSRs should happen ahead of toggling
		 * of IA32_S_CET.SH_STK_EN bit.
		 */
		if (msr_index != MSR_IA32_PL3_SSP && data) {
			vmx_disable_write_intercept_sss_msr(vcpu);
			wrmsrl(msr_index, data);
		}
		break;
	case MSR_IA32_U_CET:
	case MSR_IA32_S_CET:
	case MSR_KVM_GUEST_SSP:
	case MSR_IA32_INT_SSP_TAB:
		if ((msr_index == MSR_IA32_U_CET ||
		     msr_index == MSR_IA32_S_CET) &&
		    ((data & ~VMX_CET_CONTROL_MASK) ||
		     !IS_ALIGNED(CET_LEG_BITMAP_BASE(data), 4) ||
		     (data & CET_EXCLUSIVE_BITS) == CET_EXCLUSIVE_BITS))
			return 1;
		if (kvm_set_msr_common(vcpu, msr_info))
			return 1;
		if (msr_index == MSR_KVM_GUEST_SSP)
			vmcs_writel(GUEST_SSP, data);
		else if (msr_index == MSR_IA32_S_CET)
			vmcs_writel(GUEST_S_CET, data);
		else if (msr_index == MSR_IA32_INT_SSP_TAB)
			vmcs_writel(GUEST_INTR_SSP_TABLE, data);
		break;
	case MSR_IA32_PERF_CAPABILITIES:
		if (data && !vcpu_to_pmu(vcpu)->version)
			return 1;
		if (data & PMU_CAP_LBR_FMT) {
			if ((data & PMU_CAP_LBR_FMT) !=
			    (kvm_caps.supported_perf_cap & PMU_CAP_LBR_FMT))
				return 1;
			if (!intel_pmu_lbr_is_compatible(vcpu))
				return 1;
		}
		if (data & PERF_CAP_PEBS_FORMAT) {
			if ((data & PERF_CAP_PEBS_MASK) !=
			    (kvm_caps.supported_perf_cap & PERF_CAP_PEBS_MASK))
				return 1;
			if (!guest_cpuid_has(vcpu, X86_FEATURE_DS))
				return 1;
			if (!guest_cpuid_has(vcpu, X86_FEATURE_DTES64))
				return 1;
			if (!cpuid_model_is_consistent(vcpu))
				return 1;
		}
		ret = kvm_set_msr_common(vcpu, msr_info);
		break;

	default:
	find_uret_msr:
		msr = vmx_find_uret_msr(vmx, msr_index);
		if (msr)
			ret = vmx_set_guest_uret_msr(vmx, msr, data);
		else
			ret = kvm_set_msr_common(vcpu, msr_info);
	}

	/* FB_CLEAR may have changed, also update the FB_CLEAR_DIS behavior */
	if (msr_index == MSR_IA32_ARCH_CAPABILITIES)
		vmx_update_fb_clear_dis(vcpu, vmx);

	return ret;
}

void vmx_cache_reg(struct kvm_vcpu *vcpu, enum kvm_reg reg)
{
	unsigned long guest_owned_bits;

	kvm_register_mark_available(vcpu, reg);

	switch (reg) {
	case VCPU_REGS_RSP:
		vcpu->arch.regs[VCPU_REGS_RSP] = vmcs_readl(GUEST_RSP);
		break;
	case VCPU_REGS_RIP:
		vcpu->arch.regs[VCPU_REGS_RIP] = vmcs_readl(GUEST_RIP);
		break;
	case VCPU_EXREG_PDPTR:
		if (enable_ept)
			ept_save_pdptrs(vcpu);
		break;
	case VCPU_EXREG_CR0:
		guest_owned_bits = vcpu->arch.cr0_guest_owned_bits;

		vcpu->arch.cr0 &= ~guest_owned_bits;
		vcpu->arch.cr0 |= vmcs_readl(GUEST_CR0) & guest_owned_bits;
		break;
	case VCPU_EXREG_CR3:
		/*
		 * When intercepting CR3 loads, e.g. for shadowing paging, KVM's
		 * CR3 is loaded into hardware, not the guest's CR3.
		 */
		if (!(exec_controls_get(to_vmx(vcpu)) & CPU_BASED_CR3_LOAD_EXITING))
			vcpu->arch.cr3 = vmcs_readl(GUEST_CR3);
		break;
	case VCPU_EXREG_CR4:
		guest_owned_bits = vcpu->arch.cr4_guest_owned_bits;

		vcpu->arch.cr4 &= ~guest_owned_bits;
		vcpu->arch.cr4 |= vmcs_readl(GUEST_CR4) & guest_owned_bits;
		break;
	default:
		KVM_BUG_ON(1, vcpu->kvm);
		break;
	}
}

/*
 * There is no X86_FEATURE for SGX yet, but anyway we need to query CPUID
 * directly instead of going through cpu_has(), to ensure KVM is trapping
 * ENCLS whenever it's supported in hardware.  It does not matter whether
 * the host OS supports or has enabled SGX.
 */
static bool cpu_has_sgx(void)
{
	return cpuid_eax(0) >= 0x12 && (cpuid_eax(0x12) & BIT(0));
}

/*
 * Some cpus support VM_{ENTRY,EXIT}_IA32_PERF_GLOBAL_CTRL but they
 * can't be used due to errata where VM Exit may incorrectly clear
 * IA32_PERF_GLOBAL_CTRL[34:32]. Work around the errata by using the
 * MSR load mechanism to switch IA32_PERF_GLOBAL_CTRL.
 */
static bool cpu_has_perf_global_ctrl_bug(void)
{
	if (boot_cpu_data.x86 == 0x6) {
		switch (boot_cpu_data.x86_model) {
		case INTEL_FAM6_NEHALEM_EP:	/* AAK155 */
		case INTEL_FAM6_NEHALEM:	/* AAP115 */
		case INTEL_FAM6_WESTMERE:	/* AAT100 */
		case INTEL_FAM6_WESTMERE_EP:	/* BC86,AAY89,BD102 */
		case INTEL_FAM6_NEHALEM_EX:	/* BA97 */
			return true;
		default:
			break;
		}
	}

	return false;
}

static int adjust_vmx_controls(u32 ctl_min, u32 ctl_opt, u32 msr, u32 *result)
{
	u32 vmx_msr_low, vmx_msr_high;
	u32 ctl = ctl_min | ctl_opt;

	rdmsr(msr, vmx_msr_low, vmx_msr_high);

	ctl &= vmx_msr_high; /* bit == 0 in high word ==> must be zero */
	ctl |= vmx_msr_low;  /* bit == 1 in low word  ==> must be one  */

	/* Ensure minimum (required) set of control bits are supported. */
	if (ctl_min & ~ctl)
		return -EIO;

	*result = ctl;
	return 0;
}

static u64 adjust_vmx_controls64(u64 ctl_opt, u32 msr)
{
	u64 allowed;

	rdmsrl(msr, allowed);

	return  ctl_opt & allowed;
}

static int setup_vmcs_config(struct vmcs_config *vmcs_conf,
			     struct vmx_capability *vmx_cap)
{
	u32 vmx_msr_low, vmx_msr_high;
	u32 _pin_based_exec_control = 0;
	u32 _cpu_based_exec_control = 0;
	u32 _cpu_based_2nd_exec_control = 0;
	u64 _cpu_based_3rd_exec_control = 0;
	u32 _vmexit_control = 0;
	u32 _vmentry_control = 0;
	u64 misc_msr;
	int i;

	/*
	 * LOAD/SAVE_DEBUG_CONTROLS are absent because both are mandatory.
	 * SAVE_IA32_PAT and SAVE_IA32_EFER are absent because KVM always
	 * intercepts writes to PAT and EFER, i.e. never enables those controls.
	 */
	struct {
		u32 entry_control;
		u32 exit_control;
	} const vmcs_entry_exit_pairs[] = {
		{ VM_ENTRY_LOAD_IA32_PERF_GLOBAL_CTRL,	VM_EXIT_LOAD_IA32_PERF_GLOBAL_CTRL },
		{ VM_ENTRY_LOAD_IA32_PAT,		VM_EXIT_LOAD_IA32_PAT },
		{ VM_ENTRY_LOAD_IA32_EFER,		VM_EXIT_LOAD_IA32_EFER },
		{ VM_ENTRY_LOAD_BNDCFGS,		VM_EXIT_CLEAR_BNDCFGS },
		{ VM_ENTRY_LOAD_IA32_RTIT_CTL,		VM_EXIT_CLEAR_IA32_RTIT_CTL },
		{ VM_ENTRY_LOAD_CET_STATE,		VM_EXIT_LOAD_CET_STATE },
	};

	memset(vmcs_conf, 0, sizeof(*vmcs_conf));

	if (adjust_vmx_controls(KVM_REQUIRED_VMX_CPU_BASED_VM_EXEC_CONTROL,
				KVM_OPTIONAL_VMX_CPU_BASED_VM_EXEC_CONTROL,
				MSR_IA32_VMX_PROCBASED_CTLS,
				&_cpu_based_exec_control))
		return -EIO;
	if (_cpu_based_exec_control & CPU_BASED_ACTIVATE_SECONDARY_CONTROLS) {
		if (adjust_vmx_controls(KVM_REQUIRED_VMX_SECONDARY_VM_EXEC_CONTROL,
					KVM_OPTIONAL_VMX_SECONDARY_VM_EXEC_CONTROL,
					MSR_IA32_VMX_PROCBASED_CTLS2,
					&_cpu_based_2nd_exec_control))
			return -EIO;
	}
	if (!ept_violation_ve_test)
		_cpu_based_2nd_exec_control &= ~SECONDARY_EXEC_EPT_VIOLATION_VE;

#ifndef CONFIG_X86_64
	if (!(_cpu_based_2nd_exec_control &
				SECONDARY_EXEC_VIRTUALIZE_APIC_ACCESSES))
		_cpu_based_exec_control &= ~CPU_BASED_TPR_SHADOW;
#endif

	if (!(_cpu_based_exec_control & CPU_BASED_TPR_SHADOW))
		_cpu_based_2nd_exec_control &= ~(
				SECONDARY_EXEC_APIC_REGISTER_VIRT |
				SECONDARY_EXEC_VIRTUALIZE_X2APIC_MODE |
				SECONDARY_EXEC_VIRTUAL_INTR_DELIVERY);

	rdmsr_safe(MSR_IA32_VMX_EPT_VPID_CAP,
		&vmx_cap->ept, &vmx_cap->vpid);

	if (!(_cpu_based_2nd_exec_control & SECONDARY_EXEC_ENABLE_EPT) &&
	    vmx_cap->ept) {
		pr_warn_once("EPT CAP should not exist if not support "
				"1-setting enable EPT VM-execution control\n");

		if (error_on_inconsistent_vmcs_config)
			return -EIO;

		vmx_cap->ept = 0;
		_cpu_based_2nd_exec_control &= ~SECONDARY_EXEC_EPT_VIOLATION_VE;
	}
	if (!(_cpu_based_2nd_exec_control & SECONDARY_EXEC_ENABLE_VPID) &&
	    vmx_cap->vpid) {
		pr_warn_once("VPID CAP should not exist if not support "
				"1-setting enable VPID VM-execution control\n");

		if (error_on_inconsistent_vmcs_config)
			return -EIO;

		vmx_cap->vpid = 0;
	}

	if (!cpu_has_sgx())
		_cpu_based_2nd_exec_control &= ~SECONDARY_EXEC_ENCLS_EXITING;

	if (_cpu_based_exec_control & CPU_BASED_ACTIVATE_TERTIARY_CONTROLS)
		_cpu_based_3rd_exec_control =
			adjust_vmx_controls64(KVM_OPTIONAL_VMX_TERTIARY_VM_EXEC_CONTROL,
					      MSR_IA32_VMX_PROCBASED_CTLS3);

	if (adjust_vmx_controls(KVM_REQUIRED_VMX_VM_EXIT_CONTROLS,
				KVM_OPTIONAL_VMX_VM_EXIT_CONTROLS,
				MSR_IA32_VMX_EXIT_CTLS,
				&_vmexit_control))
		return -EIO;

	if (adjust_vmx_controls(KVM_REQUIRED_VMX_PIN_BASED_VM_EXEC_CONTROL,
				KVM_OPTIONAL_VMX_PIN_BASED_VM_EXEC_CONTROL,
				MSR_IA32_VMX_PINBASED_CTLS,
				&_pin_based_exec_control))
		return -EIO;

	if (cpu_has_broken_vmx_preemption_timer())
		_pin_based_exec_control &= ~PIN_BASED_VMX_PREEMPTION_TIMER;
	if (!(_cpu_based_2nd_exec_control &
		SECONDARY_EXEC_VIRTUAL_INTR_DELIVERY))
		_pin_based_exec_control &= ~PIN_BASED_POSTED_INTR;

	if (adjust_vmx_controls(KVM_REQUIRED_VMX_VM_ENTRY_CONTROLS,
				KVM_OPTIONAL_VMX_VM_ENTRY_CONTROLS,
				MSR_IA32_VMX_ENTRY_CTLS,
				&_vmentry_control))
		return -EIO;

	for (i = 0; i < ARRAY_SIZE(vmcs_entry_exit_pairs); i++) {
		u32 n_ctrl = vmcs_entry_exit_pairs[i].entry_control;
		u32 x_ctrl = vmcs_entry_exit_pairs[i].exit_control;

		if (!(_vmentry_control & n_ctrl) == !(_vmexit_control & x_ctrl))
			continue;

		pr_warn_once("Inconsistent VM-Entry/VM-Exit pair, entry = %x, exit = %x\n",
			     _vmentry_control & n_ctrl, _vmexit_control & x_ctrl);

		if (error_on_inconsistent_vmcs_config)
			return -EIO;

		_vmentry_control &= ~n_ctrl;
		_vmexit_control &= ~x_ctrl;
	}

	rdmsr(MSR_IA32_VMX_BASIC, vmx_msr_low, vmx_msr_high);

	/* IA-32 SDM Vol 3B: VMCS size is never greater than 4kB. */
	if ((vmx_msr_high & 0x1fff) > PAGE_SIZE)
		return -EIO;

#ifdef CONFIG_X86_64
	/* IA-32 SDM Vol 3B: 64-bit CPUs always have VMX_BASIC_MSR[48]==0. */
	if (vmx_msr_high & (1u<<16))
		return -EIO;
#endif

	/* Require Write-Back (WB) memory type for VMCS accesses. */
	if (((vmx_msr_high >> 18) & 15) != 6)
		return -EIO;

	rdmsrl(MSR_IA32_VMX_MISC, misc_msr);

	vmcs_conf->size = vmx_msr_high & 0x1fff;
	vmcs_conf->basic_cap = vmx_msr_high & ~0x7fff;

	vmcs_conf->revision_id = vmx_msr_low;

	vmcs_conf->pin_based_exec_ctrl = _pin_based_exec_control;
	vmcs_conf->cpu_based_exec_ctrl = _cpu_based_exec_control;
	vmcs_conf->cpu_based_2nd_exec_ctrl = _cpu_based_2nd_exec_control;
	vmcs_conf->cpu_based_3rd_exec_ctrl = _cpu_based_3rd_exec_control;
	vmcs_conf->vmexit_ctrl         = _vmexit_control;
	vmcs_conf->vmentry_ctrl        = _vmentry_control;
	vmcs_conf->misc	= misc_msr;

#if IS_ENABLED(CONFIG_HYPERV)
	if (enlightened_vmcs)
		evmcs_sanitize_exec_ctrls(vmcs_conf);
#endif

	return 0;
}

bool kvm_is_vmx_supported(void)
{
	int cpu = raw_smp_processor_id();

	if (!cpu_has_vmx()) {
		pr_err("VMX not supported by CPU %d\n", cpu);
		return false;
	}

	if (!this_cpu_has(X86_FEATURE_MSR_IA32_FEAT_CTL) ||
	    !this_cpu_has(X86_FEATURE_VMX)) {
		pr_err("VMX not enabled (by BIOS) in MSR_IA32_FEAT_CTL on CPU %d\n", cpu);
		return false;
	}

	return true;
}

int vmx_check_processor_compat(void)
{
	int cpu = raw_smp_processor_id();
	struct vmcs_config vmcs_conf;
	struct vmx_capability vmx_cap;

	if (!kvm_is_vmx_supported())
		return -EIO;

	if (setup_vmcs_config(&vmcs_conf, &vmx_cap) < 0) {
		pr_err("Failed to setup VMCS config on CPU %d\n", cpu);
		return -EIO;
	}
	if (nested)
		nested_vmx_setup_ctls_msrs(&vmcs_conf, vmx_cap.ept);
	if (memcmp(&vmcs_config, &vmcs_conf, sizeof(struct vmcs_config))) {
		pr_err("Inconsistent VMCS config on CPU %d\n", cpu);
		return -EIO;
	}
	return 0;
}

static int kvm_cpu_vmxon(u64 vmxon_pointer)
{
	u64 msr;

	cr4_set_bits(X86_CR4_VMXE);

	asm_volatile_goto("1: vmxon %[vmxon_pointer]\n\t"
			  _ASM_EXTABLE(1b, %l[fault])
			  : : [vmxon_pointer] "m"(vmxon_pointer)
			  : : fault);
	return 0;

fault:
	WARN_ONCE(1, "VMXON faulted, MSR_IA32_FEAT_CTL (0x3a) = 0x%llx\n",
		  rdmsrl_safe(MSR_IA32_FEAT_CTL, &msr) ? 0xdeadbeef : msr);
	cr4_clear_bits(X86_CR4_VMXE);

	return -EFAULT;
}

static int __vmxon_get(void)
{
	if (cr4_read_shadow() & X86_CR4_VMXE)
		return -EBUSY;
	return kvm_cpu_vmxon(__pa(this_cpu_read(vmxarea)));
}

int vmxon_get(void)
{
	int r;

	preempt_disable();
	r = __vmxon_get();
	if (r)
		preempt_enable();
	return r;
}
EXPORT_SYMBOL_GPL(vmxon_get);

void vmxoff_put(void)
{
	WARN_ON_ONCE(cpu_vmxoff());
	preempt_enable();
}
EXPORT_SYMBOL_GPL(vmxoff_put);

int vmx_hardware_enable(void)
{
	int cpu = raw_smp_processor_id();
	u64 phys_addr = __pa(per_cpu(vmxarea, cpu));
	int r;

	if (cr4_read_shadow() & X86_CR4_VMXE)
		return -EBUSY;

	/*
	 * This can happen if we hot-added a CPU but failed to allocate
	 * VP assist page for it.
	 */
	if (kvm_is_using_evmcs() && !hv_get_vp_assist_page(cpu))
		return -EFAULT;

	intel_pt_handle_vmx(1);

	r = kvm_cpu_vmxon(phys_addr);
	if (r) {
		intel_pt_handle_vmx(0);
		return r;
	}

	if (enable_ept)
		ept_sync_global();

	return 0;
}

static void vmclear_local_loaded_vmcss(void)
{
	int cpu = raw_smp_processor_id();
	struct loaded_vmcs *v, *n;

	list_for_each_entry_safe(v, n, &per_cpu(loaded_vmcss_on_cpu, cpu),
				 loaded_vmcss_on_cpu_link)
		__loaded_vmcs_clear(v);
}

void vmx_hardware_disable(void)
{
	vmclear_local_loaded_vmcss();

	if (cpu_vmxoff())
		kvm_spurious_fault();

	hv_reset_evmcs();

	intel_pt_handle_vmx(0);
}

struct vmcs *alloc_vmcs_cpu(bool shadow, int cpu, gfp_t flags)
{
	int node = cpu_to_node(cpu);
	struct page *pages;
	struct vmcs *vmcs;

	pages = __alloc_pages_node(node, flags, 0);
	if (!pages)
		return NULL;
	vmcs = page_address(pages);
	memset(vmcs, 0, vmcs_config.size);

	/* KVM supports Enlightened VMCS v1 only */
	if (kvm_is_using_evmcs())
		vmcs->hdr.revision_id = KVM_EVMCS_VERSION;
	else
		vmcs->hdr.revision_id = vmcs_config.revision_id;

	if (shadow)
		vmcs->hdr.shadow_vmcs = 1;
	return vmcs;
}

void free_vmcs(struct vmcs *vmcs)
{
	free_page((unsigned long)vmcs);
}

/*
 * Free a VMCS, but before that VMCLEAR it on the CPU where it was last loaded
 */
void free_loaded_vmcs(struct loaded_vmcs *loaded_vmcs)
{
	if (!loaded_vmcs->vmcs)
		return;
	loaded_vmcs_clear(loaded_vmcs);
	free_vmcs(loaded_vmcs->vmcs);
	loaded_vmcs->vmcs = NULL;
	if (loaded_vmcs->msr_bitmap)
		free_page((unsigned long)loaded_vmcs->msr_bitmap);
	WARN_ON(loaded_vmcs->shadow_vmcs != NULL);
}

int alloc_loaded_vmcs(struct loaded_vmcs *loaded_vmcs)
{
	loaded_vmcs->vmcs = alloc_vmcs(false);
	if (!loaded_vmcs->vmcs)
		return -ENOMEM;

	vmcs_clear(loaded_vmcs->vmcs);

	loaded_vmcs->shadow_vmcs = NULL;
	loaded_vmcs->hv_timer_soft_disabled = false;
	loaded_vmcs->cpu = -1;
	loaded_vmcs->launched = 0;

	if (cpu_has_vmx_msr_bitmap()) {
		loaded_vmcs->msr_bitmap = (unsigned long *)
				__get_free_page(GFP_KERNEL_ACCOUNT);
		if (!loaded_vmcs->msr_bitmap)
			goto out_vmcs;
		memset(loaded_vmcs->msr_bitmap, 0xff, PAGE_SIZE);
	}

	memset(&loaded_vmcs->host_state, 0, sizeof(struct vmcs_host_state));
	memset(&loaded_vmcs->controls_shadow, 0,
		sizeof(struct vmcs_controls_shadow));

	return 0;

out_vmcs:
	free_loaded_vmcs(loaded_vmcs);
	return -ENOMEM;
}

static void free_kvm_area(void)
{
	int cpu;

	for_each_possible_cpu(cpu) {
		free_vmcs(per_cpu(vmxarea, cpu));
		per_cpu(vmxarea, cpu) = NULL;
	}
}

static __init int alloc_kvm_area(void)
{
	int cpu;

	for_each_possible_cpu(cpu) {
		struct vmcs *vmcs;

		vmcs = alloc_vmcs_cpu(false, cpu, GFP_KERNEL);
		if (!vmcs) {
			free_kvm_area();
			return -ENOMEM;
		}

		/*
		 * When eVMCS is enabled, alloc_vmcs_cpu() sets
		 * vmcs->revision_id to KVM_EVMCS_VERSION instead of
		 * revision_id reported by MSR_IA32_VMX_BASIC.
		 *
		 * However, even though not explicitly documented by
		 * TLFS, VMXArea passed as VMXON argument should
		 * still be marked with revision_id reported by
		 * physical CPU.
		 */
		if (kvm_is_using_evmcs())
			vmcs->hdr.revision_id = vmcs_config.revision_id;

		per_cpu(vmxarea, cpu) = vmcs;
	}
	return 0;
}

static void fix_pmode_seg(struct kvm_vcpu *vcpu, int seg,
		struct kvm_segment *save)
{
	if (!emulate_invalid_guest_state) {
		/*
		 * CS and SS RPL should be equal during guest entry according
		 * to VMX spec, but in reality it is not always so. Since vcpu
		 * is in the middle of the transition from real mode to
		 * protected mode it is safe to assume that RPL 0 is a good
		 * default value.
		 */
		if (seg == VCPU_SREG_CS || seg == VCPU_SREG_SS)
			save->selector &= ~SEGMENT_RPL_MASK;
		save->dpl = save->selector & SEGMENT_RPL_MASK;
		save->s = 1;
	}
	__vmx_set_segment(vcpu, save, seg);
}

static void enter_pmode(struct kvm_vcpu *vcpu)
{
	unsigned long flags;
	struct vcpu_vmx *vmx = to_vmx(vcpu);

	/*
	 * Update real mode segment cache. It may be not up-to-date if segment
	 * register was written while vcpu was in a guest mode.
	 */
	vmx_get_segment(vcpu, &vmx->rmode.segs[VCPU_SREG_ES], VCPU_SREG_ES);
	vmx_get_segment(vcpu, &vmx->rmode.segs[VCPU_SREG_DS], VCPU_SREG_DS);
	vmx_get_segment(vcpu, &vmx->rmode.segs[VCPU_SREG_FS], VCPU_SREG_FS);
	vmx_get_segment(vcpu, &vmx->rmode.segs[VCPU_SREG_GS], VCPU_SREG_GS);
	vmx_get_segment(vcpu, &vmx->rmode.segs[VCPU_SREG_SS], VCPU_SREG_SS);
	vmx_get_segment(vcpu, &vmx->rmode.segs[VCPU_SREG_CS], VCPU_SREG_CS);

	vmx->rmode.vm86_active = 0;

	__vmx_set_segment(vcpu, &vmx->rmode.segs[VCPU_SREG_TR], VCPU_SREG_TR);

	flags = vmcs_readl(GUEST_RFLAGS);
	flags &= RMODE_GUEST_OWNED_EFLAGS_BITS;
	flags |= vmx->rmode.save_rflags & ~RMODE_GUEST_OWNED_EFLAGS_BITS;
	vmcs_writel(GUEST_RFLAGS, flags);

	vmcs_writel(GUEST_CR4, (vmcs_readl(GUEST_CR4) & ~X86_CR4_VME) |
			(vmcs_readl(CR4_READ_SHADOW) & X86_CR4_VME));

	vmx_update_exception_bitmap(vcpu);

	fix_pmode_seg(vcpu, VCPU_SREG_CS, &vmx->rmode.segs[VCPU_SREG_CS]);
	fix_pmode_seg(vcpu, VCPU_SREG_SS, &vmx->rmode.segs[VCPU_SREG_SS]);
	fix_pmode_seg(vcpu, VCPU_SREG_ES, &vmx->rmode.segs[VCPU_SREG_ES]);
	fix_pmode_seg(vcpu, VCPU_SREG_DS, &vmx->rmode.segs[VCPU_SREG_DS]);
	fix_pmode_seg(vcpu, VCPU_SREG_FS, &vmx->rmode.segs[VCPU_SREG_FS]);
	fix_pmode_seg(vcpu, VCPU_SREG_GS, &vmx->rmode.segs[VCPU_SREG_GS]);
}

static void fix_rmode_seg(int seg, struct kvm_segment *save)
{
	const struct kvm_vmx_segment_field *sf = &kvm_vmx_segment_fields[seg];
	struct kvm_segment var = *save;

	var.dpl = 0x3;
	if (seg == VCPU_SREG_CS)
		var.type = 0x3;

	if (!emulate_invalid_guest_state) {
		var.selector = var.base >> 4;
		var.base = var.base & 0xffff0;
		var.limit = 0xffff;
		var.g = 0;
		var.db = 0;
		var.present = 1;
		var.s = 1;
		var.l = 0;
		var.unusable = 0;
		var.type = 0x3;
		var.avl = 0;
		if (save->base & 0xf)
			pr_warn_once("segment base is not paragraph aligned "
				     "when entering protected mode (seg=%d)", seg);
	}

	vmcs_write16(sf->selector, var.selector);
	vmcs_writel(sf->base, var.base);
	vmcs_write32(sf->limit, var.limit);
	vmcs_write32(sf->ar_bytes, vmx_segment_access_rights(&var));
}

static void enter_rmode(struct kvm_vcpu *vcpu)
{
	unsigned long flags;
	struct vcpu_vmx *vmx = to_vmx(vcpu);
	struct kvm_vmx *kvm_vmx = to_kvm_vmx(vcpu->kvm);

	/*
	 * KVM should never use VM86 to virtualize Real Mode when L2 is active,
	 * as using VM86 is unnecessary if unrestricted guest is enabled, and
	 * if unrestricted guest is disabled, VM-Enter (from L1) with CR0.PG=0
	 * should VM-Fail and KVM should reject userspace attempts to stuff
	 * CR0.PG=0 when L2 is active.
	 */
	WARN_ON_ONCE(is_guest_mode(vcpu));

	vmx_get_segment(vcpu, &vmx->rmode.segs[VCPU_SREG_TR], VCPU_SREG_TR);
	vmx_get_segment(vcpu, &vmx->rmode.segs[VCPU_SREG_ES], VCPU_SREG_ES);
	vmx_get_segment(vcpu, &vmx->rmode.segs[VCPU_SREG_DS], VCPU_SREG_DS);
	vmx_get_segment(vcpu, &vmx->rmode.segs[VCPU_SREG_FS], VCPU_SREG_FS);
	vmx_get_segment(vcpu, &vmx->rmode.segs[VCPU_SREG_GS], VCPU_SREG_GS);
	vmx_get_segment(vcpu, &vmx->rmode.segs[VCPU_SREG_SS], VCPU_SREG_SS);
	vmx_get_segment(vcpu, &vmx->rmode.segs[VCPU_SREG_CS], VCPU_SREG_CS);

	vmx->rmode.vm86_active = 1;

	/*
	 * Very old userspace does not call KVM_SET_TSS_ADDR before entering
	 * vcpu. Warn the user that an update is overdue.
	 */
	if (!kvm_vmx->tss_addr)
		pr_warn_once("KVM_SET_TSS_ADDR needs to be called before running vCPU\n");

	vmx_segment_cache_clear(vmx);

	vmcs_writel(GUEST_TR_BASE, kvm_vmx->tss_addr);
	vmcs_write32(GUEST_TR_LIMIT, RMODE_TSS_SIZE - 1);
	vmcs_write32(GUEST_TR_AR_BYTES, 0x008b);

	flags = vmcs_readl(GUEST_RFLAGS);
	vmx->rmode.save_rflags = flags;

	flags |= X86_EFLAGS_IOPL | X86_EFLAGS_VM;

	vmcs_writel(GUEST_RFLAGS, flags);
	vmcs_writel(GUEST_CR4, vmcs_readl(GUEST_CR4) | X86_CR4_VME);
	vmx_update_exception_bitmap(vcpu);

	fix_rmode_seg(VCPU_SREG_SS, &vmx->rmode.segs[VCPU_SREG_SS]);
	fix_rmode_seg(VCPU_SREG_CS, &vmx->rmode.segs[VCPU_SREG_CS]);
	fix_rmode_seg(VCPU_SREG_ES, &vmx->rmode.segs[VCPU_SREG_ES]);
	fix_rmode_seg(VCPU_SREG_DS, &vmx->rmode.segs[VCPU_SREG_DS]);
	fix_rmode_seg(VCPU_SREG_GS, &vmx->rmode.segs[VCPU_SREG_GS]);
	fix_rmode_seg(VCPU_SREG_FS, &vmx->rmode.segs[VCPU_SREG_FS]);
}

int vmx_set_efer(struct kvm_vcpu *vcpu, u64 efer)
{
	struct vcpu_vmx *vmx = to_vmx(vcpu);

	/* Nothing to do if hardware doesn't support EFER. */
	if (!vmx_find_uret_msr(vmx, MSR_EFER))
		return 0;

	vcpu->arch.efer = efer;
#ifdef CONFIG_X86_64
	if (efer & EFER_LMA)
		vm_entry_controls_setbit(vmx, VM_ENTRY_IA32E_MODE);
	else
		vm_entry_controls_clearbit(vmx, VM_ENTRY_IA32E_MODE);
#else
	if (KVM_BUG_ON(efer & EFER_LMA, vcpu->kvm))
		return 1;
#endif

	vmx_setup_uret_msrs(vmx);
	return 0;
}

#ifdef CONFIG_X86_64

static void enter_lmode(struct kvm_vcpu *vcpu)
{
	u32 guest_tr_ar;

	vmx_segment_cache_clear(to_vmx(vcpu));

	guest_tr_ar = vmcs_read32(GUEST_TR_AR_BYTES);
	if ((guest_tr_ar & VMX_AR_TYPE_MASK) != VMX_AR_TYPE_BUSY_64_TSS) {
		pr_debug_ratelimited("%s: tss fixup for long mode. \n",
				     __func__);
		vmcs_write32(GUEST_TR_AR_BYTES,
			     (guest_tr_ar & ~VMX_AR_TYPE_MASK)
			     | VMX_AR_TYPE_BUSY_64_TSS);
	}
	vmx_set_efer(vcpu, vcpu->arch.efer | EFER_LMA);
}

static void exit_lmode(struct kvm_vcpu *vcpu)
{
	vmx_set_efer(vcpu, vcpu->arch.efer & ~EFER_LMA);
}

#endif

void vmx_flush_tlb_all(struct kvm_vcpu *vcpu)
{
	struct vcpu_vmx *vmx = to_vmx(vcpu);

	/*
	 * INVEPT must be issued when EPT is enabled, irrespective of VPID, as
	 * the CPU is not required to invalidate guest-physical mappings on
	 * VM-Entry, even if VPID is disabled.  Guest-physical mappings are
	 * associated with the root EPT structure and not any particular VPID
	 * (INVVPID also isn't required to invalidate guest-physical mappings).
	 */
	if (enable_ept) {
		ept_sync_global();
	} else if (enable_vpid) {
		if (cpu_has_vmx_invvpid_global()) {
			vpid_sync_vcpu_global();
		} else {
			vpid_sync_vcpu_single(vmx->vpid);
			vpid_sync_vcpu_single(vmx->nested.vpid02);
		}
	}
}

static inline int vmx_get_current_vpid(struct kvm_vcpu *vcpu)
{
	if (is_guest_mode(vcpu))
		return nested_get_vpid02(vcpu);
	return to_vmx(vcpu)->vpid;
}

void vmx_flush_tlb_current(struct kvm_vcpu *vcpu)
{
	struct kvm_mmu *mmu = vcpu->arch.mmu;
	u64 root_hpa = mmu->root.hpa;

	/* No flush required if the current context is invalid. */
	if (!VALID_PAGE(root_hpa))
		return;

	if (enable_ept)
		ept_sync_context(construct_eptp(vcpu, root_hpa,
						mmu->root_role.level));
	else
		vpid_sync_context(vmx_get_current_vpid(vcpu));
}

void vmx_flush_tlb_gva(struct kvm_vcpu *vcpu, gva_t addr)
{
	/*
	 * vpid_sync_vcpu_addr() is a nop if vpid==0, see the comment in
	 * vmx_flush_tlb_guest() for an explanation of why this is ok.
	 */
	vpid_sync_vcpu_addr(vmx_get_current_vpid(vcpu), addr);
}

void vmx_flush_tlb_guest(struct kvm_vcpu *vcpu)
{
	/*
	 * vpid_sync_context() is a nop if vpid==0, e.g. if enable_vpid==0 or a
	 * vpid couldn't be allocated for this vCPU.  VM-Enter and VM-Exit are
	 * required to flush GVA->{G,H}PA mappings from the TLB if vpid is
	 * disabled (VM-Enter with vpid enabled and vpid==0 is disallowed),
	 * i.e. no explicit INVVPID is necessary.
	 */
	vpid_sync_context(vmx_get_current_vpid(vcpu));
}

void vmx_ept_load_pdptrs(struct kvm_vcpu *vcpu)
{
	struct kvm_mmu *mmu = vcpu->arch.walk_mmu;

	if (!kvm_register_is_dirty(vcpu, VCPU_EXREG_PDPTR))
		return;

	if (is_pae_paging(vcpu)) {
		vmcs_write64(GUEST_PDPTR0, mmu->pdptrs[0]);
		vmcs_write64(GUEST_PDPTR1, mmu->pdptrs[1]);
		vmcs_write64(GUEST_PDPTR2, mmu->pdptrs[2]);
		vmcs_write64(GUEST_PDPTR3, mmu->pdptrs[3]);
	}
}

void ept_save_pdptrs(struct kvm_vcpu *vcpu)
{
	struct kvm_mmu *mmu = vcpu->arch.walk_mmu;

	if (WARN_ON_ONCE(!is_pae_paging(vcpu)))
		return;

	mmu->pdptrs[0] = vmcs_read64(GUEST_PDPTR0);
	mmu->pdptrs[1] = vmcs_read64(GUEST_PDPTR1);
	mmu->pdptrs[2] = vmcs_read64(GUEST_PDPTR2);
	mmu->pdptrs[3] = vmcs_read64(GUEST_PDPTR3);

	kvm_register_mark_available(vcpu, VCPU_EXREG_PDPTR);
}

#define CR3_EXITING_BITS (CPU_BASED_CR3_LOAD_EXITING | \
			  CPU_BASED_CR3_STORE_EXITING)

static bool vmx_is_valid_cr0(struct kvm_vcpu *vcpu, unsigned long cr0)
{
	if (is_guest_mode(vcpu))
		return nested_guest_cr0_valid(vcpu, cr0);

	if (to_vmx(vcpu)->nested.vmxon)
		return nested_host_cr0_valid(vcpu, cr0);

	return true;
}

void vmx_set_cr0(struct kvm_vcpu *vcpu, unsigned long cr0)
{
	struct vcpu_vmx *vmx = to_vmx(vcpu);
	unsigned long hw_cr0, old_cr0_pg;
	u32 tmp;

	old_cr0_pg = kvm_read_cr0_bits(vcpu, X86_CR0_PG);

	hw_cr0 = (cr0 & ~KVM_VM_CR0_ALWAYS_OFF);
	if (enable_unrestricted_guest)
		hw_cr0 |= KVM_VM_CR0_ALWAYS_ON_UNRESTRICTED_GUEST;
	else {
		hw_cr0 |= KVM_VM_CR0_ALWAYS_ON;
		if (!enable_ept)
			hw_cr0 |= X86_CR0_WP;

		if (vmx->rmode.vm86_active && (cr0 & X86_CR0_PE))
			enter_pmode(vcpu);

		if (!vmx->rmode.vm86_active && !(cr0 & X86_CR0_PE))
			enter_rmode(vcpu);
	}

	vmcs_writel(CR0_READ_SHADOW, cr0);
	vmcs_writel(GUEST_CR0, hw_cr0);
	vcpu->arch.cr0 = cr0;
	kvm_register_mark_available(vcpu, VCPU_EXREG_CR0);

#ifdef CONFIG_X86_64
	if (vcpu->arch.efer & EFER_LME) {
		if (!old_cr0_pg && (cr0 & X86_CR0_PG))
			enter_lmode(vcpu);
		else if (old_cr0_pg && !(cr0 & X86_CR0_PG))
			exit_lmode(vcpu);
	}
#endif

	if (enable_ept && !enable_unrestricted_guest) {
		/*
		 * Ensure KVM has an up-to-date snapshot of the guest's CR3.  If
		 * the below code _enables_ CR3 exiting, vmx_cache_reg() will
		 * (correctly) stop reading vmcs.GUEST_CR3 because it thinks
		 * KVM's CR3 is installed.
		 */
		if (!kvm_register_is_available(vcpu, VCPU_EXREG_CR3))
			vmx_cache_reg(vcpu, VCPU_EXREG_CR3);

		/*
		 * When running with EPT but not unrestricted guest, KVM must
		 * intercept CR3 accesses when paging is _disabled_.  This is
		 * necessary because restricted guests can't actually run with
		 * paging disabled, and so KVM stuffs its own CR3 in order to
		 * run the guest when identity mapped page tables.
		 *
		 * Do _NOT_ check the old CR0.PG, e.g. to optimize away the
		 * update, it may be stale with respect to CR3 interception,
		 * e.g. after nested VM-Enter.
		 *
		 * Lastly, honor L1's desires, i.e. intercept CR3 loads and/or
		 * stores to forward them to L1, even if KVM does not need to
		 * intercept them to preserve its identity mapped page tables.
		 */
		if (!(cr0 & X86_CR0_PG)) {
			exec_controls_setbit(vmx, CR3_EXITING_BITS);
		} else if (!is_guest_mode(vcpu)) {
			exec_controls_clearbit(vmx, CR3_EXITING_BITS);
		} else {
			tmp = exec_controls_get(vmx);
			tmp &= ~CR3_EXITING_BITS;
			tmp |= get_vmcs12(vcpu)->cpu_based_vm_exec_control & CR3_EXITING_BITS;
			exec_controls_set(vmx, tmp);
		}

		/* Note, vmx_set_cr4() consumes the new vcpu->arch.cr0. */
		if ((old_cr0_pg ^ cr0) & X86_CR0_PG)
			vmx_set_cr4(vcpu, kvm_read_cr4(vcpu));

		/*
		 * When !CR0_PG -> CR0_PG, vcpu->arch.cr3 becomes active, but
		 * GUEST_CR3 is still vmx->ept_identity_map_addr if EPT + !URG.
		 */
		if (!(old_cr0_pg & X86_CR0_PG) && (cr0 & X86_CR0_PG))
			kvm_register_mark_dirty(vcpu, VCPU_EXREG_CR3);
	}

	/* depends on vcpu->arch.cr0 to be set to a new value */
	vmx->emulation_required = vmx_emulation_required(vcpu);
}

static int vmx_get_max_tdp_level(void)
{
	if (cpu_has_vmx_ept_5levels())
		return 5;
	return 4;
}

u64 construct_eptp(struct kvm_vcpu *vcpu, hpa_t root_hpa, int root_level)
{
	u64 eptp = VMX_EPTP_MT_WB;

	eptp |= (root_level == 5) ? VMX_EPTP_PWL_5 : VMX_EPTP_PWL_4;

	if (enable_ept_ad_bits &&
	    (!is_guest_mode(vcpu) || nested_ept_ad_enabled(vcpu)))
		eptp |= VMX_EPTP_AD_ENABLE_BIT;
	eptp |= root_hpa;

	return eptp;
}

void vmx_load_mmu_pgd(struct kvm_vcpu *vcpu, hpa_t root_hpa, int root_level)
{
	struct kvm *kvm = vcpu->kvm;
	bool update_guest_cr3 = true;
	unsigned long guest_cr3;
	u64 eptp;

	if (enable_ept) {
		eptp = construct_eptp(vcpu, root_hpa, root_level);
		vmcs_write64(EPT_POINTER, eptp);

		hv_track_root_tdp(vcpu, root_hpa);

		if (!enable_unrestricted_guest && !is_paging(vcpu))
			guest_cr3 = to_kvm_vmx(kvm)->ept_identity_map_addr;
		else if (kvm_register_is_dirty(vcpu, VCPU_EXREG_CR3))
			guest_cr3 = vcpu->arch.cr3;
		else /* vmcs.GUEST_CR3 is already up-to-date. */
			update_guest_cr3 = false;
		vmx_ept_load_pdptrs(vcpu);
	} else {
		guest_cr3 = root_hpa | kvm_get_active_pcid(vcpu) |
		            kvm_get_active_cr3_lam_bits(vcpu);
	}

	if (update_guest_cr3)
		vmcs_writel(GUEST_CR3, guest_cr3);
}

bool vmx_is_valid_cr4(struct kvm_vcpu *vcpu, unsigned long cr4)
{
	/*
	 * We operate under the default treatment of SMM, so VMX cannot be
	 * enabled under SMM.  Note, whether or not VMXE is allowed at all,
	 * i.e. is a reserved bit, is handled by common x86 code.
	 */
	if ((cr4 & X86_CR4_VMXE) && is_smm(vcpu))
		return false;

	if (to_vmx(vcpu)->nested.vmxon && !nested_cr4_valid(vcpu, cr4))
		return false;

	return true;
}

void vmx_set_cr4(struct kvm_vcpu *vcpu, unsigned long cr4)
{
	unsigned long old_cr4 = kvm_read_cr4(vcpu);
	struct vcpu_vmx *vmx = to_vmx(vcpu);
	unsigned long hw_cr4;

	/*
	 * Pass through host's Machine Check Enable value to hw_cr4, which
	 * is in force while we are in guest mode.  Do not let guests control
	 * this bit, even if host CR4.MCE == 0.
	 */
	hw_cr4 = (cr4_read_shadow() & X86_CR4_MCE) | (cr4 & ~X86_CR4_MCE);
	if (enable_unrestricted_guest)
		hw_cr4 |= KVM_VM_CR4_ALWAYS_ON_UNRESTRICTED_GUEST;
	else if (vmx->rmode.vm86_active)
		hw_cr4 |= KVM_RMODE_VM_CR4_ALWAYS_ON;
	else
		hw_cr4 |= KVM_PMODE_VM_CR4_ALWAYS_ON;

	if (vmx_umip_emulated()) {
		if (cr4 & X86_CR4_UMIP) {
			secondary_exec_controls_setbit(vmx, SECONDARY_EXEC_DESC);
			hw_cr4 &= ~X86_CR4_UMIP;
		} else if (!is_guest_mode(vcpu) ||
			!nested_cpu_has2(get_vmcs12(vcpu), SECONDARY_EXEC_DESC)) {
			secondary_exec_controls_clearbit(vmx, SECONDARY_EXEC_DESC);
		}
	}

	vcpu->arch.cr4 = cr4;
	kvm_register_mark_available(vcpu, VCPU_EXREG_CR4);

	if (!enable_unrestricted_guest) {
		if (enable_ept) {
			if (!is_paging(vcpu)) {
				hw_cr4 &= ~X86_CR4_PAE;
				hw_cr4 |= X86_CR4_PSE;
			} else if (!(cr4 & X86_CR4_PAE)) {
				hw_cr4 &= ~X86_CR4_PAE;
			}
		}

		/*
		 * SMEP/SMAP/PKU is disabled if CPU is in non-paging mode in
		 * hardware.  To emulate this behavior, SMEP/SMAP/PKU needs
		 * to be manually disabled when guest switches to non-paging
		 * mode.
		 *
		 * If !enable_unrestricted_guest, the CPU is always running
		 * with CR0.PG=1 and CR4 needs to be modified.
		 * If enable_unrestricted_guest, the CPU automatically
		 * disables SMEP/SMAP/PKU when the guest sets CR0.PG=0.
		 */
		if (!is_paging(vcpu))
			hw_cr4 &= ~(X86_CR4_SMEP | X86_CR4_SMAP | X86_CR4_PKE);
	}

	vmcs_writel(CR4_READ_SHADOW, cr4);
	vmcs_writel(GUEST_CR4, hw_cr4);

	if ((cr4 ^ old_cr4) & (X86_CR4_OSXSAVE | X86_CR4_PKE))
		kvm_update_cpuid_runtime(vcpu);
}

void vmx_get_segment(struct kvm_vcpu *vcpu, struct kvm_segment *var, int seg)
{
	struct vcpu_vmx *vmx = to_vmx(vcpu);
	u32 ar;

	if (vmx->rmode.vm86_active && seg != VCPU_SREG_LDTR) {
		*var = vmx->rmode.segs[seg];
		if (seg == VCPU_SREG_TR
		    || var->selector == vmx_read_guest_seg_selector(vmx, seg))
			return;
		var->base = vmx_read_guest_seg_base(vmx, seg);
		var->selector = vmx_read_guest_seg_selector(vmx, seg);
		return;
	}
	var->base = vmx_read_guest_seg_base(vmx, seg);
	var->limit = vmx_read_guest_seg_limit(vmx, seg);
	var->selector = vmx_read_guest_seg_selector(vmx, seg);
	ar = vmx_read_guest_seg_ar(vmx, seg);

	vmx_decode_ar_bytes(var, ar);
}

u64 vmx_get_segment_base(struct kvm_vcpu *vcpu, int seg)
{
	struct kvm_segment s;

	if (to_vmx(vcpu)->rmode.vm86_active) {
		vmx_get_segment(vcpu, &s, seg);
		return s.base;
	}
	return vmx_read_guest_seg_base(to_vmx(vcpu), seg);
}

int vmx_get_cpl(struct kvm_vcpu *vcpu)
{
	struct vcpu_vmx *vmx = to_vmx(vcpu);

	if (unlikely(vmx->rmode.vm86_active))
		return 0;
	else {
		int ar = vmx_read_guest_seg_ar(vmx, VCPU_SREG_SS);
		return VMX_AR_DPL(ar);
	}
}

static u32 vmx_segment_access_rights(struct kvm_segment *var)
{
	u32 ar;

	ar = var->type & 15;
	ar |= (var->s & 1) << 4;
	ar |= (var->dpl & 3) << 5;
	ar |= (var->present & 1) << 7;
	ar |= (var->avl & 1) << 12;
	ar |= (var->l & 1) << 13;
	ar |= (var->db & 1) << 14;
	ar |= (var->g & 1) << 15;
	ar |= (var->unusable || !var->present) << 16;

	return ar;
}

void __vmx_set_segment(struct kvm_vcpu *vcpu, struct kvm_segment *var, int seg)
{
	struct vcpu_vmx *vmx = to_vmx(vcpu);
	const struct kvm_vmx_segment_field *sf = &kvm_vmx_segment_fields[seg];

	vmx_segment_cache_clear(vmx);

	if (vmx->rmode.vm86_active && seg != VCPU_SREG_LDTR) {
		vmx->rmode.segs[seg] = *var;
		if (seg == VCPU_SREG_TR)
			vmcs_write16(sf->selector, var->selector);
		else if (var->s)
			fix_rmode_seg(seg, &vmx->rmode.segs[seg]);
		return;
	}

	vmcs_writel(sf->base, var->base);
	vmcs_write32(sf->limit, var->limit);
	vmcs_write16(sf->selector, var->selector);

	/*
	 *   Fix the "Accessed" bit in AR field of segment registers for older
	 * qemu binaries.
	 *   IA32 arch specifies that at the time of processor reset the
	 * "Accessed" bit in the AR field of segment registers is 1. And qemu
	 * is setting it to 0 in the userland code. This causes invalid guest
	 * state vmexit when "unrestricted guest" mode is turned on.
	 *    Fix for this setup issue in cpu_reset is being pushed in the qemu
	 * tree. Newer qemu binaries with that qemu fix would not need this
	 * kvm hack.
	 */
	if (is_unrestricted_guest(vcpu) && (seg != VCPU_SREG_LDTR))
		var->type |= 0x1; /* Accessed */

	vmcs_write32(sf->ar_bytes, vmx_segment_access_rights(var));
}

void vmx_set_segment(struct kvm_vcpu *vcpu, struct kvm_segment *var, int seg)
{
	__vmx_set_segment(vcpu, var, seg);

	to_vmx(vcpu)->emulation_required = vmx_emulation_required(vcpu);
}

void vmx_get_cs_db_l_bits(struct kvm_vcpu *vcpu, int *db, int *l)
{
	u32 ar = vmx_read_guest_seg_ar(to_vmx(vcpu), VCPU_SREG_CS);

	*db = (ar >> 14) & 1;
	*l = (ar >> 13) & 1;
}

void vmx_get_idt(struct kvm_vcpu *vcpu, struct desc_ptr *dt)
{
	dt->size = vmcs_read32(GUEST_IDTR_LIMIT);
	dt->address = vmcs_readl(GUEST_IDTR_BASE);
}

void vmx_set_idt(struct kvm_vcpu *vcpu, struct desc_ptr *dt)
{
	vmcs_write32(GUEST_IDTR_LIMIT, dt->size);
	vmcs_writel(GUEST_IDTR_BASE, dt->address);
}

void vmx_get_gdt(struct kvm_vcpu *vcpu, struct desc_ptr *dt)
{
	dt->size = vmcs_read32(GUEST_GDTR_LIMIT);
	dt->address = vmcs_readl(GUEST_GDTR_BASE);
}

void vmx_set_gdt(struct kvm_vcpu *vcpu, struct desc_ptr *dt)
{
	vmcs_write32(GUEST_GDTR_LIMIT, dt->size);
	vmcs_writel(GUEST_GDTR_BASE, dt->address);
}

static bool rmode_segment_valid(struct kvm_vcpu *vcpu, int seg)
{
	struct kvm_segment var;
	u32 ar;

	vmx_get_segment(vcpu, &var, seg);
	var.dpl = 0x3;
	if (seg == VCPU_SREG_CS)
		var.type = 0x3;
	ar = vmx_segment_access_rights(&var);

	if (var.base != (var.selector << 4))
		return false;
	if (var.limit != 0xffff)
		return false;
	if (ar != 0xf3)
		return false;

	return true;
}

static bool code_segment_valid(struct kvm_vcpu *vcpu)
{
	struct kvm_segment cs;
	unsigned int cs_rpl;

	vmx_get_segment(vcpu, &cs, VCPU_SREG_CS);
	cs_rpl = cs.selector & SEGMENT_RPL_MASK;

	if (cs.unusable)
		return false;
	if (~cs.type & (VMX_AR_TYPE_CODE_MASK|VMX_AR_TYPE_ACCESSES_MASK))
		return false;
	if (!cs.s)
		return false;
	if (cs.type & VMX_AR_TYPE_WRITEABLE_MASK) {
		if (cs.dpl > cs_rpl)
			return false;
	} else {
		if (cs.dpl != cs_rpl)
			return false;
	}
	if (!cs.present)
		return false;

	/* TODO: Add Reserved field check, this'll require a new member in the kvm_segment_field structure */
	return true;
}

static bool stack_segment_valid(struct kvm_vcpu *vcpu)
{
	struct kvm_segment ss;
	unsigned int ss_rpl;

	vmx_get_segment(vcpu, &ss, VCPU_SREG_SS);
	ss_rpl = ss.selector & SEGMENT_RPL_MASK;

	if (ss.unusable)
		return true;
	if (ss.type != 3 && ss.type != 7)
		return false;
	if (!ss.s)
		return false;
	if (ss.dpl != ss_rpl) /* DPL != RPL */
		return false;
	if (!ss.present)
		return false;

	return true;
}

static bool data_segment_valid(struct kvm_vcpu *vcpu, int seg)
{
	struct kvm_segment var;
	unsigned int rpl;

	vmx_get_segment(vcpu, &var, seg);
	rpl = var.selector & SEGMENT_RPL_MASK;

	if (var.unusable)
		return true;
	if (!var.s)
		return false;
	if (!var.present)
		return false;
	if (~var.type & (VMX_AR_TYPE_CODE_MASK|VMX_AR_TYPE_WRITEABLE_MASK)) {
		if (var.dpl < rpl) /* DPL < RPL */
			return false;
	}

	/* TODO: Add other members to kvm_segment_field to allow checking for other access
	 * rights flags
	 */
	return true;
}

static bool tr_valid(struct kvm_vcpu *vcpu)
{
	struct kvm_segment tr;

	vmx_get_segment(vcpu, &tr, VCPU_SREG_TR);

	if (tr.unusable)
		return false;
	if (tr.selector & SEGMENT_TI_MASK)	/* TI = 1 */
		return false;
	if (tr.type != 3 && tr.type != 11) /* TODO: Check if guest is in IA32e mode */
		return false;
	if (!tr.present)
		return false;

	return true;
}

static bool ldtr_valid(struct kvm_vcpu *vcpu)
{
	struct kvm_segment ldtr;

	vmx_get_segment(vcpu, &ldtr, VCPU_SREG_LDTR);

	if (ldtr.unusable)
		return true;
	if (ldtr.selector & SEGMENT_TI_MASK)	/* TI = 1 */
		return false;
	if (ldtr.type != 2)
		return false;
	if (!ldtr.present)
		return false;

	return true;
}

static bool cs_ss_rpl_check(struct kvm_vcpu *vcpu)
{
	struct kvm_segment cs, ss;

	vmx_get_segment(vcpu, &cs, VCPU_SREG_CS);
	vmx_get_segment(vcpu, &ss, VCPU_SREG_SS);

	return ((cs.selector & SEGMENT_RPL_MASK) ==
		 (ss.selector & SEGMENT_RPL_MASK));
}

/*
 * Check if guest state is valid. Returns true if valid, false if
 * not.
 * We assume that registers are always usable
 */
bool __vmx_guest_state_valid(struct kvm_vcpu *vcpu)
{
	/* real mode guest state checks */
	if (!is_protmode(vcpu) || (vmx_get_rflags(vcpu) & X86_EFLAGS_VM)) {
		if (!rmode_segment_valid(vcpu, VCPU_SREG_CS))
			return false;
		if (!rmode_segment_valid(vcpu, VCPU_SREG_SS))
			return false;
		if (!rmode_segment_valid(vcpu, VCPU_SREG_DS))
			return false;
		if (!rmode_segment_valid(vcpu, VCPU_SREG_ES))
			return false;
		if (!rmode_segment_valid(vcpu, VCPU_SREG_FS))
			return false;
		if (!rmode_segment_valid(vcpu, VCPU_SREG_GS))
			return false;
	} else {
	/* protected mode guest state checks */
		if (!cs_ss_rpl_check(vcpu))
			return false;
		if (!code_segment_valid(vcpu))
			return false;
		if (!stack_segment_valid(vcpu))
			return false;
		if (!data_segment_valid(vcpu, VCPU_SREG_DS))
			return false;
		if (!data_segment_valid(vcpu, VCPU_SREG_ES))
			return false;
		if (!data_segment_valid(vcpu, VCPU_SREG_FS))
			return false;
		if (!data_segment_valid(vcpu, VCPU_SREG_GS))
			return false;
		if (!tr_valid(vcpu))
			return false;
		if (!ldtr_valid(vcpu))
			return false;
	}
	/* TODO:
	 * - Add checks on RIP
	 * - Add checks on RFLAGS
	 */

	return true;
}

static int init_rmode_tss(struct kvm *kvm, void __user *ua)
{
	const void *zero_page = (const void *) __va(page_to_phys(ZERO_PAGE(0)));
	u16 data;
	int i;

	for (i = 0; i < 3; i++) {
		if (__copy_to_user(ua + PAGE_SIZE * i, zero_page, PAGE_SIZE))
			return -EFAULT;
	}

	data = TSS_BASE_SIZE + TSS_REDIRECTION_SIZE;
	if (__copy_to_user(ua + TSS_IOPB_BASE_OFFSET, &data, sizeof(u16)))
		return -EFAULT;

	data = ~0;
	if (__copy_to_user(ua + RMODE_TSS_SIZE - 1, &data, sizeof(u8)))
		return -EFAULT;

	return 0;
}

static int init_rmode_identity_map(struct kvm *kvm)
{
	struct kvm_vmx *kvm_vmx = to_kvm_vmx(kvm);
	int i, r = 0;
	void __user *uaddr;
	u32 tmp;

	/* Protect kvm_vmx->ept_identity_pagetable_done. */
	mutex_lock(&kvm->slots_lock);

	if (likely(kvm_vmx->ept_identity_pagetable_done))
		goto out;

	if (!kvm_vmx->ept_identity_map_addr)
		kvm_vmx->ept_identity_map_addr = VMX_EPT_IDENTITY_PAGETABLE_ADDR;

	uaddr = __x86_set_memory_region(kvm,
					IDENTITY_PAGETABLE_PRIVATE_MEMSLOT,
					kvm_vmx->ept_identity_map_addr,
					PAGE_SIZE);
	if (IS_ERR(uaddr)) {
		r = PTR_ERR(uaddr);
		goto out;
	}

	/* Set up identity-mapping pagetable for EPT in real mode */
	for (i = 0; i < (PAGE_SIZE / sizeof(tmp)); i++) {
		tmp = (i << 22) + (_PAGE_PRESENT | _PAGE_RW | _PAGE_USER |
			_PAGE_ACCESSED | _PAGE_DIRTY | _PAGE_PSE);
		if (__copy_to_user(uaddr + i * sizeof(tmp), &tmp, sizeof(tmp))) {
			r = -EFAULT;
			goto out;
		}
	}
	kvm_vmx->ept_identity_pagetable_done = true;

out:
	mutex_unlock(&kvm->slots_lock);
	return r;
}

static void seg_setup(int seg)
{
	const struct kvm_vmx_segment_field *sf = &kvm_vmx_segment_fields[seg];
	unsigned int ar;

	vmcs_write16(sf->selector, 0);
	vmcs_writel(sf->base, 0);
	vmcs_write32(sf->limit, 0xffff);
	ar = 0x93;
	if (seg == VCPU_SREG_CS)
		ar |= 0x08; /* code segment */

	vmcs_write32(sf->ar_bytes, ar);
}

int allocate_vpid(void)
{
	int vpid;

	if (!enable_vpid)
		return 0;
	spin_lock(&vmx_vpid_lock);
	vpid = find_first_zero_bit(vmx_vpid_bitmap, VMX_NR_VPIDS);
	if (vpid < VMX_NR_VPIDS)
		__set_bit(vpid, vmx_vpid_bitmap);
	else
		vpid = 0;
	spin_unlock(&vmx_vpid_lock);
	return vpid;
}

void free_vpid(int vpid)
{
	if (!enable_vpid || vpid == 0)
		return;
	spin_lock(&vmx_vpid_lock);
	__clear_bit(vpid, vmx_vpid_bitmap);
	spin_unlock(&vmx_vpid_lock);
}

static void vmx_msr_bitmap_l01_changed(struct vcpu_vmx *vmx)
{
	/*
	 * When KVM is a nested hypervisor on top of Hyper-V and uses
	 * 'Enlightened MSR Bitmap' feature L0 needs to know that MSR
	 * bitmap has changed.
	 */
	if (kvm_is_using_evmcs()) {
		struct hv_enlightened_vmcs *evmcs = (void *)vmx->vmcs01.vmcs;

		if (evmcs->hv_enlightenments_control.msr_bitmap)
			evmcs->hv_clean_fields &=
				~HV_VMX_ENLIGHTENED_CLEAN_FIELD_MSR_BITMAP;
	}

	vmx->nested.force_msr_bitmap_recalc = true;
}

void vmx_disable_intercept_for_msr(struct kvm_vcpu *vcpu, u32 msr, int type)
{
	struct vcpu_vmx *vmx = to_vmx(vcpu);
	unsigned long *msr_bitmap = vmx->vmcs01.msr_bitmap;

	if (!cpu_has_vmx_msr_bitmap())
		return;

	vmx_msr_bitmap_l01_changed(vmx);

	/*
	 * Mark the desired intercept state in shadow bitmap, this is needed
	 * for resync when the MSR filters change.
	*/
	if (is_valid_passthrough_msr(msr)) {
		int idx = possible_passthrough_msr_slot(msr);

		if (idx != -ENOENT) {
			if (type & MSR_TYPE_R)
				clear_bit(idx, vmx->shadow_msr_intercept.read);
			if (type & MSR_TYPE_W)
				clear_bit(idx, vmx->shadow_msr_intercept.write);
		}
	}

	if ((type & MSR_TYPE_R) &&
	    !kvm_msr_allowed(vcpu, msr, KVM_MSR_FILTER_READ)) {
		vmx_set_msr_bitmap_read(msr_bitmap, msr);
		type &= ~MSR_TYPE_R;
	}

	if ((type & MSR_TYPE_W) &&
	    !kvm_msr_allowed(vcpu, msr, KVM_MSR_FILTER_WRITE)) {
		vmx_set_msr_bitmap_write(msr_bitmap, msr);
		type &= ~MSR_TYPE_W;
	}

	if (type & MSR_TYPE_R)
		vmx_clear_msr_bitmap_read(msr_bitmap, msr);

	if (type & MSR_TYPE_W)
		vmx_clear_msr_bitmap_write(msr_bitmap, msr);
}

void vmx_enable_intercept_for_msr(struct kvm_vcpu *vcpu, u32 msr, int type)
{
	struct vcpu_vmx *vmx = to_vmx(vcpu);
	unsigned long *msr_bitmap = vmx->vmcs01.msr_bitmap;

	if (!cpu_has_vmx_msr_bitmap())
		return;

	vmx_msr_bitmap_l01_changed(vmx);

	/*
	 * Mark the desired intercept state in shadow bitmap, this is needed
	 * for resync when the MSR filter changes.
	*/
	if (is_valid_passthrough_msr(msr)) {
		int idx = possible_passthrough_msr_slot(msr);

		if (idx != -ENOENT) {
			if (type & MSR_TYPE_R)
				set_bit(idx, vmx->shadow_msr_intercept.read);
			if (type & MSR_TYPE_W)
				set_bit(idx, vmx->shadow_msr_intercept.write);
		}
	}

	if (type & MSR_TYPE_R)
		vmx_set_msr_bitmap_read(msr_bitmap, msr);

	if (type & MSR_TYPE_W)
		vmx_set_msr_bitmap_write(msr_bitmap, msr);
}

static void vmx_update_msr_bitmap_x2apic(struct kvm_vcpu *vcpu)
{
	/*
	 * x2APIC indices for 64-bit accesses into the RDMSR and WRMSR halves
	 * of the MSR bitmap.  KVM emulates APIC registers up through 0x3f0,
	 * i.e. MSR 0x83f, and so only needs to dynamically manipulate 64 bits.
	 */
	const int read_idx = APIC_BASE_MSR / BITS_PER_LONG_LONG;
	const int write_idx = read_idx + (0x800 / sizeof(u64));
	struct vcpu_vmx *vmx = to_vmx(vcpu);
	u64 *msr_bitmap = (u64 *)vmx->vmcs01.msr_bitmap;
	u8 mode;

	if (!cpu_has_vmx_msr_bitmap() || WARN_ON_ONCE(!lapic_in_kernel(vcpu)))
		return;

	if (cpu_has_secondary_exec_ctrls() &&
	    (secondary_exec_controls_get(vmx) &
	     SECONDARY_EXEC_VIRTUALIZE_X2APIC_MODE)) {
		mode = MSR_BITMAP_MODE_X2APIC;
		if (enable_apicv && kvm_vcpu_apicv_active(vcpu))
			mode |= MSR_BITMAP_MODE_X2APIC_APICV;
	} else {
		mode = 0;
	}

	if (mode == vmx->x2apic_msr_bitmap_mode)
		return;

	vmx->x2apic_msr_bitmap_mode = mode;

	/*
	 * Reset the bitmap for MSRs 0x800 - 0x83f.  Leave AMD's uber-extended
	 * registers (0x840 and above) intercepted, KVM doesn't support them.
	 * Intercept all writes by default and poke holes as needed.  Pass
	 * through reads for all valid registers by default in x2APIC+APICv
	 * mode, only the current timer count needs on-demand emulation by KVM.
	 */
	if (mode & MSR_BITMAP_MODE_X2APIC_APICV)
		msr_bitmap[read_idx] = ~kvm_lapic_readable_reg_mask(vcpu->arch.apic);
	else
		msr_bitmap[read_idx] = ~0ull;
	msr_bitmap[write_idx] = ~0ull;

	/*
	 * TPR reads and writes can be virtualized even if virtual interrupt
	 * delivery is not in use.
	 */
	vmx_set_intercept_for_msr(vcpu, X2APIC_MSR(APIC_TASKPRI), MSR_TYPE_RW,
				  !(mode & MSR_BITMAP_MODE_X2APIC));

	if (mode & MSR_BITMAP_MODE_X2APIC_APICV) {
		vmx_enable_intercept_for_msr(vcpu, X2APIC_MSR(APIC_TMCCT), MSR_TYPE_RW);
		vmx_disable_intercept_for_msr(vcpu, X2APIC_MSR(APIC_EOI), MSR_TYPE_W);
		vmx_disable_intercept_for_msr(vcpu, X2APIC_MSR(APIC_SELF_IPI), MSR_TYPE_W);
		if (enable_ipiv)
			vmx_disable_intercept_for_msr(vcpu, X2APIC_MSR(APIC_ICR), MSR_TYPE_RW);
	}
}

void pt_update_intercept_for_msr(struct kvm_vcpu *vcpu)
{
	struct vcpu_vmx *vmx = to_vmx(vcpu);
	bool flag = !(vmx->pt_desc.guest.ctl & RTIT_CTL_TRACEEN);
	u32 i;

	vmx_set_intercept_for_msr(vcpu, MSR_IA32_RTIT_STATUS, MSR_TYPE_RW, flag);
	vmx_set_intercept_for_msr(vcpu, MSR_IA32_RTIT_OUTPUT_BASE, MSR_TYPE_RW, flag);
	vmx_set_intercept_for_msr(vcpu, MSR_IA32_RTIT_OUTPUT_MASK, MSR_TYPE_RW, flag);
	vmx_set_intercept_for_msr(vcpu, MSR_IA32_RTIT_CR3_MATCH, MSR_TYPE_RW, flag);
	for (i = 0; i < vmx->pt_desc.num_address_ranges; i++) {
		vmx_set_intercept_for_msr(vcpu, MSR_IA32_RTIT_ADDR0_A + i * 2, MSR_TYPE_RW, flag);
		vmx_set_intercept_for_msr(vcpu, MSR_IA32_RTIT_ADDR0_B + i * 2, MSR_TYPE_RW, flag);
	}
}

bool vmx_guest_apic_has_interrupt(struct kvm_vcpu *vcpu)
{
	struct vcpu_vmx *vmx = to_vmx(vcpu);
	void *vapic_page;
	u32 vppr;
	int rvi;

	if (WARN_ON_ONCE(!is_guest_mode(vcpu)) ||
		!nested_cpu_has_vid(get_vmcs12(vcpu)) ||
		WARN_ON_ONCE(!vmx->nested.virtual_apic_map.gfn))
		return false;

	rvi = vmx_get_rvi();

	vapic_page = vmx->nested.virtual_apic_map.hva;
	vppr = *((u32 *)(vapic_page + APIC_PROCPRI));

	return ((rvi & 0xf0) > (vppr & 0xf0));
}

void vmx_msr_filter_changed(struct kvm_vcpu *vcpu)
{
	struct vcpu_vmx *vmx = to_vmx(vcpu);
	u32 i;

	/*
	 * Redo intercept permissions for MSRs that KVM is passing through to
	 * the guest.  Disabling interception will check the new MSR filter and
	 * ensure that KVM enables interception if usersepace wants to filter
	 * the MSR.  MSRs that KVM is already intercepting don't need to be
	 * refreshed since KVM is going to intercept them regardless of what
	 * userspace wants.
	 */
	for (i = 0; i < ARRAY_SIZE(vmx_possible_passthrough_msrs); i++) {
		u32 msr = vmx_possible_passthrough_msrs[i];

		if (!test_bit(i, vmx->shadow_msr_intercept.read))
			vmx_disable_intercept_for_msr(vcpu, msr, MSR_TYPE_R);

		if (!test_bit(i, vmx->shadow_msr_intercept.write))
			vmx_disable_intercept_for_msr(vcpu, msr, MSR_TYPE_W);
	}

	/* PT MSRs can be passed through iff PT is exposed to the guest. */
	if (vmx_pt_mode_is_host_guest())
		pt_update_intercept_for_msr(vcpu);
}

static int vmx_deliver_nested_posted_interrupt(struct kvm_vcpu *vcpu,
						int vector)
{
	struct vcpu_vmx *vmx = to_vmx(vcpu);

	if (is_guest_mode(vcpu) &&
	    vector == vmx->nested.posted_intr_nv) {
		/*
		 * If a posted intr is not recognized by hardware,
		 * we will accomplish it in the next vmentry.
		 */
		vmx->nested.pi_pending = true;
		kvm_make_request(KVM_REQ_EVENT, vcpu);

		/*
		 * This pairs with the smp_mb_*() after setting vcpu->mode in
		 * vcpu_enter_guest() to guarantee the vCPU sees the event
		 * request if triggering a posted interrupt "fails" because
		 * vcpu->mode != IN_GUEST_MODE.  The extra barrier is needed as
		 * the smb_wmb() in kvm_make_request() only ensures everything
		 * done before making the request is visible when the request
		 * is visible, it doesn't ensure ordering between the store to
		 * vcpu->requests and the load from vcpu->mode.
		 */
		smp_mb__after_atomic();

		/* the PIR and ON have been set by L1. */
		kvm_vcpu_trigger_posted_interrupt(vcpu, POSTED_INTR_NESTED_VECTOR);
		return 0;
	}
	return -1;
}
/*
 * Send interrupt to vcpu via posted interrupt way.
 * 1. If target vcpu is running(non-root mode), send posted interrupt
 * notification to vcpu and hardware will sync PIR to vIRR atomically.
 * 2. If target vcpu isn't running(root mode), kick it to pick up the
 * interrupt from PIR in next vmentry.
 */
static int vmx_deliver_posted_interrupt(struct kvm_vcpu *vcpu, int vector)
{
	struct vcpu_vmx *vmx = to_vmx(vcpu);
	int r;

	r = vmx_deliver_nested_posted_interrupt(vcpu, vector);
	if (!r)
		return 0;

	/* Note, this is called iff the local APIC is in-kernel. */
	if (!vcpu->arch.apic->apicv_active)
		return -1;

	__vmx_deliver_posted_interrupt(vcpu, &vmx->pi_desc, vector);
	return 0;
}

void vmx_deliver_interrupt(struct kvm_lapic *apic, int delivery_mode,
			   int trig_mode, int vector)
{
	struct kvm_vcpu *vcpu = apic->vcpu;

	if (vmx_deliver_posted_interrupt(vcpu, vector)) {
		kvm_lapic_set_irr(vector, apic);
		kvm_make_request(KVM_REQ_EVENT, vcpu);
		kvm_vcpu_kick(vcpu);
	} else {
		trace_kvm_apicv_accept_irq(vcpu->vcpu_id, delivery_mode,
					   trig_mode, vector);
	}
}

/*
 * Set up the vmcs's constant host-state fields, i.e., host-state fields that
 * will not change in the lifetime of the guest.
 * Note that host-state that does change is set elsewhere. E.g., host-state
 * that is set differently for each CPU is set in vmx_vcpu_load(), not here.
 */
void vmx_set_constant_host_state(struct vcpu_vmx *vmx)
{
	u32 low32, high32;
	unsigned long tmpl;
	unsigned long cr0, cr3, cr4;

	cr0 = read_cr0();
	WARN_ON(cr0 & X86_CR0_TS);
	vmcs_writel(HOST_CR0, cr0);  /* 22.2.3 */

	/*
	 * Save the most likely value for this task's CR3 in the VMCS.
	 * We can't use __get_current_cr3_fast() because we're not atomic.
	 */
	cr3 = __read_cr3();
	vmcs_writel(HOST_CR3, cr3);		/* 22.2.3  FIXME: shadow tables */
	vmx->loaded_vmcs->host_state.cr3 = cr3;

	/* Save the most likely value for this task's CR4 in the VMCS. */
	cr4 = cr4_read_shadow();
	vmcs_writel(HOST_CR4, cr4);			/* 22.2.3, 22.2.5 */
	vmx->loaded_vmcs->host_state.cr4 = cr4;

	vmcs_write16(HOST_CS_SELECTOR, __KERNEL_CS);  /* 22.2.4 */
#ifdef CONFIG_X86_64
	/*
	 * Load null selectors, so we can avoid reloading them in
	 * vmx_prepare_switch_to_host(), in case userspace uses
	 * the null selectors too (the expected case).
	 */
	vmcs_write16(HOST_DS_SELECTOR, 0);
	vmcs_write16(HOST_ES_SELECTOR, 0);
#else
	vmcs_write16(HOST_DS_SELECTOR, __KERNEL_DS);  /* 22.2.4 */
	vmcs_write16(HOST_ES_SELECTOR, __KERNEL_DS);  /* 22.2.4 */
#endif
	vmcs_write16(HOST_SS_SELECTOR, __KERNEL_DS);  /* 22.2.4 */
	vmcs_write16(HOST_TR_SELECTOR, GDT_ENTRY_TSS*8);  /* 22.2.4 */

	vmcs_writel(HOST_IDTR_BASE, vmx_host_idt_base);   /* 22.2.4 */

	vmcs_writel(HOST_RIP, (unsigned long)vmx_vmexit); /* 22.2.5 */

	rdmsr(MSR_IA32_SYSENTER_CS, low32, high32);
	vmcs_write32(HOST_IA32_SYSENTER_CS, low32);

	/*
	 * SYSENTER is used for 32-bit system calls on either 32-bit or
	 * 64-bit kernels.  It is always zero If neither is allowed, otherwise
	 * vmx_vcpu_load_vmcs loads it with the per-CPU entry stack (and may
	 * have already done so!).
	 */
	if (!IS_ENABLED(CONFIG_IA32_EMULATION) && !IS_ENABLED(CONFIG_X86_32))
		vmcs_writel(HOST_IA32_SYSENTER_ESP, 0);

	rdmsrl(MSR_IA32_SYSENTER_EIP, tmpl);
	vmcs_writel(HOST_IA32_SYSENTER_EIP, tmpl);   /* 22.2.3 */

	if (vmcs_config.vmexit_ctrl & VM_EXIT_LOAD_IA32_PAT) {
		rdmsr(MSR_IA32_CR_PAT, low32, high32);
		vmcs_write64(HOST_IA32_PAT, low32 | ((u64) high32 << 32));
	}

	if (cpu_has_load_ia32_efer())
		vmcs_write64(HOST_IA32_EFER, host_efer);

	if (cpu_has_load_cet_ctrl())
		vmcs_writel(HOST_S_CET, host_s_cet);
}

void set_cr4_guest_host_mask(struct vcpu_vmx *vmx)
{
	struct kvm_vcpu *vcpu = &vmx->vcpu;

	vcpu->arch.cr4_guest_owned_bits = KVM_POSSIBLE_CR4_GUEST_BITS &
					  ~vcpu->arch.cr4_guest_rsvd_bits;
	if (!enable_ept) {
		vcpu->arch.cr4_guest_owned_bits &= ~X86_CR4_TLBFLUSH_BITS;
		vcpu->arch.cr4_guest_owned_bits &= ~X86_CR4_PDPTR_BITS;
	}
	if (is_guest_mode(&vmx->vcpu))
		vcpu->arch.cr4_guest_owned_bits &=
			~get_vmcs12(vcpu)->cr4_guest_host_mask;
	vmcs_writel(CR4_GUEST_HOST_MASK, ~vcpu->arch.cr4_guest_owned_bits);
}

static u32 vmx_pin_based_exec_ctrl(struct vcpu_vmx *vmx)
{
	u32 pin_based_exec_ctrl = vmcs_config.pin_based_exec_ctrl;

	if (!kvm_vcpu_apicv_active(&vmx->vcpu))
		pin_based_exec_ctrl &= ~PIN_BASED_POSTED_INTR;

	if (!enable_vnmi)
		pin_based_exec_ctrl &= ~PIN_BASED_VIRTUAL_NMIS;

	if (!enable_preemption_timer)
		pin_based_exec_ctrl &= ~PIN_BASED_VMX_PREEMPTION_TIMER;

	return pin_based_exec_ctrl;
}

static u32 vmx_vmentry_ctrl(void)
{
	u32 vmentry_ctrl = vmcs_config.vmentry_ctrl;

	if (vmx_pt_mode_is_system())
		vmentry_ctrl &= ~(VM_ENTRY_PT_CONCEAL_PIP |
				  VM_ENTRY_LOAD_IA32_RTIT_CTL);
	/*
	 * IA32e mode, and loading of EFER and PERF_GLOBAL_CTRL are toggled dynamically.
	 */
	vmentry_ctrl &= ~(VM_ENTRY_LOAD_IA32_PERF_GLOBAL_CTRL |
			  VM_ENTRY_LOAD_IA32_EFER |
			  VM_ENTRY_IA32E_MODE);

	if (cpu_has_perf_global_ctrl_bug())
		vmentry_ctrl &= ~VM_ENTRY_LOAD_IA32_PERF_GLOBAL_CTRL;

	return vmentry_ctrl;
}

static u32 vmx_vmexit_ctrl(void)
{
	u32 vmexit_ctrl = vmcs_config.vmexit_ctrl;

	/*
	 * Not used by KVM and never set in vmcs01 or vmcs02, but emulated for
	 * nested virtualization and thus allowed to be set in vmcs12.
	 */
	vmexit_ctrl &= ~(VM_EXIT_SAVE_IA32_PAT | VM_EXIT_SAVE_IA32_EFER |
			 VM_EXIT_SAVE_VMX_PREEMPTION_TIMER);

	if (vmx_pt_mode_is_system())
		vmexit_ctrl &= ~(VM_EXIT_PT_CONCEAL_PIP |
				 VM_EXIT_CLEAR_IA32_RTIT_CTL);

	if (cpu_has_perf_global_ctrl_bug())
		vmexit_ctrl &= ~VM_EXIT_LOAD_IA32_PERF_GLOBAL_CTRL;

	/* Loading of EFER and PERF_GLOBAL_CTRL are toggled dynamically */
	return vmexit_ctrl &
		~(VM_EXIT_LOAD_IA32_PERF_GLOBAL_CTRL | VM_EXIT_LOAD_IA32_EFER);
}

void vmx_refresh_apicv_exec_ctrl(struct kvm_vcpu *vcpu)
{
	struct vcpu_vmx *vmx = to_vmx(vcpu);

	if (is_guest_mode(vcpu)) {
		vmx->nested.update_vmcs01_apicv_status = true;
		return;
	}

	pin_controls_set(vmx, vmx_pin_based_exec_ctrl(vmx));

	if (kvm_vcpu_apicv_active(vcpu)) {
		secondary_exec_controls_setbit(vmx,
					       SECONDARY_EXEC_APIC_REGISTER_VIRT |
					       SECONDARY_EXEC_VIRTUAL_INTR_DELIVERY);
		if (enable_ipiv)
			tertiary_exec_controls_setbit(vmx, TERTIARY_EXEC_IPI_VIRT);
	} else {
		secondary_exec_controls_clearbit(vmx,
						 SECONDARY_EXEC_APIC_REGISTER_VIRT |
						 SECONDARY_EXEC_VIRTUAL_INTR_DELIVERY);
		if (enable_ipiv)
			tertiary_exec_controls_clearbit(vmx, TERTIARY_EXEC_IPI_VIRT);
	}

	vmx_update_msr_bitmap_x2apic(vcpu);
}

static u32 vmx_exec_control(struct vcpu_vmx *vmx)
{
	u32 exec_control = vmcs_config.cpu_based_exec_ctrl;

	/*
	 * Not used by KVM, but fully supported for nesting, i.e. are allowed in
	 * vmcs12 and propagated to vmcs02 when set in vmcs12.
	 */
	exec_control &= ~(CPU_BASED_RDTSC_EXITING |
			  CPU_BASED_USE_IO_BITMAPS |
			  CPU_BASED_MONITOR_TRAP_FLAG |
			  CPU_BASED_PAUSE_EXITING);

	/* INTR_WINDOW_EXITING and NMI_WINDOW_EXITING are toggled dynamically */
	exec_control &= ~(CPU_BASED_INTR_WINDOW_EXITING |
			  CPU_BASED_NMI_WINDOW_EXITING);

	if (vmx->vcpu.arch.switch_db_regs & KVM_DEBUGREG_WONT_EXIT)
		exec_control &= ~CPU_BASED_MOV_DR_EXITING;

	if (!cpu_need_tpr_shadow(&vmx->vcpu))
		exec_control &= ~CPU_BASED_TPR_SHADOW;

#ifdef CONFIG_X86_64
	if (exec_control & CPU_BASED_TPR_SHADOW)
		exec_control &= ~(CPU_BASED_CR8_LOAD_EXITING |
				  CPU_BASED_CR8_STORE_EXITING);
	else
		exec_control |= CPU_BASED_CR8_STORE_EXITING |
				CPU_BASED_CR8_LOAD_EXITING;
#endif
	/* No need to intercept CR3 access or INVPLG when using EPT. */
	if (enable_ept)
		exec_control &= ~(CPU_BASED_CR3_LOAD_EXITING |
				  CPU_BASED_CR3_STORE_EXITING |
				  CPU_BASED_INVLPG_EXITING);
	if (kvm_mwait_in_guest(vmx->vcpu.kvm))
		exec_control &= ~(CPU_BASED_MWAIT_EXITING |
				CPU_BASED_MONITOR_EXITING);
	if (kvm_hlt_in_guest(vmx->vcpu.kvm))
		exec_control &= ~CPU_BASED_HLT_EXITING;
	return exec_control;
}

static u64 vmx_tertiary_exec_control(struct vcpu_vmx *vmx)
{
	u64 exec_control = vmcs_config.cpu_based_3rd_exec_ctrl;

	/*
	 * IPI virtualization relies on APICv. Disable IPI virtualization if
	 * APICv is inhibited.
	 */
	if (!enable_ipiv || !kvm_vcpu_apicv_active(&vmx->vcpu))
		exec_control &= ~TERTIARY_EXEC_IPI_VIRT;

	return exec_control;
}

/*
 * Adjust a single secondary execution control bit to intercept/allow an
 * instruction in the guest.  This is usually done based on whether or not a
 * feature has been exposed to the guest in order to correctly emulate faults.
 */
static inline void
vmx_adjust_secondary_exec_control(struct vcpu_vmx *vmx, u32 *exec_control,
				  u32 control, bool enabled, bool exiting)
{
	/*
	 * If the control is for an opt-in feature, clear the control if the
	 * feature is not exposed to the guest, i.e. not enabled.  If the
	 * control is opt-out, i.e. an exiting control, clear the control if
	 * the feature _is_ exposed to the guest, i.e. exiting/interception is
	 * disabled for the associated instruction.  Note, the caller is
	 * responsible presetting exec_control to set all supported bits.
	 */
	if (enabled == exiting)
		*exec_control &= ~control;

	/*
	 * Update the nested MSR settings so that a nested VMM can/can't set
	 * controls for features that are/aren't exposed to the guest.
	 */
	if (nested) {
		/*
		 * All features that can be added or removed to VMX MSRs must
		 * be supported in the first place for nested virtualization.
		 */
		if (WARN_ON_ONCE(!(vmcs_config.nested.secondary_ctls_high & control)))
			enabled = false;

		if (enabled)
			vmx->nested.msrs.secondary_ctls_high |= control;
		else
			vmx->nested.msrs.secondary_ctls_high &= ~control;
	}
}

/*
 * Wrapper macro for the common case of adjusting a secondary execution control
 * based on a single guest CPUID bit, with a dedicated feature bit.  This also
 * verifies that the control is actually supported by KVM and hardware.
 */
#define vmx_adjust_sec_exec_control(vmx, exec_control, name, feat_name, ctrl_name, exiting) \
({									 \
	bool __enabled;							 \
									 \
	if (cpu_has_vmx_##name()) {					 \
		__enabled = guest_cpuid_has(&(vmx)->vcpu,		 \
					    X86_FEATURE_##feat_name);	 \
		vmx_adjust_secondary_exec_control(vmx, exec_control,	 \
			SECONDARY_EXEC_##ctrl_name, __enabled, exiting); \
	}								 \
})

/* More macro magic for ENABLE_/opt-in versus _EXITING/opt-out controls. */
#define vmx_adjust_sec_exec_feature(vmx, exec_control, lname, uname) \
	vmx_adjust_sec_exec_control(vmx, exec_control, lname, uname, ENABLE_##uname, false)

#define vmx_adjust_sec_exec_exiting(vmx, exec_control, lname, uname) \
	vmx_adjust_sec_exec_control(vmx, exec_control, lname, uname, uname##_EXITING, true)

static u32 vmx_secondary_exec_control(struct vcpu_vmx *vmx)
{
	struct kvm_vcpu *vcpu = &vmx->vcpu;

	u32 exec_control = vmcs_config.cpu_based_2nd_exec_ctrl;

	if (vmx_pt_mode_is_system())
		exec_control &= ~(SECONDARY_EXEC_PT_USE_GPA | SECONDARY_EXEC_PT_CONCEAL_VMX);
	if (!cpu_need_virtualize_apic_accesses(vcpu))
		exec_control &= ~SECONDARY_EXEC_VIRTUALIZE_APIC_ACCESSES;
	if (vmx->vpid == 0)
		exec_control &= ~SECONDARY_EXEC_ENABLE_VPID;
	if (!enable_ept) {
		exec_control &= ~SECONDARY_EXEC_ENABLE_EPT;
		exec_control &= ~SECONDARY_EXEC_EPT_VIOLATION_VE;
		enable_unrestricted_guest = 0;
	}
	if (!enable_unrestricted_guest)
		exec_control &= ~SECONDARY_EXEC_UNRESTRICTED_GUEST;
	if (kvm_pause_in_guest(vmx->vcpu.kvm))
		exec_control &= ~SECONDARY_EXEC_PAUSE_LOOP_EXITING;
	if (!kvm_vcpu_apicv_active(vcpu))
		exec_control &= ~(SECONDARY_EXEC_APIC_REGISTER_VIRT |
				  SECONDARY_EXEC_VIRTUAL_INTR_DELIVERY);
	exec_control &= ~SECONDARY_EXEC_VIRTUALIZE_X2APIC_MODE;

	/*
	 * KVM doesn't support VMFUNC for L1, but the control is set in KVM's
	 * base configuration as KVM emulates VMFUNC[EPTP_SWITCHING] for L2.
	 */
	exec_control &= ~SECONDARY_EXEC_ENABLE_VMFUNC;

	/* SECONDARY_EXEC_DESC is enabled/disabled on writes to CR4.UMIP,
	 * in vmx_set_cr4.  */
	exec_control &= ~SECONDARY_EXEC_DESC;

	/* SECONDARY_EXEC_SHADOW_VMCS is enabled when L1 executes VMPTRLD
	   (handle_vmptrld).
	   We can NOT enable shadow_vmcs here because we don't have yet
	   a current VMCS12
	*/
	exec_control &= ~SECONDARY_EXEC_SHADOW_VMCS;

	/*
	 * PML is enabled/disabled when dirty logging of memsmlots changes, but
	 * it needs to be set here when dirty logging is already active, e.g.
	 * if this vCPU was created after dirty logging was enabled.
	 */
	if (!enable_pml || !atomic_read(&vcpu->kvm->nr_memslots_dirty_logging))
		exec_control &= ~SECONDARY_EXEC_ENABLE_PML;

	if (cpu_has_vmx_xsaves()) {
		/* Exposing XSAVES only when XSAVE is exposed */
		bool xsaves_enabled =
			boot_cpu_has(X86_FEATURE_XSAVE) &&
			guest_cpuid_has(vcpu, X86_FEATURE_XSAVE) &&
			guest_cpuid_has(vcpu, X86_FEATURE_XSAVES);

		vcpu->arch.xsaves_enabled = xsaves_enabled;

		vmx_adjust_secondary_exec_control(vmx, &exec_control,
						  SECONDARY_EXEC_XSAVES,
						  xsaves_enabled, false);
	}

	/*
	 * RDPID is also gated by ENABLE_RDTSCP, turn on the control if either
	 * feature is exposed to the guest.  This creates a virtualization hole
	 * if both are supported in hardware but only one is exposed to the
	 * guest, but letting the guest execute RDTSCP or RDPID when either one
	 * is advertised is preferable to emulating the advertised instruction
	 * in KVM on #UD, and obviously better than incorrectly injecting #UD.
	 */
	if (cpu_has_vmx_rdtscp()) {
		bool rdpid_or_rdtscp_enabled =
			guest_cpuid_has(vcpu, X86_FEATURE_RDTSCP) ||
			guest_cpuid_has(vcpu, X86_FEATURE_RDPID);

		vmx_adjust_secondary_exec_control(vmx, &exec_control,
						  SECONDARY_EXEC_ENABLE_RDTSCP,
						  rdpid_or_rdtscp_enabled, false);
	}
	vmx_adjust_sec_exec_feature(vmx, &exec_control, invpcid, INVPCID);

	vmx_adjust_sec_exec_exiting(vmx, &exec_control, rdrand, RDRAND);
	vmx_adjust_sec_exec_exiting(vmx, &exec_control, rdseed, RDSEED);

	vmx_adjust_sec_exec_control(vmx, &exec_control, waitpkg, WAITPKG,
				    ENABLE_USR_WAIT_PAUSE, false);

	if (!vcpu->kvm->arch.bus_lock_detection_enabled)
		exec_control &= ~SECONDARY_EXEC_BUS_LOCK_DETECTION;

	if (!kvm_notify_vmexit_enabled(vcpu->kvm))
		exec_control &= ~SECONDARY_EXEC_NOTIFY_VM_EXITING;

	return exec_control;
}

static inline int vmx_get_pid_table_order(struct kvm *kvm)
{
	return get_order(kvm->arch.max_vcpu_ids * sizeof(*to_kvm_vmx(kvm)->pid_table));
}

static int vmx_alloc_ipiv_pid_table(struct kvm *kvm)
{
	struct page *pages;
	struct kvm_vmx *kvm_vmx = to_kvm_vmx(kvm);

	if (!irqchip_in_kernel(kvm) || !enable_ipiv)
		return 0;

	if (kvm_vmx->pid_table)
		return 0;

	pages = alloc_pages(GFP_KERNEL_ACCOUNT | __GFP_ZERO,
			    vmx_get_pid_table_order(kvm));
	if (!pages)
		return -ENOMEM;

	kvm_vmx->pid_table = (void *)page_address(pages);
	return 0;
}

int vmx_vcpu_precreate(struct kvm *kvm)
{
	return vmx_alloc_ipiv_pid_table(kvm);
}

#define VMX_XSS_EXIT_BITMAP 0

static void init_vmcs(struct vcpu_vmx *vmx)
{
	struct kvm *kvm = vmx->vcpu.kvm;
	struct kvm_vmx *kvm_vmx = to_kvm_vmx(kvm);

	if (nested)
		nested_vmx_set_vmcs_shadowing_bitmap();

	if (cpu_has_vmx_msr_bitmap())
		vmcs_write64(MSR_BITMAP, __pa(vmx->vmcs01.msr_bitmap));

	vmcs_write64(VMCS_LINK_POINTER, INVALID_GPA); /* 22.3.1.5 */

	/* Control */
	pin_controls_set(vmx, vmx_pin_based_exec_ctrl(vmx));

	exec_controls_set(vmx, vmx_exec_control(vmx));

	if (cpu_has_secondary_exec_ctrls()) {
		secondary_exec_controls_set(vmx, vmx_secondary_exec_control(vmx));
		if (secondary_exec_controls_get(vmx) &
		    SECONDARY_EXEC_EPT_VIOLATION_VE) {
			if (!vmx->ve_info) {
				/* ve_info must be page aligned. */
				struct page *page;

				BUILD_BUG_ON(sizeof(*vmx->ve_info) > PAGE_SIZE);
				page = alloc_page(GFP_KERNEL_ACCOUNT | __GFP_ZERO);
				if (page)
					vmx->ve_info = page_to_virt(page);
			}
			if (vmx->ve_info) {
				/*
				 * Allow #VE delivery. CPU sets this field to
				 * 0xFFFFFFFF on #VE delivery.  Another #VE can
				 * occur only if software clears the field.
				 */
				vmx->ve_info->delivery = 0;
				vmcs_write64(VE_INFORMATION_ADDRESS,
					     __pa(vmx->ve_info));
			} else {
				/*
				 * Because SECONDARY_EXEC_EPT_VIOLATION_VE is
				 * used only when ept_violation_ve_test is true,
				 * it's okay to go with the bit disabled.
				 */
				pr_err("Failed to allocate ve_info. disabling EPT_VIOLATION_VE.\n");
				secondary_exec_controls_clearbit(vmx,
								 SECONDARY_EXEC_EPT_VIOLATION_VE);
			}
		}
	}

	if (cpu_has_tertiary_exec_ctrls())
		tertiary_exec_controls_set(vmx, vmx_tertiary_exec_control(vmx));

	if (enable_apicv && lapic_in_kernel(&vmx->vcpu)) {
		vmcs_write64(EOI_EXIT_BITMAP0, 0);
		vmcs_write64(EOI_EXIT_BITMAP1, 0);
		vmcs_write64(EOI_EXIT_BITMAP2, 0);
		vmcs_write64(EOI_EXIT_BITMAP3, 0);

		vmcs_write16(GUEST_INTR_STATUS, 0);

		vmcs_write16(POSTED_INTR_NV, POSTED_INTR_VECTOR);
		vmcs_write64(POSTED_INTR_DESC_ADDR, __pa((&vmx->pi_desc)));
	}

	if (vmx_can_use_ipiv(&vmx->vcpu)) {
		vmcs_write64(PID_POINTER_TABLE, __pa(kvm_vmx->pid_table));
		vmcs_write16(LAST_PID_POINTER_INDEX, kvm->arch.max_vcpu_ids - 1);
	}

	if (!kvm_pause_in_guest(kvm)) {
		vmcs_write32(PLE_GAP, ple_gap);
		vmx->ple_window = ple_window;
		vmx->ple_window_dirty = true;
	}

	if (kvm_notify_vmexit_enabled(kvm))
		vmcs_write32(NOTIFY_WINDOW, kvm->arch.notify_window);

	vmcs_write32(PAGE_FAULT_ERROR_CODE_MASK, 0);
	vmcs_write32(PAGE_FAULT_ERROR_CODE_MATCH, 0);
	vmcs_write32(CR3_TARGET_COUNT, 0);           /* 22.2.1 */

	vmcs_write16(HOST_FS_SELECTOR, 0);            /* 22.2.4 */
	vmcs_write16(HOST_GS_SELECTOR, 0);            /* 22.2.4 */
	vmx_set_constant_host_state(vmx);
	vmcs_writel(HOST_FS_BASE, 0); /* 22.2.4 */
	vmcs_writel(HOST_GS_BASE, 0); /* 22.2.4 */

	if (cpu_has_vmx_vmfunc())
		vmcs_write64(VM_FUNCTION_CONTROL, 0);

	vmcs_write32(VM_EXIT_MSR_STORE_COUNT, 0);
	vmcs_write32(VM_EXIT_MSR_LOAD_COUNT, 0);
	vmcs_write64(VM_EXIT_MSR_LOAD_ADDR, __pa(vmx->msr_autoload.host.val));
	vmcs_write32(VM_ENTRY_MSR_LOAD_COUNT, 0);
	vmcs_write64(VM_ENTRY_MSR_LOAD_ADDR, __pa(vmx->msr_autoload.guest.val));

	if (vmcs_config.vmentry_ctrl & VM_ENTRY_LOAD_IA32_PAT)
		vmcs_write64(GUEST_IA32_PAT, vmx->vcpu.arch.pat);

	vm_exit_controls_set(vmx, vmx_vmexit_ctrl());

	/* 22.2.1, 20.8.1 */
	vm_entry_controls_set(vmx, vmx_vmentry_ctrl());

	vmx->vcpu.arch.cr0_guest_owned_bits = vmx_l1_guest_owned_cr0_bits();
	vmcs_writel(CR0_GUEST_HOST_MASK, ~vmx->vcpu.arch.cr0_guest_owned_bits);

	set_cr4_guest_host_mask(vmx);

	if (vmx->vpid != 0)
		vmcs_write16(VIRTUAL_PROCESSOR_ID, vmx->vpid);

	if (cpu_has_vmx_xsaves())
		vmcs_write64(XSS_EXIT_BITMAP, VMX_XSS_EXIT_BITMAP);

	if (enable_pml) {
		vmcs_write64(PML_ADDRESS, page_to_phys(vmx->pml_pg));
		vmcs_write16(GUEST_PML_INDEX, PML_ENTITY_NUM - 1);
	}

	vmx_write_encls_bitmap(&vmx->vcpu, NULL);

	if (vmx_pt_mode_is_host_guest()) {
		memset(&vmx->pt_desc, 0, sizeof(vmx->pt_desc));
		/* Bit[6~0] are forced to 1, writes are ignored. */
		vmx->pt_desc.guest.output_mask = 0x7F;
		vmcs_write64(GUEST_IA32_RTIT_CTL, 0);
	}

	vmcs_write32(GUEST_SYSENTER_CS, 0);
	vmcs_writel(GUEST_SYSENTER_ESP, 0);
	vmcs_writel(GUEST_SYSENTER_EIP, 0);
	vmcs_write64(GUEST_IA32_DEBUGCTL, 0);

	if (cpu_has_vmx_tpr_shadow()) {
		vmcs_write64(VIRTUAL_APIC_PAGE_ADDR, 0);
		if (cpu_need_tpr_shadow(&vmx->vcpu))
			vmcs_write64(VIRTUAL_APIC_PAGE_ADDR,
				     __pa(vmx->vcpu.arch.apic->regs));
		vmcs_write32(TPR_THRESHOLD, 0);
	}

	vmx_setup_uret_msrs(vmx);
}

static void __vmx_vcpu_reset(struct kvm_vcpu *vcpu)
{
	struct vcpu_vmx *vmx = to_vmx(vcpu);

	init_vmcs(vmx);

	if (nested)
		memcpy(&vmx->nested.msrs, &vmcs_config.nested, sizeof(vmx->nested.msrs));

	vcpu_setup_sgx_lepubkeyhash(vcpu);

	vmx->nested.posted_intr_nv = -1;
	vmx->nested.vmxon_ptr = INVALID_GPA;
	vmx->nested.current_vmptr = INVALID_GPA;
	vmx->nested.hv_evmcs_vmptr = EVMPTR_INVALID;

	vcpu->arch.microcode_version = 0x100000000ULL;
	vmx->msr_ia32_feature_control_valid_bits = FEAT_CTL_LOCKED;

	/*
	 * Enforce invariant: pi_desc.nv is always either POSTED_INTR_VECTOR
	 * or POSTED_INTR_WAKEUP_VECTOR.
	 */
	vmx->pi_desc.nv = POSTED_INTR_VECTOR;
	vmx->pi_desc.sn = 1;
}

void vmx_vcpu_reset(struct kvm_vcpu *vcpu, bool init_event)
{
	struct vcpu_vmx *vmx = to_vmx(vcpu);

	if (!init_event)
		__vmx_vcpu_reset(vcpu);

	vmx->rmode.vm86_active = 0;
	vmx->spec_ctrl = 0;

	vmx->msr_ia32_umwait_control = 0;

	vmx->hv_deadline_tsc = -1;
	kvm_set_cr8(vcpu, 0);

	vmx_segment_cache_clear(vmx);
	kvm_register_mark_available(vcpu, VCPU_EXREG_SEGMENTS);

	kvm_rip_write(vcpu, 0xfff0);

	seg_setup(VCPU_SREG_CS);
	vmcs_write16(GUEST_CS_SELECTOR, 0xf000);
	vmcs_writel(GUEST_CS_BASE, 0xffff0000ul);

	seg_setup(VCPU_SREG_DS);
	seg_setup(VCPU_SREG_ES);
	seg_setup(VCPU_SREG_FS);
	seg_setup(VCPU_SREG_GS);
	seg_setup(VCPU_SREG_SS);

	vmcs_write16(GUEST_TR_SELECTOR, 0);
	vmcs_writel(GUEST_TR_BASE, 0);
	vmcs_write32(GUEST_TR_LIMIT, 0xffff);
	vmcs_write32(GUEST_TR_AR_BYTES, 0x008b);

	vmcs_write16(GUEST_LDTR_SELECTOR, 0);
	vmcs_writel(GUEST_LDTR_BASE, 0);
	vmcs_write32(GUEST_LDTR_LIMIT, 0xffff);
	vmcs_write32(GUEST_LDTR_AR_BYTES, 0x00082);

	vmcs_writel(GUEST_GDTR_BASE, 0);
	vmcs_write32(GUEST_GDTR_LIMIT, 0xffff);

	vmcs_writel(GUEST_IDTR_BASE, 0);
	vmcs_write32(GUEST_IDTR_LIMIT, 0xffff);

	vmcs_write32(GUEST_ACTIVITY_STATE, GUEST_ACTIVITY_ACTIVE);
	vmcs_write32(GUEST_INTERRUPTIBILITY_INFO, 0);
	vmcs_writel(GUEST_PENDING_DBG_EXCEPTIONS, 0);
	if (kvm_mpx_supported())
		vmcs_write64(GUEST_BNDCFGS, 0);

	vmcs_write32(VM_ENTRY_INTR_INFO_FIELD, 0);  /* 22.2.1 */

	kvm_make_request(KVM_REQ_APIC_PAGE_RELOAD, vcpu);

	vpid_sync_context(vmx->vpid);

	vmx_update_fb_clear_dis(vcpu, vmx);
}

void vmx_enable_irq_window(struct kvm_vcpu *vcpu)
{
	exec_controls_setbit(to_vmx(vcpu), CPU_BASED_INTR_WINDOW_EXITING);
}

void vmx_enable_nmi_window(struct kvm_vcpu *vcpu)
{
	if (!enable_vnmi ||
	    vmcs_read32(GUEST_INTERRUPTIBILITY_INFO) & GUEST_INTR_STATE_STI) {
		vmx_enable_irq_window(vcpu);
		return;
	}

	exec_controls_setbit(to_vmx(vcpu), CPU_BASED_NMI_WINDOW_EXITING);
}

void vmx_inject_irq(struct kvm_vcpu *vcpu, bool reinjected)
{
	struct vcpu_vmx *vmx = to_vmx(vcpu);
	uint32_t intr;
	int irq = vcpu->arch.interrupt.nr;

	trace_kvm_inj_virq(irq, vcpu->arch.interrupt.soft, reinjected);

	++vcpu->stat.irq_injections;
	if (vmx->rmode.vm86_active) {
		int inc_eip = 0;
		if (vcpu->arch.interrupt.soft)
			inc_eip = vcpu->arch.event_exit_inst_len;
		kvm_inject_realmode_interrupt(vcpu, irq, inc_eip);
		return;
	}
	intr = irq | INTR_INFO_VALID_MASK;
	if (vcpu->arch.interrupt.soft) {
		intr |= INTR_TYPE_SOFT_INTR;
		vmcs_write32(VM_ENTRY_INSTRUCTION_LEN,
			     vmx->vcpu.arch.event_exit_inst_len);
	} else
		intr |= INTR_TYPE_EXT_INTR;
	vmcs_write32(VM_ENTRY_INTR_INFO_FIELD, intr);

	vmx_clear_hlt(vcpu);
}

void vmx_inject_nmi(struct kvm_vcpu *vcpu)
{
	struct vcpu_vmx *vmx = to_vmx(vcpu);

	if (!enable_vnmi) {
		/*
		 * Tracking the NMI-blocked state in software is built upon
		 * finding the next open IRQ window. This, in turn, depends on
		 * well-behaving guests: They have to keep IRQs disabled at
		 * least as long as the NMI handler runs. Otherwise we may
		 * cause NMI nesting, maybe breaking the guest. But as this is
		 * highly unlikely, we can live with the residual risk.
		 */
		vmx->loaded_vmcs->soft_vnmi_blocked = 1;
		vmx->loaded_vmcs->vnmi_blocked_time = 0;
	}

	++vcpu->stat.nmi_injections;
	vmx->loaded_vmcs->nmi_known_unmasked = false;

	if (vmx->rmode.vm86_active) {
		kvm_inject_realmode_interrupt(vcpu, NMI_VECTOR, 0);
		return;
	}

	vmcs_write32(VM_ENTRY_INTR_INFO_FIELD,
			INTR_TYPE_NMI_INTR | INTR_INFO_VALID_MASK | NMI_VECTOR);

	vmx_clear_hlt(vcpu);
}

bool vmx_get_nmi_mask(struct kvm_vcpu *vcpu)
{
	struct vcpu_vmx *vmx = to_vmx(vcpu);
	bool masked;

	if (!enable_vnmi)
		return vmx->loaded_vmcs->soft_vnmi_blocked;
	if (vmx->loaded_vmcs->nmi_known_unmasked)
		return false;
	masked = vmcs_read32(GUEST_INTERRUPTIBILITY_INFO) & GUEST_INTR_STATE_NMI;
	vmx->loaded_vmcs->nmi_known_unmasked = !masked;
	return masked;
}

void vmx_set_nmi_mask(struct kvm_vcpu *vcpu, bool masked)
{
	struct vcpu_vmx *vmx = to_vmx(vcpu);

	if (!enable_vnmi) {
		if (vmx->loaded_vmcs->soft_vnmi_blocked != masked) {
			vmx->loaded_vmcs->soft_vnmi_blocked = masked;
			vmx->loaded_vmcs->vnmi_blocked_time = 0;
		}
	} else {
		vmx->loaded_vmcs->nmi_known_unmasked = !masked;
		if (masked)
			vmcs_set_bits(GUEST_INTERRUPTIBILITY_INFO,
				      GUEST_INTR_STATE_NMI);
		else
			vmcs_clear_bits(GUEST_INTERRUPTIBILITY_INFO,
					GUEST_INTR_STATE_NMI);
	}
}

bool vmx_nmi_blocked(struct kvm_vcpu *vcpu)
{
	if (is_guest_mode(vcpu) && nested_exit_on_nmi(vcpu))
		return false;

	if (!enable_vnmi && to_vmx(vcpu)->loaded_vmcs->soft_vnmi_blocked)
		return true;

	return (vmcs_read32(GUEST_INTERRUPTIBILITY_INFO) &
		(GUEST_INTR_STATE_MOV_SS | GUEST_INTR_STATE_STI |
		 GUEST_INTR_STATE_NMI));
}

int vmx_nmi_allowed(struct kvm_vcpu *vcpu, bool for_injection)
{
	if (to_vmx(vcpu)->nested.nested_run_pending)
		return -EBUSY;

	/* An NMI must not be injected into L2 if it's supposed to VM-Exit.  */
	if (for_injection && is_guest_mode(vcpu) && nested_exit_on_nmi(vcpu))
		return -EBUSY;

	return !vmx_nmi_blocked(vcpu);
}

bool vmx_interrupt_blocked(struct kvm_vcpu *vcpu)
{
	if (is_guest_mode(vcpu) && nested_exit_on_intr(vcpu))
		return false;

	return !(vmx_get_rflags(vcpu) & X86_EFLAGS_IF) ||
	       (vmcs_read32(GUEST_INTERRUPTIBILITY_INFO) &
		(GUEST_INTR_STATE_STI | GUEST_INTR_STATE_MOV_SS));
}

int vmx_interrupt_allowed(struct kvm_vcpu *vcpu, bool for_injection)
{
	if (to_vmx(vcpu)->nested.nested_run_pending)
		return -EBUSY;

	/*
	 * An IRQ must not be injected into L2 if it's supposed to VM-Exit,
	 * e.g. if the IRQ arrived asynchronously after checking nested events.
	 */
	if (for_injection && is_guest_mode(vcpu) && nested_exit_on_intr(vcpu))
		return -EBUSY;

	return !vmx_interrupt_blocked(vcpu);
}

int vmx_set_tss_addr(struct kvm *kvm, unsigned int addr)
{
	void __user *ret;

	if (enable_unrestricted_guest)
		return 0;

	mutex_lock(&kvm->slots_lock);
	ret = __x86_set_memory_region(kvm, TSS_PRIVATE_MEMSLOT, addr,
				      PAGE_SIZE * 3);
	mutex_unlock(&kvm->slots_lock);

	if (IS_ERR(ret))
		return PTR_ERR(ret);

	to_kvm_vmx(kvm)->tss_addr = addr;

	return init_rmode_tss(kvm, ret);
}

int vmx_set_identity_map_addr(struct kvm *kvm, u64 ident_addr)
{
	to_kvm_vmx(kvm)->ept_identity_map_addr = ident_addr;
	return 0;
}

static bool rmode_exception(struct kvm_vcpu *vcpu, int vec)
{
	switch (vec) {
	case BP_VECTOR:
		/*
		 * Update instruction length as we may reinject the exception
		 * from user space while in guest debugging mode.
		 */
		to_vmx(vcpu)->vcpu.arch.event_exit_inst_len =
			vmcs_read32(VM_EXIT_INSTRUCTION_LEN);
		if (vcpu->guest_debug & KVM_GUESTDBG_USE_SW_BP)
			return false;
		fallthrough;
	case DB_VECTOR:
		return !(vcpu->guest_debug &
			(KVM_GUESTDBG_SINGLESTEP | KVM_GUESTDBG_USE_HW_BP));
	case DE_VECTOR:
	case OF_VECTOR:
	case BR_VECTOR:
	case UD_VECTOR:
	case DF_VECTOR:
	case SS_VECTOR:
	case GP_VECTOR:
	case MF_VECTOR:
		return true;
	}
	return false;
}

static int handle_rmode_exception(struct kvm_vcpu *vcpu,
				  int vec, u32 err_code)
{
	/*
	 * Instruction with address size override prefix opcode 0x67
	 * Cause the #SS fault with 0 error code in VM86 mode.
	 */
	if (((vec == GP_VECTOR) || (vec == SS_VECTOR)) && err_code == 0) {
		if (kvm_emulate_instruction(vcpu, 0)) {
			if (vcpu->arch.halt_request) {
				vcpu->arch.halt_request = 0;
				return kvm_emulate_halt_noskip(vcpu);
			}
			return 1;
		}
		return 0;
	}

	/*
	 * Forward all other exceptions that are valid in real mode.
	 * FIXME: Breaks guest debugging in real mode, needs to be fixed with
	 *        the required debugging infrastructure rework.
	 */
	kvm_queue_exception(vcpu, vec);
	return 1;
}

static int handle_machine_check(struct kvm_vcpu *vcpu)
{
	/* handled by vmx_vcpu_run() */
	return 1;
}

/*
 * If the host has split lock detection disabled, then #AC is
 * unconditionally injected into the guest, which is the pre split lock
 * detection behaviour.
 *
 * If the host has split lock detection enabled then #AC is
 * only injected into the guest when:
 *  - Guest CPL == 3 (user mode)
 *  - Guest has #AC detection enabled in CR0
 *  - Guest EFLAGS has AC bit set
 */
bool vmx_guest_inject_ac(struct kvm_vcpu *vcpu)
{
	if (!boot_cpu_has(X86_FEATURE_SPLIT_LOCK_DETECT))
		return true;

	return vmx_get_cpl(vcpu) == 3 && kvm_is_cr0_bit_set(vcpu, X86_CR0_AM) &&
	       (kvm_get_rflags(vcpu) & X86_EFLAGS_AC);
}

static int handle_exception_nmi(struct kvm_vcpu *vcpu)
{
	struct vcpu_vmx *vmx = to_vmx(vcpu);
	struct kvm_run *kvm_run = vcpu->run;
	u32 intr_info, ex_no, error_code;
	unsigned long cr2, dr6;
	u32 vect_info;

	vect_info = vmx->idt_vectoring_info;
	intr_info = vmx_get_intr_info(vcpu);

	/*
	 * Machine checks are handled by vmx_handle_exception_irqoff(), or by
	 * vmx_vcpu_run() if a #MC occurs on VM-Entry.  NMIs are handled by
	 * vmx_vcpu_enter_exit().
	 */
	if (is_machine_check(intr_info) || is_nmi(intr_info))
		return 1;

	/*
	 * Queue the exception here instead of in vmx_handle_nm_fault_irqoff().
	 * This ensures the nested_vmx check is not skipped so vmexit can
	 * be reflected to L1 (when it intercepts #NM) before reaching this
	 * point.
	 */
	if (is_nm_fault(intr_info)) {
		kvm_queue_exception(vcpu, NM_VECTOR);
		return 1;
	}

	if (is_invalid_opcode(intr_info))
		return handle_ud(vcpu);

	/*
	 * #VE isn't supposed to happen.  Although vcpu can send
	 */
	if (KVM_BUG_ON(is_ve_fault(intr_info), vcpu->kvm))
		return -EIO;

	error_code = 0;
	if (intr_info & INTR_INFO_DELIVER_CODE_MASK)
		error_code = vmcs_read32(VM_EXIT_INTR_ERROR_CODE);

	if (!vmx->rmode.vm86_active && is_gp_fault(intr_info)) {
		WARN_ON_ONCE(!enable_vmware_backdoor);

		/*
		 * VMware backdoor emulation on #GP interception only handles
		 * IN{S}, OUT{S}, and RDPMC, none of which generate a non-zero
		 * error code on #GP.
		 */
		if (error_code) {
			kvm_queue_exception_e(vcpu, GP_VECTOR, error_code);
			return 1;
		}
		return kvm_emulate_instruction(vcpu, EMULTYPE_VMWARE_GP);
	}

	/*
	 * The #PF with PFEC.RSVD = 1 indicates the guest is accessing
	 * MMIO, it is better to report an internal error.
	 * See the comments in vmx_handle_exit.
	 */
	if ((vect_info & VECTORING_INFO_VALID_MASK) &&
	    !(is_page_fault(intr_info) && !(error_code & PFERR_RSVD_MASK))) {
		vcpu->run->exit_reason = KVM_EXIT_INTERNAL_ERROR;
		vcpu->run->internal.suberror = KVM_INTERNAL_ERROR_SIMUL_EX;
		vcpu->run->internal.ndata = 4;
		vcpu->run->internal.data[0] = vect_info;
		vcpu->run->internal.data[1] = intr_info;
		vcpu->run->internal.data[2] = error_code;
		vcpu->run->internal.data[3] = vcpu->arch.last_vmentry_cpu;
		return 0;
	}

	if (is_page_fault(intr_info)) {
		cr2 = vmx_get_exit_qual(vcpu);
		if (enable_ept && !vcpu->arch.apf.host_apf_flags) {
			/*
			 * EPT will cause page fault only if we need to
			 * detect illegal GPAs.
			 */
			WARN_ON_ONCE(!allow_smaller_maxphyaddr);
			kvm_fixup_and_inject_pf_error(vcpu, cr2, error_code);
			return 1;
		} else
			return kvm_handle_page_fault(vcpu, error_code, cr2, NULL, 0);
	}

	ex_no = intr_info & INTR_INFO_VECTOR_MASK;

	if (vmx->rmode.vm86_active && rmode_exception(vcpu, ex_no))
		return handle_rmode_exception(vcpu, ex_no, error_code);

	switch (ex_no) {
	case DB_VECTOR:
		dr6 = vmx_get_exit_qual(vcpu);
		if (!(vcpu->guest_debug &
		      (KVM_GUESTDBG_SINGLESTEP | KVM_GUESTDBG_USE_HW_BP))) {
			/*
			 * If the #DB was due to ICEBP, a.k.a. INT1, skip the
			 * instruction.  ICEBP generates a trap-like #DB, but
			 * despite its interception control being tied to #DB,
			 * is an instruction intercept, i.e. the VM-Exit occurs
			 * on the ICEBP itself.  Use the inner "skip" helper to
			 * avoid single-step #DB and MTF updates, as ICEBP is
			 * higher priority.  Note, skipping ICEBP still clears
			 * STI and MOVSS blocking.
			 *
			 * For all other #DBs, set vmcs.PENDING_DBG_EXCEPTIONS.BS
			 * if single-step is enabled in RFLAGS and STI or MOVSS
			 * blocking is active, as the CPU doesn't set the bit
			 * on VM-Exit due to #DB interception.  VM-Entry has a
			 * consistency check that a single-step #DB is pending
			 * in this scenario as the previous instruction cannot
			 * have toggled RFLAGS.TF 0=>1 (because STI and POP/MOV
			 * don't modify RFLAGS), therefore the one instruction
			 * delay when activating single-step breakpoints must
			 * have already expired.  Note, the CPU sets/clears BS
			 * as appropriate for all other VM-Exits types.
			 */
			if (is_icebp(intr_info))
				WARN_ON(!skip_emulated_instruction(vcpu));
			else if ((vmx_get_rflags(vcpu) & X86_EFLAGS_TF) &&
				 (vmcs_read32(GUEST_INTERRUPTIBILITY_INFO) &
				  (GUEST_INTR_STATE_STI | GUEST_INTR_STATE_MOV_SS)))
				vmcs_writel(GUEST_PENDING_DBG_EXCEPTIONS,
					    vmcs_readl(GUEST_PENDING_DBG_EXCEPTIONS) | DR6_BS);

			kvm_queue_exception_p(vcpu, DB_VECTOR, dr6);
			return 1;
		}
		kvm_run->debug.arch.dr6 = dr6 | DR6_ACTIVE_LOW;
		kvm_run->debug.arch.dr7 = vmcs_readl(GUEST_DR7);
		fallthrough;
	case BP_VECTOR:
		/*
		 * Update instruction length as we may reinject #BP from
		 * user space while in guest debugging mode. Reading it for
		 * #DB as well causes no harm, it is not used in that case.
		 */
		vmx->vcpu.arch.event_exit_inst_len =
			vmcs_read32(VM_EXIT_INSTRUCTION_LEN);
		kvm_run->exit_reason = KVM_EXIT_DEBUG;
		kvm_run->debug.arch.pc = kvm_get_linear_rip(vcpu);
		kvm_run->debug.arch.exception = ex_no;
		break;
	case AC_VECTOR:
		if (vmx_guest_inject_ac(vcpu)) {
			kvm_queue_exception_e(vcpu, AC_VECTOR, error_code);
			return 1;
		}

		/*
		 * Handle split lock. Depending on detection mode this will
		 * either warn and disable split lock detection for this
		 * task or force SIGBUS on it.
		 */
		if (handle_guest_split_lock(kvm_rip_read(vcpu)))
			return 1;
		fallthrough;
	default:
		kvm_run->exit_reason = KVM_EXIT_EXCEPTION;
		kvm_run->ex.exception = ex_no;
		kvm_run->ex.error_code = error_code;
		break;
	}
	return 0;
}

static __always_inline int handle_external_interrupt(struct kvm_vcpu *vcpu)
{
	++vcpu->stat.irq_exits;
	return 1;
}

static int handle_triple_fault(struct kvm_vcpu *vcpu)
{
	vcpu->run->exit_reason = KVM_EXIT_SHUTDOWN;
	vcpu->mmio_needed = 0;
	return 0;
}

static int handle_io(struct kvm_vcpu *vcpu)
{
	unsigned long exit_qualification;
	int size, in, string;
	unsigned port;

	exit_qualification = vmx_get_exit_qual(vcpu);
	string = (exit_qualification & 16) != 0;

	++vcpu->stat.io_exits;

	if (string)
		return kvm_emulate_instruction(vcpu, 0);

	port = exit_qualification >> 16;
	size = (exit_qualification & 7) + 1;
	in = (exit_qualification & 8) != 0;

	return kvm_fast_pio(vcpu, size, port, in);
}

void vmx_patch_hypercall(struct kvm_vcpu *vcpu, unsigned char *hypercall)
{
	/*
	 * Patch in the VMCALL instruction:
	 */
	hypercall[0] = 0x0f;
	hypercall[1] = 0x01;
	hypercall[2] = 0xc1;
}

/* called to set cr0 as appropriate for a mov-to-cr0 exit. */
static int handle_set_cr0(struct kvm_vcpu *vcpu, unsigned long val)
{
	if (is_guest_mode(vcpu)) {
		struct vmcs12 *vmcs12 = get_vmcs12(vcpu);
		unsigned long orig_val = val;

		/*
		 * We get here when L2 changed cr0 in a way that did not change
		 * any of L1's shadowed bits (see nested_vmx_exit_handled_cr),
		 * but did change L0 shadowed bits. So we first calculate the
		 * effective cr0 value that L1 would like to write into the
		 * hardware. It consists of the L2-owned bits from the new
		 * value combined with the L1-owned bits from L1's guest_cr0.
		 */
		val = (val & ~vmcs12->cr0_guest_host_mask) |
			(vmcs12->guest_cr0 & vmcs12->cr0_guest_host_mask);

		if (kvm_set_cr0(vcpu, val))
			return 1;
		vmcs_writel(CR0_READ_SHADOW, orig_val);
		return 0;
	} else {
		return kvm_set_cr0(vcpu, val);
	}
}

static int handle_set_cr4(struct kvm_vcpu *vcpu, unsigned long val)
{
	if (is_guest_mode(vcpu)) {
		struct vmcs12 *vmcs12 = get_vmcs12(vcpu);
		unsigned long orig_val = val;

		/* analogously to handle_set_cr0 */
		val = (val & ~vmcs12->cr4_guest_host_mask) |
			(vmcs12->guest_cr4 & vmcs12->cr4_guest_host_mask);
		if (kvm_set_cr4(vcpu, val))
			return 1;
		vmcs_writel(CR4_READ_SHADOW, orig_val);
		return 0;
	} else
		return kvm_set_cr4(vcpu, val);
}

static int handle_desc(struct kvm_vcpu *vcpu)
{
	/*
	 * UMIP emulation relies on intercepting writes to CR4.UMIP, i.e. this
	 * and other code needs to be updated if UMIP can be guest owned.
	 */
	BUILD_BUG_ON(KVM_POSSIBLE_CR4_GUEST_BITS & X86_CR4_UMIP);

	WARN_ON_ONCE(!kvm_is_cr4_bit_set(vcpu, X86_CR4_UMIP));
	return kvm_emulate_instruction(vcpu, 0);
}

static int handle_cr(struct kvm_vcpu *vcpu)
{
	unsigned long exit_qualification, val;
	int cr;
	int reg;
	int err;
	int ret;

	exit_qualification = vmx_get_exit_qual(vcpu);
	cr = exit_qualification & 15;
	reg = (exit_qualification >> 8) & 15;
	switch ((exit_qualification >> 4) & 3) {
	case 0: /* mov to cr */
		val = kvm_register_read(vcpu, reg);
		trace_kvm_cr_write(cr, val);
		switch (cr) {
		case 0:
			err = handle_set_cr0(vcpu, val);
			return kvm_complete_insn_gp(vcpu, err);
		case 3:
			WARN_ON_ONCE(enable_unrestricted_guest);

			err = kvm_set_cr3(vcpu, val);
			return kvm_complete_insn_gp(vcpu, err);
		case 4:
			err = handle_set_cr4(vcpu, val);
			return kvm_complete_insn_gp(vcpu, err);
		case 8: {
				u8 cr8_prev = kvm_get_cr8(vcpu);
				u8 cr8 = (u8)val;
				err = kvm_set_cr8(vcpu, cr8);
				ret = kvm_complete_insn_gp(vcpu, err);
				if (lapic_in_kernel(vcpu))
					return ret;
				if (cr8_prev <= cr8)
					return ret;
				/*
				 * TODO: we might be squashing a
				 * KVM_GUESTDBG_SINGLESTEP-triggered
				 * KVM_EXIT_DEBUG here.
				 */
				vcpu->run->exit_reason = KVM_EXIT_SET_TPR;
				return 0;
			}
		}
		break;
	case 2: /* clts */
		KVM_BUG(1, vcpu->kvm, "Guest always owns CR0.TS");
		return -EIO;
	case 1: /*mov from cr*/
		switch (cr) {
		case 3:
			WARN_ON_ONCE(enable_unrestricted_guest);

			val = kvm_read_cr3(vcpu);
			kvm_register_write(vcpu, reg, val);
			trace_kvm_cr_read(cr, val);
			return kvm_skip_emulated_instruction(vcpu);
		case 8:
			val = kvm_get_cr8(vcpu);
			kvm_register_write(vcpu, reg, val);
			trace_kvm_cr_read(cr, val);
			return kvm_skip_emulated_instruction(vcpu);
		}
		break;
	case 3: /* lmsw */
		val = (exit_qualification >> LMSW_SOURCE_DATA_SHIFT) & 0x0f;
		trace_kvm_cr_write(0, (kvm_read_cr0_bits(vcpu, ~0xful) | val));
		kvm_lmsw(vcpu, val);

		return kvm_skip_emulated_instruction(vcpu);
	default:
		break;
	}
	vcpu->run->exit_reason = 0;
	vcpu_unimpl(vcpu, "unhandled control register: op %d cr %d\n",
	       (int)(exit_qualification >> 4) & 3, cr);
	return 0;
}

static int handle_dr(struct kvm_vcpu *vcpu)
{
	unsigned long exit_qualification;
	int dr, dr7, reg;
	int err = 1;

	exit_qualification = vmx_get_exit_qual(vcpu);
	dr = exit_qualification & DEBUG_REG_ACCESS_NUM;

	/* First, if DR does not exist, trigger UD */
	if (!kvm_require_dr(vcpu, dr))
		return 1;

	if (vmx_get_cpl(vcpu) > 0)
		goto out;

	dr7 = vmcs_readl(GUEST_DR7);
	if (dr7 & DR7_GD) {
		/*
		 * As the vm-exit takes precedence over the debug trap, we
		 * need to emulate the latter, either for the host or the
		 * guest debugging itself.
		 */
		if (vcpu->guest_debug & KVM_GUESTDBG_USE_HW_BP) {
			vcpu->run->debug.arch.dr6 = DR6_BD | DR6_ACTIVE_LOW;
			vcpu->run->debug.arch.dr7 = dr7;
			vcpu->run->debug.arch.pc = kvm_get_linear_rip(vcpu);
			vcpu->run->debug.arch.exception = DB_VECTOR;
			vcpu->run->exit_reason = KVM_EXIT_DEBUG;
			return 0;
		} else {
			kvm_queue_exception_p(vcpu, DB_VECTOR, DR6_BD);
			return 1;
		}
	}

	if (vcpu->guest_debug == 0) {
		exec_controls_clearbit(to_vmx(vcpu), CPU_BASED_MOV_DR_EXITING);

		/*
		 * No more DR vmexits; force a reload of the debug registers
		 * and reenter on this instruction.  The next vmexit will
		 * retrieve the full state of the debug registers.
		 */
		vcpu->arch.switch_db_regs |= KVM_DEBUGREG_WONT_EXIT;
		return 1;
	}

	reg = DEBUG_REG_ACCESS_REG(exit_qualification);
	if (exit_qualification & TYPE_MOV_FROM_DR) {
		unsigned long val;

		kvm_get_dr(vcpu, dr, &val);
		kvm_register_write(vcpu, reg, val);
		err = 0;
	} else {
		err = kvm_set_dr(vcpu, dr, kvm_register_read(vcpu, reg));
	}

out:
	return kvm_complete_insn_gp(vcpu, err);
}

void vmx_sync_dirty_debug_regs(struct kvm_vcpu *vcpu)
{
	KVM_BUG_ON(vcpu->arch.switch_db_regs & KVM_DEBUGREG_AUTO_SWITCH, vcpu->kvm);

	get_debugreg(vcpu->arch.db[0], 0);
	get_debugreg(vcpu->arch.db[1], 1);
	get_debugreg(vcpu->arch.db[2], 2);
	get_debugreg(vcpu->arch.db[3], 3);
	get_debugreg(vcpu->arch.dr6, 6);
	vcpu->arch.dr7 = vmcs_readl(GUEST_DR7);

	vcpu->arch.switch_db_regs &= ~KVM_DEBUGREG_WONT_EXIT;
	exec_controls_setbit(to_vmx(vcpu), CPU_BASED_MOV_DR_EXITING);

	/*
	 * exc_debug expects dr6 to be cleared after it runs, avoid that it sees
	 * a stale dr6 from the guest.
	 */
	set_debugreg(DR6_RESERVED, 6);
}

void vmx_set_dr7(struct kvm_vcpu *vcpu, unsigned long val)
{
	vmcs_writel(GUEST_DR7, val);
}

static int handle_tpr_below_threshold(struct kvm_vcpu *vcpu)
{
	kvm_apic_update_ppr(vcpu);
	return 1;
}

static int handle_interrupt_window(struct kvm_vcpu *vcpu)
{
	exec_controls_clearbit(to_vmx(vcpu), CPU_BASED_INTR_WINDOW_EXITING);

	kvm_make_request(KVM_REQ_EVENT, vcpu);

	++vcpu->stat.irq_window_exits;
	return 1;
}

static int handle_invlpg(struct kvm_vcpu *vcpu)
{
	unsigned long exit_qualification = vmx_get_exit_qual(vcpu);

	kvm_mmu_invlpg(vcpu, exit_qualification);
	return kvm_skip_emulated_instruction(vcpu);
}

static int handle_apic_access(struct kvm_vcpu *vcpu)
{
	if (likely(fasteoi)) {
		unsigned long exit_qualification = vmx_get_exit_qual(vcpu);
		int access_type, offset;

		access_type = exit_qualification & APIC_ACCESS_TYPE;
		offset = exit_qualification & APIC_ACCESS_OFFSET;
		/*
		 * Sane guest uses MOV to write EOI, with written value
		 * not cared. So make a short-circuit here by avoiding
		 * heavy instruction emulation.
		 */
		if ((access_type == TYPE_LINEAR_APIC_INST_WRITE) &&
		    (offset == APIC_EOI)) {
			kvm_lapic_set_eoi(vcpu);
			return kvm_skip_emulated_instruction(vcpu);
		}
	}
	return kvm_emulate_instruction(vcpu, 0);
}

static int handle_apic_eoi_induced(struct kvm_vcpu *vcpu)
{
	unsigned long exit_qualification = vmx_get_exit_qual(vcpu);
	int vector = exit_qualification & 0xff;

	/* EOI-induced VM exit is trap-like and thus no need to adjust IP */
	kvm_apic_set_eoi_accelerated(vcpu, vector);
	return 1;
}

static int handle_apic_write(struct kvm_vcpu *vcpu)
{
	unsigned long exit_qualification = vmx_get_exit_qual(vcpu);

	/*
	 * APIC-write VM-Exit is trap-like, KVM doesn't need to advance RIP and
	 * hardware has done any necessary aliasing, offset adjustments, etc...
	 * for the access.  I.e. the correct value has already been  written to
	 * the vAPIC page for the correct 16-byte chunk.  KVM needs only to
	 * retrieve the register value and emulate the access.
	 */
	u32 offset = exit_qualification & 0xff0;

	kvm_apic_write_nodecode(vcpu, offset);
	return 1;
}

static int handle_task_switch(struct kvm_vcpu *vcpu)
{
	struct vcpu_vmx *vmx = to_vmx(vcpu);
	unsigned long exit_qualification;
	bool has_error_code = false;
	u32 error_code = 0;
	u16 tss_selector;
	int reason, type, idt_v, idt_index;

	idt_v = (vmx->idt_vectoring_info & VECTORING_INFO_VALID_MASK);
	idt_index = (vmx->idt_vectoring_info & VECTORING_INFO_VECTOR_MASK);
	type = (vmx->idt_vectoring_info & VECTORING_INFO_TYPE_MASK);

	exit_qualification = vmx_get_exit_qual(vcpu);

	reason = (u32)exit_qualification >> 30;
	if (reason == TASK_SWITCH_GATE && idt_v) {
		switch (type) {
		case INTR_TYPE_NMI_INTR:
			vcpu->arch.nmi_injected = false;
			vmx_set_nmi_mask(vcpu, true);
			break;
		case INTR_TYPE_EXT_INTR:
		case INTR_TYPE_SOFT_INTR:
			kvm_clear_interrupt_queue(vcpu);
			break;
		case INTR_TYPE_HARD_EXCEPTION:
			if (vmx->idt_vectoring_info &
			    VECTORING_INFO_DELIVER_CODE_MASK) {
				has_error_code = true;
				error_code =
					vmcs_read32(IDT_VECTORING_ERROR_CODE);
			}
			fallthrough;
		case INTR_TYPE_SOFT_EXCEPTION:
			kvm_clear_exception_queue(vcpu);
			break;
		default:
			break;
		}
	}
	tss_selector = exit_qualification;

	if (!idt_v || (type != INTR_TYPE_HARD_EXCEPTION &&
		       type != INTR_TYPE_EXT_INTR &&
		       type != INTR_TYPE_NMI_INTR))
		WARN_ON(!skip_emulated_instruction(vcpu));

	/*
	 * TODO: What about debug traps on tss switch?
	 *       Are we supposed to inject them and update dr6?
	 */
	return kvm_task_switch(vcpu, tss_selector,
			       type == INTR_TYPE_SOFT_INTR ? idt_index : -1,
			       reason, has_error_code, error_code);
}

static int handle_ept_violation(struct kvm_vcpu *vcpu)
{
	unsigned long exit_qualification = vmx_get_exit_qual(vcpu);
	gpa_t gpa;

	/*
	 * EPT violation happened while executing iret from NMI,
	 * "blocked by NMI" bit has to be set before next VM entry.
	 * There are errata that may cause this bit to not be set:
	 * AAK134, BY25.
	 */
	if (!(to_vmx(vcpu)->idt_vectoring_info & VECTORING_INFO_VALID_MASK) &&
			enable_vnmi &&
			(exit_qualification & INTR_INFO_UNBLOCK_NMI))
		vmcs_set_bits(GUEST_INTERRUPTIBILITY_INFO, GUEST_INTR_STATE_NMI);

	gpa = vmcs_read64(GUEST_PHYSICAL_ADDRESS);
	trace_kvm_page_fault(vcpu, gpa, exit_qualification);
	vcpu->arch.exit_qualification = exit_qualification;

	/*
	 * Check that the GPA doesn't exceed physical memory limits, as that is
	 * a guest page fault.  We have to emulate the instruction here, because
	 * if the illegal address is that of a paging structure, then
	 * EPT_VIOLATION_ACC_WRITE bit is set.  Alternatively, if supported we
	 * would also use advanced VM-exit information for EPT violations to
	 * reconstruct the page fault error code.
	 */
	if (unlikely(allow_smaller_maxphyaddr && kvm_vcpu_is_illegal_gpa(vcpu, gpa)))
		return kvm_emulate_instruction(vcpu, 0);

	return __vmx_handle_ept_violation(vcpu, gpa, exit_qualification, PG_LEVEL_NONE);
}

static int handle_ept_misconfig(struct kvm_vcpu *vcpu)
{
	gpa_t gpa;

	if (!vmx_can_emulate_instruction(vcpu, EMULTYPE_PF, NULL, 0))
		return 1;

	/*
	 * A nested guest cannot optimize MMIO vmexits, because we have an
	 * nGPA here instead of the required GPA.
	 */
	gpa = vmcs_read64(GUEST_PHYSICAL_ADDRESS);
	if (!is_guest_mode(vcpu) &&
	    !kvm_io_bus_write(vcpu, KVM_FAST_MMIO_BUS, gpa, 0, NULL)) {
		trace_kvm_fast_mmio(gpa);
		return kvm_skip_emulated_instruction(vcpu);
	}

	return kvm_mmu_page_fault(vcpu, gpa, PFERR_RSVD_MASK, NULL, 0);
}

static int handle_nmi_window(struct kvm_vcpu *vcpu)
{
	if (KVM_BUG_ON(!enable_vnmi, vcpu->kvm))
		return -EIO;

	exec_controls_clearbit(to_vmx(vcpu), CPU_BASED_NMI_WINDOW_EXITING);
	++vcpu->stat.nmi_window_exits;
	kvm_make_request(KVM_REQ_EVENT, vcpu);

	return 1;
}

static bool vmx_emulation_required_with_pending_exception(struct kvm_vcpu *vcpu)
{
	struct vcpu_vmx *vmx = to_vmx(vcpu);

	return vmx->emulation_required && !vmx->rmode.vm86_active &&
	       (kvm_is_exception_pending(vcpu) || vcpu->arch.exception.injected);
}

static int handle_invalid_guest_state(struct kvm_vcpu *vcpu)
{
	struct vcpu_vmx *vmx = to_vmx(vcpu);
	bool intr_window_requested;
	unsigned count = 130;

	intr_window_requested = exec_controls_get(vmx) &
				CPU_BASED_INTR_WINDOW_EXITING;

	while (vmx->emulation_required && count-- != 0) {
		if (intr_window_requested && !vmx_interrupt_blocked(vcpu))
			return handle_interrupt_window(&vmx->vcpu);

		if (kvm_test_request(KVM_REQ_EVENT, vcpu))
			return 1;

		if (!kvm_emulate_instruction(vcpu, 0))
			return 0;

		if (vmx_emulation_required_with_pending_exception(vcpu)) {
			kvm_prepare_emulation_failure_exit(vcpu);
			return 0;
		}

		if (vcpu->arch.halt_request) {
			vcpu->arch.halt_request = 0;
			return kvm_emulate_halt_noskip(vcpu);
		}

		/*
		 * Note, return 1 and not 0, vcpu_run() will invoke
		 * xfer_to_guest_mode() which will create a proper return
		 * code.
		 */
		if (__xfer_to_guest_mode_work_pending())
			return 1;
	}

	return 1;
}

int vmx_vcpu_pre_run(struct kvm_vcpu *vcpu)
{
	if (vmx_emulation_required_with_pending_exception(vcpu)) {
		kvm_prepare_emulation_failure_exit(vcpu);
		return 0;
	}

	return 1;
}

static void grow_ple_window(struct kvm_vcpu *vcpu)
{
	struct vcpu_vmx *vmx = to_vmx(vcpu);
	unsigned int old = vmx->ple_window;

	vmx->ple_window = __grow_ple_window(old, ple_window,
					    ple_window_grow,
					    ple_window_max);

	if (vmx->ple_window != old) {
		vmx->ple_window_dirty = true;
		trace_kvm_ple_window_update(vcpu->vcpu_id,
					    vmx->ple_window, old);
	}
}

static void shrink_ple_window(struct kvm_vcpu *vcpu)
{
	struct vcpu_vmx *vmx = to_vmx(vcpu);
	unsigned int old = vmx->ple_window;

	vmx->ple_window = __shrink_ple_window(old, ple_window,
					      ple_window_shrink,
					      ple_window);

	if (vmx->ple_window != old) {
		vmx->ple_window_dirty = true;
		trace_kvm_ple_window_update(vcpu->vcpu_id,
					    vmx->ple_window, old);
	}
}

/*
 * Indicate a busy-waiting vcpu in spinlock. We do not enable the PAUSE
 * exiting, so only get here on cpu with PAUSE-Loop-Exiting.
 */
static int handle_pause(struct kvm_vcpu *vcpu)
{
	if (!kvm_pause_in_guest(vcpu->kvm))
		grow_ple_window(vcpu);

	/*
	 * Intel sdm vol3 ch-25.1.3 says: The "PAUSE-loop exiting"
	 * VM-execution control is ignored if CPL > 0. OTOH, KVM
	 * never set PAUSE_EXITING and just set PLE if supported,
	 * so the vcpu must be CPL=0 if it gets a PAUSE exit.
	 */
	kvm_vcpu_on_spin(vcpu, true);
	return kvm_skip_emulated_instruction(vcpu);
}

static int handle_monitor_trap(struct kvm_vcpu *vcpu)
{
	return 1;
}

static int handle_invpcid(struct kvm_vcpu *vcpu)
{
	u32 vmx_instruction_info;
	unsigned long type;
	gva_t gva;
	struct {
		u64 pcid;
		u64 gla;
	} operand;
	int gpr_index;

	if (!guest_cpuid_has(vcpu, X86_FEATURE_INVPCID)) {
		kvm_queue_exception(vcpu, UD_VECTOR);
		return 1;
	}

	vmx_instruction_info = vmcs_read32(VMX_INSTRUCTION_INFO);
	gpr_index = vmx_get_instr_info_reg2(vmx_instruction_info);
	type = kvm_register_read(vcpu, gpr_index);

	/* According to the Intel instruction reference, the memory operand
	 * is read even if it isn't needed (e.g., for type==all)
	 */
	if (get_vmx_mem_address(vcpu, vmx_get_exit_qual(vcpu),
				vmx_instruction_info, false,
				sizeof(operand), &gva))
		return 1;

	return kvm_handle_invpcid(vcpu, type, gva);
}

static int handle_pml_full(struct kvm_vcpu *vcpu)
{
	unsigned long exit_qualification;

	trace_kvm_pml_full(vcpu->vcpu_id);

	exit_qualification = vmx_get_exit_qual(vcpu);

	/*
	 * PML buffer FULL happened while executing iret from NMI,
	 * "blocked by NMI" bit has to be set before next VM entry.
	 */
	if (!(to_vmx(vcpu)->idt_vectoring_info & VECTORING_INFO_VALID_MASK) &&
			enable_vnmi &&
			(exit_qualification & INTR_INFO_UNBLOCK_NMI))
		vmcs_set_bits(GUEST_INTERRUPTIBILITY_INFO,
				GUEST_INTR_STATE_NMI);

	/*
	 * PML buffer already flushed at beginning of VMEXIT. Nothing to do
	 * here.., and there's no userspace involvement needed for PML.
	 */
	return 1;
}

static fastpath_t handle_fastpath_preemption_timer(struct kvm_vcpu *vcpu)
{
	struct vcpu_vmx *vmx = to_vmx(vcpu);

	if (!vmx->req_immediate_exit &&
	    !unlikely(vmx->loaded_vmcs->hv_timer_soft_disabled)) {
		kvm_lapic_expired_hv_timer(vcpu);
		return EXIT_FASTPATH_REENTER_GUEST;
	}

	return EXIT_FASTPATH_NONE;
}

static int handle_preemption_timer(struct kvm_vcpu *vcpu)
{
	handle_fastpath_preemption_timer(vcpu);
	return 1;
}

/*
 * When nested=0, all VMX instruction VM Exits filter here.  The handlers
 * are overwritten by nested_vmx_setup() when nested=1.
 */
static int handle_vmx_instruction(struct kvm_vcpu *vcpu)
{
	kvm_queue_exception(vcpu, UD_VECTOR);
	return 1;
}

#ifndef CONFIG_X86_SGX_KVM
static int handle_encls(struct kvm_vcpu *vcpu)
{
	/*
	 * SGX virtualization is disabled.  There is no software enable bit for
	 * SGX, so KVM intercepts all ENCLS leafs and injects a #UD to prevent
	 * the guest from executing ENCLS (when SGX is supported by hardware).
	 */
	kvm_queue_exception(vcpu, UD_VECTOR);
	return 1;
}
#endif /* CONFIG_X86_SGX_KVM */

static int handle_bus_lock_vmexit(struct kvm_vcpu *vcpu)
{
	/*
	 * Hardware may or may not set the BUS_LOCK_DETECTED flag on BUS_LOCK
	 * VM-Exits. Unconditionally set the flag here and leave the handling to
	 * vmx_handle_exit().
	 */
	to_vmx(vcpu)->exit_reason.bus_lock_detected = true;
	return 1;
}

static int handle_notify(struct kvm_vcpu *vcpu)
{
	unsigned long exit_qual = vmx_get_exit_qual(vcpu);
	bool context_invalid = exit_qual & NOTIFY_VM_CONTEXT_INVALID;

	++vcpu->stat.notify_window_exits;

	/*
	 * Notify VM exit happened while executing iret from NMI,
	 * "blocked by NMI" bit has to be set before next VM entry.
	 */
	if (enable_vnmi && (exit_qual & INTR_INFO_UNBLOCK_NMI))
		vmcs_set_bits(GUEST_INTERRUPTIBILITY_INFO,
			      GUEST_INTR_STATE_NMI);

	if (vcpu->kvm->arch.notify_vmexit_flags & KVM_X86_NOTIFY_VMEXIT_USER ||
	    context_invalid) {
		vcpu->run->exit_reason = KVM_EXIT_NOTIFY;
		vcpu->run->notify.flags = context_invalid ?
					  KVM_NOTIFY_CONTEXT_INVALID : 0;
		return 0;
	}

	return 1;
}

/*
 * The exit handlers return 1 if the exit was handled fully and guest execution
 * may resume.  Otherwise they set the kvm_run parameter to indicate what needs
 * to be done to userspace and return 0.
 */
static int (*kvm_vmx_exit_handlers[])(struct kvm_vcpu *vcpu) = {
	[EXIT_REASON_EXCEPTION_NMI]           = handle_exception_nmi,
	[EXIT_REASON_EXTERNAL_INTERRUPT]      = handle_external_interrupt,
	[EXIT_REASON_TRIPLE_FAULT]            = handle_triple_fault,
	[EXIT_REASON_NMI_WINDOW]	      = handle_nmi_window,
	[EXIT_REASON_IO_INSTRUCTION]          = handle_io,
	[EXIT_REASON_CR_ACCESS]               = handle_cr,
	[EXIT_REASON_DR_ACCESS]               = handle_dr,
	[EXIT_REASON_CPUID]                   = kvm_emulate_cpuid,
	[EXIT_REASON_MSR_READ]                = kvm_emulate_rdmsr,
	[EXIT_REASON_MSR_WRITE]               = kvm_emulate_wrmsr,
	[EXIT_REASON_INTERRUPT_WINDOW]        = handle_interrupt_window,
	[EXIT_REASON_HLT]                     = kvm_emulate_halt,
	[EXIT_REASON_INVD]		      = kvm_emulate_invd,
	[EXIT_REASON_INVLPG]		      = handle_invlpg,
	[EXIT_REASON_RDPMC]                   = kvm_emulate_rdpmc,
	[EXIT_REASON_VMCALL]                  = kvm_emulate_hypercall,
	[EXIT_REASON_VMCLEAR]		      = handle_vmx_instruction,
	[EXIT_REASON_VMLAUNCH]		      = handle_vmx_instruction,
	[EXIT_REASON_VMPTRLD]		      = handle_vmx_instruction,
	[EXIT_REASON_VMPTRST]		      = handle_vmx_instruction,
	[EXIT_REASON_VMREAD]		      = handle_vmx_instruction,
	[EXIT_REASON_VMRESUME]		      = handle_vmx_instruction,
	[EXIT_REASON_VMWRITE]		      = handle_vmx_instruction,
	[EXIT_REASON_VMOFF]		      = handle_vmx_instruction,
	[EXIT_REASON_VMON]		      = handle_vmx_instruction,
	[EXIT_REASON_TPR_BELOW_THRESHOLD]     = handle_tpr_below_threshold,
	[EXIT_REASON_APIC_ACCESS]             = handle_apic_access,
	[EXIT_REASON_APIC_WRITE]              = handle_apic_write,
	[EXIT_REASON_EOI_INDUCED]             = handle_apic_eoi_induced,
	[EXIT_REASON_WBINVD]                  = kvm_emulate_wbinvd,
	[EXIT_REASON_XSETBV]                  = kvm_emulate_xsetbv,
	[EXIT_REASON_TASK_SWITCH]             = handle_task_switch,
	[EXIT_REASON_MCE_DURING_VMENTRY]      = handle_machine_check,
	[EXIT_REASON_GDTR_IDTR]		      = handle_desc,
	[EXIT_REASON_LDTR_TR]		      = handle_desc,
	[EXIT_REASON_EPT_VIOLATION]	      = handle_ept_violation,
	[EXIT_REASON_EPT_MISCONFIG]           = handle_ept_misconfig,
	[EXIT_REASON_PAUSE_INSTRUCTION]       = handle_pause,
	[EXIT_REASON_MWAIT_INSTRUCTION]	      = kvm_emulate_mwait,
	[EXIT_REASON_MONITOR_TRAP_FLAG]       = handle_monitor_trap,
	[EXIT_REASON_MONITOR_INSTRUCTION]     = kvm_emulate_monitor,
	[EXIT_REASON_INVEPT]                  = handle_vmx_instruction,
	[EXIT_REASON_INVVPID]                 = handle_vmx_instruction,
	[EXIT_REASON_RDRAND]                  = kvm_handle_invalid_op,
	[EXIT_REASON_RDSEED]                  = kvm_handle_invalid_op,
	[EXIT_REASON_PML_FULL]		      = handle_pml_full,
	[EXIT_REASON_INVPCID]                 = handle_invpcid,
	[EXIT_REASON_VMFUNC]		      = handle_vmx_instruction,
	[EXIT_REASON_PREEMPTION_TIMER]	      = handle_preemption_timer,
	[EXIT_REASON_ENCLS]		      = handle_encls,
	[EXIT_REASON_BUS_LOCK]                = handle_bus_lock_vmexit,
	[EXIT_REASON_NOTIFY]		      = handle_notify,
};

static const int kvm_vmx_max_exit_handlers =
	ARRAY_SIZE(kvm_vmx_exit_handlers);

void vmx_get_exit_info(struct kvm_vcpu *vcpu, u32 *reason,
		       u64 *info1, u64 *info2, u32 *intr_info, u32 *error_code)
{
	struct vcpu_vmx *vmx = to_vmx(vcpu);

	*reason = vmx->exit_reason.full;
	*info1 = vmx_get_exit_qual(vcpu);
	if (!(vmx->exit_reason.failed_vmentry)) {
		*info2 = vmx->idt_vectoring_info;
		*intr_info = vmx_get_intr_info(vcpu);
		if (is_exception_with_error_code(*intr_info))
			*error_code = vmcs_read32(VM_EXIT_INTR_ERROR_CODE);
		else
			*error_code = 0;
	} else {
		*info2 = 0;
		*intr_info = 0;
		*error_code = 0;
	}
}

static void vmx_destroy_pml_buffer(struct vcpu_vmx *vmx)
{
	if (vmx->pml_pg) {
		__free_page(vmx->pml_pg);
		vmx->pml_pg = NULL;
	}
}

static void vmx_flush_pml_buffer(struct kvm_vcpu *vcpu)
{
	struct vcpu_vmx *vmx = to_vmx(vcpu);
	u64 *pml_buf;
	u16 pml_idx;

	pml_idx = vmcs_read16(GUEST_PML_INDEX);

	/* Do nothing if PML buffer is empty */
	if (pml_idx == (PML_ENTITY_NUM - 1))
		return;

	/* PML index always points to next available PML buffer entity */
	if (pml_idx >= PML_ENTITY_NUM)
		pml_idx = 0;
	else
		pml_idx++;

	pml_buf = page_address(vmx->pml_pg);
	for (; pml_idx < PML_ENTITY_NUM; pml_idx++) {
		u64 gpa;

		gpa = pml_buf[pml_idx];
		WARN_ON(gpa & (PAGE_SIZE - 1));
		kvm_vcpu_mark_page_dirty(vcpu, gpa >> PAGE_SHIFT);
	}

	/* reset PML index */
	vmcs_write16(GUEST_PML_INDEX, PML_ENTITY_NUM - 1);
}

static void vmx_dump_sel(char *name, uint32_t sel)
{
	pr_err("%s sel=0x%04x, attr=0x%05x, limit=0x%08x, base=0x%016lx\n",
	       name, vmcs_read16(sel),
	       vmcs_read32(sel + GUEST_ES_AR_BYTES - GUEST_ES_SELECTOR),
	       vmcs_read32(sel + GUEST_ES_LIMIT - GUEST_ES_SELECTOR),
	       vmcs_readl(sel + GUEST_ES_BASE - GUEST_ES_SELECTOR));
}

static void vmx_dump_dtsel(char *name, uint32_t limit)
{
	pr_err("%s                           limit=0x%08x, base=0x%016lx\n",
	       name, vmcs_read32(limit),
	       vmcs_readl(limit + GUEST_GDTR_BASE - GUEST_GDTR_LIMIT));
}

static void vmx_dump_msrs(char *name, struct vmx_msrs *m)
{
	unsigned int i;
	struct vmx_msr_entry *e;

	pr_err("MSR %s:\n", name);
	for (i = 0, e = m->val; i < m->nr; ++i, ++e)
		pr_err("  %2d: msr=0x%08x value=0x%016llx\n", i, e->index, e->value);
}

void dump_vmcs(struct kvm_vcpu *vcpu)
{
	struct vcpu_vmx *vmx = to_vmx(vcpu);
	u32 vmentry_ctl, vmexit_ctl;
	u32 cpu_based_exec_ctrl, pin_based_exec_ctrl, secondary_exec_control;
	u64 tertiary_exec_control;
	unsigned long cr4;
	int efer_slot;

	if (!dump_invalid_vmcs) {
		pr_warn_ratelimited("set kvm_intel.dump_invalid_vmcs=1 to dump internal KVM state.\n");
		return;
	}

	vmentry_ctl = vmcs_read32(VM_ENTRY_CONTROLS);
	vmexit_ctl = vmcs_read32(VM_EXIT_CONTROLS);
	cpu_based_exec_ctrl = vmcs_read32(CPU_BASED_VM_EXEC_CONTROL);
	pin_based_exec_ctrl = vmcs_read32(PIN_BASED_VM_EXEC_CONTROL);
	cr4 = vmcs_readl(GUEST_CR4);

	if (cpu_has_secondary_exec_ctrls())
		secondary_exec_control = vmcs_read32(SECONDARY_VM_EXEC_CONTROL);
	else
		secondary_exec_control = 0;

	if (cpu_has_tertiary_exec_ctrls())
		tertiary_exec_control = vmcs_read64(TERTIARY_VM_EXEC_CONTROL);
	else
		tertiary_exec_control = 0;

	pr_err("VMCS %p, last attempted VM-entry on CPU %d\n",
	       vmx->loaded_vmcs->vmcs, vcpu->arch.last_vmentry_cpu);
	pr_err("*** Guest State ***\n");
	pr_err("CR0: actual=0x%016lx, shadow=0x%016lx, gh_mask=%016lx\n",
	       vmcs_readl(GUEST_CR0), vmcs_readl(CR0_READ_SHADOW),
	       vmcs_readl(CR0_GUEST_HOST_MASK));
	pr_err("CR4: actual=0x%016lx, shadow=0x%016lx, gh_mask=%016lx\n",
	       cr4, vmcs_readl(CR4_READ_SHADOW), vmcs_readl(CR4_GUEST_HOST_MASK));
	pr_err("CR3 = 0x%016lx\n", vmcs_readl(GUEST_CR3));
	if (cpu_has_vmx_ept()) {
		pr_err("PDPTR0 = 0x%016llx  PDPTR1 = 0x%016llx\n",
		       vmcs_read64(GUEST_PDPTR0), vmcs_read64(GUEST_PDPTR1));
		pr_err("PDPTR2 = 0x%016llx  PDPTR3 = 0x%016llx\n",
		       vmcs_read64(GUEST_PDPTR2), vmcs_read64(GUEST_PDPTR3));
	}
	pr_err("RSP = 0x%016lx  RIP = 0x%016lx\n",
	       vmcs_readl(GUEST_RSP), vmcs_readl(GUEST_RIP));
	pr_err("RFLAGS=0x%08lx         DR7 = 0x%016lx\n",
	       vmcs_readl(GUEST_RFLAGS), vmcs_readl(GUEST_DR7));
	pr_err("Sysenter RSP=%016lx CS:RIP=%04x:%016lx\n",
	       vmcs_readl(GUEST_SYSENTER_ESP),
	       vmcs_read32(GUEST_SYSENTER_CS), vmcs_readl(GUEST_SYSENTER_EIP));
	vmx_dump_sel("CS:  ", GUEST_CS_SELECTOR);
	vmx_dump_sel("DS:  ", GUEST_DS_SELECTOR);
	vmx_dump_sel("SS:  ", GUEST_SS_SELECTOR);
	vmx_dump_sel("ES:  ", GUEST_ES_SELECTOR);
	vmx_dump_sel("FS:  ", GUEST_FS_SELECTOR);
	vmx_dump_sel("GS:  ", GUEST_GS_SELECTOR);
	vmx_dump_dtsel("GDTR:", GUEST_GDTR_LIMIT);
	vmx_dump_sel("LDTR:", GUEST_LDTR_SELECTOR);
	vmx_dump_dtsel("IDTR:", GUEST_IDTR_LIMIT);
	vmx_dump_sel("TR:  ", GUEST_TR_SELECTOR);
	efer_slot = vmx_find_loadstore_msr_slot(&vmx->msr_autoload.guest, MSR_EFER);
	if (vmentry_ctl & VM_ENTRY_LOAD_IA32_EFER)
		pr_err("EFER= 0x%016llx\n", vmcs_read64(GUEST_IA32_EFER));
	else if (efer_slot >= 0)
		pr_err("EFER= 0x%016llx (autoload)\n",
		       vmx->msr_autoload.guest.val[efer_slot].value);
	else if (vmentry_ctl & VM_ENTRY_IA32E_MODE)
		pr_err("EFER= 0x%016llx (effective)\n",
		       vcpu->arch.efer | (EFER_LMA | EFER_LME));
	else
		pr_err("EFER= 0x%016llx (effective)\n",
		       vcpu->arch.efer & ~(EFER_LMA | EFER_LME));
	if (vmentry_ctl & VM_ENTRY_LOAD_IA32_PAT)
		pr_err("PAT = 0x%016llx\n", vmcs_read64(GUEST_IA32_PAT));
	pr_err("DebugCtl = 0x%016llx  DebugExceptions = 0x%016lx\n",
	       vmcs_read64(GUEST_IA32_DEBUGCTL),
	       vmcs_readl(GUEST_PENDING_DBG_EXCEPTIONS));
	if (cpu_has_load_perf_global_ctrl() &&
	    vmentry_ctl & VM_ENTRY_LOAD_IA32_PERF_GLOBAL_CTRL)
		pr_err("PerfGlobCtl = 0x%016llx\n",
		       vmcs_read64(GUEST_IA32_PERF_GLOBAL_CTRL));
	if (vmentry_ctl & VM_ENTRY_LOAD_BNDCFGS)
		pr_err("BndCfgS = 0x%016llx\n", vmcs_read64(GUEST_BNDCFGS));
	pr_err("Interruptibility = %08x  ActivityState = %08x\n",
	       vmcs_read32(GUEST_INTERRUPTIBILITY_INFO),
	       vmcs_read32(GUEST_ACTIVITY_STATE));
	if (secondary_exec_control & SECONDARY_EXEC_VIRTUAL_INTR_DELIVERY)
		pr_err("InterruptStatus = %04x\n",
		       vmcs_read16(GUEST_INTR_STATUS));
	if (vmcs_read32(VM_ENTRY_MSR_LOAD_COUNT) > 0)
		vmx_dump_msrs("guest autoload", &vmx->msr_autoload.guest);
	if (vmcs_read32(VM_EXIT_MSR_STORE_COUNT) > 0)
		vmx_dump_msrs("guest autostore", &vmx->msr_autostore.guest);

	if (vmentry_ctl & VM_ENTRY_LOAD_CET_STATE) {
		pr_err("S_CET = 0x%016lx\n", vmcs_readl(GUEST_S_CET));
		pr_err("SSP = 0x%016lx\n", vmcs_readl(GUEST_SSP));
		pr_err("INTR SSP TABLE = 0x%016lx\n",
		       vmcs_readl(GUEST_INTR_SSP_TABLE));
	}
	pr_err("*** Host State ***\n");
	pr_err("RIP = 0x%016lx  RSP = 0x%016lx\n",
	       vmcs_readl(HOST_RIP), vmcs_readl(HOST_RSP));
	pr_err("CS=%04x SS=%04x DS=%04x ES=%04x FS=%04x GS=%04x TR=%04x\n",
	       vmcs_read16(HOST_CS_SELECTOR), vmcs_read16(HOST_SS_SELECTOR),
	       vmcs_read16(HOST_DS_SELECTOR), vmcs_read16(HOST_ES_SELECTOR),
	       vmcs_read16(HOST_FS_SELECTOR), vmcs_read16(HOST_GS_SELECTOR),
	       vmcs_read16(HOST_TR_SELECTOR));
	pr_err("FSBase=%016lx GSBase=%016lx TRBase=%016lx\n",
	       vmcs_readl(HOST_FS_BASE), vmcs_readl(HOST_GS_BASE),
	       vmcs_readl(HOST_TR_BASE));
	pr_err("GDTBase=%016lx IDTBase=%016lx\n",
	       vmcs_readl(HOST_GDTR_BASE), vmcs_readl(HOST_IDTR_BASE));
	pr_err("CR0=%016lx CR3=%016lx CR4=%016lx\n",
	       vmcs_readl(HOST_CR0), vmcs_readl(HOST_CR3),
	       vmcs_readl(HOST_CR4));
	pr_err("Sysenter RSP=%016lx CS:RIP=%04x:%016lx\n",
	       vmcs_readl(HOST_IA32_SYSENTER_ESP),
	       vmcs_read32(HOST_IA32_SYSENTER_CS),
	       vmcs_readl(HOST_IA32_SYSENTER_EIP));
	if (vmexit_ctl & VM_EXIT_LOAD_IA32_EFER)
		pr_err("EFER= 0x%016llx\n", vmcs_read64(HOST_IA32_EFER));
	if (vmexit_ctl & VM_EXIT_LOAD_IA32_PAT)
		pr_err("PAT = 0x%016llx\n", vmcs_read64(HOST_IA32_PAT));
	if (cpu_has_load_perf_global_ctrl() &&
	    vmexit_ctl & VM_EXIT_LOAD_IA32_PERF_GLOBAL_CTRL)
		pr_err("PerfGlobCtl = 0x%016llx\n",
		       vmcs_read64(HOST_IA32_PERF_GLOBAL_CTRL));
	if (vmcs_read32(VM_EXIT_MSR_LOAD_COUNT) > 0)
		vmx_dump_msrs("host autoload", &vmx->msr_autoload.host);

	pr_err("*** Control State ***\n");
	pr_err("CPUBased=0x%08x SecondaryExec=0x%08x TertiaryExec=0x%016llx\n",
	       cpu_based_exec_ctrl, secondary_exec_control, tertiary_exec_control);
	pr_err("PinBased=0x%08x EntryControls=%08x ExitControls=%08x\n",
	       pin_based_exec_ctrl, vmentry_ctl, vmexit_ctl);
	pr_err("ExceptionBitmap=%08x PFECmask=%08x PFECmatch=%08x\n",
	       vmcs_read32(EXCEPTION_BITMAP),
	       vmcs_read32(PAGE_FAULT_ERROR_CODE_MASK),
	       vmcs_read32(PAGE_FAULT_ERROR_CODE_MATCH));
	pr_err("VMEntry: intr_info=%08x errcode=%08x ilen=%08x\n",
	       vmcs_read32(VM_ENTRY_INTR_INFO_FIELD),
	       vmcs_read32(VM_ENTRY_EXCEPTION_ERROR_CODE),
	       vmcs_read32(VM_ENTRY_INSTRUCTION_LEN));
	pr_err("VMExit: intr_info=%08x errcode=%08x ilen=%08x\n",
	       vmcs_read32(VM_EXIT_INTR_INFO),
	       vmcs_read32(VM_EXIT_INTR_ERROR_CODE),
	       vmcs_read32(VM_EXIT_INSTRUCTION_LEN));
	pr_err("        reason=%08x qualification=%016lx\n",
	       vmcs_read32(VM_EXIT_REASON), vmcs_readl(EXIT_QUALIFICATION));
	pr_err("IDTVectoring: info=%08x errcode=%08x\n",
	       vmcs_read32(IDT_VECTORING_INFO_FIELD),
	       vmcs_read32(IDT_VECTORING_ERROR_CODE));
	pr_err("TSC Offset = 0x%016llx\n", vmcs_read64(TSC_OFFSET));
	if (secondary_exec_control & SECONDARY_EXEC_TSC_SCALING)
		pr_err("TSC Multiplier = 0x%016llx\n",
		       vmcs_read64(TSC_MULTIPLIER));
	if (cpu_based_exec_ctrl & CPU_BASED_TPR_SHADOW) {
		if (secondary_exec_control & SECONDARY_EXEC_VIRTUAL_INTR_DELIVERY) {
			u16 status = vmcs_read16(GUEST_INTR_STATUS);
			pr_err("SVI|RVI = %02x|%02x ", status >> 8, status & 0xff);
		}
		pr_cont("TPR Threshold = 0x%02x\n", vmcs_read32(TPR_THRESHOLD));
		if (secondary_exec_control & SECONDARY_EXEC_VIRTUALIZE_APIC_ACCESSES)
			pr_err("APIC-access addr = 0x%016llx ", vmcs_read64(APIC_ACCESS_ADDR));
		pr_cont("virt-APIC addr = 0x%016llx\n", vmcs_read64(VIRTUAL_APIC_PAGE_ADDR));
	}
	if (pin_based_exec_ctrl & PIN_BASED_POSTED_INTR)
		pr_err("PostedIntrVec = 0x%02x\n", vmcs_read16(POSTED_INTR_NV));
	if ((secondary_exec_control & SECONDARY_EXEC_ENABLE_EPT))
		pr_err("EPT pointer = 0x%016llx\n", vmcs_read64(EPT_POINTER));
	if (secondary_exec_control & SECONDARY_EXEC_PAUSE_LOOP_EXITING)
		pr_err("PLE Gap=%08x Window=%08x\n",
		       vmcs_read32(PLE_GAP), vmcs_read32(PLE_WINDOW));
	if (secondary_exec_control & SECONDARY_EXEC_ENABLE_VPID)
		pr_err("Virtual processor ID = 0x%04x\n",
		       vmcs_read16(VIRTUAL_PROCESSOR_ID));
	if (secondary_exec_control & SECONDARY_EXEC_EPT_VIOLATION_VE) {
		struct vmx_ve_information *ve_info;

		pr_err("VE info address = 0x%016llx\n",
		       vmcs_read64(VE_INFORMATION_ADDRESS));
		ve_info = __va(vmcs_read64(VE_INFORMATION_ADDRESS));
		pr_err("ve_info: 0x%08x 0x%08x 0x%016llx 0x%016llx 0x%016llx 0x%04x\n",
		       ve_info->exit_reason, ve_info->delivery,
		       ve_info->exit_qualification,
		       ve_info->guest_linear_address,
		       ve_info->guest_physical_address, ve_info->eptp_index);
	}
	if (vmexit_ctl & VM_EXIT_LOAD_CET_STATE) {
		pr_err("S_CET = 0x%016lx\n", vmcs_readl(HOST_S_CET));
		pr_err("SSP = 0x%016lx\n", vmcs_readl(HOST_SSP));
		pr_err("INTR SSP TABLE = 0x%016lx\n",
		       vmcs_readl(HOST_INTR_SSP_TABLE));
	}
}

/*
 * The guest has exited.  See if we can fix it or if we need userspace
 * assistance.
 */
static int __vmx_handle_exit(struct kvm_vcpu *vcpu, fastpath_t exit_fastpath)
{
	struct vcpu_vmx *vmx = to_vmx(vcpu);
	union vmx_exit_reason exit_reason = vmx->exit_reason;
	u32 vectoring_info = vmx->idt_vectoring_info;
	u16 exit_handler_index;

	/*
	 * Flush logged GPAs PML buffer, this will make dirty_bitmap more
	 * updated. Another good is, in kvm_vm_ioctl_get_dirty_log, before
	 * querying dirty_bitmap, we only need to kick all vcpus out of guest
	 * mode as if vcpus is in root mode, the PML buffer must has been
	 * flushed already.  Note, PML is never enabled in hardware while
	 * running L2.
	 */
	if (enable_pml && !is_guest_mode(vcpu))
		vmx_flush_pml_buffer(vcpu);

	/*
	 * KVM should never reach this point with a pending nested VM-Enter.
	 * More specifically, short-circuiting VM-Entry to emulate L2 due to
	 * invalid guest state should never happen as that means KVM knowingly
	 * allowed a nested VM-Enter with an invalid vmcs12.  More below.
	 */
	if (KVM_BUG_ON(vmx->nested.nested_run_pending, vcpu->kvm))
		return -EIO;

	if (is_guest_mode(vcpu)) {
		/*
		 * PML is never enabled when running L2, bail immediately if a
		 * PML full exit occurs as something is horribly wrong.
		 */
		if (exit_reason.basic == EXIT_REASON_PML_FULL)
			goto unexpected_vmexit;

		/*
		 * The host physical addresses of some pages of guest memory
		 * are loaded into the vmcs02 (e.g. vmcs12's Virtual APIC
		 * Page). The CPU may write to these pages via their host
		 * physical address while L2 is running, bypassing any
		 * address-translation-based dirty tracking (e.g. EPT write
		 * protection).
		 *
		 * Mark them dirty on every exit from L2 to prevent them from
		 * getting out of sync with dirty tracking.
		 */
		nested_mark_vmcs12_pages_dirty(vcpu);

		/*
		 * Synthesize a triple fault if L2 state is invalid.  In normal
		 * operation, nested VM-Enter rejects any attempt to enter L2
		 * with invalid state.  However, those checks are skipped if
		 * state is being stuffed via RSM or KVM_SET_NESTED_STATE.  If
		 * L2 state is invalid, it means either L1 modified SMRAM state
		 * or userspace provided bad state.  Synthesize TRIPLE_FAULT as
		 * doing so is architecturally allowed in the RSM case, and is
		 * the least awful solution for the userspace case without
		 * risking false positives.
		 */
		if (vmx->emulation_required) {
			nested_vmx_vmexit(vcpu, EXIT_REASON_TRIPLE_FAULT, 0, 0);
			return 1;
		}

		if (nested_vmx_reflect_vmexit(vcpu))
			return 1;
	}

	/* If guest state is invalid, start emulating.  L2 is handled above. */
	if (vmx->emulation_required)
		return handle_invalid_guest_state(vcpu);

	if (exit_reason.failed_vmentry) {
		dump_vmcs(vcpu);
		vcpu->run->exit_reason = KVM_EXIT_FAIL_ENTRY;
		vcpu->run->fail_entry.hardware_entry_failure_reason
			= exit_reason.full;
		vcpu->run->fail_entry.cpu = vcpu->arch.last_vmentry_cpu;
		return 0;
	}

	if (unlikely(vmx->fail)) {
		dump_vmcs(vcpu);
		vcpu->run->exit_reason = KVM_EXIT_FAIL_ENTRY;
		vcpu->run->fail_entry.hardware_entry_failure_reason
			= vmcs_read32(VM_INSTRUCTION_ERROR);
		vcpu->run->fail_entry.cpu = vcpu->arch.last_vmentry_cpu;
		return 0;
	}

	/*
	 * Note:
	 * Do not try to fix EXIT_REASON_EPT_MISCONFIG if it caused by
	 * delivery event since it indicates guest is accessing MMIO.
	 * The vm-exit can be triggered again after return to guest that
	 * will cause infinite loop.
	 */
	if ((vectoring_info & VECTORING_INFO_VALID_MASK) &&
	    (exit_reason.basic != EXIT_REASON_EXCEPTION_NMI &&
	     exit_reason.basic != EXIT_REASON_EPT_VIOLATION &&
	     exit_reason.basic != EXIT_REASON_PML_FULL &&
	     exit_reason.basic != EXIT_REASON_APIC_ACCESS &&
	     exit_reason.basic != EXIT_REASON_TASK_SWITCH &&
	     exit_reason.basic != EXIT_REASON_NOTIFY)) {
		int ndata = 3;

		vcpu->run->exit_reason = KVM_EXIT_INTERNAL_ERROR;
		vcpu->run->internal.suberror = KVM_INTERNAL_ERROR_DELIVERY_EV;
		vcpu->run->internal.data[0] = vectoring_info;
		vcpu->run->internal.data[1] = exit_reason.full;
		vcpu->run->internal.data[2] = vcpu->arch.exit_qualification;
		if (exit_reason.basic == EXIT_REASON_EPT_MISCONFIG) {
			vcpu->run->internal.data[ndata++] =
				vmcs_read64(GUEST_PHYSICAL_ADDRESS);
		}
		vcpu->run->internal.data[ndata++] = vcpu->arch.last_vmentry_cpu;
		vcpu->run->internal.ndata = ndata;
		return 0;
	}

	if (unlikely(!enable_vnmi &&
		     vmx->loaded_vmcs->soft_vnmi_blocked)) {
		if (!vmx_interrupt_blocked(vcpu)) {
			vmx->loaded_vmcs->soft_vnmi_blocked = 0;
		} else if (vmx->loaded_vmcs->vnmi_blocked_time > 1000000000LL &&
			   vcpu->arch.nmi_pending) {
			/*
			 * This CPU don't support us in finding the end of an
			 * NMI-blocked window if the guest runs with IRQs
			 * disabled. So we pull the trigger after 1 s of
			 * futile waiting, but inform the user about this.
			 */
			printk(KERN_WARNING "%s: Breaking out of NMI-blocked "
			       "state on VCPU %d after 1 s timeout\n",
			       __func__, vcpu->vcpu_id);
			vmx->loaded_vmcs->soft_vnmi_blocked = 0;
		}
	}

	if (exit_fastpath != EXIT_FASTPATH_NONE)
		return 1;

	if (exit_reason.basic >= kvm_vmx_max_exit_handlers)
		goto unexpected_vmexit;
#ifdef CONFIG_RETPOLINE
	if (exit_reason.basic == EXIT_REASON_MSR_WRITE)
		return kvm_emulate_wrmsr(vcpu);
	else if (exit_reason.basic == EXIT_REASON_PREEMPTION_TIMER)
		return handle_preemption_timer(vcpu);
	else if (exit_reason.basic == EXIT_REASON_INTERRUPT_WINDOW)
		return handle_interrupt_window(vcpu);
	else if (exit_reason.basic == EXIT_REASON_EXTERNAL_INTERRUPT)
		return handle_external_interrupt(vcpu);
	else if (exit_reason.basic == EXIT_REASON_HLT)
		return kvm_emulate_halt(vcpu);
	else if (exit_reason.basic == EXIT_REASON_EPT_MISCONFIG)
		return handle_ept_misconfig(vcpu);
#endif

	exit_handler_index = array_index_nospec((u16)exit_reason.basic,
						kvm_vmx_max_exit_handlers);
	if (!kvm_vmx_exit_handlers[exit_handler_index])
		goto unexpected_vmexit;

	return kvm_vmx_exit_handlers[exit_handler_index](vcpu);

unexpected_vmexit:
	vcpu_unimpl(vcpu, "vmx: unexpected exit reason 0x%x\n",
		    exit_reason.full);
	dump_vmcs(vcpu);
	vcpu->run->exit_reason = KVM_EXIT_INTERNAL_ERROR;
	vcpu->run->internal.suberror =
			KVM_INTERNAL_ERROR_UNEXPECTED_EXIT_REASON;
	vcpu->run->internal.ndata = 2;
	vcpu->run->internal.data[0] = exit_reason.full;
	vcpu->run->internal.data[1] = vcpu->arch.last_vmentry_cpu;
	return 0;
}

int vmx_handle_exit(struct kvm_vcpu *vcpu, fastpath_t exit_fastpath)
{
	int ret = __vmx_handle_exit(vcpu, exit_fastpath);

	/*
	 * Exit to user space when bus lock detected to inform that there is
	 * a bus lock in guest.
	 */
	if (to_vmx(vcpu)->exit_reason.bus_lock_detected) {
		if (ret > 0)
			vcpu->run->exit_reason = KVM_EXIT_X86_BUS_LOCK;

		vcpu->run->flags |= KVM_RUN_X86_BUS_LOCK;
		return 0;
	}
	return ret;
}

/*
 * Software based L1D cache flush which is used when microcode providing
 * the cache control MSR is not loaded.
 *
 * The L1D cache is 32 KiB on Nehalem and later microarchitectures, but to
 * flush it is required to read in 64 KiB because the replacement algorithm
 * is not exactly LRU. This could be sized at runtime via topology
 * information but as all relevant affected CPUs have 32KiB L1D cache size
 * there is no point in doing so.
 */
static noinstr void vmx_l1d_flush(struct kvm_vcpu *vcpu)
{
	int size = PAGE_SIZE << L1D_CACHE_ORDER;

	/*
	 * This code is only executed when the flush mode is 'cond' or
	 * 'always'
	 */
	if (static_branch_likely(&vmx_l1d_flush_cond)) {
		bool flush_l1d;

		/*
		 * Clear the per-vcpu flush bit, it gets set again
		 * either from vcpu_run() or from one of the unsafe
		 * VMEXIT handlers.
		 */
		flush_l1d = vcpu->arch.l1tf_flush_l1d;
		vcpu->arch.l1tf_flush_l1d = false;

		/*
		 * Clear the per-cpu flush bit, it gets set again from
		 * the interrupt handlers.
		 */
		flush_l1d |= kvm_get_cpu_l1tf_flush_l1d();
		kvm_clear_cpu_l1tf_flush_l1d();

		if (!flush_l1d)
			return;
	}

	vcpu->stat.l1d_flush++;

	if (static_cpu_has(X86_FEATURE_FLUSH_L1D)) {
		native_wrmsrl(MSR_IA32_FLUSH_CMD, L1D_FLUSH);
		return;
	}

	asm volatile(
		/* First ensure the pages are in the TLB */
		"xorl	%%eax, %%eax\n"
		".Lpopulate_tlb:\n\t"
		"movzbl	(%[flush_pages], %%" _ASM_AX "), %%ecx\n\t"
		"addl	$4096, %%eax\n\t"
		"cmpl	%%eax, %[size]\n\t"
		"jne	.Lpopulate_tlb\n\t"
		"xorl	%%eax, %%eax\n\t"
		"cpuid\n\t"
		/* Now fill the cache */
		"xorl	%%eax, %%eax\n"
		".Lfill_cache:\n"
		"movzbl	(%[flush_pages], %%" _ASM_AX "), %%ecx\n\t"
		"addl	$64, %%eax\n\t"
		"cmpl	%%eax, %[size]\n\t"
		"jne	.Lfill_cache\n\t"
		"lfence\n"
		:: [flush_pages] "r" (vmx_l1d_flush_pages),
		    [size] "r" (size)
		: "eax", "ebx", "ecx", "edx");
}

void vmx_update_cr8_intercept(struct kvm_vcpu *vcpu, int tpr, int irr)
{
	struct vmcs12 *vmcs12 = get_vmcs12(vcpu);
	int tpr_threshold;

	if (is_guest_mode(vcpu) &&
		nested_cpu_has(vmcs12, CPU_BASED_TPR_SHADOW))
		return;

	tpr_threshold = (irr == -1 || tpr < irr) ? 0 : irr;
	if (is_guest_mode(vcpu))
		to_vmx(vcpu)->nested.l1_tpr_threshold = tpr_threshold;
	else
		vmcs_write32(TPR_THRESHOLD, tpr_threshold);
}

void vmx_set_virtual_apic_mode(struct kvm_vcpu *vcpu)
{
	struct vcpu_vmx *vmx = to_vmx(vcpu);
	u32 sec_exec_control;

	if (!lapic_in_kernel(vcpu))
		return;

	if (!flexpriority_enabled &&
	    !cpu_has_vmx_virtualize_x2apic_mode())
		return;

	/* Postpone execution until vmcs01 is the current VMCS. */
	if (is_guest_mode(vcpu)) {
		vmx->nested.change_vmcs01_virtual_apic_mode = true;
		return;
	}

	sec_exec_control = secondary_exec_controls_get(vmx);
	sec_exec_control &= ~(SECONDARY_EXEC_VIRTUALIZE_APIC_ACCESSES |
			      SECONDARY_EXEC_VIRTUALIZE_X2APIC_MODE);

	switch (kvm_get_apic_mode(vcpu)) {
	case LAPIC_MODE_INVALID:
		WARN_ONCE(true, "Invalid local APIC state");
		break;
	case LAPIC_MODE_DISABLED:
		break;
	case LAPIC_MODE_XAPIC:
		if (flexpriority_enabled) {
			sec_exec_control |=
				SECONDARY_EXEC_VIRTUALIZE_APIC_ACCESSES;
			kvm_make_request(KVM_REQ_APIC_PAGE_RELOAD, vcpu);

			/*
			 * Flush the TLB, reloading the APIC access page will
			 * only do so if its physical address has changed, but
			 * the guest may have inserted a non-APIC mapping into
			 * the TLB while the APIC access page was disabled.
			 */
			kvm_make_request(KVM_REQ_TLB_FLUSH_CURRENT, vcpu);
		}
		break;
	case LAPIC_MODE_X2APIC:
		if (cpu_has_vmx_virtualize_x2apic_mode())
			sec_exec_control |=
				SECONDARY_EXEC_VIRTUALIZE_X2APIC_MODE;
		break;
	}
	secondary_exec_controls_set(vmx, sec_exec_control);

	vmx_update_msr_bitmap_x2apic(vcpu);
}

void vmx_set_apic_access_page_addr(struct kvm_vcpu *vcpu)
{
	const gfn_t gfn = APIC_DEFAULT_PHYS_BASE >> PAGE_SHIFT;
	struct kvm *kvm = vcpu->kvm;
	struct kvm_memslots *slots = kvm_memslots(kvm);
	struct kvm_memory_slot *slot;
	unsigned long mmu_seq;
	kvm_pfn_t pfn;

	/* Defer reload until vmcs01 is the current VMCS. */
	if (is_guest_mode(vcpu)) {
		to_vmx(vcpu)->nested.reload_vmcs01_apic_access_page = true;
		return;
	}

	if (!(secondary_exec_controls_get(to_vmx(vcpu)) &
	    SECONDARY_EXEC_VIRTUALIZE_APIC_ACCESSES))
		return;

	/*
	 * Explicitly grab the memslot using KVM's internal slot ID to ensure
	 * KVM doesn't unintentionally grab a userspace memslot.  It _should_
	 * be impossible for userspace to create a memslot for the APIC when
	 * APICv is enabled, but paranoia won't hurt in this case.
	 */
	slot = id_to_memslot(slots, APIC_ACCESS_PAGE_PRIVATE_MEMSLOT);
	if (!slot || slot->flags & KVM_MEMSLOT_INVALID)
		return;

	/*
	 * Ensure that the mmu_notifier sequence count is read before KVM
	 * retrieves the pfn from the primary MMU.  Note, the memslot is
	 * protected by SRCU, not the mmu_notifier.  Pairs with the smp_wmb()
	 * in kvm_mmu_invalidate_end().
	 */
	mmu_seq = kvm->mmu_invalidate_seq;
	smp_rmb();

	/*
	 * No need to retry if the memslot does not exist or is invalid.  KVM
	 * controls the APIC-access page memslot, and only deletes the memslot
	 * if APICv is permanently inhibited, i.e. the memslot won't reappear.
	 */
	pfn = gfn_to_pfn_memslot(slot, gfn);
	if (is_error_noslot_pfn(pfn))
		return;

	read_lock(&vcpu->kvm->mmu_lock);
	if (mmu_invalidate_retry_gfn(kvm, mmu_seq, gfn)) {
		kvm_make_request(KVM_REQ_APIC_PAGE_RELOAD, vcpu);
		read_unlock(&vcpu->kvm->mmu_lock);
		goto out;
	}

	vmcs_write64(APIC_ACCESS_ADDR, pfn_to_hpa(pfn));
	read_unlock(&vcpu->kvm->mmu_lock);

	vmx_flush_tlb_current(vcpu);

out:
	/*
	 * Do not pin apic access page in memory, the MMU notifier
	 * will call us again if it is migrated or swapped out.
	 */
	kvm_release_pfn_clean(pfn);
}

void vmx_hwapic_isr_update(int max_isr)
{
	u16 status;
	u8 old;

	if (max_isr == -1)
		max_isr = 0;

	status = vmcs_read16(GUEST_INTR_STATUS);
	old = status >> 8;
	if (max_isr != old) {
		status &= 0xff;
		status |= max_isr << 8;
		vmcs_write16(GUEST_INTR_STATUS, status);
	}
}

static void vmx_set_rvi(int vector)
{
	u16 status;
	u8 old;

	if (vector == -1)
		vector = 0;

	status = vmcs_read16(GUEST_INTR_STATUS);
	old = (u8)status & 0xff;
	if ((u8)vector != old) {
		status &= ~0xff;
		status |= (u8)vector;
		vmcs_write16(GUEST_INTR_STATUS, status);
	}
}

void vmx_hwapic_irr_update(struct kvm_vcpu *vcpu, int max_irr)
{
	/*
	 * When running L2, updating RVI is only relevant when
	 * vmcs12 virtual-interrupt-delivery enabled.
	 * However, it can be enabled only when L1 also
	 * intercepts external-interrupts and in that case
	 * we should not update vmcs02 RVI but instead intercept
	 * interrupt. Therefore, do nothing when running L2.
	 */
	if (!is_guest_mode(vcpu))
		vmx_set_rvi(max_irr);
}

int vmx_sync_pir_to_irr(struct kvm_vcpu *vcpu)
{
	struct vcpu_vmx *vmx = to_vmx(vcpu);
	int max_irr;
	bool got_posted_interrupt;

	if (KVM_BUG_ON(!enable_apicv, vcpu->kvm))
		return -EIO;

	if (pi_test_on(&vmx->pi_desc)) {
		pi_clear_on(&vmx->pi_desc);
		/*
		 * IOMMU can write to PID.ON, so the barrier matters even on UP.
		 * But on x86 this is just a compiler barrier anyway.
		 */
		smp_mb__after_atomic();
		got_posted_interrupt =
			kvm_apic_update_irr(vcpu, vmx->pi_desc.pir, &max_irr);
	} else {
		max_irr = kvm_lapic_find_highest_irr(vcpu);
		got_posted_interrupt = false;
	}

	/*
	 * Newly recognized interrupts are injected via either virtual interrupt
	 * delivery (RVI) or KVM_REQ_EVENT.  Virtual interrupt delivery is
	 * disabled in two cases:
	 *
	 * 1) If L2 is running and the vCPU has a new pending interrupt.  If L1
	 * wants to exit on interrupts, KVM_REQ_EVENT is needed to synthesize a
	 * VM-Exit to L1.  If L1 doesn't want to exit, the interrupt is injected
	 * into L2, but KVM doesn't use virtual interrupt delivery to inject
	 * interrupts into L2, and so KVM_REQ_EVENT is again needed.
	 *
	 * 2) If APICv is disabled for this vCPU, assigned devices may still
	 * attempt to post interrupts.  The posted interrupt vector will cause
	 * a VM-Exit and the subsequent entry will call sync_pir_to_irr.
	 */
	if (!is_guest_mode(vcpu) && kvm_vcpu_apicv_active(vcpu))
		vmx_set_rvi(max_irr);
	else if (got_posted_interrupt)
		kvm_make_request(KVM_REQ_EVENT, vcpu);

	return max_irr;
}

void vmx_load_eoi_exitmap(struct kvm_vcpu *vcpu, u64 *eoi_exit_bitmap)
{
	if (!kvm_vcpu_apicv_active(vcpu))
		return;

	vmcs_write64(EOI_EXIT_BITMAP0, eoi_exit_bitmap[0]);
	vmcs_write64(EOI_EXIT_BITMAP1, eoi_exit_bitmap[1]);
	vmcs_write64(EOI_EXIT_BITMAP2, eoi_exit_bitmap[2]);
	vmcs_write64(EOI_EXIT_BITMAP3, eoi_exit_bitmap[3]);
}

void vmx_handle_exit_irqoff(struct kvm_vcpu *vcpu)
{
	struct vcpu_vmx *vmx = to_vmx(vcpu);

	if (vmx->emulation_required)
		return;

	if (vmx->exit_reason.basic == EXIT_REASON_EXTERNAL_INTERRUPT)
		vmx_handle_external_interrupt_irqoff(vcpu,
						     vmx_get_intr_info(vcpu));
	else if (vmx->exit_reason.basic == EXIT_REASON_EXCEPTION_NMI)
		vmx_handle_exception_irqoff(vcpu, vmx_get_intr_info(vcpu));
}

/*
 * The kvm parameter can be NULL (module initialization, or invocation before
 * VM creation). Be sure to check the kvm parameter before using it.
 */
bool vmx_has_emulated_msr(struct kvm *kvm, u32 index)
{
	switch (index) {
	case MSR_IA32_SMBASE:
		if (!IS_ENABLED(CONFIG_KVM_SMM))
			return false;
		/*
		 * We cannot do SMM unless we can run the guest in big
		 * real mode.
		 */
		return enable_unrestricted_guest || emulate_invalid_guest_state;
	case KVM_FIRST_EMULATED_VMX_MSR ... KVM_LAST_EMULATED_VMX_MSR:
		return nested;
	case MSR_AMD64_VIRT_SPEC_CTRL:
	case MSR_AMD64_TSC_RATIO:
		/* This is AMD only.  */
		return false;
	default:
		return true;
	}
}

static void vmx_recover_nmi_blocking(struct vcpu_vmx *vmx)
{
	u32 exit_intr_info;
	bool unblock_nmi;
	u8 vector;
	bool idtv_info_valid;

	idtv_info_valid = vmx->idt_vectoring_info & VECTORING_INFO_VALID_MASK;

	if (enable_vnmi) {
		if (vmx->loaded_vmcs->nmi_known_unmasked)
			return;

		exit_intr_info = vmx_get_intr_info(&vmx->vcpu);
		unblock_nmi = (exit_intr_info & INTR_INFO_UNBLOCK_NMI) != 0;
		vector = exit_intr_info & INTR_INFO_VECTOR_MASK;
		/*
		 * SDM 3: 27.7.1.2 (September 2008)
		 * Re-set bit "block by NMI" before VM entry if vmexit caused by
		 * a guest IRET fault.
		 * SDM 3: 23.2.2 (September 2008)
		 * Bit 12 is undefined in any of the following cases:
		 *  If the VM exit sets the valid bit in the IDT-vectoring
		 *   information field.
		 *  If the VM exit is due to a double fault.
		 */
		if ((exit_intr_info & INTR_INFO_VALID_MASK) && unblock_nmi &&
		    vector != DF_VECTOR && !idtv_info_valid)
			vmcs_set_bits(GUEST_INTERRUPTIBILITY_INFO,
				      GUEST_INTR_STATE_NMI);
		else
			vmx->loaded_vmcs->nmi_known_unmasked =
				!(vmcs_read32(GUEST_INTERRUPTIBILITY_INFO)
				  & GUEST_INTR_STATE_NMI);
	} else if (unlikely(vmx->loaded_vmcs->soft_vnmi_blocked))
		vmx->loaded_vmcs->vnmi_blocked_time +=
			ktime_to_ns(ktime_sub(ktime_get(),
					      vmx->loaded_vmcs->entry_time));
}

static void __vmx_complete_interrupts(struct kvm_vcpu *vcpu,
				      u32 idt_vectoring_info,
				      int instr_len_field,
				      int error_code_field)
{
	u8 vector;
	int type;
	bool idtv_info_valid;

	idtv_info_valid = idt_vectoring_info & VECTORING_INFO_VALID_MASK;

	vcpu->arch.nmi_injected = false;
	kvm_clear_exception_queue(vcpu);
	kvm_clear_interrupt_queue(vcpu);

	if (!idtv_info_valid)
		return;

	kvm_make_request(KVM_REQ_EVENT, vcpu);

	vector = idt_vectoring_info & VECTORING_INFO_VECTOR_MASK;
	type = idt_vectoring_info & VECTORING_INFO_TYPE_MASK;

	switch (type) {
	case INTR_TYPE_NMI_INTR:
		vcpu->arch.nmi_injected = true;
		/*
		 * SDM 3: 27.7.1.2 (September 2008)
		 * Clear bit "block by NMI" before VM entry if a NMI
		 * delivery faulted.
		 */
		vmx_set_nmi_mask(vcpu, false);
		break;
	case INTR_TYPE_SOFT_EXCEPTION:
		vcpu->arch.event_exit_inst_len = vmcs_read32(instr_len_field);
		fallthrough;
	case INTR_TYPE_HARD_EXCEPTION:
		if (idt_vectoring_info & VECTORING_INFO_DELIVER_CODE_MASK) {
			u32 err = vmcs_read32(error_code_field);
			kvm_requeue_exception_e(vcpu, vector, err);
		} else
			kvm_requeue_exception(vcpu, vector);
		break;
	case INTR_TYPE_SOFT_INTR:
		vcpu->arch.event_exit_inst_len = vmcs_read32(instr_len_field);
		fallthrough;
	case INTR_TYPE_EXT_INTR:
		kvm_queue_interrupt(vcpu, vector, type == INTR_TYPE_SOFT_INTR);
		break;
	default:
		break;
	}
}

static void vmx_complete_interrupts(struct vcpu_vmx *vmx)
{
	__vmx_complete_interrupts(&vmx->vcpu, vmx->idt_vectoring_info,
				  VM_EXIT_INSTRUCTION_LEN,
				  IDT_VECTORING_ERROR_CODE);
}

void vmx_cancel_injection(struct kvm_vcpu *vcpu)
{
	__vmx_complete_interrupts(vcpu,
				  vmcs_read32(VM_ENTRY_INTR_INFO_FIELD),
				  VM_ENTRY_INSTRUCTION_LEN,
				  VM_ENTRY_EXCEPTION_ERROR_CODE);

	vmcs_write32(VM_ENTRY_INTR_INFO_FIELD, 0);
}

static void atomic_switch_perf_msrs(struct vcpu_vmx *vmx)
{
	int i, nr_msrs;
	struct perf_guest_switch_msr *msrs;
	struct kvm_pmu *pmu = vcpu_to_pmu(&vmx->vcpu);

	pmu->host_cross_mapped_mask = 0;
	if (pmu->pebs_enable & pmu->global_ctrl)
		intel_pmu_cross_mapped_check(pmu);

	/* Note, nr_msrs may be garbage if perf_guest_get_msrs() returns NULL. */
	msrs = perf_guest_get_msrs(&nr_msrs, (void *)pmu);
	if (!msrs)
		return;

	for (i = 0; i < nr_msrs; i++)
		if (msrs[i].host == msrs[i].guest)
			clear_atomic_switch_msr(vmx, msrs[i].msr);
		else
			add_atomic_switch_msr(vmx, msrs[i].msr, msrs[i].guest,
					msrs[i].host, false);
}

static void vmx_update_hv_timer(struct kvm_vcpu *vcpu)
{
	struct vcpu_vmx *vmx = to_vmx(vcpu);
	u64 tscl;
	u32 delta_tsc;

	if (vmx->req_immediate_exit) {
		vmcs_write32(VMX_PREEMPTION_TIMER_VALUE, 0);
		vmx->loaded_vmcs->hv_timer_soft_disabled = false;
	} else if (vmx->hv_deadline_tsc != -1) {
		tscl = rdtsc();
		if (vmx->hv_deadline_tsc > tscl)
			/* set_hv_timer ensures the delta fits in 32-bits */
			delta_tsc = (u32)((vmx->hv_deadline_tsc - tscl) >>
				cpu_preemption_timer_multi);
		else
			delta_tsc = 0;

		vmcs_write32(VMX_PREEMPTION_TIMER_VALUE, delta_tsc);
		vmx->loaded_vmcs->hv_timer_soft_disabled = false;
	} else if (!vmx->loaded_vmcs->hv_timer_soft_disabled) {
		vmcs_write32(VMX_PREEMPTION_TIMER_VALUE, -1);
		vmx->loaded_vmcs->hv_timer_soft_disabled = true;
	}
}

void noinstr vmx_update_host_rsp(struct vcpu_vmx *vmx, unsigned long host_rsp)
{
	if (unlikely(host_rsp != vmx->loaded_vmcs->host_state.rsp)) {
		vmx->loaded_vmcs->host_state.rsp = host_rsp;
		vmcs_writel(HOST_RSP, host_rsp);
	}
}

void noinstr vmx_spec_ctrl_restore_host(struct vcpu_vmx *vmx,
					unsigned int flags)
{
	u64 hostval = this_cpu_read(x86_spec_ctrl_current);

	if (!cpu_feature_enabled(X86_FEATURE_MSR_SPEC_CTRL))
		return;

	if (flags & VMX_RUN_SAVE_SPEC_CTRL)
		vmx->spec_ctrl = __rdmsr(MSR_IA32_SPEC_CTRL);

	/*
	 * If the guest/host SPEC_CTRL values differ, restore the host value.
	 *
	 * For legacy IBRS, the IBRS bit always needs to be written after
	 * transitioning from a less privileged predictor mode, regardless of
	 * whether the guest/host values differ.
	 */
	if (cpu_feature_enabled(X86_FEATURE_KERNEL_IBRS) ||
	    vmx->spec_ctrl != hostval)
		native_wrmsrl(MSR_IA32_SPEC_CTRL, hostval);

	barrier_nospec();
}

static fastpath_t vmx_exit_handlers_fastpath(struct kvm_vcpu *vcpu)
{
	switch (to_vmx(vcpu)->exit_reason.basic) {
	case EXIT_REASON_MSR_WRITE:
		return handle_fastpath_set_msr_irqoff(vcpu);
	case EXIT_REASON_PREEMPTION_TIMER:
		return handle_fastpath_preemption_timer(vcpu);
	default:
		return EXIT_FASTPATH_NONE;
	}
}

/*
 * to_vmx() calls KVM_VM_BUG() which doesn't have noinst.  The caller should
 * convert it to avoid section mismatch.
 */
static noinstr void vmx_vcpu_enter_exit(struct vcpu_vmx *vmx,
					unsigned int flags)
{
	struct kvm_vcpu *vcpu = &vmx->vcpu;

	guest_state_enter_irqoff();

	/* L1D Flush includes CPU buffer clear to mitigate MDS */
	if (static_branch_unlikely(&vmx_l1d_should_flush))
		vmx_l1d_flush(vcpu);
	else if (static_branch_unlikely(&mds_user_clear))
		mds_clear_cpu_buffers();
	else if (static_branch_unlikely(&mmio_stale_data_clear) &&
		 kvm_arch_has_assigned_device(vcpu->kvm))
		mds_clear_cpu_buffers();

	vmx_disable_fb_clear(vmx);

	if (vcpu->arch.cr2 != native_read_cr2())
		native_write_cr2(vcpu->arch.cr2);

	vmx->fail = __vmx_vcpu_run(vmx, (unsigned long *)&vcpu->arch.regs,
				   flags);

	vcpu->arch.cr2 = native_read_cr2();

	vmx_enable_fb_clear(vmx);

	if (unlikely(vmx->fail))
		vmx->exit_reason.full = 0xdead;
	else
		vmx->exit_reason.full = vmcs_read32(VM_EXIT_REASON);

	if ((u16)vmx->exit_reason.basic == EXIT_REASON_EXCEPTION_NMI &&
	    is_nmi(vmx_get_intr_info(vcpu))) {
		kvm_before_interrupt(vcpu, KVM_HANDLING_NMI);
		vmx_do_nmi_irqoff();
		kvm_after_interrupt(vcpu);
	}

	guest_state_exit_irqoff();
}

fastpath_t vmx_vcpu_run(struct kvm_vcpu *vcpu)
{
	struct vcpu_vmx *vmx = to_vmx(vcpu);
	unsigned long cr3, cr4;

	/* Record the guest's net vcpu time for enforced NMI injections. */
	if (unlikely(!enable_vnmi &&
		     vmx->loaded_vmcs->soft_vnmi_blocked))
		vmx->loaded_vmcs->entry_time = ktime_get();

	/*
	 * Don't enter VMX if guest state is invalid, let the exit handler
	 * start emulation until we arrive back to a valid state.  Synthesize a
	 * consistency check VM-Exit due to invalid guest state and bail.
	 */
	if (unlikely(vmx->emulation_required)) {
		vmx->fail = 0;

		vmx->exit_reason.full = EXIT_REASON_INVALID_STATE;
		vmx->exit_reason.failed_vmentry = 1;
		kvm_register_mark_available(vcpu, VCPU_EXREG_EXIT_INFO_1);
		vmx->exit_qualification = ENTRY_FAIL_DEFAULT;
		kvm_register_mark_available(vcpu, VCPU_EXREG_EXIT_INFO_2);
		vmx->exit_intr_info = 0;
		return EXIT_FASTPATH_NONE;
	}

	trace_kvm_entry(vcpu);

	if (vmx->ple_window_dirty) {
		vmx->ple_window_dirty = false;
		vmcs_write32(PLE_WINDOW, vmx->ple_window);
	}

	/*
	 * We did this in prepare_switch_to_guest, because it needs to
	 * be within srcu_read_lock.
	 */
	WARN_ON_ONCE(vmx->nested.need_vmcs12_to_shadow_sync);

	if (kvm_register_is_dirty(vcpu, VCPU_REGS_RSP))
		vmcs_writel(GUEST_RSP, vcpu->arch.regs[VCPU_REGS_RSP]);
	if (kvm_register_is_dirty(vcpu, VCPU_REGS_RIP))
		vmcs_writel(GUEST_RIP, vcpu->arch.regs[VCPU_REGS_RIP]);
	vcpu->arch.regs_dirty = 0;

	/*
	 * Refresh vmcs.HOST_CR3 if necessary.  This must be done immediately
	 * prior to VM-Enter, as the kernel may load a new ASID (PCID) any time
	 * it switches back to the current->mm, which can occur in KVM context
	 * when switching to a temporary mm to patch kernel code, e.g. if KVM
	 * toggles a static key while handling a VM-Exit.
	 */
	cr3 = __get_current_cr3_fast();
	if (unlikely(cr3 != vmx->loaded_vmcs->host_state.cr3)) {
		vmcs_writel(HOST_CR3, cr3);
		vmx->loaded_vmcs->host_state.cr3 = cr3;
	}

	cr4 = cr4_read_shadow();
	if (unlikely(cr4 != vmx->loaded_vmcs->host_state.cr4)) {
		vmcs_writel(HOST_CR4, cr4);
		vmx->loaded_vmcs->host_state.cr4 = cr4;
	}

	/* When KVM_DEBUGREG_WONT_EXIT, dr6 is accessible in guest. */
	if (unlikely(vcpu->arch.switch_db_regs & KVM_DEBUGREG_WONT_EXIT))
		set_debugreg(vcpu->arch.dr6, 6);

	/* When single-stepping over STI and MOV SS, we must clear the
	 * corresponding interruptibility bits in the guest state. Otherwise
	 * vmentry fails as it then expects bit 14 (BS) in pending debug
	 * exceptions being set, but that's not correct for the guest debugging
	 * case. */
	if (vcpu->guest_debug & KVM_GUESTDBG_SINGLESTEP)
		vmx_set_interrupt_shadow(vcpu, 0);

	kvm_load_guest_xsave_state(vcpu);

	pt_guest_enter(vmx);

	atomic_switch_perf_msrs(vmx);
	if (intel_pmu_lbr_is_enabled(vcpu))
		vmx_passthrough_lbr_msrs(vcpu);

	if (enable_preemption_timer)
		vmx_update_hv_timer(vcpu);

	kvm_wait_lapic_expire(vcpu);

	/* The actual VMENTER/EXIT is in the .noinstr.text section. */
	vmx_vcpu_enter_exit(to_vmx(vcpu), __vmx_vcpu_run_flags(vmx));

	/* All fields are clean at this point */
	if (kvm_is_using_evmcs()) {
		current_evmcs->hv_clean_fields |=
			HV_VMX_ENLIGHTENED_CLEAN_FIELD_ALL;

		current_evmcs->hv_vp_id = kvm_hv_get_vpindex(vcpu);
	}

	/* MSR_IA32_DEBUGCTLMSR is zeroed on vmexit. Restore it if needed */
	if (vmx->host_debugctlmsr)
		update_debugctlmsr(vmx->host_debugctlmsr);

#ifndef CONFIG_X86_64
	/*
	 * The sysexit path does not restore ds/es, so we must set them to
	 * a reasonable value ourselves.
	 *
	 * We can't defer this to vmx_prepare_switch_to_host() since that
	 * function may be executed in interrupt context, which saves and
	 * restore segments around it, nullifying its effect.
	 */
	loadsegment(ds, __USER_DS);
	loadsegment(es, __USER_DS);
#endif

	vcpu->arch.regs_avail &= ~VMX_REGS_LAZY_LOAD_SET;

	pt_guest_exit(vmx);

	kvm_load_host_xsave_state(vcpu);

	if (is_guest_mode(vcpu)) {
		/*
		 * Track VMLAUNCH/VMRESUME that have made past guest state
		 * checking.
		 */
		if (vmx->nested.nested_run_pending &&
		    !vmx->exit_reason.failed_vmentry)
			++vcpu->stat.nested_run;

		vmx->nested.nested_run_pending = 0;
	}

	vmx->idt_vectoring_info = 0;

	if (unlikely(vmx->fail))
		return EXIT_FASTPATH_NONE;

	if (unlikely((u16)vmx->exit_reason.basic == EXIT_REASON_MCE_DURING_VMENTRY))
		kvm_machine_check();

	if (likely(!vmx->exit_reason.failed_vmentry))
		vmx->idt_vectoring_info = vmcs_read32(IDT_VECTORING_INFO_FIELD);

	trace_kvm_exit(vcpu, KVM_ISA_VMX);

	if (unlikely(vmx->exit_reason.failed_vmentry))
		return EXIT_FASTPATH_NONE;

	vmx->loaded_vmcs->launched = 1;

	vmx_recover_nmi_blocking(vmx);
	vmx_complete_interrupts(vmx);

	if (is_guest_mode(vcpu))
		return EXIT_FASTPATH_NONE;

	return vmx_exit_handlers_fastpath(vcpu);
}

void vmx_vcpu_free(struct kvm_vcpu *vcpu)
{
	struct vcpu_vmx *vmx = to_vmx(vcpu);

	if (enable_pml)
		vmx_destroy_pml_buffer(vmx);
	free_vpid(vmx->vpid);
	nested_vmx_free_vcpu(vcpu);
	free_loaded_vmcs(vmx->loaded_vmcs);
	if (vmx->ve_info)
		free_page((unsigned long)vmx->ve_info);
}

int vmx_vcpu_create(struct kvm_vcpu *vcpu)
{
	struct vmx_uret_msr *tsx_ctrl;
	struct vcpu_vmx *vmx;
	int i, err;

	BUILD_BUG_ON(offsetof(struct vcpu_vmx, vcpu) != 0);
	vmx = to_vmx(vcpu);

	INIT_LIST_HEAD(&vmx->pi_wakeup_list);

	err = -ENOMEM;

	vmx->vpid = allocate_vpid();

	/*
	 * If PML is turned on, failure on enabling PML just results in failure
	 * of creating the vcpu, therefore we can simplify PML logic (by
	 * avoiding dealing with cases, such as enabling PML partially on vcpus
	 * for the guest), etc.
	 */
	if (enable_pml) {
		vmx->pml_pg = alloc_page(GFP_KERNEL_ACCOUNT | __GFP_ZERO);
		if (!vmx->pml_pg)
			goto free_vpid;
	}

	for (i = 0; i < kvm_nr_uret_msrs; ++i)
		vmx->guest_uret_msrs[i].mask = -1ull;
	if (boot_cpu_has(X86_FEATURE_RTM)) {
		/*
		 * TSX_CTRL_CPUID_CLEAR is handled in the CPUID interception.
		 * Keep the host value unchanged to avoid changing CPUID bits
		 * under the host kernel's feet.
		 */
		tsx_ctrl = vmx_find_uret_msr(vmx, MSR_IA32_TSX_CTRL);
		if (tsx_ctrl)
			tsx_ctrl->mask = ~(u64)TSX_CTRL_CPUID_CLEAR;
	}

	err = alloc_loaded_vmcs(&vmx->vmcs01);
	if (err < 0)
		goto free_pml;

	/*
	 * Use Hyper-V 'Enlightened MSR Bitmap' feature when KVM runs as a
	 * nested (L1) hypervisor and Hyper-V in L0 supports it. Enable the
	 * feature only for vmcs01, KVM currently isn't equipped to realize any
	 * performance benefits from enabling it for vmcs02.
	 */
	if (kvm_is_using_evmcs() &&
	    (ms_hyperv.nested_features & HV_X64_NESTED_MSR_BITMAP)) {
		struct hv_enlightened_vmcs *evmcs = (void *)vmx->vmcs01.vmcs;

		evmcs->hv_enlightenments_control.msr_bitmap = 1;
	}

	/* The MSR bitmap starts with all ones */
	bitmap_fill(vmx->shadow_msr_intercept.read, MAX_POSSIBLE_PASSTHROUGH_MSRS);
	bitmap_fill(vmx->shadow_msr_intercept.write, MAX_POSSIBLE_PASSTHROUGH_MSRS);

	vmx_disable_intercept_for_msr(vcpu, MSR_IA32_TSC, MSR_TYPE_R);
#ifdef CONFIG_X86_64
	vmx_disable_intercept_for_msr(vcpu, MSR_FS_BASE, MSR_TYPE_RW);
	vmx_disable_intercept_for_msr(vcpu, MSR_GS_BASE, MSR_TYPE_RW);
	vmx_disable_intercept_for_msr(vcpu, MSR_KERNEL_GS_BASE, MSR_TYPE_RW);
#endif
	vmx_disable_intercept_for_msr(vcpu, MSR_IA32_SYSENTER_CS, MSR_TYPE_RW);
	vmx_disable_intercept_for_msr(vcpu, MSR_IA32_SYSENTER_ESP, MSR_TYPE_RW);
	vmx_disable_intercept_for_msr(vcpu, MSR_IA32_SYSENTER_EIP, MSR_TYPE_RW);
	if (kvm_cstate_in_guest(vcpu->kvm)) {
		vmx_disable_intercept_for_msr(vcpu, MSR_CORE_C1_RES, MSR_TYPE_R);
		vmx_disable_intercept_for_msr(vcpu, MSR_CORE_C3_RESIDENCY, MSR_TYPE_R);
		vmx_disable_intercept_for_msr(vcpu, MSR_CORE_C6_RESIDENCY, MSR_TYPE_R);
		vmx_disable_intercept_for_msr(vcpu, MSR_CORE_C7_RESIDENCY, MSR_TYPE_R);
	}

	vmx->loaded_vmcs = &vmx->vmcs01;

	if (cpu_need_virtualize_apic_accesses(vcpu)) {
		err = kvm_alloc_apic_access_page(vcpu->kvm);
		if (err)
			goto free_vmcs;
	}

	if (enable_ept && !enable_unrestricted_guest) {
		err = init_rmode_identity_map(vcpu->kvm);
		if (err)
			goto free_vmcs;
	}

	if (vmx_can_use_ipiv(vcpu))
		WRITE_ONCE(to_kvm_vmx(vcpu->kvm)->pid_table[vcpu->vcpu_id],
			   __pa(&vmx->pi_desc) | PID_TABLE_ENTRY_VALID);

	return 0;

free_vmcs:
	free_loaded_vmcs(vmx->loaded_vmcs);
free_pml:
	vmx_destroy_pml_buffer(vmx);
free_vpid:
	free_vpid(vmx->vpid);
	return err;
}

#define L1TF_MSG_SMT "L1TF CPU bug present and SMT on, data leak possible. See CVE-2018-3646 and https://www.kernel.org/doc/html/latest/admin-guide/hw-vuln/l1tf.html for details.\n"
#define L1TF_MSG_L1D "L1TF CPU bug present and virtualization mitigation disabled, data leak possible. See CVE-2018-3646 and https://www.kernel.org/doc/html/latest/admin-guide/hw-vuln/l1tf.html for details.\n"

int vmx_vm_init(struct kvm *kvm)
{
	if (!ple_gap)
		kvm->arch.pause_in_guest = true;

	if (boot_cpu_has(X86_BUG_L1TF) && enable_ept) {
		switch (l1tf_mitigation) {
		case L1TF_MITIGATION_OFF:
		case L1TF_MITIGATION_FLUSH_NOWARN:
			/* 'I explicitly don't care' is set */
			break;
		case L1TF_MITIGATION_FLUSH:
		case L1TF_MITIGATION_FLUSH_NOSMT:
		case L1TF_MITIGATION_FULL:
			/*
			 * Warn upon starting the first VM in a potentially
			 * insecure environment.
			 */
			if (sched_smt_active())
				pr_warn_once(L1TF_MSG_SMT);
			if (l1tf_vmx_mitigation == VMENTER_L1D_FLUSH_NEVER)
				pr_warn_once(L1TF_MSG_L1D);
			break;
		case L1TF_MITIGATION_FULL_FORCE:
			/* Flush is enforced */
			break;
		}
	}
	return 0;
}

u8 vmx_get_mt_mask(struct kvm_vcpu *vcpu, gfn_t gfn, bool is_mmio)
{
	u8 cache;

	/* We wanted to honor guest CD/MTRR/PAT, but doing so could result in
	 * memory aliases with conflicting memory types and sometimes MCEs.
	 * We have to be careful as to what are honored and when.
	 *
	 * For MMIO, guest CD/MTRR are ignored.  The EPT memory type is set to
	 * UC.  The effective memory type is UC or WC depending on guest PAT.
	 * This was historically the source of MCEs and we want to be
	 * conservative.
	 *
	 * When there is no need to deal with noncoherent DMA (e.g., no VT-d
	 * or VT-d has snoop control), guest CD/MTRR/PAT are all ignored.  The
	 * EPT memory type is set to WB.  The effective memory type is forced
	 * WB.
	 *
	 * Otherwise, we trust guest.  Guest CD/MTRR/PAT are all honored.  The
	 * EPT memory type is used to emulate guest CD/MTRR.
	 */

	if (is_mmio)
		return MTRR_TYPE_UNCACHABLE << VMX_EPT_MT_EPTE_SHIFT;

	if (!kvm_arch_has_noncoherent_dma(vcpu->kvm))
		return (MTRR_TYPE_WRBACK << VMX_EPT_MT_EPTE_SHIFT) | VMX_EPT_IPAT_BIT;

	if (kvm_read_cr0_bits(vcpu, X86_CR0_CD)) {
		if (kvm_check_has_quirk(vcpu->kvm, KVM_X86_QUIRK_CD_NW_CLEARED))
			cache = MTRR_TYPE_WRBACK;
		else
			cache = MTRR_TYPE_UNCACHABLE;

		return (cache << VMX_EPT_MT_EPTE_SHIFT) | VMX_EPT_IPAT_BIT;
	}

	return kvm_mtrr_get_guest_memory_type(vcpu, gfn) << VMX_EPT_MT_EPTE_SHIFT;
}

static void vmcs_set_secondary_exec_control(struct vcpu_vmx *vmx, u32 new_ctl)
{
	/*
	 * These bits in the secondary execution controls field
	 * are dynamic, the others are mostly based on the hypervisor
	 * architecture and the guest's CPUID.  Do not touch the
	 * dynamic bits.
	 */
	u32 mask =
		SECONDARY_EXEC_SHADOW_VMCS |
		SECONDARY_EXEC_VIRTUALIZE_X2APIC_MODE |
		SECONDARY_EXEC_VIRTUALIZE_APIC_ACCESSES |
		SECONDARY_EXEC_DESC;

	u32 cur_ctl = secondary_exec_controls_get(vmx);

	secondary_exec_controls_set(vmx, (new_ctl & ~mask) | (cur_ctl & mask));
}

/*
 * Generate MSR_IA32_VMX_CR{0,4}_FIXED1 according to CPUID. Only set bits
 * (indicating "allowed-1") if they are supported in the guest's CPUID.
 */
static void nested_vmx_cr_fixed1_bits_update(struct kvm_vcpu *vcpu)
{
	struct vcpu_vmx *vmx = to_vmx(vcpu);
	struct kvm_cpuid_entry2 *entry;

	vmx->nested.msrs.cr0_fixed1 = 0xffffffff;
	vmx->nested.msrs.cr4_fixed1 = X86_CR4_PCE;

#define cr4_fixed1_update(_cr4_mask, _reg, _cpuid_mask) do {		\
	if (entry && (entry->_reg & (_cpuid_mask)))			\
		vmx->nested.msrs.cr4_fixed1 |= (_cr4_mask);	\
} while (0)

	entry = kvm_find_cpuid_entry(vcpu, 0x1);
	cr4_fixed1_update(X86_CR4_VME,        edx, feature_bit(VME));
	cr4_fixed1_update(X86_CR4_PVI,        edx, feature_bit(VME));
	cr4_fixed1_update(X86_CR4_TSD,        edx, feature_bit(TSC));
	cr4_fixed1_update(X86_CR4_DE,         edx, feature_bit(DE));
	cr4_fixed1_update(X86_CR4_PSE,        edx, feature_bit(PSE));
	cr4_fixed1_update(X86_CR4_PAE,        edx, feature_bit(PAE));
	cr4_fixed1_update(X86_CR4_MCE,        edx, feature_bit(MCE));
	cr4_fixed1_update(X86_CR4_PGE,        edx, feature_bit(PGE));
	cr4_fixed1_update(X86_CR4_OSFXSR,     edx, feature_bit(FXSR));
	cr4_fixed1_update(X86_CR4_OSXMMEXCPT, edx, feature_bit(XMM));
	cr4_fixed1_update(X86_CR4_VMXE,       ecx, feature_bit(VMX));
	cr4_fixed1_update(X86_CR4_SMXE,       ecx, feature_bit(SMX));
	cr4_fixed1_update(X86_CR4_PCIDE,      ecx, feature_bit(PCID));
	cr4_fixed1_update(X86_CR4_OSXSAVE,    ecx, feature_bit(XSAVE));

	entry = kvm_find_cpuid_entry_index(vcpu, 0x7, 0);
	cr4_fixed1_update(X86_CR4_FSGSBASE,   ebx, feature_bit(FSGSBASE));
	cr4_fixed1_update(X86_CR4_SMEP,       ebx, feature_bit(SMEP));
	cr4_fixed1_update(X86_CR4_SMAP,       ebx, feature_bit(SMAP));
	cr4_fixed1_update(X86_CR4_PKE,        ecx, feature_bit(PKU));
	cr4_fixed1_update(X86_CR4_UMIP,       ecx, feature_bit(UMIP));
	cr4_fixed1_update(X86_CR4_LA57,       ecx, feature_bit(LA57));
	cr4_fixed1_update(X86_CR4_CET,	      ecx, feature_bit(SHSTK));
	cr4_fixed1_update(X86_CR4_CET,	      edx, feature_bit(IBT));

	entry = kvm_find_cpuid_entry_index(vcpu, 0x7, 1);
	cr4_fixed1_update(X86_CR4_LAM_SUP,    eax, feature_bit(LAM));

	entry = kvm_find_cpuid_entry_index(vcpu, 0x7, 1);
	cr4_fixed1_update(X86_CR4_LASS,       eax, feature_bit(LASS));

#undef cr4_fixed1_update
}

static void update_intel_pt_cfg(struct kvm_vcpu *vcpu)
{
	struct vcpu_vmx *vmx = to_vmx(vcpu);
	struct kvm_cpuid_entry2 *best = NULL;
	int i;

	for (i = 0; i < PT_CPUID_LEAVES; i++) {
		best = kvm_find_cpuid_entry_index(vcpu, 0x14, i);
		if (!best)
			return;
		vmx->pt_desc.caps[CPUID_EAX + i*PT_CPUID_REGS_NUM] = best->eax;
		vmx->pt_desc.caps[CPUID_EBX + i*PT_CPUID_REGS_NUM] = best->ebx;
		vmx->pt_desc.caps[CPUID_ECX + i*PT_CPUID_REGS_NUM] = best->ecx;
		vmx->pt_desc.caps[CPUID_EDX + i*PT_CPUID_REGS_NUM] = best->edx;
	}

	/* Get the number of configurable Address Ranges for filtering */
	vmx->pt_desc.num_address_ranges = intel_pt_validate_cap(vmx->pt_desc.caps,
						PT_CAP_num_address_ranges);

	/* Initialize and clear the no dependency bits */
	vmx->pt_desc.ctl_bitmask = ~(RTIT_CTL_TRACEEN | RTIT_CTL_OS |
			RTIT_CTL_USR | RTIT_CTL_TSC_EN | RTIT_CTL_DISRETC |
			RTIT_CTL_BRANCH_EN);

	/*
	 * If CPUID.(EAX=14H,ECX=0):EBX[0]=1 CR3Filter can be set otherwise
	 * will inject an #GP
	 */
	if (intel_pt_validate_cap(vmx->pt_desc.caps, PT_CAP_cr3_filtering))
		vmx->pt_desc.ctl_bitmask &= ~RTIT_CTL_CR3EN;

	/*
	 * If CPUID.(EAX=14H,ECX=0):EBX[1]=1 CYCEn, CycThresh and
	 * PSBFreq can be set
	 */
	if (intel_pt_validate_cap(vmx->pt_desc.caps, PT_CAP_psb_cyc))
		vmx->pt_desc.ctl_bitmask &= ~(RTIT_CTL_CYCLEACC |
				RTIT_CTL_CYC_THRESH | RTIT_CTL_PSB_FREQ);

	/*
	 * If CPUID.(EAX=14H,ECX=0):EBX[3]=1 MTCEn and MTCFreq can be set
	 */
	if (intel_pt_validate_cap(vmx->pt_desc.caps, PT_CAP_mtc))
		vmx->pt_desc.ctl_bitmask &= ~(RTIT_CTL_MTC_EN |
					      RTIT_CTL_MTC_RANGE);

	/* If CPUID.(EAX=14H,ECX=0):EBX[4]=1 FUPonPTW and PTWEn can be set */
	if (intel_pt_validate_cap(vmx->pt_desc.caps, PT_CAP_ptwrite))
		vmx->pt_desc.ctl_bitmask &= ~(RTIT_CTL_FUP_ON_PTW |
							RTIT_CTL_PTW_EN);

	/* If CPUID.(EAX=14H,ECX=0):EBX[5]=1 PwrEvEn can be set */
	if (intel_pt_validate_cap(vmx->pt_desc.caps, PT_CAP_power_event_trace))
		vmx->pt_desc.ctl_bitmask &= ~RTIT_CTL_PWR_EVT_EN;

	/* If CPUID.(EAX=14H,ECX=0):ECX[0]=1 ToPA can be set */
	if (intel_pt_validate_cap(vmx->pt_desc.caps, PT_CAP_topa_output))
		vmx->pt_desc.ctl_bitmask &= ~RTIT_CTL_TOPA;

	/* If CPUID.(EAX=14H,ECX=0):ECX[3]=1 FabricEn can be set */
	if (intel_pt_validate_cap(vmx->pt_desc.caps, PT_CAP_output_subsys))
		vmx->pt_desc.ctl_bitmask &= ~RTIT_CTL_FABRIC_EN;

	/* unmask address range configure area */
	for (i = 0; i < vmx->pt_desc.num_address_ranges; i++)
		vmx->pt_desc.ctl_bitmask &= ~(0xfULL << (32 + i * 4));
}

static void vmx_update_intercept_for_cet_msr(struct kvm_vcpu *vcpu)
{
	if (guest_can_use(vcpu, X86_FEATURE_SHSTK)) {
		vmx_set_intercept_for_msr(vcpu, MSR_IA32_U_CET,
					  MSR_TYPE_RW, false);
		vmx_set_intercept_for_msr(vcpu, MSR_IA32_S_CET,
					  MSR_TYPE_RW, false);
		/*
		 * Supervisor shadow stack MSRs are intercepted until
		 * they're written by guest, this is designed to
		 * optimize the save/restore overhead.
		 */
		vmx_set_intercept_for_msr(vcpu, MSR_IA32_PL0_SSP,
					  MSR_TYPE_R, false);
		vmx_set_intercept_for_msr(vcpu, MSR_IA32_PL1_SSP,
					  MSR_TYPE_R, false);
		vmx_set_intercept_for_msr(vcpu, MSR_IA32_PL2_SSP,
					  MSR_TYPE_R, false);
		vmx_set_intercept_for_msr(vcpu, MSR_IA32_PL3_SSP,
					  MSR_TYPE_RW, false);
		vmx_set_intercept_for_msr(vcpu, MSR_IA32_INT_SSP_TAB,
					  MSR_TYPE_RW, false);
		return;
	}

	if (guest_can_use(vcpu, X86_FEATURE_IBT)) {
		vmx_set_intercept_for_msr(vcpu, MSR_IA32_U_CET,
					  MSR_TYPE_RW, false);
		vmx_set_intercept_for_msr(vcpu, MSR_IA32_S_CET,
					  MSR_TYPE_RW, false);
	}
}

void vmx_vcpu_after_set_cpuid(struct kvm_vcpu *vcpu)
{
	struct vcpu_vmx *vmx = to_vmx(vcpu);

	/* xsaves_enabled is recomputed in vmx_compute_secondary_exec_control(). */
	vcpu->arch.xsaves_enabled = false;

	vmx_setup_uret_msrs(vmx);

	if (cpu_has_secondary_exec_ctrls())
		vmcs_set_secondary_exec_control(vmx,
						vmx_secondary_exec_control(vmx));

	if (nested_vmx_allowed(vcpu))
		vmx->msr_ia32_feature_control_valid_bits |=
			FEAT_CTL_VMX_ENABLED_INSIDE_SMX |
			FEAT_CTL_VMX_ENABLED_OUTSIDE_SMX;
	else
		vmx->msr_ia32_feature_control_valid_bits &=
			~(FEAT_CTL_VMX_ENABLED_INSIDE_SMX |
			  FEAT_CTL_VMX_ENABLED_OUTSIDE_SMX);

	if (nested_vmx_allowed(vcpu))
		nested_vmx_cr_fixed1_bits_update(vcpu);

	if (boot_cpu_has(X86_FEATURE_INTEL_PT) &&
			guest_cpuid_has(vcpu, X86_FEATURE_INTEL_PT))
		update_intel_pt_cfg(vcpu);

	if (boot_cpu_has(X86_FEATURE_RTM)) {
		struct vmx_uret_msr *msr;
		msr = vmx_find_uret_msr(vmx, MSR_IA32_TSX_CTRL);
		if (msr) {
			bool enabled = guest_cpuid_has(vcpu, X86_FEATURE_RTM);
			vmx_set_guest_uret_msr(vmx, msr, enabled ? 0 : TSX_CTRL_RTM_DISABLE);
		}
	}

	if (kvm_cpu_cap_has(X86_FEATURE_XFD))
		vmx_set_intercept_for_msr(vcpu, MSR_IA32_XFD_ERR, MSR_TYPE_R,
					  !guest_cpuid_has(vcpu, X86_FEATURE_XFD));

	if (boot_cpu_has(X86_FEATURE_IBPB))
		vmx_set_intercept_for_msr(vcpu, MSR_IA32_PRED_CMD, MSR_TYPE_W,
					  !guest_has_pred_cmd_msr(vcpu));

	if (boot_cpu_has(X86_FEATURE_FLUSH_L1D))
		vmx_set_intercept_for_msr(vcpu, MSR_IA32_FLUSH_CMD, MSR_TYPE_W,
					  !guest_cpuid_has(vcpu, X86_FEATURE_FLUSH_L1D));

	set_cr4_guest_host_mask(vmx);

	vmx_write_encls_bitmap(vcpu, NULL);
	if (guest_cpuid_has(vcpu, X86_FEATURE_SGX))
		vmx->msr_ia32_feature_control_valid_bits |= FEAT_CTL_SGX_ENABLED;
	else
		vmx->msr_ia32_feature_control_valid_bits &= ~FEAT_CTL_SGX_ENABLED;

	if (guest_cpuid_has(vcpu, X86_FEATURE_SGX_LC))
		vmx->msr_ia32_feature_control_valid_bits |=
			FEAT_CTL_SGX_LC_ENABLED;
	else
		vmx->msr_ia32_feature_control_valid_bits &=
			~FEAT_CTL_SGX_LC_ENABLED;

	if (boot_cpu_has(X86_FEATURE_LAM))
		kvm_governed_feature_check_and_set(vcpu, X86_FEATURE_LAM);

	/* Refresh #PF interception to account for MAXPHYADDR changes. */
	vmx_update_exception_bitmap(vcpu);

	if (kvm_is_cet_supported())
		vmx_update_intercept_for_cet_msr(vcpu);
}

static u64 vmx_get_perf_capabilities(void)
{
	u64 perf_cap = PMU_CAP_FW_WRITES;
	struct x86_pmu_lbr lbr;
	u64 host_perf_cap = 0;

	if (!enable_pmu)
		return 0;

	if (boot_cpu_has(X86_FEATURE_PDCM))
		rdmsrl(MSR_IA32_PERF_CAPABILITIES, host_perf_cap);

	if (!cpu_feature_enabled(X86_FEATURE_ARCH_LBR)) {
		x86_perf_get_lbr(&lbr);
		if (lbr.nr)
			perf_cap |= host_perf_cap & PMU_CAP_LBR_FMT;
	}

	if (vmx_pebs_supported()) {
		perf_cap |= host_perf_cap & PERF_CAP_PEBS_MASK;
		if ((perf_cap & PERF_CAP_PEBS_FORMAT) < 4)
			perf_cap &= ~PERF_CAP_PEBS_BASELINE;
	}

	return perf_cap;
}

static __init void vmx_set_cpu_caps(void)
{
	kvm_set_cpu_caps();

	/* CPUID 0x1 */
	if (nested)
		kvm_cpu_cap_set(X86_FEATURE_VMX);

	/* CPUID 0x7 */
	if (kvm_mpx_supported())
		kvm_cpu_cap_check_and_set(X86_FEATURE_MPX);
	if (!cpu_has_vmx_invpcid())
		kvm_cpu_cap_clear(X86_FEATURE_INVPCID);
	if (vmx_pt_mode_is_host_guest())
		kvm_cpu_cap_check_and_set(X86_FEATURE_INTEL_PT);
	if (vmx_pebs_supported()) {
		kvm_cpu_cap_check_and_set(X86_FEATURE_DS);
		kvm_cpu_cap_check_and_set(X86_FEATURE_DTES64);
	}

	if (!enable_pmu)
		kvm_cpu_cap_clear(X86_FEATURE_PDCM);
	kvm_caps.supported_perf_cap = vmx_get_perf_capabilities();

	if (!enable_sgx) {
		kvm_cpu_cap_clear(X86_FEATURE_SGX);
		kvm_cpu_cap_clear(X86_FEATURE_SGX_LC);
		kvm_cpu_cap_clear(X86_FEATURE_SGX1);
		kvm_cpu_cap_clear(X86_FEATURE_SGX2);
	}

	if (vmx_umip_emulated())
		kvm_cpu_cap_set(X86_FEATURE_UMIP);

	/* CPUID 0xD.1 */
	if (!cpu_has_vmx_xsaves())
		kvm_cpu_cap_clear(X86_FEATURE_XSAVES);

	/* CPUID 0x80000001 and 0x7 (RDPID) */
	if (!cpu_has_vmx_rdtscp()) {
		kvm_cpu_cap_clear(X86_FEATURE_RDTSCP);
		kvm_cpu_cap_clear(X86_FEATURE_RDPID);
	}

	if (cpu_has_vmx_waitpkg())
		kvm_cpu_cap_check_and_set(X86_FEATURE_WAITPKG);

	if (!cpu_has_load_cet_ctrl() || !enable_unrestricted_guest ||
	    !cpu_has_vmx_basic_no_hw_errcode()) {
		kvm_cpu_cap_clear(X86_FEATURE_SHSTK);
		kvm_cpu_cap_clear(X86_FEATURE_IBT);
		kvm_caps.supported_xss &= ~CET_XSTATE_MASK;
	}
}

void vmx_request_immediate_exit(struct kvm_vcpu *vcpu)
{
	to_vmx(vcpu)->req_immediate_exit = true;
}

static int vmx_check_intercept_io(struct kvm_vcpu *vcpu,
				  struct x86_instruction_info *info)
{
	struct vmcs12 *vmcs12 = get_vmcs12(vcpu);
	unsigned short port;
	bool intercept;
	int size;

	if (info->intercept == x86_intercept_in ||
	    info->intercept == x86_intercept_ins) {
		port = info->src_val;
		size = info->dst_bytes;
	} else {
		port = info->dst_val;
		size = info->src_bytes;
	}

	/*
	 * If the 'use IO bitmaps' VM-execution control is 0, IO instruction
	 * VM-exits depend on the 'unconditional IO exiting' VM-execution
	 * control.
	 *
	 * Otherwise, IO instruction VM-exits are controlled by the IO bitmaps.
	 */
	if (!nested_cpu_has(vmcs12, CPU_BASED_USE_IO_BITMAPS))
		intercept = nested_cpu_has(vmcs12,
					   CPU_BASED_UNCOND_IO_EXITING);
	else
		intercept = nested_vmx_check_io_bitmaps(vcpu, port, size);

	/* FIXME: produce nested vmexit and return X86EMUL_INTERCEPTED.  */
	return intercept ? X86EMUL_UNHANDLEABLE : X86EMUL_CONTINUE;
}

int vmx_check_intercept(struct kvm_vcpu *vcpu,
			struct x86_instruction_info *info,
			enum x86_intercept_stage stage,
			struct x86_exception *exception)
{
	struct vmcs12 *vmcs12 = get_vmcs12(vcpu);

	switch (info->intercept) {
	/*
	 * RDPID causes #UD if disabled through secondary execution controls.
	 * Because it is marked as EmulateOnUD, we need to intercept it here.
	 * Note, RDPID is hidden behind ENABLE_RDTSCP.
	 */
	case x86_intercept_rdpid:
		if (!nested_cpu_has2(vmcs12, SECONDARY_EXEC_ENABLE_RDTSCP)) {
			exception->vector = UD_VECTOR;
			exception->error_code_valid = false;
			return X86EMUL_PROPAGATE_FAULT;
		}
		break;

	case x86_intercept_in:
	case x86_intercept_ins:
	case x86_intercept_out:
	case x86_intercept_outs:
		return vmx_check_intercept_io(vcpu, info);

	case x86_intercept_lgdt:
	case x86_intercept_lidt:
	case x86_intercept_lldt:
	case x86_intercept_ltr:
	case x86_intercept_sgdt:
	case x86_intercept_sidt:
	case x86_intercept_sldt:
	case x86_intercept_str:
		if (!nested_cpu_has2(vmcs12, SECONDARY_EXEC_DESC))
			return X86EMUL_CONTINUE;

		/* FIXME: produce nested vmexit and return X86EMUL_INTERCEPTED.  */
		break;

	case x86_intercept_pause:
		/*
		 * PAUSE is a single-byte NOP with a REPE prefix, i.e. collides
		 * with vanilla NOPs in the emulator.  Apply the interception
		 * check only to actual PAUSE instructions.  Don't check
		 * PAUSE-loop-exiting, software can't expect a given PAUSE to
		 * exit, i.e. KVM is within its rights to allow L2 to execute
		 * the PAUSE.
		 */
		if ((info->rep_prefix != REPE_PREFIX) ||
		    !nested_cpu_has2(vmcs12, CPU_BASED_PAUSE_EXITING))
			return X86EMUL_CONTINUE;

		break;

	/* TODO: check more intercepts... */
	default:
		break;
	}

	return X86EMUL_UNHANDLEABLE;
}

#ifdef CONFIG_X86_64
/* (a << shift) / divisor, return 1 if overflow otherwise 0 */
static inline int u64_shl_div_u64(u64 a, unsigned int shift,
				  u64 divisor, u64 *result)
{
	u64 low = a << shift, high = a >> (64 - shift);

	/* To avoid the overflow on divq */
	if (high >= divisor)
		return 1;

	/* Low hold the result, high hold rem which is discarded */
	asm("divq %2\n\t" : "=a" (low), "=d" (high) :
	    "rm" (divisor), "0" (low), "1" (high));
	*result = low;

	return 0;
}

int vmx_set_hv_timer(struct kvm_vcpu *vcpu, u64 guest_deadline_tsc,
		     bool *expired)
{
	struct vcpu_vmx *vmx;
	u64 tscl, guest_tscl, delta_tsc, lapic_timer_advance_cycles;
	struct kvm_timer *ktimer = &vcpu->arch.apic->lapic_timer;

	vmx = to_vmx(vcpu);
	tscl = rdtsc();
	guest_tscl = kvm_read_l1_tsc(vcpu, tscl);
	delta_tsc = max(guest_deadline_tsc, guest_tscl) - guest_tscl;
	lapic_timer_advance_cycles = nsec_to_cycles(vcpu,
						    ktimer->timer_advance_ns);

	if (delta_tsc > lapic_timer_advance_cycles)
		delta_tsc -= lapic_timer_advance_cycles;
	else
		delta_tsc = 0;

	/* Convert to host delta tsc if tsc scaling is enabled */
	if (vcpu->arch.l1_tsc_scaling_ratio != kvm_caps.default_tsc_scaling_ratio &&
	    delta_tsc && u64_shl_div_u64(delta_tsc,
				kvm_caps.tsc_scaling_ratio_frac_bits,
				vcpu->arch.l1_tsc_scaling_ratio, &delta_tsc))
		return -ERANGE;

	/*
	 * If the delta tsc can't fit in the 32 bit after the multi shift,
	 * we can't use the preemption timer.
	 * It's possible that it fits on later vmentries, but checking
	 * on every vmentry is costly so we just use an hrtimer.
	 */
	if (delta_tsc >> (cpu_preemption_timer_multi + 32))
		return -ERANGE;

	vmx->hv_deadline_tsc = tscl + delta_tsc;
	*expired = !delta_tsc;
	return 0;
}

void vmx_cancel_hv_timer(struct kvm_vcpu *vcpu)
{
	to_vmx(vcpu)->hv_deadline_tsc = -1;
}
#endif

void vmx_sched_in(struct kvm_vcpu *vcpu, int cpu)
{
	if (!kvm_pause_in_guest(vcpu->kvm))
		shrink_ple_window(vcpu);
}

void vmx_update_cpu_dirty_logging(struct kvm_vcpu *vcpu)
{
	struct vcpu_vmx *vmx = to_vmx(vcpu);

	if (WARN_ON_ONCE(!enable_pml))
		return;

	if (is_guest_mode(vcpu)) {
		vmx->nested.update_vmcs01_cpu_dirty_logging = true;
		return;
	}

	/*
	 * Note, nr_memslots_dirty_logging can be changed concurrent with this
	 * code, but in that case another update request will be made and so
	 * the guest will never run with a stale PML value.
	 */
	if (atomic_read(&vcpu->kvm->nr_memslots_dirty_logging))
		secondary_exec_controls_setbit(vmx, SECONDARY_EXEC_ENABLE_PML);
	else
		secondary_exec_controls_clearbit(vmx, SECONDARY_EXEC_ENABLE_PML);
}

void vmx_setup_mce(struct kvm_vcpu *vcpu)
{
	if (vcpu->arch.mcg_cap & MCG_LMCE_P)
		to_vmx(vcpu)->msr_ia32_feature_control_valid_bits |=
			FEAT_CTL_LMCE_ENABLED;
	else
		to_vmx(vcpu)->msr_ia32_feature_control_valid_bits &=
			~FEAT_CTL_LMCE_ENABLED;
}

#ifdef CONFIG_KVM_SMM
int vmx_smi_allowed(struct kvm_vcpu *vcpu, bool for_injection)
{
	/* we need a nested vmexit to enter SMM, postpone if run is pending */
	if (to_vmx(vcpu)->nested.nested_run_pending)
		return -EBUSY;
	return !is_smm(vcpu);
}

int vmx_enter_smm(struct kvm_vcpu *vcpu, union kvm_smram *smram)
{
	struct vcpu_vmx *vmx = to_vmx(vcpu);

	/*
	 * TODO: Implement custom flows for forcing the vCPU out/in of L2 on
	 * SMI and RSM.  Using the common VM-Exit + VM-Enter routines is wrong
	 * SMI and RSM only modify state that is saved and restored via SMRAM.
	 * E.g. most MSRs are left untouched, but many are modified by VM-Exit
	 * and VM-Enter, and thus L2's values may be corrupted on SMI+RSM.
	 */
	vmx->nested.smm.guest_mode = is_guest_mode(vcpu);
	if (vmx->nested.smm.guest_mode)
		nested_vmx_vmexit(vcpu, -1, 0, 0);

	vmx->nested.smm.vmxon = vmx->nested.vmxon;
	vmx->nested.vmxon = false;
	vmx_clear_hlt(vcpu);
	return 0;
}

int vmx_leave_smm(struct kvm_vcpu *vcpu, const union kvm_smram *smram)
{
	struct vcpu_vmx *vmx = to_vmx(vcpu);
	int ret;

	if (vmx->nested.smm.vmxon) {
		vmx->nested.vmxon = true;
		vmx->nested.smm.vmxon = false;
	}

	if (vmx->nested.smm.guest_mode) {
		ret = nested_vmx_enter_non_root_mode(vcpu, false);
		if (ret)
			return ret;

		vmx->nested.nested_run_pending = 1;
		vmx->nested.smm.guest_mode = false;
	}
	return 0;
}

void vmx_enable_smi_window(struct kvm_vcpu *vcpu)
{
	/* RSM will cause a vmexit anyway.  */
}
#endif

bool vmx_apic_init_signal_blocked(struct kvm_vcpu *vcpu)
{
	return to_vmx(vcpu)->nested.vmxon && !is_guest_mode(vcpu);
}

void vmx_migrate_timers(struct kvm_vcpu *vcpu)
{
	if (is_guest_mode(vcpu)) {
		struct hrtimer *timer = &to_vmx(vcpu)->nested.preemption_timer;

		if (hrtimer_try_to_cancel(timer) == 1)
			hrtimer_start_expires(timer, HRTIMER_MODE_ABS_PINNED);
	}
}

void vmx_hardware_unsetup(void)
{
	kvm_set_posted_intr_wakeup_handler(NULL);

	if (nested)
		nested_vmx_hardware_unsetup();

	free_kvm_area();
}

#define VMX_REQUIRED_APICV_INHIBITS			\
(							\
	BIT(APICV_INHIBIT_REASON_DISABLE)|		\
	BIT(APICV_INHIBIT_REASON_ABSENT) |		\
	BIT(APICV_INHIBIT_REASON_HYPERV) |		\
	BIT(APICV_INHIBIT_REASON_BLOCKIRQ) |		\
	BIT(APICV_INHIBIT_REASON_PHYSICAL_ID_ALIASED) |	\
	BIT(APICV_INHIBIT_REASON_APIC_ID_MODIFIED) |	\
	BIT(APICV_INHIBIT_REASON_APIC_BASE_MODIFIED)	\
)

void vmx_vm_destroy(struct kvm *kvm)
{
	struct kvm_vmx *kvm_vmx = to_kvm_vmx(kvm);

	free_pages((unsigned long)kvm_vmx->pid_table, vmx_get_pid_table_order(kvm));
}

<<<<<<< HEAD
gva_t vmx_get_untagged_addr(struct kvm_vcpu *vcpu, gva_t gva, unsigned int flags)
{
	unsigned long cr3_bits;
	int lam_bit;
=======
bool vmx_is_lass_violation(struct kvm_vcpu *vcpu, unsigned long addr,
			   unsigned int size, unsigned int flags)
{
	const bool is_supervisor_address = !!(addr & BIT_ULL(63));
	const bool implicit = !!(flags & X86EMUL_F_IMPLICIT);
	const bool fetch = !!(flags & X86EMUL_F_FETCH);
	const bool is_wraparound_access = size ? (addr + size - 1) < addr : false;

	if (!kvm_is_cr4_bit_set(vcpu, X86_CR4_LASS) || !is_long_mode(vcpu))
		return false;

	/*
	 * INVTLB isn't subject to LASS, e.g. to allow invalidating userspace
	 * addresses without toggling RFLAGS.AC.  Branch targets aren't subject
	 * to LASS in order to simplifiy far control transfers (the subsequent
	 * fetch will enforce LASS as appropriate).
	 */
	if (flags & (X86EMUL_F_BRANCH | X86EMUL_F_INVTLB))
		return false;

	if (!implicit && vmx_get_cpl(vcpu) == 3)
		return is_supervisor_address;

	/* LASS is enforced for supervisor-mode access iff SMAP is enabled. */
	if (!fetch && !kvm_is_cr4_bit_set(vcpu, X86_CR4_SMAP))
		return false;

	/* Like SMAP, RFLAGS.AC disables LASS checks in supervisor mode. */
	if (!fetch && !implicit && (kvm_get_rflags(vcpu) & X86_EFLAGS_AC))
		return false;

	return is_wraparound_access ? true : !is_supervisor_address;
}

static struct kvm_x86_ops vmx_x86_ops __initdata = {
	.name = KBUILD_MODNAME,
>>>>>>> dc14ad88

	if (flags & (X86EMUL_F_FETCH | X86EMUL_F_BRANCH | X86EMUL_F_IMPLICIT |
	             X86EMUL_F_INVTLB))
		return gva;

	if (!is_64_bit_mode(vcpu))
		return gva;

	/*
	 * Bit 63 determines if the address should be treated as user address
	 * or a supervisor address.
	 */
	if (!(gva & BIT_ULL(63))) {
		cr3_bits = kvm_get_active_cr3_lam_bits(vcpu);
		if (!(cr3_bits & (X86_CR3_LAM_U57 | X86_CR3_LAM_U48)))
			return gva;

		/* LAM_U48 is ignored if LAM_U57 is set. */
		lam_bit = cr3_bits & X86_CR3_LAM_U57 ? 56 : 47;
	} else {
		if (!kvm_is_cr4_bit_set(vcpu, X86_CR4_LAM_SUP))
			return gva;

		lam_bit = kvm_is_cr4_bit_set(vcpu, X86_CR4_LA57) ? 56 : 47;
	}
	return (sign_extend64(gva, lam_bit) & ~BIT_ULL(63)) | (gva & BIT_ULL(63));
}

struct kvm_x86_ops vt_x86_ops __initdata = {
	.name = KBUILD_MODNAME,

	.check_processor_compatibility = vmx_check_processor_compat,

	.hardware_unsetup = vt_hardware_unsetup,
	.offline_cpu = tdx_offline_cpu,

	.hardware_enable = vt_hardware_enable,
	.hardware_disable = vt_hardware_disable,
	.has_emulated_msr = vt_has_emulated_msr,

	.is_vm_type_supported = vt_is_vm_type_supported,
	.max_vcpus = vt_max_vcpus,
	.vm_size = sizeof(struct kvm_vmx),
	.vm_enable_cap = vt_vm_enable_cap,
	.vm_init = vt_vm_init,
	.flush_shadow_all_private = vt_flush_shadow_all_private,
	.vm_destroy = vt_vm_destroy,
	.vm_free = vt_vm_free,

	.vcpu_precreate = vt_vcpu_precreate,
	.vcpu_create = vt_vcpu_create,
	.vcpu_free = vt_vcpu_free,
	.vcpu_reset = vt_vcpu_reset,

	.prepare_switch_to_guest = vt_prepare_switch_to_guest,
	.vcpu_load = vt_vcpu_load,
	.vcpu_put = vt_vcpu_put,

	.update_exception_bitmap = vt_update_exception_bitmap,
	.get_msr_feature = vmx_get_msr_feature,
	.set_cr0 = vmx_set_cr0,
	.get_msr = vt_get_msr,
	.set_msr = vt_set_msr,
	.get_segment_base = vt_get_segment_base,
	.get_segment = vt_get_segment,
	.set_segment = vt_set_segment,
	.get_cpl = vt_get_cpl,
	.get_cs_db_l_bits = vt_get_cs_db_l_bits,
	.set_cr0 = vt_set_cr0,
	.is_valid_cr0 = vmx_is_valid_cr0,
	.is_valid_cr4 = vmx_is_valid_cr4,
	.set_cr4 = vt_set_cr4,
	.set_efer = vt_set_efer,
	.get_idt = vt_get_idt,
	.set_idt = vt_set_idt,
	.get_gdt = vt_get_gdt,
	.set_gdt = vt_set_gdt,
	.set_dr7 = vt_set_dr7,
	.sync_dirty_debug_regs = vt_sync_dirty_debug_regs,
	.load_guest_debug_regs = vt_load_guest_debug_regs,
	.cache_reg = vt_cache_reg,
	.get_rflags = vt_get_rflags,
	.set_rflags = vt_set_rflags,
	.get_if_flag = vt_get_if_flag,
	.get_cr2 = vt_get_cr2,
	.get_xcr = vt_get_xcr,

	.flush_tlb_all = vt_flush_tlb_all,
	.flush_tlb_current = vt_flush_tlb_current,
	.flush_tlb_gva = vt_flush_tlb_gva,
	.flush_tlb_guest = vt_flush_tlb_guest,

	.vcpu_pre_run = vt_vcpu_pre_run,
	.vcpu_run = vt_vcpu_run,
	.handle_exit = vt_handle_exit,
	.skip_emulated_instruction = vt_skip_emulated_instruction,
	.update_emulated_instruction = vmx_update_emulated_instruction,
	.set_interrupt_shadow = vt_set_interrupt_shadow,
	.get_interrupt_shadow = vt_get_interrupt_shadow,
	.patch_hypercall = vt_patch_hypercall,
	.inject_irq = vt_inject_irq,
	.inject_nmi = vt_inject_nmi,
	.inject_exception = vt_inject_exception,
	.cancel_injection = vt_cancel_injection,
	.interrupt_allowed = vt_interrupt_allowed,
	.nmi_allowed = vt_nmi_allowed,
	.get_nmi_mask = vt_get_nmi_mask,
	.set_nmi_mask = vt_set_nmi_mask,
	.enable_nmi_window = vt_enable_nmi_window,
	.enable_irq_window = vt_enable_irq_window,
	.update_cr8_intercept = vt_update_cr8_intercept,
	.set_virtual_apic_mode = vt_set_virtual_apic_mode,
	.set_apic_access_page_addr = vt_set_apic_access_page_addr,
	.refresh_apicv_exec_ctrl = vt_refresh_apicv_exec_ctrl,
	.load_eoi_exitmap = vt_load_eoi_exitmap,
	.apicv_post_state_restore = vt_apicv_post_state_restore,
	.required_apicv_inhibits = VMX_REQUIRED_APICV_INHIBITS,
	.hwapic_irr_update = vt_hwapic_irr_update,
	.hwapic_isr_update = vt_hwapic_isr_update,
	.guest_apic_has_interrupt = vt_guest_apic_has_interrupt,
	.sync_pir_to_irr = vt_sync_pir_to_irr,
	.deliver_interrupt = vt_deliver_interrupt,
	.dy_apicv_has_pending_interrupt = pi_has_pending_interrupt,
	.protected_apic_has_interrupt = vt_protected_apic_has_interrupt,

	.set_tss_addr = vt_set_tss_addr,
	.set_identity_map_addr = vt_set_identity_map_addr,
	.get_mt_mask = vt_get_mt_mask,

	.get_exit_info = vt_get_exit_info,

	.vcpu_check_cpuid = vt_vcpu_check_cpuid,
	.vcpu_after_set_cpuid = vt_vcpu_after_set_cpuid,

	.has_wbinvd_exit = cpu_has_vmx_wbinvd_exit,

	.get_l2_tsc_offset = vt_get_l2_tsc_offset,
	.get_l2_tsc_multiplier = vt_get_l2_tsc_multiplier,
	.write_tsc_offset = vt_write_tsc_offset,
	.write_tsc_multiplier = vt_write_tsc_multiplier,

	.load_mmu_pgd = vt_load_mmu_pgd,

	.check_intercept = vt_check_intercept,
	.handle_exit_irqoff = vt_handle_exit_irqoff,

	.request_immediate_exit = vt_request_immediate_exit,

	.sched_in = vt_sched_in,

	.cpu_dirty_log_size = PML_ENTITY_NUM,
	.update_cpu_dirty_logging = vt_update_cpu_dirty_logging,

	.nested_ops = &vmx_nested_ops,

	.pi_update_irte = vmx_pi_update_irte,
	.pi_start_assignment = vmx_pi_start_assignment,

#ifdef CONFIG_X86_64
	.set_hv_timer = vt_set_hv_timer,
	.cancel_hv_timer = vt_cancel_hv_timer,
#endif

	.setup_mce = vt_setup_mce,

#ifdef CONFIG_KVM_SMM
	.smi_allowed = vt_smi_allowed,
	.enter_smm = vt_enter_smm,
	.leave_smm = vt_leave_smm,
	.enable_smi_window = vt_enable_smi_window,
#endif

	.can_emulate_instruction = vt_can_emulate_instruction,
	.apic_init_signal_blocked = vt_apic_init_signal_blocked,
	.migrate_timers = vmx_migrate_timers,

	.msr_filter_changed = vt_msr_filter_changed,
	.complete_emulated_msr = kvm_complete_insn_gp,

<<<<<<< HEAD
	.vcpu_deliver_sipi_vector = vt_vcpu_deliver_sipi_vector,
	.vcpu_deliver_init = vt_vcpu_deliver_init,

	.mem_enc_ioctl = vt_mem_enc_ioctl,
	.vcpu_mem_enc_ioctl = vt_vcpu_mem_enc_ioctl,

	.vm_move_enc_context_from = vt_move_enc_context_from,
	.get_untagged_addr = vmx_get_untagged_addr,
=======
	.vcpu_deliver_sipi_vector = kvm_vcpu_deliver_sipi_vector,
	.is_lass_violation = vmx_is_lass_violation,
>>>>>>> dc14ad88
};

static unsigned int vmx_handle_intel_pt_intr(void)
{
	struct kvm_vcpu *vcpu = kvm_get_running_vcpu();

	/* '0' on failure so that the !PT case can use a RET0 static call. */
	if (!vcpu || !kvm_handling_nmi_from_guest(vcpu))
		return 0;

	kvm_make_request(KVM_REQ_PMI, vcpu);
	__set_bit(MSR_CORE_PERF_GLOBAL_OVF_CTRL_TRACE_TOPA_PMI_BIT,
		  (unsigned long *)&vcpu->arch.pmu.global_status);
	return 1;
}

static __init void vmx_setup_user_return_msrs(void)
{

	/*
	 * Though SYSCALL is only supported in 64-bit mode on Intel CPUs, kvm
	 * will emulate SYSCALL in legacy mode if the vendor string in guest
	 * CPUID.0:{EBX,ECX,EDX} is "AuthenticAMD" or "AMDisbetter!" To
	 * support this emulation, MSR_STAR is included in the list for i386,
	 * but is never loaded into hardware.  MSR_CSTAR is also never loaded
	 * into hardware and is here purely for emulation purposes.
	 */
	const u32 vmx_uret_msrs_list[] = {
	#ifdef CONFIG_X86_64
		MSR_SYSCALL_MASK, MSR_LSTAR, MSR_CSTAR,
	#endif
		MSR_EFER, MSR_TSC_AUX, MSR_STAR,
		MSR_IA32_TSX_CTRL,
	};
	int i;

	BUILD_BUG_ON(ARRAY_SIZE(vmx_uret_msrs_list) != MAX_NR_USER_RETURN_MSRS);

	for (i = 0; i < ARRAY_SIZE(vmx_uret_msrs_list); ++i)
		kvm_add_user_return_msr(vmx_uret_msrs_list[i]);
}

static void __init vmx_setup_me_spte_mask(void)
{
	u64 me_mask = 0;

	/*
	 * kvm_get_shadow_phys_bits() returns shadow_phys_bits.  Use
	 * the former to avoid exposing shadow_phys_bits.
	 *
	 * On pre-MKTME system, boot_cpu_data.x86_phys_bits equals to
	 * shadow_phys_bits.  On MKTME and/or TDX capable systems,
	 * boot_cpu_data.x86_phys_bits holds the actual physical address
	 * w/o the KeyID bits, and shadow_phys_bits equals to MAXPHYADDR
	 * reported by CPUID.  Those bits between are KeyID bits.
	 */
	if (boot_cpu_data.x86_phys_bits != kvm_get_shadow_phys_bits())
		me_mask = rsvd_bits(boot_cpu_data.x86_phys_bits,
			kvm_get_shadow_phys_bits() - 1);
	/*
	 * Unlike SME, host kernel doesn't support setting up any
	 * MKTME KeyID on Intel platforms.  No memory encryption
	 * bits should be included into the SPTE.
	 */
	kvm_mmu_set_me_spte_mask(0, me_mask);
}

__init int vmx_hardware_setup(void)
{
	unsigned long host_bndcfgs;
	struct desc_ptr dt;
	int cpu;
	int r;

	/* vmx_hardware_disable() accesses loaded_vmcss_on_cpu. */
	for_each_possible_cpu(cpu)
		INIT_LIST_HEAD(&per_cpu(loaded_vmcss_on_cpu, cpu));
	store_idt(&dt);
	vmx_host_idt_base = dt.address;

	vmx_setup_user_return_msrs();

	if (setup_vmcs_config(&vmcs_config, &vmx_capability) < 0)
		return -EIO;

	if (cpu_has_perf_global_ctrl_bug())
		pr_warn_once("VM_EXIT_LOAD_IA32_PERF_GLOBAL_CTRL "
			     "does not work properly. Using workaround\n");

	if (boot_cpu_has(X86_FEATURE_NX))
		kvm_enable_efer_bits(EFER_NX);

	if (boot_cpu_has(X86_FEATURE_MPX)) {
		rdmsrl(MSR_IA32_BNDCFGS, host_bndcfgs);
		WARN_ONCE(host_bndcfgs, "BNDCFGS in host will be lost");
	}

	if (!cpu_has_vmx_mpx())
		kvm_caps.supported_xcr0 &= ~(XFEATURE_MASK_BNDREGS |
					     XFEATURE_MASK_BNDCSR);

	if (!cpu_has_vmx_vpid() || !cpu_has_vmx_invvpid() ||
	    !(cpu_has_vmx_invvpid_single() || cpu_has_vmx_invvpid_global()))
		enable_vpid = 0;

	if (!cpu_has_vmx_ept() ||
	    !cpu_has_vmx_ept_4levels() ||
	    !cpu_has_vmx_ept_mt_wb() ||
	    !cpu_has_vmx_invept_global())
		enable_ept = 0;

	/* NX support is required for shadow paging. */
	if (!enable_ept && !boot_cpu_has(X86_FEATURE_NX)) {
		pr_err_ratelimited("NX (Execute Disable) not supported\n");
		return -EOPNOTSUPP;
	}

	if (!cpu_has_vmx_ept_ad_bits() || !enable_ept)
		enable_ept_ad_bits = 0;

	if (!cpu_has_vmx_unrestricted_guest() || !enable_ept)
		enable_unrestricted_guest = 0;

	if (!cpu_has_vmx_flexpriority())
		flexpriority_enabled = 0;

	if (!cpu_has_virtual_nmis())
		enable_vnmi = 0;

#ifdef CONFIG_X86_SGX_KVM
	if (!cpu_has_vmx_encls_vmexit())
		enable_sgx = false;
#endif

	/*
	 * set_apic_access_page_addr() is used to reload apic access
	 * page upon invalidation.  No need to do anything if not
	 * using the APIC_ACCESS_ADDR VMCS field.
	 */
	if (!flexpriority_enabled)
		vt_x86_ops.set_apic_access_page_addr = NULL;

	if (!cpu_has_vmx_tpr_shadow())
		vt_x86_ops.update_cr8_intercept = NULL;

#if IS_ENABLED(CONFIG_HYPERV)
	if (ms_hyperv.nested_features & HV_X64_NESTED_GUEST_MAPPING_FLUSH
	    && enable_ept) {
		vt_x86_ops.flush_remote_tlbs = hv_flush_remote_tlbs;
		vt_x86_ops.flush_remote_tlbs_range = hv_flush_remote_tlbs_range;
	}
#endif

	if (!cpu_has_vmx_ple()) {
		ple_gap = 0;
		ple_window = 0;
		ple_window_grow = 0;
		ple_window_max = 0;
		ple_window_shrink = 0;
	}

	if (!cpu_has_vmx_apicv())
		enable_apicv = 0;
	if (!enable_apicv)
		vt_x86_ops.sync_pir_to_irr = NULL;

	if (!enable_apicv || !cpu_has_vmx_ipiv())
		enable_ipiv = false;

	if (cpu_has_vmx_tsc_scaling())
		kvm_caps.has_tsc_control = true;

	kvm_caps.max_tsc_scaling_ratio = KVM_VMX_TSC_MULTIPLIER_MAX;
	kvm_caps.tsc_scaling_ratio_frac_bits = 48;
	kvm_caps.has_bus_lock_exit = cpu_has_vmx_bus_lock_detection();
	kvm_caps.has_notify_vmexit = cpu_has_notify_vmexit();

	set_bit(0, vmx_vpid_bitmap); /* 0 is reserved for host */

	/*
	 * Setup shadow_me_value/shadow_me_mask to include MKTME KeyID
	 * bits to shadow_zero_check.
	 */
	vmx_setup_me_spte_mask();

	kvm_configure_mmu(enable_ept, 0, vmx_get_max_tdp_level(),
			  ept_caps_to_lpage_level(vmx_capability.ept));

	/*
	 * Only enable PML when hardware supports PML feature, and both EPT
	 * and EPT A/D bit features are enabled -- PML depends on them to work.
	 */
	if (!enable_ept || !enable_ept_ad_bits || !cpu_has_vmx_pml())
		enable_pml = 0;

	if (!enable_pml)
		vt_x86_ops.cpu_dirty_log_size = 0;

	if (!cpu_has_vmx_preemption_timer())
		enable_preemption_timer = false;

	if (enable_preemption_timer) {
		u64 use_timer_freq = 5000ULL * 1000 * 1000;

		cpu_preemption_timer_multi =
			vmcs_config.misc & VMX_MISC_PREEMPTION_TIMER_RATE_MASK;

		if (tsc_khz)
			use_timer_freq = (u64)tsc_khz * 1000;
		use_timer_freq >>= cpu_preemption_timer_multi;

		/*
		 * KVM "disables" the preemption timer by setting it to its max
		 * value.  Don't use the timer if it might cause spurious exits
		 * at a rate faster than 0.1 Hz (of uninterrupted guest time).
		 */
		if (use_timer_freq > 0xffffffffu / 10)
			enable_preemption_timer = false;
	}

	if (!enable_preemption_timer) {
		vt_x86_ops.set_hv_timer = NULL;
		vt_x86_ops.cancel_hv_timer = NULL;
		vt_x86_ops.request_immediate_exit = __kvm_request_immediate_exit;
	}

	kvm_caps.supported_mce_cap |= MCG_LMCE_P;
	kvm_caps.supported_mce_cap |= MCG_CMCI_P;

	if (pt_mode != PT_MODE_SYSTEM && pt_mode != PT_MODE_HOST_GUEST)
		return -EINVAL;
	if (!enable_ept || !enable_pmu || !cpu_has_vmx_intel_pt())
		pt_mode = PT_MODE_SYSTEM;
	if (pt_mode == PT_MODE_HOST_GUEST)
		vt_init_ops.handle_intel_pt_intr = vmx_handle_intel_pt_intr;
	else
		vt_init_ops.handle_intel_pt_intr = NULL;

	setup_default_sgx_lepubkeyhash();

	if (nested) {
		nested_vmx_setup_ctls_msrs(&vmcs_config, vmx_capability.ept);

		r = nested_vmx_hardware_setup(kvm_vmx_exit_handlers);
		if (r)
			return r;
	}

	if (cpu_has_load_cet_ctrl())
		rdmsrl_safe(MSR_IA32_S_CET, &host_s_cet);

	vmx_set_cpu_caps();

	r = alloc_kvm_area();
	if (r && nested)
		nested_vmx_hardware_unsetup();

	kvm_set_posted_intr_wakeup_handler(pi_wakeup_handler);

	return r;
}

static void vmx_cleanup_l1d_flush(void)
{
	if (vmx_l1d_flush_pages) {
		free_pages((unsigned long)vmx_l1d_flush_pages, L1D_CACHE_ORDER);
		vmx_l1d_flush_pages = NULL;
	}
	/* Restore state so sysfs ignores VMX */
	l1tf_vmx_mitigation = VMENTER_L1D_FLUSH_AUTO;
}

void vmx_exit(void)
{
	allow_smaller_maxphyaddr = false;

#ifdef CONFIG_KEXEC_CORE
	RCU_INIT_POINTER(crash_vmclear_loaded_vmcss, NULL);
	synchronize_rcu();
#endif
	vmx_cleanup_l1d_flush();
}

int __init vmx_init(void)
{
	int r, cpu;

	/*
	 * Must be called after common x86 init so enable_ept is properly set
	 * up. Hand the parameter mitigation value in which was stored in
	 * the pre module init parser. If no parameter was given, it will
	 * contain 'auto' which will be turned into the default 'cond'
	 * mitigation mode.
	 */
	r = vmx_setup_l1d_flush(vmentry_l1d_flush_param);
	if (r)
		return r;

	vmx_setup_fb_clear_ctrl();

	for_each_possible_cpu(cpu)
		pi_init_cpu(cpu);

#ifdef CONFIG_KEXEC_CORE
	rcu_assign_pointer(crash_vmclear_loaded_vmcss,
			   crash_vmclear_local_loaded_vmcss);
#endif
	vmx_check_vmcs12_offsets();

	/*
	 * Shadow paging doesn't have a (further) performance penalty
	 * from GUEST_MAXPHYADDR < HOST_MAXPHYADDR so enable it
	 * by default
	 */
	if (!enable_ept)
		allow_smaller_maxphyaddr = true;

	return 0;
}<|MERGE_RESOLUTION|>--- conflicted
+++ resolved
@@ -8252,49 +8252,10 @@
 	free_pages((unsigned long)kvm_vmx->pid_table, vmx_get_pid_table_order(kvm));
 }
 
-<<<<<<< HEAD
 gva_t vmx_get_untagged_addr(struct kvm_vcpu *vcpu, gva_t gva, unsigned int flags)
 {
 	unsigned long cr3_bits;
 	int lam_bit;
-=======
-bool vmx_is_lass_violation(struct kvm_vcpu *vcpu, unsigned long addr,
-			   unsigned int size, unsigned int flags)
-{
-	const bool is_supervisor_address = !!(addr & BIT_ULL(63));
-	const bool implicit = !!(flags & X86EMUL_F_IMPLICIT);
-	const bool fetch = !!(flags & X86EMUL_F_FETCH);
-	const bool is_wraparound_access = size ? (addr + size - 1) < addr : false;
-
-	if (!kvm_is_cr4_bit_set(vcpu, X86_CR4_LASS) || !is_long_mode(vcpu))
-		return false;
-
-	/*
-	 * INVTLB isn't subject to LASS, e.g. to allow invalidating userspace
-	 * addresses without toggling RFLAGS.AC.  Branch targets aren't subject
-	 * to LASS in order to simplifiy far control transfers (the subsequent
-	 * fetch will enforce LASS as appropriate).
-	 */
-	if (flags & (X86EMUL_F_BRANCH | X86EMUL_F_INVTLB))
-		return false;
-
-	if (!implicit && vmx_get_cpl(vcpu) == 3)
-		return is_supervisor_address;
-
-	/* LASS is enforced for supervisor-mode access iff SMAP is enabled. */
-	if (!fetch && !kvm_is_cr4_bit_set(vcpu, X86_CR4_SMAP))
-		return false;
-
-	/* Like SMAP, RFLAGS.AC disables LASS checks in supervisor mode. */
-	if (!fetch && !implicit && (kvm_get_rflags(vcpu) & X86_EFLAGS_AC))
-		return false;
-
-	return is_wraparound_access ? true : !is_supervisor_address;
-}
-
-static struct kvm_x86_ops vmx_x86_ops __initdata = {
-	.name = KBUILD_MODNAME,
->>>>>>> dc14ad88
 
 	if (flags & (X86EMUL_F_FETCH | X86EMUL_F_BRANCH | X86EMUL_F_IMPLICIT |
 	             X86EMUL_F_INVTLB))
@@ -8321,6 +8282,40 @@
 		lam_bit = kvm_is_cr4_bit_set(vcpu, X86_CR4_LA57) ? 56 : 47;
 	}
 	return (sign_extend64(gva, lam_bit) & ~BIT_ULL(63)) | (gva & BIT_ULL(63));
+}
+
+bool vmx_is_lass_violation(struct kvm_vcpu *vcpu, unsigned long addr,
+			   unsigned int size, unsigned int flags)
+{
+	const bool is_supervisor_address = !!(addr & BIT_ULL(63));
+	const bool implicit = !!(flags & X86EMUL_F_IMPLICIT);
+	const bool fetch = !!(flags & X86EMUL_F_FETCH);
+	const bool is_wraparound_access = size ? (addr + size - 1) < addr : false;
+
+	if (!kvm_is_cr4_bit_set(vcpu, X86_CR4_LASS) || !is_long_mode(vcpu))
+		return false;
+
+	/*
+	 * INVTLB isn't subject to LASS, e.g. to allow invalidating userspace
+	 * addresses without toggling RFLAGS.AC.  Branch targets aren't subject
+	 * to LASS in order to simplifiy far control transfers (the subsequent
+	 * fetch will enforce LASS as appropriate).
+	 */
+	if (flags & (X86EMUL_F_BRANCH | X86EMUL_F_INVTLB))
+		return false;
+
+	if (!implicit && vmx_get_cpl(vcpu) == 3)
+		return is_supervisor_address;
+
+	/* LASS is enforced for supervisor-mode access iff SMAP is enabled. */
+	if (!fetch && !kvm_is_cr4_bit_set(vcpu, X86_CR4_SMAP))
+		return false;
+
+	/* Like SMAP, RFLAGS.AC disables LASS checks in supervisor mode. */
+	if (!fetch && !implicit && (kvm_get_rflags(vcpu) & X86_EFLAGS_AC))
+		return false;
+
+	return is_wraparound_access ? true : !is_supervisor_address;
 }
 
 struct kvm_x86_ops vt_x86_ops __initdata = {
@@ -8474,7 +8469,6 @@
 	.msr_filter_changed = vt_msr_filter_changed,
 	.complete_emulated_msr = kvm_complete_insn_gp,
 
-<<<<<<< HEAD
 	.vcpu_deliver_sipi_vector = vt_vcpu_deliver_sipi_vector,
 	.vcpu_deliver_init = vt_vcpu_deliver_init,
 
@@ -8483,10 +8477,7 @@
 
 	.vm_move_enc_context_from = vt_move_enc_context_from,
 	.get_untagged_addr = vmx_get_untagged_addr,
-=======
-	.vcpu_deliver_sipi_vector = kvm_vcpu_deliver_sipi_vector,
 	.is_lass_violation = vmx_is_lass_violation,
->>>>>>> dc14ad88
 };
 
 static unsigned int vmx_handle_intel_pt_intr(void)
