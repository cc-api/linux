// SPDX-License-Identifier: GPL-2.0-only
/*
 * Kernel-based Virtual Machine driver for Linux
 *
 * This module enables machines with Intel VT-x extensions to run virtual
 * machines without emulation or binary translation.
 *
 * Copyright (C) 2006 Qumranet, Inc.
 * Copyright 2010 Red Hat, Inc. and/or its affiliates.
 *
 * Authors:
 *   Avi Kivity   <avi@qumranet.com>
 *   Yaniv Kamay  <yaniv@qumranet.com>
 */
#define pr_fmt(fmt) KBUILD_MODNAME ": " fmt

#include <linux/highmem.h>
#include <linux/hrtimer.h>
#include <linux/kernel.h>
#include <linux/kvm_host.h>
#include <linux/module.h>
#include <linux/moduleparam.h>
#include <linux/mod_devicetable.h>
#include <linux/mm.h>
#include <linux/objtool.h>
#include <linux/sched.h>
#include <linux/sched/smt.h>
#include <linux/slab.h>
#include <linux/tboot.h>
#include <linux/trace_events.h>
#include <linux/entry-kvm.h>

#include <asm/apic.h>
#include <asm/asm.h>
#include <asm/cpu.h>
#include <asm/cpu_device_id.h>
#include <asm/debugreg.h>
#include <asm/desc.h>
#include <asm/fpu/api.h>
#include <asm/fpu/xstate.h>
#include <asm/idtentry.h>
#include <asm/io.h>
#include <asm/irq_remapping.h>
#include <asm/kexec.h>
#include <asm/perf_event.h>
#include <asm/mmu_context.h>
#include <asm/mshyperv.h>
#include <asm/mwait.h>
#include <asm/spec-ctrl.h>
#include <asm/virtext.h>
#include <asm/vmx.h>

#include "capabilities.h"
#include "common.h"
#include "cpuid.h"
#include "hyperv.h"
#include "kvm_onhyperv.h"
#include "irq.h"
#include "kvm_cache_regs.h"
#include "lapic.h"
#include "mmu.h"
#include "nested.h"
#include "pmu.h"
#include "sgx.h"
#include "trace.h"
#include "vmcs.h"
#include "vmcs12.h"
#include "vmx.h"
#include "x86.h"
#include "x86_ops.h"
#include "smm.h"

static int complete_userspace_rdmsrlist(struct kvm_vcpu *);
static int complete_userspace_wrmsrlist(struct kvm_vcpu *);

MODULE_AUTHOR("Qumranet");
MODULE_LICENSE("GPL");

#ifdef MODULE
static const struct x86_cpu_id vmx_cpu_id[] = {
	X86_MATCH_FEATURE(X86_FEATURE_VMX, NULL),
	{}
};
MODULE_DEVICE_TABLE(x86cpu, vmx_cpu_id);
#endif

bool __read_mostly enable_vpid = 1;
module_param_named(vpid, enable_vpid, bool, 0444);

static bool __read_mostly enable_vnmi = 1;
module_param_named(vnmi, enable_vnmi, bool, S_IRUGO);

bool __read_mostly flexpriority_enabled = 1;
module_param_named(flexpriority, flexpriority_enabled, bool, S_IRUGO);

bool __read_mostly enable_ept = 1;
module_param_named(ept, enable_ept, bool, S_IRUGO);

bool __read_mostly enable_unrestricted_guest = 1;
module_param_named(unrestricted_guest,
			enable_unrestricted_guest, bool, S_IRUGO);

bool __read_mostly enable_ept_ad_bits = 1;
module_param_named(eptad, enable_ept_ad_bits, bool, S_IRUGO);

static bool __read_mostly emulate_invalid_guest_state = true;
module_param(emulate_invalid_guest_state, bool, S_IRUGO);

static bool __read_mostly fasteoi = 1;
module_param(fasteoi, bool, S_IRUGO);

module_param(enable_apicv, bool, S_IRUGO);

bool __read_mostly enable_ipiv = true;
module_param(enable_ipiv, bool, 0444);

static u64 __read_mostly host_s_cet;
bool __read_mostly enable_apic_timer;
module_param_named(apic_timer, enable_apic_timer, bool, 0444);

/*
 * If nested=1, nested virtualization is supported, i.e., guests may use
 * VMX and be a hypervisor for its own guests. If nested=0, guests may not
 * use VMX instructions.
 */
static bool __read_mostly nested = 1;
module_param(nested, bool, S_IRUGO);

bool __read_mostly enable_pml = 1;
module_param_named(pml, enable_pml, bool, S_IRUGO);

static bool __read_mostly error_on_inconsistent_vmcs_config = true;
module_param(error_on_inconsistent_vmcs_config, bool, 0444);

static bool __read_mostly dump_invalid_vmcs = 0;
module_param(dump_invalid_vmcs, bool, 0644);

static bool __read_mostly ept_violation_ve_test;
module_param(ept_violation_ve_test, bool, 0444);

#define MSR_BITMAP_MODE_X2APIC		1
#define MSR_BITMAP_MODE_X2APIC_APICV	2

#define KVM_VMX_TSC_MULTIPLIER_MAX     0xffffffffffffffffULL

/* Guest_tsc -> host_tsc conversion requires 64-bit division.  */
static int __read_mostly cpu_preemption_timer_multi;
static bool __read_mostly enable_preemption_timer = 1;
#ifdef CONFIG_X86_64
module_param_named(preemption_timer, enable_preemption_timer, bool, S_IRUGO);
#endif

extern bool __read_mostly allow_smaller_maxphyaddr;
module_param(allow_smaller_maxphyaddr, bool, S_IRUGO);

#define KVM_VM_CR0_ALWAYS_OFF (X86_CR0_NW | X86_CR0_CD)
#define KVM_VM_CR0_ALWAYS_ON_UNRESTRICTED_GUEST X86_CR0_NE
#define KVM_VM_CR0_ALWAYS_ON				\
	(KVM_VM_CR0_ALWAYS_ON_UNRESTRICTED_GUEST | X86_CR0_PG | X86_CR0_PE)

#define KVM_VM_CR4_ALWAYS_ON_UNRESTRICTED_GUEST X86_CR4_VMXE
#define KVM_PMODE_VM_CR4_ALWAYS_ON (X86_CR4_PAE | X86_CR4_VMXE)
#define KVM_RMODE_VM_CR4_ALWAYS_ON (X86_CR4_VME | X86_CR4_PAE | X86_CR4_VMXE)

#define RMODE_GUEST_OWNED_EFLAGS_BITS (~(X86_EFLAGS_IOPL | X86_EFLAGS_VM))

#define MSR_IA32_RTIT_STATUS_MASK (~(RTIT_STATUS_FILTEREN | \
	RTIT_STATUS_CONTEXTEN | RTIT_STATUS_TRIGGEREN | \
	RTIT_STATUS_ERROR | RTIT_STATUS_STOPPED | \
	RTIT_STATUS_BYTECNT))

/*
 * List of MSRs that can be directly passed to the guest.
 * In addition to these x2apic and PT MSRs are handled specially.
 */
static u32 vmx_possible_passthrough_msrs[MAX_POSSIBLE_PASSTHROUGH_MSRS] = {
	MSR_IA32_SPEC_CTRL,
	MSR_IA32_PRED_CMD,
	MSR_IA32_FLUSH_CMD,
	MSR_IA32_TSC,
#ifdef CONFIG_X86_64
	MSR_FS_BASE,
	MSR_GS_BASE,
	MSR_KERNEL_GS_BASE,
	MSR_IA32_XFD,
	MSR_IA32_XFD_ERR,
	MSR_IA32_TSC_DEADLINE,
#endif
	MSR_IA32_SYSENTER_CS,
	MSR_IA32_SYSENTER_ESP,
	MSR_IA32_SYSENTER_EIP,
	MSR_CORE_C1_RES,
	MSR_CORE_C3_RESIDENCY,
	MSR_CORE_C6_RESIDENCY,
	MSR_CORE_C7_RESIDENCY,
};

/*
 * These 2 parameters are used to config the controls for Pause-Loop Exiting:
 * ple_gap:    upper bound on the amount of time between two successive
 *             executions of PAUSE in a loop. Also indicate if ple enabled.
 *             According to test, this time is usually smaller than 128 cycles.
 * ple_window: upper bound on the amount of time a guest is allowed to execute
 *             in a PAUSE loop. Tests indicate that most spinlocks are held for
 *             less than 2^12 cycles
 * Time is measured based on a counter that runs at the same rate as the TSC,
 * refer SDM volume 3b section 21.6.13 & 22.1.3.
 */
static unsigned int ple_gap = KVM_DEFAULT_PLE_GAP;
module_param(ple_gap, uint, 0444);

static unsigned int ple_window = KVM_VMX_DEFAULT_PLE_WINDOW;
module_param(ple_window, uint, 0444);

/* Default doubles per-vcpu window every exit. */
static unsigned int ple_window_grow = KVM_DEFAULT_PLE_WINDOW_GROW;
module_param(ple_window_grow, uint, 0444);

/* Default resets per-vcpu window every exit to ple_window. */
static unsigned int ple_window_shrink = KVM_DEFAULT_PLE_WINDOW_SHRINK;
module_param(ple_window_shrink, uint, 0444);

/* Default is to compute the maximum so we can never overflow. */
static unsigned int ple_window_max        = KVM_VMX_DEFAULT_PLE_WINDOW_MAX;
module_param(ple_window_max, uint, 0444);

/* Default is SYSTEM mode, 1 for host-guest mode */
int __read_mostly pt_mode = PT_MODE_SYSTEM;
module_param(pt_mode, int, S_IRUGO);

static DEFINE_STATIC_KEY_FALSE(vmx_l1d_should_flush);
static DEFINE_STATIC_KEY_FALSE(vmx_l1d_flush_cond);
static DEFINE_MUTEX(vmx_l1d_flush_mutex);

/* Storage for pre module init parameter parsing */
static enum vmx_l1d_flush_state __read_mostly vmentry_l1d_flush_param = VMENTER_L1D_FLUSH_AUTO;

static const struct {
	const char *option;
	bool for_parse;
} vmentry_l1d_param[] = {
	[VMENTER_L1D_FLUSH_AUTO]	 = {"auto", true},
	[VMENTER_L1D_FLUSH_NEVER]	 = {"never", true},
	[VMENTER_L1D_FLUSH_COND]	 = {"cond", true},
	[VMENTER_L1D_FLUSH_ALWAYS]	 = {"always", true},
	[VMENTER_L1D_FLUSH_EPT_DISABLED] = {"EPT disabled", false},
	[VMENTER_L1D_FLUSH_NOT_REQUIRED] = {"not required", false},
};

#define L1D_CACHE_ORDER 4
static void *vmx_l1d_flush_pages;

/* Control for disabling CPU Fill buffer clear */
static bool __read_mostly vmx_fb_clear_ctrl_available;

static int vmx_setup_l1d_flush(enum vmx_l1d_flush_state l1tf)
{
	struct page *page;
	unsigned int i;

	if (!boot_cpu_has_bug(X86_BUG_L1TF)) {
		l1tf_vmx_mitigation = VMENTER_L1D_FLUSH_NOT_REQUIRED;
		return 0;
	}

	if (!enable_ept) {
		l1tf_vmx_mitigation = VMENTER_L1D_FLUSH_EPT_DISABLED;
		return 0;
	}

	if (boot_cpu_has(X86_FEATURE_ARCH_CAPABILITIES)) {
		u64 msr;

		rdmsrl(MSR_IA32_ARCH_CAPABILITIES, msr);
		if (msr & ARCH_CAP_SKIP_VMENTRY_L1DFLUSH) {
			l1tf_vmx_mitigation = VMENTER_L1D_FLUSH_NOT_REQUIRED;
			return 0;
		}
	}

	/* If set to auto use the default l1tf mitigation method */
	if (l1tf == VMENTER_L1D_FLUSH_AUTO) {
		switch (l1tf_mitigation) {
		case L1TF_MITIGATION_OFF:
			l1tf = VMENTER_L1D_FLUSH_NEVER;
			break;
		case L1TF_MITIGATION_FLUSH_NOWARN:
		case L1TF_MITIGATION_FLUSH:
		case L1TF_MITIGATION_FLUSH_NOSMT:
			l1tf = VMENTER_L1D_FLUSH_COND;
			break;
		case L1TF_MITIGATION_FULL:
		case L1TF_MITIGATION_FULL_FORCE:
			l1tf = VMENTER_L1D_FLUSH_ALWAYS;
			break;
		}
	} else if (l1tf_mitigation == L1TF_MITIGATION_FULL_FORCE) {
		l1tf = VMENTER_L1D_FLUSH_ALWAYS;
	}

	if (l1tf != VMENTER_L1D_FLUSH_NEVER && !vmx_l1d_flush_pages &&
	    !boot_cpu_has(X86_FEATURE_FLUSH_L1D)) {
		/*
		 * This allocation for vmx_l1d_flush_pages is not tied to a VM
		 * lifetime and so should not be charged to a memcg.
		 */
		page = alloc_pages(GFP_KERNEL, L1D_CACHE_ORDER);
		if (!page)
			return -ENOMEM;
		vmx_l1d_flush_pages = page_address(page);

		/*
		 * Initialize each page with a different pattern in
		 * order to protect against KSM in the nested
		 * virtualization case.
		 */
		for (i = 0; i < 1u << L1D_CACHE_ORDER; ++i) {
			memset(vmx_l1d_flush_pages + i * PAGE_SIZE, i + 1,
			       PAGE_SIZE);
		}
	}

	l1tf_vmx_mitigation = l1tf;

	if (l1tf != VMENTER_L1D_FLUSH_NEVER)
		static_branch_enable(&vmx_l1d_should_flush);
	else
		static_branch_disable(&vmx_l1d_should_flush);

	if (l1tf == VMENTER_L1D_FLUSH_COND)
		static_branch_enable(&vmx_l1d_flush_cond);
	else
		static_branch_disable(&vmx_l1d_flush_cond);
	return 0;
}

static int vmentry_l1d_flush_parse(const char *s)
{
	unsigned int i;

	if (s) {
		for (i = 0; i < ARRAY_SIZE(vmentry_l1d_param); i++) {
			if (vmentry_l1d_param[i].for_parse &&
			    sysfs_streq(s, vmentry_l1d_param[i].option))
				return i;
		}
	}
	return -EINVAL;
}

static int vmentry_l1d_flush_set(const char *s, const struct kernel_param *kp)
{
	int l1tf, ret;

	l1tf = vmentry_l1d_flush_parse(s);
	if (l1tf < 0)
		return l1tf;

	if (!boot_cpu_has(X86_BUG_L1TF))
		return 0;

	/*
	 * Has vmx_init() run already? If not then this is the pre init
	 * parameter parsing. In that case just store the value and let
	 * vmx_init() do the proper setup after enable_ept has been
	 * established.
	 */
	if (l1tf_vmx_mitigation == VMENTER_L1D_FLUSH_AUTO) {
		vmentry_l1d_flush_param = l1tf;
		return 0;
	}

	mutex_lock(&vmx_l1d_flush_mutex);
	ret = vmx_setup_l1d_flush(l1tf);
	mutex_unlock(&vmx_l1d_flush_mutex);
	return ret;
}

static int vmentry_l1d_flush_get(char *s, const struct kernel_param *kp)
{
	if (WARN_ON_ONCE(l1tf_vmx_mitigation >= ARRAY_SIZE(vmentry_l1d_param)))
		return sprintf(s, "???\n");

	return sprintf(s, "%s\n", vmentry_l1d_param[l1tf_vmx_mitigation].option);
}

static void vmx_setup_fb_clear_ctrl(void)
{
	u64 msr;

	if (boot_cpu_has(X86_FEATURE_ARCH_CAPABILITIES) &&
	    !boot_cpu_has_bug(X86_BUG_MDS) &&
	    !boot_cpu_has_bug(X86_BUG_TAA)) {
		rdmsrl(MSR_IA32_ARCH_CAPABILITIES, msr);
		if (msr & ARCH_CAP_FB_CLEAR_CTRL)
			vmx_fb_clear_ctrl_available = true;
	}
}

static __always_inline void vmx_disable_fb_clear(struct vcpu_vmx *vmx)
{
	u64 msr;

	if (!vmx->disable_fb_clear)
		return;

	msr = __rdmsr(MSR_IA32_MCU_OPT_CTRL);
	msr |= FB_CLEAR_DIS;
	native_wrmsrl(MSR_IA32_MCU_OPT_CTRL, msr);
	/* Cache the MSR value to avoid reading it later */
	vmx->msr_ia32_mcu_opt_ctrl = msr;
}

static __always_inline void vmx_enable_fb_clear(struct vcpu_vmx *vmx)
{
	if (!vmx->disable_fb_clear)
		return;

	vmx->msr_ia32_mcu_opt_ctrl &= ~FB_CLEAR_DIS;
	native_wrmsrl(MSR_IA32_MCU_OPT_CTRL, vmx->msr_ia32_mcu_opt_ctrl);
}

static void vmx_update_fb_clear_dis(struct kvm_vcpu *vcpu, struct vcpu_vmx *vmx)
{
	vmx->disable_fb_clear = vmx_fb_clear_ctrl_available;

	/*
	 * If guest will not execute VERW, there is no need to set FB_CLEAR_DIS
	 * at VMEntry. Skip the MSR read/write when a guest has no use case to
	 * execute VERW.
	 */
	if ((vcpu->arch.arch_capabilities & ARCH_CAP_FB_CLEAR) ||
	   ((vcpu->arch.arch_capabilities & ARCH_CAP_MDS_NO) &&
	    (vcpu->arch.arch_capabilities & ARCH_CAP_TAA_NO) &&
	    (vcpu->arch.arch_capabilities & ARCH_CAP_PSDP_NO) &&
	    (vcpu->arch.arch_capabilities & ARCH_CAP_FBSDP_NO) &&
	    (vcpu->arch.arch_capabilities & ARCH_CAP_SBDR_SSDP_NO)))
		vmx->disable_fb_clear = false;
}

static const struct kernel_param_ops vmentry_l1d_flush_ops = {
	.set = vmentry_l1d_flush_set,
	.get = vmentry_l1d_flush_get,
};
module_param_cb(vmentry_l1d_flush, &vmentry_l1d_flush_ops, NULL, 0644);

static u32 vmx_segment_access_rights(struct kvm_segment *var);

void vmx_vmexit(void);

#define vmx_insn_failed(fmt...)		\
do {					\
	WARN_ONCE(1, fmt);		\
	pr_warn_ratelimited(fmt);	\
} while (0)

noinline void vmread_error(unsigned long field)
{
	vmx_insn_failed("vmread failed: field=%lx\n", field);
}

#ifndef CONFIG_CC_HAS_ASM_GOTO_OUTPUT
noinstr void vmread_error_trampoline2(unsigned long field, bool fault)
{
	if (fault) {
		kvm_spurious_fault();
	} else {
		instrumentation_begin();
		vmread_error(field);
		instrumentation_end();
	}
}
#endif

noinline void vmwrite_error(unsigned long field, unsigned long value)
{
	vmx_insn_failed("vmwrite failed: field=%lx val=%lx err=%u\n",
			field, value, vmcs_read32(VM_INSTRUCTION_ERROR));
}

noinline void vmclear_error(struct vmcs *vmcs, u64 phys_addr)
{
	vmx_insn_failed("vmclear failed: %p/%llx err=%u\n",
			vmcs, phys_addr, vmcs_read32(VM_INSTRUCTION_ERROR));
}

noinline void vmptrld_error(struct vmcs *vmcs, u64 phys_addr)
{
	vmx_insn_failed("vmptrld failed: %p/%llx err=%u\n",
			vmcs, phys_addr, vmcs_read32(VM_INSTRUCTION_ERROR));
}

noinline void invvpid_error(unsigned long ext, u16 vpid, gva_t gva)
{
	vmx_insn_failed("invvpid failed: ext=0x%lx vpid=%u gva=0x%lx\n",
			ext, vpid, gva);
}

noinline void invept_error(unsigned long ext, u64 eptp, gpa_t gpa)
{
	vmx_insn_failed("invept failed: ext=0x%lx eptp=%llx gpa=0x%llx\n",
			ext, eptp, gpa);
}

DEFINE_PER_CPU(struct vmcs *, current_vmcs);
/*
 * We maintain a per-CPU linked-list of VMCS loaded on that CPU. This is needed
 * when a CPU is brought down, and we need to VMCLEAR all VMCSs loaded on it.
 */
static DEFINE_PER_CPU(struct list_head, loaded_vmcss_on_cpu);

static DECLARE_BITMAP(vmx_vpid_bitmap, VMX_NR_VPIDS);
static DEFINE_SPINLOCK(vmx_vpid_lock);

struct vmcs_config vmcs_config __ro_after_init;
struct vmx_capability vmx_capability __ro_after_init;

#define VMX_SEGMENT_FIELD(seg)					\
	[VCPU_SREG_##seg] = {                                   \
		.selector = GUEST_##seg##_SELECTOR,		\
		.base = GUEST_##seg##_BASE,		   	\
		.limit = GUEST_##seg##_LIMIT,		   	\
		.ar_bytes = GUEST_##seg##_AR_BYTES,	   	\
	}

const struct kvm_vmx_segment_field kvm_vmx_segment_fields[] = {
	VMX_SEGMENT_FIELD(CS),
	VMX_SEGMENT_FIELD(DS),
	VMX_SEGMENT_FIELD(ES),
	VMX_SEGMENT_FIELD(FS),
	VMX_SEGMENT_FIELD(GS),
	VMX_SEGMENT_FIELD(SS),
	VMX_SEGMENT_FIELD(TR),
	VMX_SEGMENT_FIELD(LDTR),
};

static inline void vmx_segment_cache_clear(struct vcpu_vmx *vmx)
{
	vmx->segment_cache.bitmask = 0;
}

unsigned long vmx_host_idt_base;

#if IS_ENABLED(CONFIG_HYPERV)
static bool __read_mostly enlightened_vmcs = true;
module_param(enlightened_vmcs, bool, 0444);

static int hv_enable_l2_tlb_flush(struct kvm_vcpu *vcpu)
{
	struct hv_enlightened_vmcs *evmcs;
	struct hv_partition_assist_pg **p_hv_pa_pg =
			&to_kvm_hv(vcpu->kvm)->hv_pa_pg;
	/*
	 * Synthetic VM-Exit is not enabled in current code and so All
	 * evmcs in singe VM shares same assist page.
	 */
	if (!*p_hv_pa_pg)
		*p_hv_pa_pg = kzalloc(PAGE_SIZE, GFP_KERNEL_ACCOUNT);

	if (!*p_hv_pa_pg)
		return -ENOMEM;

	evmcs = (struct hv_enlightened_vmcs *)to_vmx(vcpu)->loaded_vmcs->vmcs;

	evmcs->partition_assist_page =
		__pa(*p_hv_pa_pg);
	evmcs->hv_vm_id = (unsigned long)vcpu->kvm;
	evmcs->hv_enlightenments_control.nested_flush_hypercall = 1;

	return 0;
}

__init void hv_init_evmcs(void)
{
	int cpu;

	if (!enlightened_vmcs)
		return;

	/*
	 * Enlightened VMCS usage should be recommended and the host needs
	 * to support eVMCS v1 or above.
	 */
	if (ms_hyperv.hints & HV_X64_ENLIGHTENED_VMCS_RECOMMENDED &&
	    (ms_hyperv.nested_features & HV_X64_ENLIGHTENED_VMCS_VERSION) >=
	     KVM_EVMCS_VERSION) {

		/* Check that we have assist pages on all online CPUs */
		for_each_online_cpu(cpu) {
			if (!hv_get_vp_assist_page(cpu)) {
				enlightened_vmcs = false;
				break;
			}
		}

		if (enlightened_vmcs) {
			pr_info("Using Hyper-V Enlightened VMCS\n");
			static_branch_enable(&__kvm_is_using_evmcs);
		}

		if (ms_hyperv.nested_features & HV_X64_NESTED_DIRECT_FLUSH)
			vt_x86_ops.enable_l2_tlb_flush
				= hv_enable_l2_tlb_flush;
	} else {
		enlightened_vmcs = false;
	}
}

void hv_reset_evmcs(void)
{
	struct hv_vp_assist_page *vp_ap;

	if (!kvm_is_using_evmcs())
		return;

	/*
	 * KVM should enable eVMCS if and only if all CPUs have a VP assist
	 * page, and should reject CPU onlining if eVMCS is enabled the CPU
	 * doesn't have a VP assist page allocated.
	 */
	vp_ap = hv_get_vp_assist_page(smp_processor_id());
	if (WARN_ON_ONCE(!vp_ap))
		return;

	/*
	 * Reset everything to support using non-enlightened VMCS access later
	 * (e.g. when we reload the module with enlightened_vmcs=0)
	 */
	vp_ap->nested_control.features.directhypercall = 0;
	vp_ap->current_nested_vmcs = 0;
	vp_ap->enlighten_vmentry = 0;
}
#endif /* IS_ENABLED(CONFIG_HYPERV) */

/*
 * Comment's format: document - errata name - stepping - processor name.
 * Refer from
 * https://www.virtualbox.org/svn/vbox/trunk/src/VBox/VMM/VMMR0/HMR0.cpp
 */
static u32 vmx_preemption_cpu_tfms[] = {
/* 323344.pdf - BA86   - D0 - Xeon 7500 Series */
0x000206E6,
/* 323056.pdf - AAX65  - C2 - Xeon L3406 */
/* 322814.pdf - AAT59  - C2 - i7-600, i5-500, i5-400 and i3-300 Mobile */
/* 322911.pdf - AAU65  - C2 - i5-600, i3-500 Desktop and Pentium G6950 */
0x00020652,
/* 322911.pdf - AAU65  - K0 - i5-600, i3-500 Desktop and Pentium G6950 */
0x00020655,
/* 322373.pdf - AAO95  - B1 - Xeon 3400 Series */
/* 322166.pdf - AAN92  - B1 - i7-800 and i5-700 Desktop */
/*
 * 320767.pdf - AAP86  - B1 -
 * i7-900 Mobile Extreme, i7-800 and i7-700 Mobile
 */
0x000106E5,
/* 321333.pdf - AAM126 - C0 - Xeon 3500 */
0x000106A0,
/* 321333.pdf - AAM126 - C1 - Xeon 3500 */
0x000106A1,
/* 320836.pdf - AAJ124 - C0 - i7-900 Desktop Extreme and i7-900 Desktop */
0x000106A4,
 /* 321333.pdf - AAM126 - D0 - Xeon 3500 */
 /* 321324.pdf - AAK139 - D0 - Xeon 5500 */
 /* 320836.pdf - AAJ124 - D0 - i7-900 Extreme and i7-900 Desktop */
0x000106A5,
 /* Xeon E3-1220 V2 */
0x000306A8,
};

static inline bool cpu_has_broken_vmx_preemption_timer(void)
{
	u32 eax = cpuid_eax(0x00000001), i;

	/* Clear the reserved bits */
	eax &= ~(0x3U << 14 | 0xfU << 28);
	for (i = 0; i < ARRAY_SIZE(vmx_preemption_cpu_tfms); i++)
		if (eax == vmx_preemption_cpu_tfms[i])
			return true;

	return false;
}

static inline bool cpu_need_virtualize_apic_accesses(struct kvm_vcpu *vcpu)
{
	return flexpriority_enabled && lapic_in_kernel(vcpu);
}

static int possible_passthrough_msr_slot(u32 msr)
{
	u32 i;

	for (i = 0; i < ARRAY_SIZE(vmx_possible_passthrough_msrs); i++)
		if (vmx_possible_passthrough_msrs[i] == msr)
			return i;

	return -ENOENT;
}

static bool is_valid_passthrough_msr(u32 msr)
{
	bool r;

	switch (msr) {
	case 0x800 ... 0x8ff:
		/* x2APIC MSRs. These are handled in vmx_update_msr_bitmap_x2apic() */
		return true;
	case MSR_IA32_RTIT_STATUS:
	case MSR_IA32_RTIT_OUTPUT_BASE:
	case MSR_IA32_RTIT_OUTPUT_MASK:
	case MSR_IA32_RTIT_CR3_MATCH:
	case MSR_IA32_RTIT_ADDR0_A ... MSR_IA32_RTIT_ADDR3_B:
		/* PT MSRs. These are handled in pt_update_intercept_for_msr() */
	case MSR_LBR_SELECT:
	case MSR_LBR_TOS:
	case MSR_LBR_INFO_0 ... MSR_LBR_INFO_0 + 31:
	case MSR_LBR_NHM_FROM ... MSR_LBR_NHM_FROM + 31:
	case MSR_LBR_NHM_TO ... MSR_LBR_NHM_TO + 31:
	case MSR_LBR_CORE_FROM ... MSR_LBR_CORE_FROM + 8:
	case MSR_LBR_CORE_TO ... MSR_LBR_CORE_TO + 8:
		/* LBR MSRs. These are handled in vmx_update_intercept_for_lbr_msrs() */
		return true;
	case MSR_IA32_U_CET:
	case MSR_IA32_S_CET:
	case MSR_IA32_PL0_SSP ... MSR_IA32_INT_SSP_TAB:
		return true;
	}

	r = possible_passthrough_msr_slot(msr) != -ENOENT;

	//WARN(!r, "Invalid MSR %x, please adapt vmx_possible_passthrough_msrs[]", msr);

	return r;
}

struct vmx_uret_msr *vmx_find_uret_msr(struct vcpu_vmx *vmx, u32 msr)
{
	int i;

	i = kvm_find_user_return_msr(msr);
	if (i >= 0)
		return &vmx->guest_uret_msrs[i];
	return NULL;
}

static int vmx_set_guest_uret_msr(struct vcpu_vmx *vmx,
				  struct vmx_uret_msr *msr, u64 data)
{
	unsigned int slot = msr - vmx->guest_uret_msrs;
	int ret = 0;

	if (msr->load_into_hardware) {
		preempt_disable();
		ret = kvm_set_user_return_msr(slot, data, msr->mask);
		preempt_enable();
	}
	if (!ret)
		msr->data = data;
	return ret;
}

#ifdef CONFIG_KEXEC_CORE
static void crash_vmclear_local_loaded_vmcss(void)
{
	int cpu = raw_smp_processor_id();
	struct loaded_vmcs *v;

	list_for_each_entry(v, &per_cpu(loaded_vmcss_on_cpu, cpu),
			    loaded_vmcss_on_cpu_link)
		vmcs_clear(v->vmcs);
}
#endif /* CONFIG_KEXEC_CORE */

static void __loaded_vmcs_clear(void *arg)
{
	struct loaded_vmcs *loaded_vmcs = arg;
	int cpu = raw_smp_processor_id();

	if (loaded_vmcs->cpu != cpu)
		return; /* vcpu migration can race with cpu offline */
	if (per_cpu(current_vmcs, cpu) == loaded_vmcs->vmcs)
		per_cpu(current_vmcs, cpu) = NULL;

	vmcs_clear(loaded_vmcs->vmcs);
	if (loaded_vmcs->shadow_vmcs && loaded_vmcs->launched)
		vmcs_clear(loaded_vmcs->shadow_vmcs);

	list_del(&loaded_vmcs->loaded_vmcss_on_cpu_link);

	/*
	 * Ensure all writes to loaded_vmcs, including deleting it from its
	 * current percpu list, complete before setting loaded_vmcs->cpu to
	 * -1, otherwise a different cpu can see loaded_vmcs->cpu == -1 first
	 * and add loaded_vmcs to its percpu list before it's deleted from this
	 * cpu's list. Pairs with the smp_rmb() in vmx_vcpu_load_vmcs().
	 */
	smp_wmb();

	loaded_vmcs->cpu = -1;
	loaded_vmcs->launched = 0;
}

void loaded_vmcs_clear(struct loaded_vmcs *loaded_vmcs)
{
	int cpu = loaded_vmcs->cpu;

	if (cpu != -1)
		smp_call_function_single(cpu,
			 __loaded_vmcs_clear, loaded_vmcs, 1);
}

static bool vmx_segment_cache_test_set(struct vcpu_vmx *vmx, unsigned seg,
				       unsigned field)
{
	bool ret;
	u32 mask = 1 << (seg * SEG_FIELD_NR + field);

	if (!kvm_register_is_available(&vmx->vcpu, VCPU_EXREG_SEGMENTS)) {
		kvm_register_mark_available(&vmx->vcpu, VCPU_EXREG_SEGMENTS);
		vmx->segment_cache.bitmask = 0;
	}
	ret = vmx->segment_cache.bitmask & mask;
	vmx->segment_cache.bitmask |= mask;
	return ret;
}

static u16 vmx_read_guest_seg_selector(struct vcpu_vmx *vmx, unsigned seg)
{
	u16 *p = &vmx->segment_cache.seg[seg].selector;

	if (!vmx_segment_cache_test_set(vmx, seg, SEG_FIELD_SEL))
		*p = vmcs_read16(kvm_vmx_segment_fields[seg].selector);
	return *p;
}

static ulong vmx_read_guest_seg_base(struct vcpu_vmx *vmx, unsigned seg)
{
	ulong *p = &vmx->segment_cache.seg[seg].base;

	if (!vmx_segment_cache_test_set(vmx, seg, SEG_FIELD_BASE))
		*p = vmcs_readl(kvm_vmx_segment_fields[seg].base);
	return *p;
}

static u32 vmx_read_guest_seg_limit(struct vcpu_vmx *vmx, unsigned seg)
{
	u32 *p = &vmx->segment_cache.seg[seg].limit;

	if (!vmx_segment_cache_test_set(vmx, seg, SEG_FIELD_LIMIT))
		*p = vmcs_read32(kvm_vmx_segment_fields[seg].limit);
	return *p;
}

static u32 vmx_read_guest_seg_ar(struct vcpu_vmx *vmx, unsigned seg)
{
	u32 *p = &vmx->segment_cache.seg[seg].ar;

	if (!vmx_segment_cache_test_set(vmx, seg, SEG_FIELD_AR))
		*p = vmcs_read32(kvm_vmx_segment_fields[seg].ar_bytes);
	return *p;
}

void vmx_update_exception_bitmap(struct kvm_vcpu *vcpu)
{
	u32 eb;

	eb = (1u << PF_VECTOR) | (1u << UD_VECTOR) | (1u << MC_VECTOR) |
	     (1u << DB_VECTOR) | (1u << AC_VECTOR);
	/*
	 * #VE isn't used for VMX, but for TDX.  To test against unexpected
	 * change related to #VE for VMX, intercept unexpected #VE and warn on
	 * it.
	 */
	if (ept_violation_ve_test)
		eb |= 1u << VE_VECTOR;
	/*
	 * Guest access to VMware backdoor ports could legitimately
	 * trigger #GP because of TSS I/O permission bitmap.
	 * We intercept those #GP and allow access to them anyway
	 * as VMware does.
	 */
	if (enable_vmware_backdoor)
		eb |= (1u << GP_VECTOR);
	if ((vcpu->guest_debug &
	     (KVM_GUESTDBG_ENABLE | KVM_GUESTDBG_USE_SW_BP)) ==
	    (KVM_GUESTDBG_ENABLE | KVM_GUESTDBG_USE_SW_BP))
		eb |= 1u << BP_VECTOR;
	if (to_vmx(vcpu)->rmode.vm86_active)
		eb = ~0;
	if (!vmx_need_pf_intercept(vcpu))
		eb &= ~(1u << PF_VECTOR);

	/* When we are running a nested L2 guest and L1 specified for it a
	 * certain exception bitmap, we must trap the same exceptions and pass
	 * them to L1. When running L2, we will only handle the exceptions
	 * specified above if L1 did not want them.
	 */
	if (is_guest_mode(vcpu))
		eb |= get_vmcs12(vcpu)->exception_bitmap;
	else {
		int mask = 0, match = 0;

		if (enable_ept && (eb & (1u << PF_VECTOR))) {
			/*
			 * If EPT is enabled, #PF is currently only intercepted
			 * if MAXPHYADDR is smaller on the guest than on the
			 * host.  In that case we only care about present,
			 * non-reserved faults.  For vmcs02, however, PFEC_MASK
			 * and PFEC_MATCH are set in prepare_vmcs02_rare.
			 */
			mask = PFERR_PRESENT_MASK | PFERR_RSVD_MASK;
			match = PFERR_PRESENT_MASK;
		}
		vmcs_write32(PAGE_FAULT_ERROR_CODE_MASK, mask);
		vmcs_write32(PAGE_FAULT_ERROR_CODE_MATCH, match);
	}

	/*
	 * Disabling xfd interception indicates that dynamic xfeatures
	 * might be used in the guest. Always trap #NM in this case
	 * to save guest xfd_err timely.
	 */
	if (vcpu->arch.xfd_no_write_intercept)
		eb |= (1u << NM_VECTOR);

	vmcs_write32(EXCEPTION_BITMAP, eb);
}

/*
 * Check if MSR is intercepted for currently loaded MSR bitmap.
 */
static bool msr_write_intercepted(struct vcpu_vmx *vmx, u32 msr)
{
	if (!(exec_controls_get(vmx) & CPU_BASED_USE_MSR_BITMAPS))
		return true;

	return vmx_test_msr_bitmap_write(vmx->loaded_vmcs->msr_bitmap, msr);
}

unsigned int __vmx_vcpu_run_flags(struct vcpu_vmx *vmx)
{
	unsigned int flags = 0;

	if (vmx->loaded_vmcs->launched)
		flags |= VMX_RUN_VMRESUME;

	/*
	 * If writes to the SPEC_CTRL MSR aren't intercepted, the guest is free
	 * to change it directly without causing a vmexit.  In that case read
	 * it after vmexit and store it in vmx->spec_ctrl.
	 */
	if (!msr_write_intercepted(vmx, MSR_IA32_SPEC_CTRL))
		flags |= VMX_RUN_SAVE_SPEC_CTRL;

	return flags;
}

static __always_inline void clear_atomic_switch_msr_special(struct vcpu_vmx *vmx,
		unsigned long entry, unsigned long exit)
{
	vm_entry_controls_clearbit(vmx, entry);
	vm_exit_controls_clearbit(vmx, exit);
}

int vmx_find_loadstore_msr_slot(struct vmx_msrs *m, u32 msr)
{
	unsigned int i;

	for (i = 0; i < m->nr; ++i) {
		if (m->val[i].index == msr)
			return i;
	}
	return -ENOENT;
}

static void clear_atomic_switch_msr(struct vcpu_vmx *vmx, unsigned msr)
{
	int i;
	struct msr_autoload *m = &vmx->msr_autoload;

	switch (msr) {
	case MSR_EFER:
		if (cpu_has_load_ia32_efer()) {
			clear_atomic_switch_msr_special(vmx,
					VM_ENTRY_LOAD_IA32_EFER,
					VM_EXIT_LOAD_IA32_EFER);
			return;
		}
		break;
	case MSR_CORE_PERF_GLOBAL_CTRL:
		if (cpu_has_load_perf_global_ctrl()) {
			clear_atomic_switch_msr_special(vmx,
					VM_ENTRY_LOAD_IA32_PERF_GLOBAL_CTRL,
					VM_EXIT_LOAD_IA32_PERF_GLOBAL_CTRL);
			return;
		}
		break;
	}
	i = vmx_find_loadstore_msr_slot(&m->guest, msr);
	if (i < 0)
		goto skip_guest;
	--m->guest.nr;
	m->guest.val[i] = m->guest.val[m->guest.nr];
	vmcs_write32(VM_ENTRY_MSR_LOAD_COUNT, m->guest.nr);

skip_guest:
	i = vmx_find_loadstore_msr_slot(&m->host, msr);
	if (i < 0)
		return;

	--m->host.nr;
	m->host.val[i] = m->host.val[m->host.nr];
	vmcs_write32(VM_EXIT_MSR_LOAD_COUNT, m->host.nr);
}

static __always_inline void add_atomic_switch_msr_special(struct vcpu_vmx *vmx,
		unsigned long entry, unsigned long exit,
		unsigned long guest_val_vmcs, unsigned long host_val_vmcs,
		u64 guest_val, u64 host_val)
{
	vmcs_write64(guest_val_vmcs, guest_val);
	if (host_val_vmcs != HOST_IA32_EFER)
		vmcs_write64(host_val_vmcs, host_val);
	vm_entry_controls_setbit(vmx, entry);
	vm_exit_controls_setbit(vmx, exit);
}

static void add_atomic_switch_msr(struct vcpu_vmx *vmx, unsigned msr,
				  u64 guest_val, u64 host_val, bool entry_only)
{
	int i, j = 0;
	struct msr_autoload *m = &vmx->msr_autoload;

	switch (msr) {
	case MSR_EFER:
		if (cpu_has_load_ia32_efer()) {
			add_atomic_switch_msr_special(vmx,
					VM_ENTRY_LOAD_IA32_EFER,
					VM_EXIT_LOAD_IA32_EFER,
					GUEST_IA32_EFER,
					HOST_IA32_EFER,
					guest_val, host_val);
			return;
		}
		break;
	case MSR_CORE_PERF_GLOBAL_CTRL:
		if (cpu_has_load_perf_global_ctrl()) {
			add_atomic_switch_msr_special(vmx,
					VM_ENTRY_LOAD_IA32_PERF_GLOBAL_CTRL,
					VM_EXIT_LOAD_IA32_PERF_GLOBAL_CTRL,
					GUEST_IA32_PERF_GLOBAL_CTRL,
					HOST_IA32_PERF_GLOBAL_CTRL,
					guest_val, host_val);
			return;
		}
		break;
	case MSR_IA32_PEBS_ENABLE:
		/* PEBS needs a quiescent period after being disabled (to write
		 * a record).  Disabling PEBS through VMX MSR swapping doesn't
		 * provide that period, so a CPU could write host's record into
		 * guest's memory.
		 */
		wrmsrl(MSR_IA32_PEBS_ENABLE, 0);
	}

	i = vmx_find_loadstore_msr_slot(&m->guest, msr);
	if (!entry_only)
		j = vmx_find_loadstore_msr_slot(&m->host, msr);

	if ((i < 0 && m->guest.nr == MAX_NR_LOADSTORE_MSRS) ||
	    (j < 0 &&  m->host.nr == MAX_NR_LOADSTORE_MSRS)) {
		printk_once(KERN_WARNING "Not enough msr switch entries. "
				"Can't add msr %x\n", msr);
		return;
	}
	if (i < 0) {
		i = m->guest.nr++;
		vmcs_write32(VM_ENTRY_MSR_LOAD_COUNT, m->guest.nr);
	}
	m->guest.val[i].index = msr;
	m->guest.val[i].value = guest_val;

	if (entry_only)
		return;

	if (j < 0) {
		j = m->host.nr++;
		vmcs_write32(VM_EXIT_MSR_LOAD_COUNT, m->host.nr);
	}
	m->host.val[j].index = msr;
	m->host.val[j].value = host_val;
}

static bool update_transition_efer(struct vcpu_vmx *vmx)
{
	u64 guest_efer = vmx->vcpu.arch.efer;
	u64 ignore_bits = 0;
	int i;

	/* Shadow paging assumes NX to be available.  */
	if (!enable_ept)
		guest_efer |= EFER_NX;

	/*
	 * LMA and LME handled by hardware; SCE meaningless outside long mode.
	 */
	ignore_bits |= EFER_SCE;
#ifdef CONFIG_X86_64
	ignore_bits |= EFER_LMA | EFER_LME;
	/* SCE is meaningful only in long mode on Intel */
	if (guest_efer & EFER_LMA)
		ignore_bits &= ~(u64)EFER_SCE;
#endif

	/*
	 * On EPT, we can't emulate NX, so we must switch EFER atomically.
	 * On CPUs that support "load IA32_EFER", always switch EFER
	 * atomically, since it's faster than switching it manually.
	 */
	if (cpu_has_load_ia32_efer() ||
	    (enable_ept && ((vmx->vcpu.arch.efer ^ host_efer) & EFER_NX))) {
		if (!(guest_efer & EFER_LMA))
			guest_efer &= ~EFER_LME;
		if (guest_efer != host_efer)
			add_atomic_switch_msr(vmx, MSR_EFER,
					      guest_efer, host_efer, false);
		else
			clear_atomic_switch_msr(vmx, MSR_EFER);
		return false;
	}

	i = kvm_find_user_return_msr(MSR_EFER);
	if (i < 0)
		return false;

	clear_atomic_switch_msr(vmx, MSR_EFER);

	guest_efer &= ~ignore_bits;
	guest_efer |= host_efer & ignore_bits;

	vmx->guest_uret_msrs[i].data = guest_efer;
	vmx->guest_uret_msrs[i].mask = ~ignore_bits;

	return true;
}

#ifdef CONFIG_X86_32
/*
 * On 32-bit kernels, VM exits still load the FS and GS bases from the
 * VMCS rather than the segment table.  KVM uses this helper to figure
 * out the current bases to poke them into the VMCS before entry.
 */
static unsigned long segment_base(u16 selector)
{
	struct desc_struct *table;
	unsigned long v;

	if (!(selector & ~SEGMENT_RPL_MASK))
		return 0;

	table = get_current_gdt_ro();

	if ((selector & SEGMENT_TI_MASK) == SEGMENT_LDT) {
		u16 ldt_selector = kvm_read_ldt();

		if (!(ldt_selector & ~SEGMENT_RPL_MASK))
			return 0;

		table = (struct desc_struct *)segment_base(ldt_selector);
	}
	v = get_desc_base(&table[selector >> 3]);
	return v;
}
#endif

static inline bool pt_can_write_msr(struct vcpu_vmx *vmx)
{
	return vmx_pt_mode_is_host_guest() &&
	       !(vmx->pt_desc.guest.ctl & RTIT_CTL_TRACEEN);
}

static inline bool pt_output_base_valid(struct kvm_vcpu *vcpu, u64 base)
{
	/* The base must be 128-byte aligned and a legal physical address. */
	return kvm_vcpu_is_legal_aligned_gpa(vcpu, base, 128);
}

static inline void pt_load_msr(struct pt_ctx *ctx, u32 addr_range)
{
	u32 i;

	wrmsrl(MSR_IA32_RTIT_STATUS, ctx->status);
	wrmsrl(MSR_IA32_RTIT_OUTPUT_BASE, ctx->output_base);
	wrmsrl(MSR_IA32_RTIT_OUTPUT_MASK, ctx->output_mask);
	wrmsrl(MSR_IA32_RTIT_CR3_MATCH, ctx->cr3_match);
	for (i = 0; i < addr_range; i++) {
		wrmsrl(MSR_IA32_RTIT_ADDR0_A + i * 2, ctx->addr_a[i]);
		wrmsrl(MSR_IA32_RTIT_ADDR0_B + i * 2, ctx->addr_b[i]);
	}
}

static inline void pt_save_msr(struct pt_ctx *ctx, u32 addr_range)
{
	u32 i;

	rdmsrl(MSR_IA32_RTIT_STATUS, ctx->status);
	rdmsrl(MSR_IA32_RTIT_OUTPUT_BASE, ctx->output_base);
	rdmsrl(MSR_IA32_RTIT_OUTPUT_MASK, ctx->output_mask);
	rdmsrl(MSR_IA32_RTIT_CR3_MATCH, ctx->cr3_match);
	for (i = 0; i < addr_range; i++) {
		rdmsrl(MSR_IA32_RTIT_ADDR0_A + i * 2, ctx->addr_a[i]);
		rdmsrl(MSR_IA32_RTIT_ADDR0_B + i * 2, ctx->addr_b[i]);
	}
}

static void pt_guest_enter(struct vcpu_vmx *vmx)
{
	if (vmx_pt_mode_is_system())
		return;

	/*
	 * GUEST_IA32_RTIT_CTL is already set in the VMCS.
	 * Save host state before VM entry.
	 */
	rdmsrl(MSR_IA32_RTIT_CTL, vmx->pt_desc.host.ctl);
	if (vmx->pt_desc.guest.ctl & RTIT_CTL_TRACEEN) {
		wrmsrl(MSR_IA32_RTIT_CTL, 0);
		pt_save_msr(&vmx->pt_desc.host, vmx->pt_desc.num_address_ranges);
		pt_load_msr(&vmx->pt_desc.guest, vmx->pt_desc.num_address_ranges);
	}
}

static void pt_guest_exit(struct vcpu_vmx *vmx)
{
	if (vmx_pt_mode_is_system())
		return;

	if (vmx->pt_desc.guest.ctl & RTIT_CTL_TRACEEN) {
		pt_save_msr(&vmx->pt_desc.guest, vmx->pt_desc.num_address_ranges);
		pt_load_msr(&vmx->pt_desc.host, vmx->pt_desc.num_address_ranges);
	}

	/*
	 * KVM requires VM_EXIT_CLEAR_IA32_RTIT_CTL to expose PT to the guest,
	 * i.e. RTIT_CTL is always cleared on VM-Exit.  Restore it if necessary.
	 */
	if (vmx->pt_desc.host.ctl)
		wrmsrl(MSR_IA32_RTIT_CTL, vmx->pt_desc.host.ctl);
}

void vmx_set_host_fs_gs(struct vmcs_host_state *host, u16 fs_sel, u16 gs_sel,
			unsigned long fs_base, unsigned long gs_base)
{
	if (unlikely(fs_sel != host->fs_sel)) {
		if (!(fs_sel & 7))
			vmcs_write16(HOST_FS_SELECTOR, fs_sel);
		else
			vmcs_write16(HOST_FS_SELECTOR, 0);
		host->fs_sel = fs_sel;
	}
	if (unlikely(gs_sel != host->gs_sel)) {
		if (!(gs_sel & 7))
			vmcs_write16(HOST_GS_SELECTOR, gs_sel);
		else
			vmcs_write16(HOST_GS_SELECTOR, 0);
		host->gs_sel = gs_sel;
	}
	if (unlikely(fs_base != host->fs_base)) {
		vmcs_writel(HOST_FS_BASE, fs_base);
		host->fs_base = fs_base;
	}
	if (unlikely(gs_base != host->gs_base)) {
		vmcs_writel(HOST_GS_BASE, gs_base);
		host->gs_base = gs_base;
	}
}

void vmx_prepare_switch_to_guest(struct kvm_vcpu *vcpu)
{
	struct vcpu_vmx *vmx = to_vmx(vcpu);
	struct vmcs_host_state *host_state;
#ifdef CONFIG_X86_64
	int cpu = raw_smp_processor_id();
#endif
	unsigned long fs_base, gs_base;
	u16 fs_sel, gs_sel;
	int i;

	vmx->req_immediate_exit = false;

	/*
	 * Note that guest MSRs to be saved/restored can also be changed
	 * when guest state is loaded. This happens when guest transitions
	 * to/from long-mode by setting MSR_EFER.LMA.
	 */
	if (!vmx->guest_uret_msrs_loaded) {
		vmx->guest_uret_msrs_loaded = true;
		for (i = 0; i < kvm_nr_uret_msrs; ++i) {
			if (!vmx->guest_uret_msrs[i].load_into_hardware)
				continue;

			kvm_set_user_return_msr(i,
						vmx->guest_uret_msrs[i].data,
						vmx->guest_uret_msrs[i].mask);
		}
	}

	if (vmx->nested.need_vmcs12_to_shadow_sync)
		nested_sync_vmcs12_to_shadow(vcpu);

	if (vmx->guest_state_loaded)
		return;

	host_state = &vmx->loaded_vmcs->host_state;

	/*
	 * Set host fs and gs selectors.  Unfortunately, 22.2.3 does not
	 * allow segment selectors with cpl > 0 or ti == 1.
	 */
	host_state->ldt_sel = kvm_read_ldt();

#ifdef CONFIG_X86_64
	savesegment(ds, host_state->ds_sel);
	savesegment(es, host_state->es_sel);

	gs_base = cpu_kernelmode_gs_base(cpu);
	if (likely(is_64bit_mm(current->mm))) {
		current_save_fsgs();
		fs_sel = current->thread.fsindex;
		gs_sel = current->thread.gsindex;
		fs_base = current->thread.fsbase;
		vmx->msr_host_kernel_gs_base = current->thread.gsbase;
	} else {
		savesegment(fs, fs_sel);
		savesegment(gs, gs_sel);
		fs_base = read_msr(MSR_FS_BASE);
		vmx->msr_host_kernel_gs_base = read_msr(MSR_KERNEL_GS_BASE);
	}

	wrmsrl(MSR_KERNEL_GS_BASE, vmx->msr_guest_kernel_gs_base);
#else
	savesegment(fs, fs_sel);
	savesegment(gs, gs_sel);
	fs_base = segment_base(fs_sel);
	gs_base = segment_base(gs_sel);
#endif

	vmx_set_host_fs_gs(host_state, fs_sel, gs_sel, fs_base, gs_base);
	vmx->guest_state_loaded = true;
}

static void vmx_prepare_switch_to_host(struct vcpu_vmx *vmx)
{
	struct vmcs_host_state *host_state;

	if (!vmx->guest_state_loaded)
		return;

	host_state = &vmx->loaded_vmcs->host_state;

	++vmx->vcpu.stat.host_state_reload;

#ifdef CONFIG_X86_64
	rdmsrl(MSR_KERNEL_GS_BASE, vmx->msr_guest_kernel_gs_base);
#endif
	if (host_state->ldt_sel || (host_state->gs_sel & 7)) {
		kvm_load_ldt(host_state->ldt_sel);
#ifdef CONFIG_X86_64
		load_gs_index(host_state->gs_sel);
#else
		loadsegment(gs, host_state->gs_sel);
#endif
	}
	if (host_state->fs_sel & 7)
		loadsegment(fs, host_state->fs_sel);
#ifdef CONFIG_X86_64
	if (unlikely(host_state->ds_sel | host_state->es_sel)) {
		loadsegment(ds, host_state->ds_sel);
		loadsegment(es, host_state->es_sel);
	}
#endif
	invalidate_tss_limit();
#ifdef CONFIG_X86_64
	wrmsrl(MSR_KERNEL_GS_BASE, vmx->msr_host_kernel_gs_base);
#endif
	load_fixmap_gdt(raw_smp_processor_id());
	vmx->guest_state_loaded = false;
	vmx->guest_uret_msrs_loaded = false;
}

#ifdef CONFIG_X86_64
static u64 vmx_read_guest_kernel_gs_base(struct vcpu_vmx *vmx)
{
	preempt_disable();
	if (vmx->guest_state_loaded)
		rdmsrl(MSR_KERNEL_GS_BASE, vmx->msr_guest_kernel_gs_base);
	preempt_enable();
	return vmx->msr_guest_kernel_gs_base;
}

static void vmx_write_guest_kernel_gs_base(struct vcpu_vmx *vmx, u64 data)
{
	preempt_disable();
	if (vmx->guest_state_loaded)
		wrmsrl(MSR_KERNEL_GS_BASE, data);
	preempt_enable();
	vmx->msr_guest_kernel_gs_base = data;
}
#endif

void vmx_vcpu_load_vmcs(struct kvm_vcpu *vcpu, int cpu,
			struct loaded_vmcs *buddy)
{
	struct vcpu_vmx *vmx = to_vmx(vcpu);
	bool already_loaded = vmx->loaded_vmcs->cpu == cpu;
	struct vmcs *prev;

	if (!already_loaded) {
		loaded_vmcs_clear(vmx->loaded_vmcs);
		local_irq_disable();

		/*
		 * Ensure loaded_vmcs->cpu is read before adding loaded_vmcs to
		 * this cpu's percpu list, otherwise it may not yet be deleted
		 * from its previous cpu's percpu list.  Pairs with the
		 * smb_wmb() in __loaded_vmcs_clear().
		 */
		smp_rmb();

		list_add(&vmx->loaded_vmcs->loaded_vmcss_on_cpu_link,
			 &per_cpu(loaded_vmcss_on_cpu, cpu));
		local_irq_enable();
	}

	prev = per_cpu(current_vmcs, cpu);
	if (prev != vmx->loaded_vmcs->vmcs) {
		per_cpu(current_vmcs, cpu) = vmx->loaded_vmcs->vmcs;
		vmcs_load(vmx->loaded_vmcs->vmcs);

		/*
		 * No indirect branch prediction barrier needed when switching
		 * the active VMCS within a vCPU, unless IBRS is advertised to
		 * the vCPU.  To minimize the number of IBPBs executed, KVM
		 * performs IBPB on nested VM-Exit (a single nested transition
		 * may switch the active VMCS multiple times).
		 */
		if (!buddy || WARN_ON_ONCE(buddy->vmcs != prev))
			indirect_branch_prediction_barrier();
	}

	if (!already_loaded) {
		void *gdt = get_current_gdt_ro();

		/*
		 * Flush all EPTP/VPID contexts, the new pCPU may have stale
		 * TLB entries from its previous association with the vCPU.
		 */
		kvm_make_request(KVM_REQ_TLB_FLUSH, vcpu);

		/*
		 * Linux uses per-cpu TSS and GDT, so set these when switching
		 * processors.  See 22.2.4.
		 */
		vmcs_writel(HOST_TR_BASE,
			    (unsigned long)&get_cpu_entry_area(cpu)->tss.x86_tss);
		vmcs_writel(HOST_GDTR_BASE, (unsigned long)gdt);   /* 22.2.4 */

		if (IS_ENABLED(CONFIG_IA32_EMULATION) || IS_ENABLED(CONFIG_X86_32)) {
			/* 22.2.3 */
			vmcs_writel(HOST_IA32_SYSENTER_ESP,
				    (unsigned long)(cpu_entry_stack(cpu) + 1));
		}

		vmx->loaded_vmcs->cpu = cpu;
	}
}

/*
 * Switches to specified vcpu, until a matching vcpu_put(), but assumes
 * vcpu mutex is already taken.
 */
void vmx_vcpu_load(struct kvm_vcpu *vcpu, int cpu)
{
	struct vcpu_vmx *vmx = to_vmx(vcpu);

	vmx_vcpu_load_vmcs(vcpu, cpu, NULL);

	vmx_vcpu_pi_load(vcpu, cpu);

	vmx->host_debugctlmsr = get_debugctlmsr();
}

void vmx_vcpu_put(struct kvm_vcpu *vcpu)
{
	vmx_vcpu_pi_put(vcpu);

	vmx_prepare_switch_to_host(to_vmx(vcpu));
}

bool vmx_emulation_required(struct kvm_vcpu *vcpu)
{
	return emulate_invalid_guest_state && !vmx_guest_state_valid(vcpu);
}

unsigned long vmx_get_rflags(struct kvm_vcpu *vcpu)
{
	struct vcpu_vmx *vmx = to_vmx(vcpu);
	unsigned long rflags, save_rflags;

	if (!kvm_register_is_available(vcpu, VCPU_EXREG_RFLAGS)) {
		kvm_register_mark_available(vcpu, VCPU_EXREG_RFLAGS);
		rflags = vmcs_readl(GUEST_RFLAGS);
		if (vmx->rmode.vm86_active) {
			rflags &= RMODE_GUEST_OWNED_EFLAGS_BITS;
			save_rflags = vmx->rmode.save_rflags;
			rflags |= save_rflags & ~RMODE_GUEST_OWNED_EFLAGS_BITS;
		}
		vmx->rflags = rflags;
	}
	return vmx->rflags;
}

void vmx_set_rflags(struct kvm_vcpu *vcpu, unsigned long rflags)
{
	struct vcpu_vmx *vmx = to_vmx(vcpu);
	unsigned long old_rflags;

	/*
	 * Unlike CR0 and CR4, RFLAGS handling requires checking if the vCPU
	 * is an unrestricted guest in order to mark L2 as needing emulation
	 * if L1 runs L2 as a restricted guest.
	 */
	if (is_unrestricted_guest(vcpu)) {
		kvm_register_mark_available(vcpu, VCPU_EXREG_RFLAGS);
		vmx->rflags = rflags;
		vmcs_writel(GUEST_RFLAGS, rflags);
		return;
	}

	old_rflags = vmx_get_rflags(vcpu);
	vmx->rflags = rflags;
	if (vmx->rmode.vm86_active) {
		vmx->rmode.save_rflags = rflags;
		rflags |= X86_EFLAGS_IOPL | X86_EFLAGS_VM;
	}
	vmcs_writel(GUEST_RFLAGS, rflags);

	if ((old_rflags ^ vmx->rflags) & X86_EFLAGS_VM)
		vmx->emulation_required = vmx_emulation_required(vcpu);
}

bool vmx_get_if_flag(struct kvm_vcpu *vcpu)
{
	return vmx_get_rflags(vcpu) & X86_EFLAGS_IF;
}

void vmx_set_interrupt_shadow(struct kvm_vcpu *vcpu, int mask)
{
	u32 interruptibility_old = vmread32(vcpu,
					    GUEST_INTERRUPTIBILITY_INFO);
	u32 interruptibility = interruptibility_old;

	interruptibility &= ~(GUEST_INTR_STATE_STI | GUEST_INTR_STATE_MOV_SS);

	if (mask & KVM_X86_SHADOW_INT_MOV_SS)
		interruptibility |= GUEST_INTR_STATE_MOV_SS;
	else if (mask & KVM_X86_SHADOW_INT_STI)
		interruptibility |= GUEST_INTR_STATE_STI;

	if ((interruptibility != interruptibility_old))
		vmwrite32(vcpu, GUEST_INTERRUPTIBILITY_INFO,
			  interruptibility);
}

static int vmx_rtit_ctl_check(struct kvm_vcpu *vcpu, u64 data)
{
	struct vcpu_vmx *vmx = to_vmx(vcpu);
	unsigned long value;

	/*
	 * Any MSR write that attempts to change bits marked reserved will
	 * case a #GP fault.
	 */
	if (data & vmx->pt_desc.ctl_bitmask)
		return 1;

	/*
	 * Any attempt to modify IA32_RTIT_CTL while TraceEn is set will
	 * result in a #GP unless the same write also clears TraceEn.
	 */
	if ((vmx->pt_desc.guest.ctl & RTIT_CTL_TRACEEN) &&
		((vmx->pt_desc.guest.ctl ^ data) & ~RTIT_CTL_TRACEEN))
		return 1;

	/*
	 * WRMSR to IA32_RTIT_CTL that sets TraceEn but clears this bit
	 * and FabricEn would cause #GP, if
	 * CPUID.(EAX=14H, ECX=0):ECX.SNGLRGNOUT[bit 2] = 0
	 */
	if ((data & RTIT_CTL_TRACEEN) && !(data & RTIT_CTL_TOPA) &&
		!(data & RTIT_CTL_FABRIC_EN) &&
		!intel_pt_validate_cap(vmx->pt_desc.caps,
					PT_CAP_single_range_output))
		return 1;

	/*
	 * MTCFreq, CycThresh and PSBFreq encodings check, any MSR write that
	 * utilize encodings marked reserved will cause a #GP fault.
	 */
	value = intel_pt_validate_cap(vmx->pt_desc.caps, PT_CAP_mtc_periods);
	if (intel_pt_validate_cap(vmx->pt_desc.caps, PT_CAP_mtc) &&
			!test_bit((data & RTIT_CTL_MTC_RANGE) >>
			RTIT_CTL_MTC_RANGE_OFFSET, &value))
		return 1;
	value = intel_pt_validate_cap(vmx->pt_desc.caps,
						PT_CAP_cycle_thresholds);
	if (intel_pt_validate_cap(vmx->pt_desc.caps, PT_CAP_psb_cyc) &&
			!test_bit((data & RTIT_CTL_CYC_THRESH) >>
			RTIT_CTL_CYC_THRESH_OFFSET, &value))
		return 1;
	value = intel_pt_validate_cap(vmx->pt_desc.caps, PT_CAP_psb_periods);
	if (intel_pt_validate_cap(vmx->pt_desc.caps, PT_CAP_psb_cyc) &&
			!test_bit((data & RTIT_CTL_PSB_FREQ) >>
			RTIT_CTL_PSB_FREQ_OFFSET, &value))
		return 1;

	/*
	 * If ADDRx_CFG is reserved or the encodings is >2 will
	 * cause a #GP fault.
	 */
	value = (data & RTIT_CTL_ADDR0) >> RTIT_CTL_ADDR0_OFFSET;
	if ((value && (vmx->pt_desc.num_address_ranges < 1)) || (value > 2))
		return 1;
	value = (data & RTIT_CTL_ADDR1) >> RTIT_CTL_ADDR1_OFFSET;
	if ((value && (vmx->pt_desc.num_address_ranges < 2)) || (value > 2))
		return 1;
	value = (data & RTIT_CTL_ADDR2) >> RTIT_CTL_ADDR2_OFFSET;
	if ((value && (vmx->pt_desc.num_address_ranges < 3)) || (value > 2))
		return 1;
	value = (data & RTIT_CTL_ADDR3) >> RTIT_CTL_ADDR3_OFFSET;
	if ((value && (vmx->pt_desc.num_address_ranges < 4)) || (value > 2))
		return 1;

	return 0;
}

bool vmx_can_emulate_instruction(struct kvm_vcpu *vcpu, int emul_type,
				void *insn, int insn_len)
{
	/*
	 * Emulation of instructions in SGX enclaves is impossible as RIP does
	 * not point at the failing instruction, and even if it did, the code
	 * stream is inaccessible.  Inject #UD instead of exiting to userspace
	 * so that guest userspace can't DoS the guest simply by triggering
	 * emulation (enclaves are CPL3 only).
	 */
	if (to_vmx(vcpu)->exit_reason.enclave_mode) {
		kvm_queue_exception(vcpu, UD_VECTOR);
		return false;
	}
	return true;
}

static int skip_emulated_instruction(struct kvm_vcpu *vcpu)
{
	union vmx_exit_reason exit_reason = to_vmx(vcpu)->exit_reason;
	unsigned long rip, orig_rip;
	u32 instr_len;

	/*
	 * Using VMCS.VM_EXIT_INSTRUCTION_LEN on EPT misconfig depends on
	 * undefined behavior: Intel's SDM doesn't mandate the VMCS field be
	 * set when EPT misconfig occurs.  In practice, real hardware updates
	 * VM_EXIT_INSTRUCTION_LEN on EPT misconfig, but other hypervisors
	 * (namely Hyper-V) don't set it due to it being undefined behavior,
	 * i.e. we end up advancing IP with some random value.
	 */
	if (!static_cpu_has(X86_FEATURE_HYPERVISOR) ||
	    exit_reason.basic != EXIT_REASON_EPT_MISCONFIG) {
		instr_len = vmcs_read32(VM_EXIT_INSTRUCTION_LEN);

		/*
		 * Emulating an enclave's instructions isn't supported as KVM
		 * cannot access the enclave's memory or its true RIP, e.g. the
		 * vmcs.GUEST_RIP points at the exit point of the enclave, not
		 * the RIP that actually triggered the VM-Exit.  But, because
		 * most instructions that cause VM-Exit will #UD in an enclave,
		 * most instruction-based VM-Exits simply do not occur.
		 *
		 * There are a few exceptions, notably the debug instructions
		 * INT1ICEBRK and INT3, as they are allowed in debug enclaves
		 * and generate #DB/#BP as expected, which KVM might intercept.
		 * But again, the CPU does the dirty work and saves an instr
		 * length of zero so VMMs don't shoot themselves in the foot.
		 * WARN if KVM tries to skip a non-zero length instruction on
		 * a VM-Exit from an enclave.
		 */
		if (!instr_len)
			goto rip_updated;

		WARN_ONCE(exit_reason.enclave_mode,
			  "skipping instruction after SGX enclave VM-Exit");

		orig_rip = kvm_rip_read(vcpu);
		rip = orig_rip + instr_len;
#ifdef CONFIG_X86_64
		rip = vmx_mask_out_guest_rip(vcpu, orig_rip, rip);
#endif
		kvm_rip_write(vcpu, rip);
	} else {
		if (!kvm_emulate_instruction(vcpu, EMULTYPE_SKIP))
			return 0;
	}

rip_updated:
	/* skipping an emulated instruction also counts */
	vmx_set_interrupt_shadow(vcpu, 0);

	return 1;
}

/*
 * Recognizes a pending MTF VM-exit and records the nested state for later
 * delivery.
 */
void vmx_update_emulated_instruction(struct kvm_vcpu *vcpu)
{
	struct vmcs12 *vmcs12 = get_vmcs12(vcpu);
	struct vcpu_vmx *vmx = to_vmx(vcpu);

	if (!is_guest_mode(vcpu))
		return;

	/*
	 * Per the SDM, MTF takes priority over debug-trap exceptions besides
	 * TSS T-bit traps and ICEBP (INT1).  KVM doesn't emulate T-bit traps
	 * or ICEBP (in the emulator proper), and skipping of ICEBP after an
	 * intercepted #DB deliberately avoids single-step #DB and MTF updates
	 * as ICEBP is higher priority than both.  As instruction emulation is
	 * completed at this point (i.e. KVM is at the instruction boundary),
	 * any #DB exception pending delivery must be a debug-trap of lower
	 * priority than MTF.  Record the pending MTF state to be delivered in
	 * vmx_check_nested_events().
	 */
	if (nested_cpu_has_mtf(vmcs12) &&
	    (!vcpu->arch.exception.pending ||
	     vcpu->arch.exception.vector == DB_VECTOR) &&
	    (!vcpu->arch.exception_vmexit.pending ||
	     vcpu->arch.exception_vmexit.vector == DB_VECTOR)) {
		vmx->nested.mtf_pending = true;
		kvm_make_request(KVM_REQ_EVENT, vcpu);
	} else {
		vmx->nested.mtf_pending = false;
	}
}

int vmx_skip_emulated_instruction(struct kvm_vcpu *vcpu)
{
	vmx_update_emulated_instruction(vcpu);
	return skip_emulated_instruction(vcpu);
}

static void vmx_clear_hlt(struct kvm_vcpu *vcpu)
{
	/*
	 * Ensure that we clear the HLT state in the VMCS.  We don't need to
	 * explicitly skip the instruction because if the HLT state is set,
	 * then the instruction is already executing and RIP has already been
	 * advanced.
	 */
	if (kvm_hlt_in_guest(vcpu->kvm) &&
			vmcs_read32(GUEST_ACTIVITY_STATE) == GUEST_ACTIVITY_HLT)
		vmcs_write32(GUEST_ACTIVITY_STATE, GUEST_ACTIVITY_ACTIVE);
}

void vmx_inject_exception(struct kvm_vcpu *vcpu)
{
	struct kvm_queued_exception *ex = &vcpu->arch.exception;
	u32 intr_info = ex->vector | INTR_INFO_VALID_MASK;
	struct vcpu_vmx *vmx = to_vmx(vcpu);

	kvm_deliver_exception_payload(vcpu, ex);

	if (ex->has_error_code) {
		/*
		 * Despite the error code being architecturally defined as 32
		 * bits, and the VMCS field being 32 bits, Intel CPUs and thus
		 * VMX don't actually supporting setting bits 31:16.  Hardware
		 * will (should) never provide a bogus error code, but AMD CPUs
		 * do generate error codes with bits 31:16 set, and so KVM's
		 * ABI lets userspace shove in arbitrary 32-bit values.  Drop
		 * the upper bits to avoid VM-Fail, losing information that
		 * does't really exist is preferable to killing the VM.
		 */
		vmcs_write32(VM_ENTRY_EXCEPTION_ERROR_CODE, (u16)ex->error_code);
		intr_info |= INTR_INFO_DELIVER_CODE_MASK;
	}

	if (vmx->rmode.vm86_active) {
		int inc_eip = 0;
		if (kvm_exception_is_soft(ex->vector))
			inc_eip = vcpu->arch.event_exit_inst_len;
		kvm_inject_realmode_interrupt(vcpu, ex->vector, inc_eip);
		return;
	}

	WARN_ON_ONCE(vmx->emulation_required);

	if (kvm_exception_is_soft(ex->vector)) {
		vmcs_write32(VM_ENTRY_INSTRUCTION_LEN,
			     vmx->vcpu.arch.event_exit_inst_len);
		intr_info |= INTR_TYPE_SOFT_EXCEPTION;
	} else
		intr_info |= INTR_TYPE_HARD_EXCEPTION;

	vmcs_write32(VM_ENTRY_INTR_INFO_FIELD, intr_info);

	vmx_clear_hlt(vcpu);
}

static void vmx_setup_uret_msr(struct vcpu_vmx *vmx, unsigned int msr,
			       bool load_into_hardware)
{
	struct vmx_uret_msr *uret_msr;

	uret_msr = vmx_find_uret_msr(vmx, msr);
	if (!uret_msr)
		return;

	uret_msr->load_into_hardware = load_into_hardware;
}

/*
 * Configuring user return MSRs to automatically save, load, and restore MSRs
 * that need to be shoved into hardware when running the guest.  Note, omitting
 * an MSR here does _NOT_ mean it's not emulated, only that it will not be
 * loaded into hardware when running the guest.
 */
static void vmx_setup_uret_msrs(struct vcpu_vmx *vmx)
{
#ifdef CONFIG_X86_64
	bool load_syscall_msrs;

	/*
	 * The SYSCALL MSRs are only needed on long mode guests, and only
	 * when EFER.SCE is set.
	 */
	load_syscall_msrs = is_long_mode(&vmx->vcpu) &&
			    (vmx->vcpu.arch.efer & EFER_SCE);

	vmx_setup_uret_msr(vmx, MSR_STAR, load_syscall_msrs);
	vmx_setup_uret_msr(vmx, MSR_LSTAR, load_syscall_msrs);
	vmx_setup_uret_msr(vmx, MSR_SYSCALL_MASK, load_syscall_msrs);
#endif
	vmx_setup_uret_msr(vmx, MSR_EFER, update_transition_efer(vmx));

	vmx_setup_uret_msr(vmx, MSR_TSC_AUX,
			   guest_cpuid_has(&vmx->vcpu, X86_FEATURE_RDTSCP) ||
			   guest_cpuid_has(&vmx->vcpu, X86_FEATURE_RDPID));

	/*
	 * hle=0, rtm=0, tsx_ctrl=1 can be found with some combinations of new
	 * kernel and old userspace.  If those guests run on a tsx=off host, do
	 * allow guests to use TSX_CTRL, but don't change the value in hardware
	 * so that TSX remains always disabled.
	 */
	vmx_setup_uret_msr(vmx, MSR_IA32_TSX_CTRL, boot_cpu_has(X86_FEATURE_RTM));

	/*
	 * The set of MSRs to load may have changed, reload MSRs before the
	 * next VM-Enter.
	 */
	vmx->guest_uret_msrs_loaded = false;
}

u64 vmx_get_l2_tsc_offset(struct kvm_vcpu *vcpu)
{
	struct vmcs12 *vmcs12 = get_vmcs12(vcpu);

	if (nested_cpu_has(vmcs12, CPU_BASED_USE_TSC_OFFSETTING))
		return vmcs12->tsc_offset;

	return 0;
}

u64 vmx_get_l2_tsc_multiplier(struct kvm_vcpu *vcpu)
{
	struct vmcs12 *vmcs12 = get_vmcs12(vcpu);

	if (nested_cpu_has(vmcs12, CPU_BASED_USE_TSC_OFFSETTING) &&
	    nested_cpu_has2(vmcs12, SECONDARY_EXEC_TSC_SCALING))
		return vmcs12->tsc_multiplier;

	return kvm_caps.default_tsc_scaling_ratio;
}

void vmx_write_tsc_offset(struct kvm_vcpu *vcpu, u64 offset)
{
	vmcs_write64(TSC_OFFSET, offset);
}

void vmx_write_tsc_multiplier(struct kvm_vcpu *vcpu, u64 multiplier)
{
	vmcs_write64(TSC_MULTIPLIER, multiplier);
}

/*
 * nested_vmx_allowed() checks whether a guest should be allowed to use VMX
 * instructions and MSRs (i.e., nested VMX). Nested VMX is disabled for
 * all guests if the "nested" module option is off, and can also be disabled
 * for a single guest by disabling its VMX cpuid bit.
 */
bool nested_vmx_allowed(struct kvm_vcpu *vcpu)
{
	return nested && guest_cpuid_has(vcpu, X86_FEATURE_VMX);
}

/*
 * Userspace is allowed to set any supported IA32_FEATURE_CONTROL regardless of
 * guest CPUID.  Note, KVM allows userspace to set "VMX in SMX" to maintain
 * backwards compatibility even though KVM doesn't support emulating SMX.  And
 * because userspace set "VMX in SMX", the guest must also be allowed to set it,
 * e.g. if the MSR is left unlocked and the guest does a RMW operation.
 */
#define KVM_SUPPORTED_FEATURE_CONTROL  (FEAT_CTL_LOCKED			 | \
					FEAT_CTL_VMX_ENABLED_INSIDE_SMX	 | \
					FEAT_CTL_VMX_ENABLED_OUTSIDE_SMX | \
					FEAT_CTL_SGX_LC_ENABLED		 | \
					FEAT_CTL_SGX_ENABLED		 | \
					FEAT_CTL_LMCE_ENABLED)

static inline bool is_vmx_feature_control_msr_valid(struct vcpu_vmx *vmx,
						    struct msr_data *msr)
{
	uint64_t valid_bits;

	/*
	 * Ensure KVM_SUPPORTED_FEATURE_CONTROL is updated when new bits are
	 * exposed to the guest.
	 */
	WARN_ON_ONCE(vmx->msr_ia32_feature_control_valid_bits &
		     ~KVM_SUPPORTED_FEATURE_CONTROL);

	if (!msr->host_initiated &&
	    (vmx->msr_ia32_feature_control & FEAT_CTL_LOCKED))
		return false;

	if (msr->host_initiated)
		valid_bits = KVM_SUPPORTED_FEATURE_CONTROL;
	else
		valid_bits = vmx->msr_ia32_feature_control_valid_bits;

	return !(msr->data & ~valid_bits);
}

int vmx_get_msr_feature(struct kvm_msr_entry *msr)
{
	switch (msr->index) {
	case KVM_FIRST_EMULATED_VMX_MSR ... KVM_LAST_EMULATED_VMX_MSR:
		if (!nested)
			return 1;
		return vmx_get_vmx_msr(&vmcs_config.nested, msr->index, &msr->data);
	default:
		return KVM_MSR_RET_INVALID;
	}
}

/*
 * Reads an msr value (of 'msr_info->index') into 'msr_info->data'.
 * Returns 0 on success, non-0 otherwise.
 * Assumes vcpu_load() was already called.
 */
int vmx_get_msr(struct kvm_vcpu *vcpu, struct msr_data *msr_info)
{
	struct vcpu_vmx *vmx = to_vmx(vcpu);
	struct vmx_uret_msr *msr;
	u32 index;

	switch (msr_info->index) {
#ifdef CONFIG_X86_64
	case MSR_FS_BASE:
		msr_info->data = vmcs_readl(GUEST_FS_BASE);
		break;
	case MSR_GS_BASE:
		msr_info->data = vmcs_readl(GUEST_GS_BASE);
		break;
	case MSR_KERNEL_GS_BASE:
		msr_info->data = vmx_read_guest_kernel_gs_base(vmx);
		break;
#endif
	case MSR_EFER:
		return kvm_get_msr_common(vcpu, msr_info);
	case MSR_IA32_TSX_CTRL:
		if (!msr_info->host_initiated &&
		    !(vcpu->arch.arch_capabilities & ARCH_CAP_TSX_CTRL_MSR))
			return 1;
		goto find_uret_msr;
	case MSR_IA32_UMWAIT_CONTROL:
		if (!msr_info->host_initiated && !vmx_has_waitpkg(vmx))
			return 1;

		msr_info->data = vmx->msr_ia32_umwait_control;
		break;
	case MSR_IA32_SPEC_CTRL:
		if (!msr_info->host_initiated &&
		    !guest_has_spec_ctrl_msr(vcpu))
			return 1;

		msr_info->data = to_vmx(vcpu)->spec_ctrl;
		break;
	case MSR_IA32_SYSENTER_CS:
		msr_info->data = vmcs_read32(GUEST_SYSENTER_CS);
		break;
	case MSR_IA32_SYSENTER_EIP:
		msr_info->data = vmcs_readl(GUEST_SYSENTER_EIP);
		break;
	case MSR_IA32_SYSENTER_ESP:
		msr_info->data = vmcs_readl(GUEST_SYSENTER_ESP);
		break;
	case MSR_IA32_BNDCFGS:
		if (!kvm_mpx_supported() ||
		    (!msr_info->host_initiated &&
		     !guest_cpuid_has(vcpu, X86_FEATURE_MPX)))
			return 1;
		msr_info->data = vmcs_read64(GUEST_BNDCFGS);
		break;
	case MSR_IA32_MCG_EXT_CTL:
		if (!msr_info->host_initiated &&
		    !(vmx->msr_ia32_feature_control &
		      FEAT_CTL_LMCE_ENABLED))
			return 1;
		msr_info->data = vcpu->arch.mcg_ext_ctl;
		break;
	case MSR_IA32_FEAT_CTL:
		msr_info->data = vmx->msr_ia32_feature_control;
		break;
	case MSR_IA32_SGXLEPUBKEYHASH0 ... MSR_IA32_SGXLEPUBKEYHASH3:
		if (!msr_info->host_initiated &&
		    !guest_cpuid_has(vcpu, X86_FEATURE_SGX_LC))
			return 1;
		msr_info->data = to_vmx(vcpu)->msr_ia32_sgxlepubkeyhash
			[msr_info->index - MSR_IA32_SGXLEPUBKEYHASH0];
		break;
	case KVM_FIRST_EMULATED_VMX_MSR ... KVM_LAST_EMULATED_VMX_MSR:
		if (!nested_vmx_allowed(vcpu))
			return 1;
		if (vmx_get_vmx_msr(&vmx->nested.msrs, msr_info->index,
				    &msr_info->data))
			return 1;
		/*
		 * Enlightened VMCS v1 doesn't have certain VMCS fields but
		 * instead of just ignoring the features, different Hyper-V
		 * versions are either trying to use them and fail or do some
		 * sanity checking and refuse to boot. Filter all unsupported
		 * features out.
		 */
		if (!msr_info->host_initiated && guest_cpuid_has_evmcs(vcpu))
			nested_evmcs_filter_control_msr(vcpu, msr_info->index,
							&msr_info->data);
		break;
	case MSR_IA32_RTIT_CTL:
		if (!vmx_pt_mode_is_host_guest())
			return 1;
		msr_info->data = vmx->pt_desc.guest.ctl;
		break;
	case MSR_IA32_RTIT_STATUS:
		if (!vmx_pt_mode_is_host_guest())
			return 1;
		msr_info->data = vmx->pt_desc.guest.status;
		break;
	case MSR_IA32_RTIT_CR3_MATCH:
		if (!vmx_pt_mode_is_host_guest() ||
			!intel_pt_validate_cap(vmx->pt_desc.caps,
						PT_CAP_cr3_filtering))
			return 1;
		msr_info->data = vmx->pt_desc.guest.cr3_match;
		break;
	case MSR_IA32_RTIT_OUTPUT_BASE:
		if (!vmx_pt_mode_is_host_guest() ||
			(!intel_pt_validate_cap(vmx->pt_desc.caps,
					PT_CAP_topa_output) &&
			 !intel_pt_validate_cap(vmx->pt_desc.caps,
					PT_CAP_single_range_output)))
			return 1;
		msr_info->data = vmx->pt_desc.guest.output_base;
		break;
	case MSR_IA32_RTIT_OUTPUT_MASK:
		if (!vmx_pt_mode_is_host_guest() ||
			(!intel_pt_validate_cap(vmx->pt_desc.caps,
					PT_CAP_topa_output) &&
			 !intel_pt_validate_cap(vmx->pt_desc.caps,
					PT_CAP_single_range_output)))
			return 1;
		msr_info->data = vmx->pt_desc.guest.output_mask;
		break;
	case MSR_IA32_RTIT_ADDR0_A ... MSR_IA32_RTIT_ADDR3_B:
		index = msr_info->index - MSR_IA32_RTIT_ADDR0_A;
		if (!vmx_pt_mode_is_host_guest() ||
		    (index >= 2 * vmx->pt_desc.num_address_ranges))
			return 1;
		if (index % 2)
			msr_info->data = vmx->pt_desc.guest.addr_b[index / 2];
		else
			msr_info->data = vmx->pt_desc.guest.addr_a[index / 2];
		break;
	case MSR_IA32_U_CET:
	case MSR_IA32_PL0_SSP ... MSR_IA32_PL3_SSP:
		return kvm_get_msr_common(vcpu, msr_info);
	case MSR_IA32_S_CET:
	case MSR_KVM_GUEST_SSP:
	case MSR_IA32_INT_SSP_TAB:
		if (kvm_get_msr_common(vcpu, msr_info))
			return 1;
		if (msr_info->index == MSR_KVM_GUEST_SSP)
			msr_info->data = vmcs_readl(GUEST_SSP);
		else if (msr_info->index == MSR_IA32_S_CET)
			msr_info->data = vmcs_readl(GUEST_S_CET);
		else if (msr_info->index == MSR_IA32_INT_SSP_TAB)
			msr_info->data = vmcs_readl(GUEST_INTR_SSP_TABLE);
		break;
	case MSR_IA32_DEBUGCTLMSR:
		msr_info->data = vmcs_read64(GUEST_IA32_DEBUGCTL);
		break;
	default:
	find_uret_msr:
		msr = vmx_find_uret_msr(vmx, msr_info->index);
		if (msr) {
			msr_info->data = msr->data;
			break;
		}
		return kvm_get_msr_common(vcpu, msr_info);
	}

	return 0;
}

static u64 nested_vmx_truncate_sysenter_addr(struct kvm_vcpu *vcpu,
						    u64 data)
{
#ifdef CONFIG_X86_64
	if (!guest_cpuid_has(vcpu, X86_FEATURE_LM))
		return (u32)data;
#endif
	return (unsigned long)data;
}

static u64 vmx_get_supported_debugctl(struct kvm_vcpu *vcpu, bool host_initiated)
{
	u64 debugctl = 0;

	if (boot_cpu_has(X86_FEATURE_BUS_LOCK_DETECT) &&
	    (host_initiated || guest_cpuid_has(vcpu, X86_FEATURE_BUS_LOCK_DETECT)))
		debugctl |= DEBUGCTLMSR_BUS_LOCK_DETECT;

	if ((kvm_caps.supported_perf_cap & PMU_CAP_LBR_FMT) &&
	    (host_initiated || intel_pmu_lbr_is_enabled(vcpu)))
		debugctl |= DEBUGCTLMSR_LBR | DEBUGCTLMSR_FREEZE_LBRS_ON_PMI;

	return debugctl;
}

static void vmx_disable_write_intercept_sss_msr(struct kvm_vcpu *vcpu)
{
	if (guest_can_use(vcpu, X86_FEATURE_SHSTK)) {
		vmx_set_intercept_for_msr(vcpu, MSR_IA32_PL0_SSP,
					  MSR_TYPE_RW, false);
		vmx_set_intercept_for_msr(vcpu, MSR_IA32_PL1_SSP,
					  MSR_TYPE_RW, false);
		vmx_set_intercept_for_msr(vcpu, MSR_IA32_PL2_SSP,
					  MSR_TYPE_RW, false);
	}
}

/*
 * Writes msr value into the appropriate "register".
 * Returns 0 on success, non-0 otherwise.
 * Assumes vcpu_load() was already called.
 */
int vmx_set_msr(struct kvm_vcpu *vcpu, struct msr_data *msr_info)
{
	struct vcpu_vmx *vmx = to_vmx(vcpu);
	struct vmx_uret_msr *msr;
	int ret = 0;
	u32 msr_index = msr_info->index;
	u64 data = msr_info->data;
	u32 index;

	switch (msr_index) {
	case MSR_EFER:
		ret = kvm_set_msr_common(vcpu, msr_info);
		break;
#ifdef CONFIG_X86_64
	case MSR_FS_BASE:
		vmx_segment_cache_clear(vmx);
		vmcs_writel(GUEST_FS_BASE, data);
		break;
	case MSR_GS_BASE:
		vmx_segment_cache_clear(vmx);
		vmcs_writel(GUEST_GS_BASE, data);
		break;
	case MSR_KERNEL_GS_BASE:
		vmx_write_guest_kernel_gs_base(vmx, data);
		break;
	case MSR_IA32_XFD:
		ret = kvm_set_msr_common(vcpu, msr_info);
		/*
		 * Always intercepting WRMSR could incur non-negligible
		 * overhead given xfd might be changed frequently in
		 * guest context switch. Disable write interception
		 * upon the first write with a non-zero value (indicating
		 * potential usage on dynamic xfeatures). Also update
		 * exception bitmap to trap #NM for proper virtualization
		 * of guest xfd_err.
		 */
		if (!ret && data) {
			vmx_disable_intercept_for_msr(vcpu, MSR_IA32_XFD,
						      MSR_TYPE_RW);
			vcpu->arch.xfd_no_write_intercept = true;
			vmx_update_exception_bitmap(vcpu);
		}
		break;
#endif
	case MSR_IA32_SYSENTER_CS:
		if (is_guest_mode(vcpu))
			get_vmcs12(vcpu)->guest_sysenter_cs = data;
		vmcs_write32(GUEST_SYSENTER_CS, data);
		break;
	case MSR_IA32_SYSENTER_EIP:
		if (is_guest_mode(vcpu)) {
			data = nested_vmx_truncate_sysenter_addr(vcpu, data);
			get_vmcs12(vcpu)->guest_sysenter_eip = data;
		}
		vmcs_writel(GUEST_SYSENTER_EIP, data);
		break;
	case MSR_IA32_SYSENTER_ESP:
		if (is_guest_mode(vcpu)) {
			data = nested_vmx_truncate_sysenter_addr(vcpu, data);
			get_vmcs12(vcpu)->guest_sysenter_esp = data;
		}
		vmcs_writel(GUEST_SYSENTER_ESP, data);
		break;
	case MSR_IA32_DEBUGCTLMSR: {
		u64 invalid;

		invalid = data & ~vmx_get_supported_debugctl(vcpu, msr_info->host_initiated);
		if (invalid & (DEBUGCTLMSR_BTF|DEBUGCTLMSR_LBR)) {
			kvm_pr_unimpl_wrmsr(vcpu, msr_index, data);
			data &= ~(DEBUGCTLMSR_BTF|DEBUGCTLMSR_LBR);
			invalid &= ~(DEBUGCTLMSR_BTF|DEBUGCTLMSR_LBR);
		}

		if (invalid)
			return 1;

		if (is_guest_mode(vcpu) && get_vmcs12(vcpu)->vm_exit_controls &
						VM_EXIT_SAVE_DEBUG_CONTROLS)
			get_vmcs12(vcpu)->guest_ia32_debugctl = data;

		vmcs_write64(GUEST_IA32_DEBUGCTL, data);
		if (intel_pmu_lbr_is_enabled(vcpu) && !to_vmx(vcpu)->lbr_desc.event &&
		    (data & DEBUGCTLMSR_LBR))
			intel_pmu_create_guest_lbr_event(vcpu);
		return 0;
	}
	case MSR_IA32_BNDCFGS:
		if (!kvm_mpx_supported() ||
		    (!msr_info->host_initiated &&
		     !guest_cpuid_has(vcpu, X86_FEATURE_MPX)))
			return 1;
		if (is_noncanonical_address(data & PAGE_MASK, vcpu) ||
		    (data & MSR_IA32_BNDCFGS_RSVD))
			return 1;

		if (is_guest_mode(vcpu) &&
		    ((vmx->nested.msrs.entry_ctls_high & VM_ENTRY_LOAD_BNDCFGS) ||
		     (vmx->nested.msrs.exit_ctls_high & VM_EXIT_CLEAR_BNDCFGS)))
			get_vmcs12(vcpu)->guest_bndcfgs = data;

		vmcs_write64(GUEST_BNDCFGS, data);
		break;
	case MSR_IA32_UMWAIT_CONTROL:
		if (!msr_info->host_initiated && !vmx_has_waitpkg(vmx))
			return 1;

		/* The reserved bit 1 and non-32 bit [63:32] should be zero */
		if (data & (BIT_ULL(1) | GENMASK_ULL(63, 32)))
			return 1;

		vmx->msr_ia32_umwait_control = data;
		break;
	case MSR_IA32_SPEC_CTRL:
		if (!msr_info->host_initiated &&
		    !guest_has_spec_ctrl_msr(vcpu))
			return 1;

		if (kvm_spec_ctrl_test_value(data))
			return 1;

		vmx->spec_ctrl = data;
		if (!data)
			break;

		/*
		 * For non-nested:
		 * When it's written (to non-zero) for the first time, pass
		 * it through.
		 *
		 * For nested:
		 * The handling of the MSR bitmap for L2 guests is done in
		 * nested_vmx_prepare_msr_bitmap. We should not touch the
		 * vmcs02.msr_bitmap here since it gets completely overwritten
		 * in the merging. We update the vmcs01 here for L1 as well
		 * since it will end up touching the MSR anyway now.
		 */
		vmx_disable_intercept_for_msr(vcpu,
					      MSR_IA32_SPEC_CTRL,
					      MSR_TYPE_RW);
		break;
	case MSR_IA32_TSX_CTRL:
		if (!msr_info->host_initiated &&
		    !(vcpu->arch.arch_capabilities & ARCH_CAP_TSX_CTRL_MSR))
			return 1;
		if (data & ~(TSX_CTRL_RTM_DISABLE | TSX_CTRL_CPUID_CLEAR))
			return 1;
		goto find_uret_msr;
	case MSR_IA32_CR_PAT:
		ret = kvm_set_msr_common(vcpu, msr_info);
		if (ret)
			break;

		if (is_guest_mode(vcpu) &&
		    get_vmcs12(vcpu)->vm_exit_controls & VM_EXIT_SAVE_IA32_PAT)
			get_vmcs12(vcpu)->guest_ia32_pat = data;

		if (vmcs_config.vmentry_ctrl & VM_ENTRY_LOAD_IA32_PAT)
			vmcs_write64(GUEST_IA32_PAT, data);
		break;
	case MSR_IA32_MCG_EXT_CTL:
		if ((!msr_info->host_initiated &&
		     !(to_vmx(vcpu)->msr_ia32_feature_control &
		       FEAT_CTL_LMCE_ENABLED)) ||
		    (data & ~MCG_EXT_CTL_LMCE_EN))
			return 1;
		vcpu->arch.mcg_ext_ctl = data;
		break;
	case MSR_IA32_FEAT_CTL:
		if (!is_vmx_feature_control_msr_valid(vmx, msr_info))
			return 1;

		vmx->msr_ia32_feature_control = data;
		if (msr_info->host_initiated && data == 0)
			vmx_leave_nested(vcpu);

		/* SGX may be enabled/disabled by guest's firmware */
		vmx_write_encls_bitmap(vcpu, NULL);
		break;
	case MSR_IA32_SGXLEPUBKEYHASH0 ... MSR_IA32_SGXLEPUBKEYHASH3:
		/*
		 * On real hardware, the LE hash MSRs are writable before
		 * the firmware sets bit 0 in MSR 0x7a ("activating" SGX),
		 * at which point SGX related bits in IA32_FEATURE_CONTROL
		 * become writable.
		 *
		 * KVM does not emulate SGX activation for simplicity, so
		 * allow writes to the LE hash MSRs if IA32_FEATURE_CONTROL
		 * is unlocked.  This is technically not architectural
		 * behavior, but it's close enough.
		 */
		if (!msr_info->host_initiated &&
		    (!guest_cpuid_has(vcpu, X86_FEATURE_SGX_LC) ||
		    ((vmx->msr_ia32_feature_control & FEAT_CTL_LOCKED) &&
		    !(vmx->msr_ia32_feature_control & FEAT_CTL_SGX_LC_ENABLED))))
			return 1;
		vmx->msr_ia32_sgxlepubkeyhash
			[msr_index - MSR_IA32_SGXLEPUBKEYHASH0] = data;
		break;
	case KVM_FIRST_EMULATED_VMX_MSR ... KVM_LAST_EMULATED_VMX_MSR:
		if (!msr_info->host_initiated)
			return 1; /* they are read-only */
		if (!nested_vmx_allowed(vcpu))
			return 1;
		return vmx_set_vmx_msr(vcpu, msr_index, data);
	case MSR_IA32_RTIT_CTL:
		if (!vmx_pt_mode_is_host_guest() ||
			vmx_rtit_ctl_check(vcpu, data) ||
			vmx->nested.vmxon)
			return 1;
		vmcs_write64(GUEST_IA32_RTIT_CTL, data);
		vmx->pt_desc.guest.ctl = data;
		pt_update_intercept_for_msr(vcpu);
		break;
	case MSR_IA32_RTIT_STATUS:
		if (!pt_can_write_msr(vmx))
			return 1;
		if (data & MSR_IA32_RTIT_STATUS_MASK)
			return 1;
		vmx->pt_desc.guest.status = data;
		break;
	case MSR_IA32_RTIT_CR3_MATCH:
		if (!pt_can_write_msr(vmx))
			return 1;
		if (!intel_pt_validate_cap(vmx->pt_desc.caps,
					   PT_CAP_cr3_filtering))
			return 1;
		vmx->pt_desc.guest.cr3_match = data;
		break;
	case MSR_IA32_RTIT_OUTPUT_BASE:
		if (!pt_can_write_msr(vmx))
			return 1;
		if (!intel_pt_validate_cap(vmx->pt_desc.caps,
					   PT_CAP_topa_output) &&
		    !intel_pt_validate_cap(vmx->pt_desc.caps,
					   PT_CAP_single_range_output))
			return 1;
		if (!pt_output_base_valid(vcpu, data))
			return 1;
		vmx->pt_desc.guest.output_base = data;
		break;
	case MSR_IA32_RTIT_OUTPUT_MASK:
		if (!pt_can_write_msr(vmx))
			return 1;
		if (!intel_pt_validate_cap(vmx->pt_desc.caps,
					   PT_CAP_topa_output) &&
		    !intel_pt_validate_cap(vmx->pt_desc.caps,
					   PT_CAP_single_range_output))
			return 1;
		vmx->pt_desc.guest.output_mask = data;
		break;
	case MSR_IA32_RTIT_ADDR0_A ... MSR_IA32_RTIT_ADDR3_B:
		if (!pt_can_write_msr(vmx))
			return 1;
		index = msr_info->index - MSR_IA32_RTIT_ADDR0_A;
		if (index >= 2 * vmx->pt_desc.num_address_ranges)
			return 1;
		if (is_noncanonical_address(data, vcpu))
			return 1;
		if (index % 2)
			vmx->pt_desc.guest.addr_b[index / 2] = data;
		else
			vmx->pt_desc.guest.addr_a[index / 2] = data;
		break;
#define VMX_CET_CONTROL_MASK		(~GENMASK_ULL(9, 6))
#define CET_LEG_BITMAP_BASE(data)	((data) >> 12)
#define CET_EXCLUSIVE_BITS		(CET_SUPPRESS | CET_WAIT_ENDBR)
	case MSR_IA32_PL0_SSP ... MSR_IA32_PL3_SSP:
		if (kvm_set_msr_common(vcpu, msr_info))
			return 1;
		/*
		 * Write to the base SSP MSRs should happen ahead of toggling
		 * of IA32_S_CET.SH_STK_EN bit.
		 */
		if (msr_index != MSR_IA32_PL3_SSP && data) {
			vmx_disable_write_intercept_sss_msr(vcpu);
			wrmsrl(msr_index, data);
		}
		break;
	case MSR_IA32_U_CET:
	case MSR_IA32_S_CET:
	case MSR_KVM_GUEST_SSP:
	case MSR_IA32_INT_SSP_TAB:
		if ((msr_index == MSR_IA32_U_CET ||
		     msr_index == MSR_IA32_S_CET) &&
		    ((data & ~VMX_CET_CONTROL_MASK) ||
		     !IS_ALIGNED(CET_LEG_BITMAP_BASE(data), 4) ||
		     (data & CET_EXCLUSIVE_BITS) == CET_EXCLUSIVE_BITS))
			return 1;
		if (kvm_set_msr_common(vcpu, msr_info))
			return 1;
		if (msr_index == MSR_KVM_GUEST_SSP)
			vmcs_writel(GUEST_SSP, data);
		else if (msr_index == MSR_IA32_S_CET)
			vmcs_writel(GUEST_S_CET, data);
		else if (msr_index == MSR_IA32_INT_SSP_TAB)
			vmcs_writel(GUEST_INTR_SSP_TABLE, data);
		break;
	case MSR_IA32_PERF_CAPABILITIES:
		if (data && !vcpu_to_pmu(vcpu)->version)
			return 1;
		if (data & PMU_CAP_LBR_FMT) {
			if ((data & PMU_CAP_LBR_FMT) !=
			    (kvm_caps.supported_perf_cap & PMU_CAP_LBR_FMT))
				return 1;
			if (!intel_pmu_lbr_is_compatible(vcpu))
				return 1;
		}
		if (data & PERF_CAP_PEBS_FORMAT) {
			if ((data & PERF_CAP_PEBS_MASK) !=
			    (kvm_caps.supported_perf_cap & PERF_CAP_PEBS_MASK))
				return 1;
			if (!guest_cpuid_has(vcpu, X86_FEATURE_DS))
				return 1;
			if (!guest_cpuid_has(vcpu, X86_FEATURE_DTES64))
				return 1;
			if (!cpuid_model_is_consistent(vcpu))
				return 1;
		}
		ret = kvm_set_msr_common(vcpu, msr_info);
		break;

	default:
	find_uret_msr:
		msr = vmx_find_uret_msr(vmx, msr_index);
		if (msr)
			ret = vmx_set_guest_uret_msr(vmx, msr, data);
		else
			ret = kvm_set_msr_common(vcpu, msr_info);
	}

	/* FB_CLEAR may have changed, also update the FB_CLEAR_DIS behavior */
	if (msr_index == MSR_IA32_ARCH_CAPABILITIES)
		vmx_update_fb_clear_dis(vcpu, vmx);

	return ret;
}

void vmx_cache_reg(struct kvm_vcpu *vcpu, enum kvm_reg reg)
{
	unsigned long guest_owned_bits;

	kvm_register_mark_available(vcpu, reg);

	switch (reg) {
	case VCPU_REGS_RSP:
		vcpu->arch.regs[VCPU_REGS_RSP] = vmcs_readl(GUEST_RSP);
		break;
	case VCPU_REGS_RIP:
		vcpu->arch.regs[VCPU_REGS_RIP] = vmcs_readl(GUEST_RIP);
		break;
	case VCPU_EXREG_PDPTR:
		if (enable_ept)
			ept_save_pdptrs(vcpu);
		break;
	case VCPU_EXREG_CR0:
		guest_owned_bits = vcpu->arch.cr0_guest_owned_bits;

		vcpu->arch.cr0 &= ~guest_owned_bits;
		vcpu->arch.cr0 |= vmcs_readl(GUEST_CR0) & guest_owned_bits;
		break;
	case VCPU_EXREG_CR3:
		/*
		 * When intercepting CR3 loads, e.g. for shadowing paging, KVM's
		 * CR3 is loaded into hardware, not the guest's CR3.
		 */
		if (!(exec_controls_get(to_vmx(vcpu)) & CPU_BASED_CR3_LOAD_EXITING))
			vcpu->arch.cr3 = vmcs_readl(GUEST_CR3);
		break;
	case VCPU_EXREG_CR4:
		guest_owned_bits = vcpu->arch.cr4_guest_owned_bits;

		vcpu->arch.cr4 &= ~guest_owned_bits;
		vcpu->arch.cr4 |= vmcs_readl(GUEST_CR4) & guest_owned_bits;
		break;
	default:
		KVM_BUG_ON(1, vcpu->kvm);
		break;
	}
}

/*
 * There is no X86_FEATURE for SGX yet, but anyway we need to query CPUID
 * directly instead of going through cpu_has(), to ensure KVM is trapping
 * ENCLS whenever it's supported in hardware.  It does not matter whether
 * the host OS supports or has enabled SGX.
 */
static bool cpu_has_sgx(void)
{
	return cpuid_eax(0) >= 0x12 && (cpuid_eax(0x12) & BIT(0));
}

/*
 * Some cpus support VM_{ENTRY,EXIT}_IA32_PERF_GLOBAL_CTRL but they
 * can't be used due to errata where VM Exit may incorrectly clear
 * IA32_PERF_GLOBAL_CTRL[34:32]. Work around the errata by using the
 * MSR load mechanism to switch IA32_PERF_GLOBAL_CTRL.
 */
static bool cpu_has_perf_global_ctrl_bug(void)
{
	if (boot_cpu_data.x86 == 0x6) {
		switch (boot_cpu_data.x86_model) {
		case INTEL_FAM6_NEHALEM_EP:	/* AAK155 */
		case INTEL_FAM6_NEHALEM:	/* AAP115 */
		case INTEL_FAM6_WESTMERE:	/* AAT100 */
		case INTEL_FAM6_WESTMERE_EP:	/* BC86,AAY89,BD102 */
		case INTEL_FAM6_NEHALEM_EX:	/* BA97 */
			return true;
		default:
			break;
		}
	}

	return false;
}

static int adjust_vmx_controls(u32 ctl_min, u32 ctl_opt, u32 msr, u32 *result)
{
	u32 vmx_msr_low, vmx_msr_high;
	u32 ctl = ctl_min | ctl_opt;

	rdmsr(msr, vmx_msr_low, vmx_msr_high);

	ctl &= vmx_msr_high; /* bit == 0 in high word ==> must be zero */
	ctl |= vmx_msr_low;  /* bit == 1 in low word  ==> must be one  */

	/* Ensure minimum (required) set of control bits are supported. */
	if (ctl_min & ~ctl)
		return -EIO;

	*result = ctl;
	return 0;
}

static u64 adjust_vmx_controls64(u64 ctl_opt, u32 msr)
{
	u64 allowed;

	rdmsrl(msr, allowed);

	return  ctl_opt & allowed;
}

static int setup_vmcs_config(struct vmcs_config *vmcs_conf,
			     struct vmx_capability *vmx_cap)
{
	u32 _pin_based_exec_control = 0;
	u32 _cpu_based_exec_control = 0;
	u32 _cpu_based_2nd_exec_control = 0;
	u64 _cpu_based_3rd_exec_control = 0;
	u32 _vmexit_control = 0;
	u32 _vmentry_control = 0;
	u64 basic_msr;
	u64 misc_msr;
	int i;

	/*
	 * LOAD/SAVE_DEBUG_CONTROLS are absent because both are mandatory.
	 * SAVE_IA32_PAT and SAVE_IA32_EFER are absent because KVM always
	 * intercepts writes to PAT and EFER, i.e. never enables those controls.
	 */
	struct {
		u32 entry_control;
		u32 exit_control;
	} const vmcs_entry_exit_pairs[] = {
		{ VM_ENTRY_LOAD_IA32_PERF_GLOBAL_CTRL,	VM_EXIT_LOAD_IA32_PERF_GLOBAL_CTRL },
		{ VM_ENTRY_LOAD_IA32_PAT,		VM_EXIT_LOAD_IA32_PAT },
		{ VM_ENTRY_LOAD_IA32_EFER,		VM_EXIT_LOAD_IA32_EFER },
		{ VM_ENTRY_LOAD_BNDCFGS,		VM_EXIT_CLEAR_BNDCFGS },
		{ VM_ENTRY_LOAD_IA32_RTIT_CTL,		VM_EXIT_CLEAR_IA32_RTIT_CTL },
		{ VM_ENTRY_LOAD_CET_STATE,		VM_EXIT_LOAD_CET_STATE },
	};

	memset(vmcs_conf, 0, sizeof(*vmcs_conf));

	if (adjust_vmx_controls(KVM_REQUIRED_VMX_CPU_BASED_VM_EXEC_CONTROL,
				KVM_OPTIONAL_VMX_CPU_BASED_VM_EXEC_CONTROL,
				MSR_IA32_VMX_PROCBASED_CTLS,
				&_cpu_based_exec_control))
		return -EIO;
	if (_cpu_based_exec_control & CPU_BASED_ACTIVATE_SECONDARY_CONTROLS) {
		if (adjust_vmx_controls(KVM_REQUIRED_VMX_SECONDARY_VM_EXEC_CONTROL,
					KVM_OPTIONAL_VMX_SECONDARY_VM_EXEC_CONTROL,
					MSR_IA32_VMX_PROCBASED_CTLS2,
					&_cpu_based_2nd_exec_control))
			return -EIO;
	}
	if (!ept_violation_ve_test)
		_cpu_based_2nd_exec_control &= ~SECONDARY_EXEC_EPT_VIOLATION_VE;

#ifndef CONFIG_X86_64
	if (!(_cpu_based_2nd_exec_control &
				SECONDARY_EXEC_VIRTUALIZE_APIC_ACCESSES))
		_cpu_based_exec_control &= ~CPU_BASED_TPR_SHADOW;
#endif

	if (!(_cpu_based_exec_control & CPU_BASED_TPR_SHADOW))
		_cpu_based_2nd_exec_control &= ~(
				SECONDARY_EXEC_APIC_REGISTER_VIRT |
				SECONDARY_EXEC_VIRTUALIZE_X2APIC_MODE |
				SECONDARY_EXEC_VIRTUAL_INTR_DELIVERY);

	rdmsr_safe(MSR_IA32_VMX_EPT_VPID_CAP,
		&vmx_cap->ept, &vmx_cap->vpid);

	if (!(_cpu_based_2nd_exec_control & SECONDARY_EXEC_ENABLE_EPT) &&
	    vmx_cap->ept) {
		pr_warn_once("EPT CAP should not exist if not support "
				"1-setting enable EPT VM-execution control\n");

		if (error_on_inconsistent_vmcs_config)
			return -EIO;

		vmx_cap->ept = 0;
		_cpu_based_2nd_exec_control &= ~SECONDARY_EXEC_EPT_VIOLATION_VE;
	}
	if (!(_cpu_based_2nd_exec_control & SECONDARY_EXEC_ENABLE_VPID) &&
	    vmx_cap->vpid) {
		pr_warn_once("VPID CAP should not exist if not support "
				"1-setting enable VPID VM-execution control\n");

		if (error_on_inconsistent_vmcs_config)
			return -EIO;

		vmx_cap->vpid = 0;
	}

	if (!cpu_has_sgx())
		_cpu_based_2nd_exec_control &= ~SECONDARY_EXEC_ENCLS_EXITING;

	if (_cpu_based_exec_control & CPU_BASED_ACTIVATE_TERTIARY_CONTROLS)
		_cpu_based_3rd_exec_control =
			adjust_vmx_controls64(KVM_OPTIONAL_VMX_TERTIARY_VM_EXEC_CONTROL,
					      MSR_IA32_VMX_PROCBASED_CTLS3);

	if (!(_cpu_based_2nd_exec_control & SECONDARY_EXEC_VIRTUAL_INTR_DELIVERY))
		_cpu_based_3rd_exec_control &= ~TERTIARY_EXEC_GUEST_APIC_TIMER;

	if (adjust_vmx_controls(KVM_REQUIRED_VMX_VM_EXIT_CONTROLS,
				KVM_OPTIONAL_VMX_VM_EXIT_CONTROLS,
				MSR_IA32_VMX_EXIT_CTLS,
				&_vmexit_control))
		return -EIO;

	if (adjust_vmx_controls(KVM_REQUIRED_VMX_PIN_BASED_VM_EXEC_CONTROL,
				KVM_OPTIONAL_VMX_PIN_BASED_VM_EXEC_CONTROL,
				MSR_IA32_VMX_PINBASED_CTLS,
				&_pin_based_exec_control))
		return -EIO;

	if (cpu_has_broken_vmx_preemption_timer())
		_pin_based_exec_control &= ~PIN_BASED_VMX_PREEMPTION_TIMER;
	if (!(_cpu_based_2nd_exec_control &
		SECONDARY_EXEC_VIRTUAL_INTR_DELIVERY))
		_pin_based_exec_control &= ~PIN_BASED_POSTED_INTR;

	if (adjust_vmx_controls(KVM_REQUIRED_VMX_VM_ENTRY_CONTROLS,
				KVM_OPTIONAL_VMX_VM_ENTRY_CONTROLS,
				MSR_IA32_VMX_ENTRY_CTLS,
				&_vmentry_control))
		return -EIO;

	for (i = 0; i < ARRAY_SIZE(vmcs_entry_exit_pairs); i++) {
		u32 n_ctrl = vmcs_entry_exit_pairs[i].entry_control;
		u32 x_ctrl = vmcs_entry_exit_pairs[i].exit_control;

		if (!(_vmentry_control & n_ctrl) == !(_vmexit_control & x_ctrl))
			continue;

		pr_warn_once("Inconsistent VM-Entry/VM-Exit pair, entry = %x, exit = %x\n",
			     _vmentry_control & n_ctrl, _vmexit_control & x_ctrl);

		if (error_on_inconsistent_vmcs_config)
			return -EIO;

		_vmentry_control &= ~n_ctrl;
		_vmexit_control &= ~x_ctrl;
	}

	basic_msr = this_cpu_read(vmx_basic);
	/* A vaild MSR_IA32_VMX_BASIC value cannot be 0 */
	if (!basic_msr)
		return -EIO;

	rdmsrl(MSR_IA32_VMX_MISC, misc_msr);

<<<<<<< HEAD
	vmcs_conf->size = vmx_msr_high & 0x1fff;
	vmcs_conf->basic_cap = vmx_msr_high & ~0x7fff;
=======
	vmcs_conf->size = vmx_basic_vmcs_size(basic_msr);
	vmcs_conf->basic_cap = vmx_basic_cap(basic_msr);
>>>>>>> a15fb4c0

	vmcs_conf->revision_id = vmx_basic_vmcs_revision_id(basic_msr);

	vmcs_conf->pin_based_exec_ctrl = _pin_based_exec_control;
	vmcs_conf->cpu_based_exec_ctrl = _cpu_based_exec_control;
	vmcs_conf->cpu_based_2nd_exec_ctrl = _cpu_based_2nd_exec_control;
	vmcs_conf->cpu_based_3rd_exec_ctrl = _cpu_based_3rd_exec_control;
	vmcs_conf->vmexit_ctrl         = _vmexit_control;
	vmcs_conf->vmentry_ctrl        = _vmentry_control;
	vmcs_conf->misc	= misc_msr;

#if IS_ENABLED(CONFIG_HYPERV)
	if (enlightened_vmcs)
		evmcs_sanitize_exec_ctrls(vmcs_conf);
#endif

	return 0;
}

bool kvm_is_vmx_supported(void)
{
	int cpu = raw_smp_processor_id();

	if (!cpu_has_vmx()) {
		pr_err("VMX not supported by CPU %d\n", cpu);
		return false;
	}

	if (!this_cpu_has(X86_FEATURE_MSR_IA32_FEAT_CTL) ||
	    !this_cpu_has(X86_FEATURE_VMX)) {
		pr_err("VMX not enabled (by BIOS) in MSR_IA32_FEAT_CTL on CPU %d\n", cpu);
		return false;
	}

	return true;
}

int vmx_check_processor_compat(void)
{
	int cpu = raw_smp_processor_id();
	struct vmcs_config vmcs_conf;
	struct vmx_capability vmx_cap;

	if (!kvm_is_vmx_supported())
		return -EIO;

	if (setup_vmcs_config(&vmcs_conf, &vmx_cap) < 0) {
		pr_err("Failed to setup VMCS config on CPU %d\n", cpu);
		return -EIO;
	}
	if (nested)
		nested_vmx_setup_ctls_msrs(&vmcs_conf, vmx_cap.ept);
	if (memcmp(&vmcs_config, &vmcs_conf, sizeof(struct vmcs_config))) {
		pr_err("Inconsistent VMCS config on CPU %d\n", cpu);
		return -EIO;
	}
	return 0;
}

static int __vmxon_get(void)
{
	return cpu_vmxop_get();
}

int vmxon_get(void)
{
	int r;

	preempt_disable();
	r = __vmxon_get();
	if (r)
		preempt_enable();
	return r;
}
EXPORT_SYMBOL_GPL(vmxon_get);

void vmxoff_put(void)
{
	WARN_ON_ONCE(cpu_vmxop_put());
	preempt_enable();
}
EXPORT_SYMBOL_GPL(vmxoff_put);

int vmx_hardware_enable(void)
{
	int cpu = raw_smp_processor_id();
	int r;

	/*
	 * This can happen if we hot-added a CPU but failed to allocate
	 * VP assist page for it.
	 */
	if (kvm_is_using_evmcs() && !hv_get_vp_assist_page(cpu))
		return -EFAULT;

	r = cpu_vmxop_get();
	if (r)
		return r;

	if (enable_ept)
		ept_sync_global();

	return 0;
}

static void vmclear_local_loaded_vmcss(void)
{
	int cpu = raw_smp_processor_id();
	struct loaded_vmcs *v, *n;

	list_for_each_entry_safe(v, n, &per_cpu(loaded_vmcss_on_cpu, cpu),
				 loaded_vmcss_on_cpu_link)
		__loaded_vmcs_clear(v);
}

void vmx_hardware_disable(void)
{
	vmclear_local_loaded_vmcss();

	if (cpu_vmxop_put())
		kvm_spurious_fault();

	hv_reset_evmcs();
}

static struct vmcs *__alloc_vmcs_cpu(int cpu, gfp_t flags)
{
	int node = cpu_to_node(cpu);
	struct page *pages;
	struct vmcs *vmcs;

	pages = __alloc_pages_node(node, flags, 0);
	if (!pages)
		return NULL;
	vmcs = page_address(pages);
	memset(vmcs, 0, vmcs_config.size);

	vmcs->hdr.revision_id = vmcs_config.revision_id;

	return vmcs;
}

struct vmcs *alloc_vmcs_cpu(bool shadow, int cpu, gfp_t flags)
{
	struct vmcs *vmcs = __alloc_vmcs_cpu(cpu, flags);

	if (!vmcs)
		return NULL;

	/* KVM supports Enlightened VMCS v1 only */
	if (kvm_is_using_evmcs())
		vmcs->hdr.revision_id = KVM_EVMCS_VERSION;

	if (shadow)
		vmcs->hdr.shadow_vmcs = 1;
	return vmcs;
}

void free_vmcs(struct vmcs *vmcs)
{
	free_page((unsigned long)vmcs);
}

/*
 * Free a VMCS, but before that VMCLEAR it on the CPU where it was last loaded
 */
void free_loaded_vmcs(struct loaded_vmcs *loaded_vmcs)
{
	if (!loaded_vmcs->vmcs)
		return;
	loaded_vmcs_clear(loaded_vmcs);
	free_vmcs(loaded_vmcs->vmcs);
	loaded_vmcs->vmcs = NULL;
	if (loaded_vmcs->msr_bitmap)
		free_page((unsigned long)loaded_vmcs->msr_bitmap);
	WARN_ON(loaded_vmcs->shadow_vmcs != NULL);
}

int alloc_loaded_vmcs(struct loaded_vmcs *loaded_vmcs)
{
	loaded_vmcs->vmcs = alloc_vmcs(false);
	if (!loaded_vmcs->vmcs)
		return -ENOMEM;

	vmcs_clear(loaded_vmcs->vmcs);

	loaded_vmcs->shadow_vmcs = NULL;
	loaded_vmcs->hv_timer_soft_disabled = false;
	loaded_vmcs->cpu = -1;
	loaded_vmcs->launched = 0;

	if (cpu_has_vmx_msr_bitmap()) {
		loaded_vmcs->msr_bitmap = (unsigned long *)
				__get_free_page(GFP_KERNEL_ACCOUNT);
		if (!loaded_vmcs->msr_bitmap)
			goto out_vmcs;
		memset(loaded_vmcs->msr_bitmap, 0xff, PAGE_SIZE);
	}

	memset(&loaded_vmcs->host_state, 0, sizeof(struct vmcs_host_state));
	memset(&loaded_vmcs->controls_shadow, 0,
		sizeof(struct vmcs_controls_shadow));

	return 0;

out_vmcs:
	free_loaded_vmcs(loaded_vmcs);
	return -ENOMEM;
}

static void fix_pmode_seg(struct kvm_vcpu *vcpu, int seg,
		struct kvm_segment *save)
{
	if (!emulate_invalid_guest_state) {
		/*
		 * CS and SS RPL should be equal during guest entry according
		 * to VMX spec, but in reality it is not always so. Since vcpu
		 * is in the middle of the transition from real mode to
		 * protected mode it is safe to assume that RPL 0 is a good
		 * default value.
		 */
		if (seg == VCPU_SREG_CS || seg == VCPU_SREG_SS)
			save->selector &= ~SEGMENT_RPL_MASK;
		save->dpl = save->selector & SEGMENT_RPL_MASK;
		save->s = 1;
	}
	__vmx_set_segment(vcpu, save, seg);
}

static void enter_pmode(struct kvm_vcpu *vcpu)
{
	unsigned long flags;
	struct vcpu_vmx *vmx = to_vmx(vcpu);

	/*
	 * Update real mode segment cache. It may be not up-to-date if segment
	 * register was written while vcpu was in a guest mode.
	 */
	vmx_get_segment(vcpu, &vmx->rmode.segs[VCPU_SREG_ES], VCPU_SREG_ES);
	vmx_get_segment(vcpu, &vmx->rmode.segs[VCPU_SREG_DS], VCPU_SREG_DS);
	vmx_get_segment(vcpu, &vmx->rmode.segs[VCPU_SREG_FS], VCPU_SREG_FS);
	vmx_get_segment(vcpu, &vmx->rmode.segs[VCPU_SREG_GS], VCPU_SREG_GS);
	vmx_get_segment(vcpu, &vmx->rmode.segs[VCPU_SREG_SS], VCPU_SREG_SS);
	vmx_get_segment(vcpu, &vmx->rmode.segs[VCPU_SREG_CS], VCPU_SREG_CS);

	vmx->rmode.vm86_active = 0;

	__vmx_set_segment(vcpu, &vmx->rmode.segs[VCPU_SREG_TR], VCPU_SREG_TR);

	flags = vmcs_readl(GUEST_RFLAGS);
	flags &= RMODE_GUEST_OWNED_EFLAGS_BITS;
	flags |= vmx->rmode.save_rflags & ~RMODE_GUEST_OWNED_EFLAGS_BITS;
	vmcs_writel(GUEST_RFLAGS, flags);

	vmcs_writel(GUEST_CR4, (vmcs_readl(GUEST_CR4) & ~X86_CR4_VME) |
			(vmcs_readl(CR4_READ_SHADOW) & X86_CR4_VME));

	vmx_update_exception_bitmap(vcpu);

	fix_pmode_seg(vcpu, VCPU_SREG_CS, &vmx->rmode.segs[VCPU_SREG_CS]);
	fix_pmode_seg(vcpu, VCPU_SREG_SS, &vmx->rmode.segs[VCPU_SREG_SS]);
	fix_pmode_seg(vcpu, VCPU_SREG_ES, &vmx->rmode.segs[VCPU_SREG_ES]);
	fix_pmode_seg(vcpu, VCPU_SREG_DS, &vmx->rmode.segs[VCPU_SREG_DS]);
	fix_pmode_seg(vcpu, VCPU_SREG_FS, &vmx->rmode.segs[VCPU_SREG_FS]);
	fix_pmode_seg(vcpu, VCPU_SREG_GS, &vmx->rmode.segs[VCPU_SREG_GS]);
}

static void fix_rmode_seg(int seg, struct kvm_segment *save)
{
	const struct kvm_vmx_segment_field *sf = &kvm_vmx_segment_fields[seg];
	struct kvm_segment var = *save;

	var.dpl = 0x3;
	if (seg == VCPU_SREG_CS)
		var.type = 0x3;

	if (!emulate_invalid_guest_state) {
		var.selector = var.base >> 4;
		var.base = var.base & 0xffff0;
		var.limit = 0xffff;
		var.g = 0;
		var.db = 0;
		var.present = 1;
		var.s = 1;
		var.l = 0;
		var.unusable = 0;
		var.type = 0x3;
		var.avl = 0;
		if (save->base & 0xf)
			pr_warn_once("segment base is not paragraph aligned "
				     "when entering protected mode (seg=%d)", seg);
	}

	vmcs_write16(sf->selector, var.selector);
	vmcs_writel(sf->base, var.base);
	vmcs_write32(sf->limit, var.limit);
	vmcs_write32(sf->ar_bytes, vmx_segment_access_rights(&var));
}

static void enter_rmode(struct kvm_vcpu *vcpu)
{
	unsigned long flags;
	struct vcpu_vmx *vmx = to_vmx(vcpu);
	struct kvm_vmx *kvm_vmx = to_kvm_vmx(vcpu->kvm);

	/*
	 * KVM should never use VM86 to virtualize Real Mode when L2 is active,
	 * as using VM86 is unnecessary if unrestricted guest is enabled, and
	 * if unrestricted guest is disabled, VM-Enter (from L1) with CR0.PG=0
	 * should VM-Fail and KVM should reject userspace attempts to stuff
	 * CR0.PG=0 when L2 is active.
	 */
	WARN_ON_ONCE(is_guest_mode(vcpu));

	vmx_get_segment(vcpu, &vmx->rmode.segs[VCPU_SREG_TR], VCPU_SREG_TR);
	vmx_get_segment(vcpu, &vmx->rmode.segs[VCPU_SREG_ES], VCPU_SREG_ES);
	vmx_get_segment(vcpu, &vmx->rmode.segs[VCPU_SREG_DS], VCPU_SREG_DS);
	vmx_get_segment(vcpu, &vmx->rmode.segs[VCPU_SREG_FS], VCPU_SREG_FS);
	vmx_get_segment(vcpu, &vmx->rmode.segs[VCPU_SREG_GS], VCPU_SREG_GS);
	vmx_get_segment(vcpu, &vmx->rmode.segs[VCPU_SREG_SS], VCPU_SREG_SS);
	vmx_get_segment(vcpu, &vmx->rmode.segs[VCPU_SREG_CS], VCPU_SREG_CS);

	vmx->rmode.vm86_active = 1;

	/*
	 * Very old userspace does not call KVM_SET_TSS_ADDR before entering
	 * vcpu. Warn the user that an update is overdue.
	 */
	if (!kvm_vmx->tss_addr)
		pr_warn_once("KVM_SET_TSS_ADDR needs to be called before running vCPU\n");

	vmx_segment_cache_clear(vmx);

	vmcs_writel(GUEST_TR_BASE, kvm_vmx->tss_addr);
	vmcs_write32(GUEST_TR_LIMIT, RMODE_TSS_SIZE - 1);
	vmcs_write32(GUEST_TR_AR_BYTES, 0x008b);

	flags = vmcs_readl(GUEST_RFLAGS);
	vmx->rmode.save_rflags = flags;

	flags |= X86_EFLAGS_IOPL | X86_EFLAGS_VM;

	vmcs_writel(GUEST_RFLAGS, flags);
	vmcs_writel(GUEST_CR4, vmcs_readl(GUEST_CR4) | X86_CR4_VME);
	vmx_update_exception_bitmap(vcpu);

	fix_rmode_seg(VCPU_SREG_SS, &vmx->rmode.segs[VCPU_SREG_SS]);
	fix_rmode_seg(VCPU_SREG_CS, &vmx->rmode.segs[VCPU_SREG_CS]);
	fix_rmode_seg(VCPU_SREG_ES, &vmx->rmode.segs[VCPU_SREG_ES]);
	fix_rmode_seg(VCPU_SREG_DS, &vmx->rmode.segs[VCPU_SREG_DS]);
	fix_rmode_seg(VCPU_SREG_GS, &vmx->rmode.segs[VCPU_SREG_GS]);
	fix_rmode_seg(VCPU_SREG_FS, &vmx->rmode.segs[VCPU_SREG_FS]);
}

int vmx_set_efer(struct kvm_vcpu *vcpu, u64 efer)
{
	struct vcpu_vmx *vmx = to_vmx(vcpu);

	/* Nothing to do if hardware doesn't support EFER. */
	if (!vmx_find_uret_msr(vmx, MSR_EFER))
		return 0;

	vcpu->arch.efer = efer;
#ifdef CONFIG_X86_64
	if (efer & EFER_LMA)
		vm_entry_controls_setbit(vmx, VM_ENTRY_IA32E_MODE);
	else
		vm_entry_controls_clearbit(vmx, VM_ENTRY_IA32E_MODE);
#else
	if (KVM_BUG_ON(efer & EFER_LMA, vcpu->kvm))
		return 1;
#endif

	vmx_setup_uret_msrs(vmx);
	return 0;
}

#ifdef CONFIG_X86_64

static void enter_lmode(struct kvm_vcpu *vcpu)
{
	u32 guest_tr_ar;

	vmx_segment_cache_clear(to_vmx(vcpu));

	guest_tr_ar = vmcs_read32(GUEST_TR_AR_BYTES);
	if ((guest_tr_ar & VMX_AR_TYPE_MASK) != VMX_AR_TYPE_BUSY_64_TSS) {
		pr_debug_ratelimited("%s: tss fixup for long mode. \n",
				     __func__);
		vmcs_write32(GUEST_TR_AR_BYTES,
			     (guest_tr_ar & ~VMX_AR_TYPE_MASK)
			     | VMX_AR_TYPE_BUSY_64_TSS);
	}
	vmx_set_efer(vcpu, vcpu->arch.efer | EFER_LMA);
}

static void exit_lmode(struct kvm_vcpu *vcpu)
{
	vmx_set_efer(vcpu, vcpu->arch.efer & ~EFER_LMA);
}

#endif

void vmx_flush_tlb_all(struct kvm_vcpu *vcpu)
{
	struct vcpu_vmx *vmx = to_vmx(vcpu);

	/*
	 * INVEPT must be issued when EPT is enabled, irrespective of VPID, as
	 * the CPU is not required to invalidate guest-physical mappings on
	 * VM-Entry, even if VPID is disabled.  Guest-physical mappings are
	 * associated with the root EPT structure and not any particular VPID
	 * (INVVPID also isn't required to invalidate guest-physical mappings).
	 */
	if (enable_ept) {
		ept_sync_global();
	} else if (enable_vpid) {
		if (cpu_has_vmx_invvpid_global()) {
			vpid_sync_vcpu_global();
		} else {
			vpid_sync_vcpu_single(vmx->vpid);
			vpid_sync_vcpu_single(vmx->nested.vpid02);
		}
	}
}

static inline int vmx_get_current_vpid(struct kvm_vcpu *vcpu)
{
	if (is_guest_mode(vcpu))
		return nested_get_vpid02(vcpu);
	return to_vmx(vcpu)->vpid;
}

void vmx_flush_tlb_current(struct kvm_vcpu *vcpu)
{
	struct kvm_mmu *mmu = vcpu->arch.mmu;
	u64 root_hpa = mmu->root.hpa;

	/* No flush required if the current context is invalid. */
	if (!VALID_PAGE(root_hpa))
		return;

	if (enable_ept)
		ept_sync_context(construct_eptp(vcpu, root_hpa,
						mmu->root_role.level));
	else
		vpid_sync_context(vmx_get_current_vpid(vcpu));
}

void vmx_flush_tlb_gva(struct kvm_vcpu *vcpu, gva_t addr)
{
	/*
	 * vpid_sync_vcpu_addr() is a nop if vpid==0, see the comment in
	 * vmx_flush_tlb_guest() for an explanation of why this is ok.
	 */
	vpid_sync_vcpu_addr(vmx_get_current_vpid(vcpu), addr);
}

void vmx_flush_tlb_guest(struct kvm_vcpu *vcpu)
{
	/*
	 * vpid_sync_context() is a nop if vpid==0, e.g. if enable_vpid==0 or a
	 * vpid couldn't be allocated for this vCPU.  VM-Enter and VM-Exit are
	 * required to flush GVA->{G,H}PA mappings from the TLB if vpid is
	 * disabled (VM-Enter with vpid enabled and vpid==0 is disallowed),
	 * i.e. no explicit INVVPID is necessary.
	 */
	vpid_sync_context(vmx_get_current_vpid(vcpu));
}

void vmx_ept_load_pdptrs(struct kvm_vcpu *vcpu)
{
	struct kvm_mmu *mmu = vcpu->arch.walk_mmu;

	if (!kvm_register_is_dirty(vcpu, VCPU_EXREG_PDPTR))
		return;

	if (is_pae_paging(vcpu)) {
		vmcs_write64(GUEST_PDPTR0, mmu->pdptrs[0]);
		vmcs_write64(GUEST_PDPTR1, mmu->pdptrs[1]);
		vmcs_write64(GUEST_PDPTR2, mmu->pdptrs[2]);
		vmcs_write64(GUEST_PDPTR3, mmu->pdptrs[3]);
	}
}

void ept_save_pdptrs(struct kvm_vcpu *vcpu)
{
	struct kvm_mmu *mmu = vcpu->arch.walk_mmu;

	if (WARN_ON_ONCE(!is_pae_paging(vcpu)))
		return;

	mmu->pdptrs[0] = vmcs_read64(GUEST_PDPTR0);
	mmu->pdptrs[1] = vmcs_read64(GUEST_PDPTR1);
	mmu->pdptrs[2] = vmcs_read64(GUEST_PDPTR2);
	mmu->pdptrs[3] = vmcs_read64(GUEST_PDPTR3);

	kvm_register_mark_available(vcpu, VCPU_EXREG_PDPTR);
}

#define CR3_EXITING_BITS (CPU_BASED_CR3_LOAD_EXITING | \
			  CPU_BASED_CR3_STORE_EXITING)

static bool vmx_is_valid_cr0(struct kvm_vcpu *vcpu, unsigned long cr0)
{
	if (is_guest_mode(vcpu))
		return nested_guest_cr0_valid(vcpu, cr0);

	if (to_vmx(vcpu)->nested.vmxon)
		return nested_host_cr0_valid(vcpu, cr0);

	return true;
}

void vmx_set_cr0(struct kvm_vcpu *vcpu, unsigned long cr0)
{
	struct vcpu_vmx *vmx = to_vmx(vcpu);
	unsigned long hw_cr0, old_cr0_pg;
	u32 tmp;

	old_cr0_pg = kvm_read_cr0_bits(vcpu, X86_CR0_PG);

	hw_cr0 = (cr0 & ~KVM_VM_CR0_ALWAYS_OFF);
	if (enable_unrestricted_guest)
		hw_cr0 |= KVM_VM_CR0_ALWAYS_ON_UNRESTRICTED_GUEST;
	else {
		hw_cr0 |= KVM_VM_CR0_ALWAYS_ON;
		if (!enable_ept)
			hw_cr0 |= X86_CR0_WP;

		if (vmx->rmode.vm86_active && (cr0 & X86_CR0_PE))
			enter_pmode(vcpu);

		if (!vmx->rmode.vm86_active && !(cr0 & X86_CR0_PE))
			enter_rmode(vcpu);
	}

	vmcs_writel(CR0_READ_SHADOW, cr0);
	vmcs_writel(GUEST_CR0, hw_cr0);
	vcpu->arch.cr0 = cr0;
	kvm_register_mark_available(vcpu, VCPU_EXREG_CR0);

#ifdef CONFIG_X86_64
	if (vcpu->arch.efer & EFER_LME) {
		if (!old_cr0_pg && (cr0 & X86_CR0_PG))
			enter_lmode(vcpu);
		else if (old_cr0_pg && !(cr0 & X86_CR0_PG))
			exit_lmode(vcpu);
	}
#endif

	if (enable_ept && !enable_unrestricted_guest) {
		/*
		 * Ensure KVM has an up-to-date snapshot of the guest's CR3.  If
		 * the below code _enables_ CR3 exiting, vmx_cache_reg() will
		 * (correctly) stop reading vmcs.GUEST_CR3 because it thinks
		 * KVM's CR3 is installed.
		 */
		if (!kvm_register_is_available(vcpu, VCPU_EXREG_CR3))
			vmx_cache_reg(vcpu, VCPU_EXREG_CR3);

		/*
		 * When running with EPT but not unrestricted guest, KVM must
		 * intercept CR3 accesses when paging is _disabled_.  This is
		 * necessary because restricted guests can't actually run with
		 * paging disabled, and so KVM stuffs its own CR3 in order to
		 * run the guest when identity mapped page tables.
		 *
		 * Do _NOT_ check the old CR0.PG, e.g. to optimize away the
		 * update, it may be stale with respect to CR3 interception,
		 * e.g. after nested VM-Enter.
		 *
		 * Lastly, honor L1's desires, i.e. intercept CR3 loads and/or
		 * stores to forward them to L1, even if KVM does not need to
		 * intercept them to preserve its identity mapped page tables.
		 */
		if (!(cr0 & X86_CR0_PG)) {
			exec_controls_setbit(vmx, CR3_EXITING_BITS);
		} else if (!is_guest_mode(vcpu)) {
			exec_controls_clearbit(vmx, CR3_EXITING_BITS);
		} else {
			tmp = exec_controls_get(vmx);
			tmp &= ~CR3_EXITING_BITS;
			tmp |= get_vmcs12(vcpu)->cpu_based_vm_exec_control & CR3_EXITING_BITS;
			exec_controls_set(vmx, tmp);
		}

		/* Note, vmx_set_cr4() consumes the new vcpu->arch.cr0. */
		if ((old_cr0_pg ^ cr0) & X86_CR0_PG)
			vmx_set_cr4(vcpu, kvm_read_cr4(vcpu));

		/*
		 * When !CR0_PG -> CR0_PG, vcpu->arch.cr3 becomes active, but
		 * GUEST_CR3 is still vmx->ept_identity_map_addr if EPT + !URG.
		 */
		if (!(old_cr0_pg & X86_CR0_PG) && (cr0 & X86_CR0_PG))
			kvm_register_mark_dirty(vcpu, VCPU_EXREG_CR3);
	}

	/* depends on vcpu->arch.cr0 to be set to a new value */
	vmx->emulation_required = vmx_emulation_required(vcpu);
}

static int vmx_get_max_tdp_level(void)
{
	if (cpu_has_vmx_ept_5levels())
		return 5;
	return 4;
}

u64 construct_eptp(struct kvm_vcpu *vcpu, hpa_t root_hpa, int root_level)
{
	u64 eptp = VMX_EPTP_MT_WB;

	eptp |= (root_level == 5) ? VMX_EPTP_PWL_5 : VMX_EPTP_PWL_4;

	if (enable_ept_ad_bits &&
	    (!is_guest_mode(vcpu) || nested_ept_ad_enabled(vcpu)))
		eptp |= VMX_EPTP_AD_ENABLE_BIT;
	eptp |= root_hpa;

	return eptp;
}

void vmx_load_mmu_pgd(struct kvm_vcpu *vcpu, hpa_t root_hpa, int root_level)
{
	struct kvm *kvm = vcpu->kvm;
	bool update_guest_cr3 = true;
	unsigned long guest_cr3;
	u64 eptp;

	if (enable_ept) {
		eptp = construct_eptp(vcpu, root_hpa, root_level);
		vmcs_write64(EPT_POINTER, eptp);

		hv_track_root_tdp(vcpu, root_hpa);

		if (!enable_unrestricted_guest && !is_paging(vcpu))
			guest_cr3 = to_kvm_vmx(kvm)->ept_identity_map_addr;
		else if (kvm_register_is_dirty(vcpu, VCPU_EXREG_CR3))
			guest_cr3 = vcpu->arch.cr3;
		else /* vmcs.GUEST_CR3 is already up-to-date. */
			update_guest_cr3 = false;
		vmx_ept_load_pdptrs(vcpu);
	} else {
		guest_cr3 = root_hpa | kvm_get_active_pcid(vcpu) |
		            kvm_get_active_cr3_lam_bits(vcpu);
	}

	if (update_guest_cr3)
		vmcs_writel(GUEST_CR3, guest_cr3);
}

bool vmx_is_valid_cr4(struct kvm_vcpu *vcpu, unsigned long cr4)
{
	/*
	 * We operate under the default treatment of SMM, so VMX cannot be
	 * enabled under SMM.  Note, whether or not VMXE is allowed at all,
	 * i.e. is a reserved bit, is handled by common x86 code.
	 */
	if ((cr4 & X86_CR4_VMXE) && is_smm(vcpu))
		return false;

	if (to_vmx(vcpu)->nested.vmxon && !nested_cr4_valid(vcpu, cr4))
		return false;

	return true;
}

void vmx_set_cr4(struct kvm_vcpu *vcpu, unsigned long cr4)
{
	unsigned long old_cr4 = kvm_read_cr4(vcpu);
	struct vcpu_vmx *vmx = to_vmx(vcpu);
	unsigned long hw_cr4;

	/*
	 * Pass through host's Machine Check Enable value to hw_cr4, which
	 * is in force while we are in guest mode.  Do not let guests control
	 * this bit, even if host CR4.MCE == 0.
	 */
	hw_cr4 = (cr4_read_shadow() & X86_CR4_MCE) | (cr4 & ~X86_CR4_MCE);
	if (enable_unrestricted_guest)
		hw_cr4 |= KVM_VM_CR4_ALWAYS_ON_UNRESTRICTED_GUEST;
	else if (vmx->rmode.vm86_active)
		hw_cr4 |= KVM_RMODE_VM_CR4_ALWAYS_ON;
	else
		hw_cr4 |= KVM_PMODE_VM_CR4_ALWAYS_ON;

	if (vmx_umip_emulated()) {
		if (cr4 & X86_CR4_UMIP) {
			secondary_exec_controls_setbit(vmx, SECONDARY_EXEC_DESC);
			hw_cr4 &= ~X86_CR4_UMIP;
		} else if (!is_guest_mode(vcpu) ||
			!nested_cpu_has2(get_vmcs12(vcpu), SECONDARY_EXEC_DESC)) {
			secondary_exec_controls_clearbit(vmx, SECONDARY_EXEC_DESC);
		}
	}

	vcpu->arch.cr4 = cr4;
	kvm_register_mark_available(vcpu, VCPU_EXREG_CR4);

	if (!enable_unrestricted_guest) {
		if (enable_ept) {
			if (!is_paging(vcpu)) {
				hw_cr4 &= ~X86_CR4_PAE;
				hw_cr4 |= X86_CR4_PSE;
			} else if (!(cr4 & X86_CR4_PAE)) {
				hw_cr4 &= ~X86_CR4_PAE;
			}
		}

		/*
		 * SMEP/SMAP/PKU is disabled if CPU is in non-paging mode in
		 * hardware.  To emulate this behavior, SMEP/SMAP/PKU needs
		 * to be manually disabled when guest switches to non-paging
		 * mode.
		 *
		 * If !enable_unrestricted_guest, the CPU is always running
		 * with CR0.PG=1 and CR4 needs to be modified.
		 * If enable_unrestricted_guest, the CPU automatically
		 * disables SMEP/SMAP/PKU when the guest sets CR0.PG=0.
		 */
		if (!is_paging(vcpu))
			hw_cr4 &= ~(X86_CR4_SMEP | X86_CR4_SMAP | X86_CR4_PKE);
	}

	vmcs_writel(CR4_READ_SHADOW, cr4);
	vmcs_writel(GUEST_CR4, hw_cr4);

	if ((cr4 ^ old_cr4) & (X86_CR4_OSXSAVE | X86_CR4_PKE))
		kvm_update_cpuid_runtime(vcpu);
}

void vmx_get_segment(struct kvm_vcpu *vcpu, struct kvm_segment *var, int seg)
{
	struct vcpu_vmx *vmx = to_vmx(vcpu);
	u32 ar;

	if (vmx->rmode.vm86_active && seg != VCPU_SREG_LDTR) {
		*var = vmx->rmode.segs[seg];
		if (seg == VCPU_SREG_TR
		    || var->selector == vmx_read_guest_seg_selector(vmx, seg))
			return;
		var->base = vmx_read_guest_seg_base(vmx, seg);
		var->selector = vmx_read_guest_seg_selector(vmx, seg);
		return;
	}
	var->base = vmx_read_guest_seg_base(vmx, seg);
	var->limit = vmx_read_guest_seg_limit(vmx, seg);
	var->selector = vmx_read_guest_seg_selector(vmx, seg);
	ar = vmx_read_guest_seg_ar(vmx, seg);

	vmx_decode_ar_bytes(var, ar);
}

u64 vmx_get_segment_base(struct kvm_vcpu *vcpu, int seg)
{
	struct kvm_segment s;

	if (to_vmx(vcpu)->rmode.vm86_active) {
		vmx_get_segment(vcpu, &s, seg);
		return s.base;
	}
	return vmx_read_guest_seg_base(to_vmx(vcpu), seg);
}

int vmx_get_cpl(struct kvm_vcpu *vcpu)
{
	struct vcpu_vmx *vmx = to_vmx(vcpu);

	if (unlikely(vmx->rmode.vm86_active))
		return 0;
	else {
		int ar = vmx_read_guest_seg_ar(vmx, VCPU_SREG_SS);
		return VMX_AR_DPL(ar);
	}
}

static u32 vmx_segment_access_rights(struct kvm_segment *var)
{
	u32 ar;

	ar = var->type & 15;
	ar |= (var->s & 1) << 4;
	ar |= (var->dpl & 3) << 5;
	ar |= (var->present & 1) << 7;
	ar |= (var->avl & 1) << 12;
	ar |= (var->l & 1) << 13;
	ar |= (var->db & 1) << 14;
	ar |= (var->g & 1) << 15;
	ar |= (var->unusable || !var->present) << 16;

	return ar;
}

void __vmx_set_segment(struct kvm_vcpu *vcpu, struct kvm_segment *var, int seg)
{
	struct vcpu_vmx *vmx = to_vmx(vcpu);
	const struct kvm_vmx_segment_field *sf = &kvm_vmx_segment_fields[seg];

	vmx_segment_cache_clear(vmx);

	if (vmx->rmode.vm86_active && seg != VCPU_SREG_LDTR) {
		vmx->rmode.segs[seg] = *var;
		if (seg == VCPU_SREG_TR)
			vmcs_write16(sf->selector, var->selector);
		else if (var->s)
			fix_rmode_seg(seg, &vmx->rmode.segs[seg]);
		return;
	}

	vmcs_writel(sf->base, var->base);
	vmcs_write32(sf->limit, var->limit);
	vmcs_write16(sf->selector, var->selector);

	/*
	 *   Fix the "Accessed" bit in AR field of segment registers for older
	 * qemu binaries.
	 *   IA32 arch specifies that at the time of processor reset the
	 * "Accessed" bit in the AR field of segment registers is 1. And qemu
	 * is setting it to 0 in the userland code. This causes invalid guest
	 * state vmexit when "unrestricted guest" mode is turned on.
	 *    Fix for this setup issue in cpu_reset is being pushed in the qemu
	 * tree. Newer qemu binaries with that qemu fix would not need this
	 * kvm hack.
	 */
	if (is_unrestricted_guest(vcpu) && (seg != VCPU_SREG_LDTR))
		var->type |= 0x1; /* Accessed */

	vmcs_write32(sf->ar_bytes, vmx_segment_access_rights(var));
}

void vmx_set_segment(struct kvm_vcpu *vcpu, struct kvm_segment *var, int seg)
{
	__vmx_set_segment(vcpu, var, seg);

	to_vmx(vcpu)->emulation_required = vmx_emulation_required(vcpu);
}

void vmx_get_cs_db_l_bits(struct kvm_vcpu *vcpu, int *db, int *l)
{
	u32 ar = vmx_read_guest_seg_ar(to_vmx(vcpu), VCPU_SREG_CS);

	*db = (ar >> 14) & 1;
	*l = (ar >> 13) & 1;
}

void vmx_get_idt(struct kvm_vcpu *vcpu, struct desc_ptr *dt)
{
	dt->size = vmcs_read32(GUEST_IDTR_LIMIT);
	dt->address = vmcs_readl(GUEST_IDTR_BASE);
}

void vmx_set_idt(struct kvm_vcpu *vcpu, struct desc_ptr *dt)
{
	vmcs_write32(GUEST_IDTR_LIMIT, dt->size);
	vmcs_writel(GUEST_IDTR_BASE, dt->address);
}

void vmx_get_gdt(struct kvm_vcpu *vcpu, struct desc_ptr *dt)
{
	dt->size = vmcs_read32(GUEST_GDTR_LIMIT);
	dt->address = vmcs_readl(GUEST_GDTR_BASE);
}

void vmx_set_gdt(struct kvm_vcpu *vcpu, struct desc_ptr *dt)
{
	vmcs_write32(GUEST_GDTR_LIMIT, dt->size);
	vmcs_writel(GUEST_GDTR_BASE, dt->address);
}

static bool rmode_segment_valid(struct kvm_vcpu *vcpu, int seg)
{
	struct kvm_segment var;
	u32 ar;

	vmx_get_segment(vcpu, &var, seg);
	var.dpl = 0x3;
	if (seg == VCPU_SREG_CS)
		var.type = 0x3;
	ar = vmx_segment_access_rights(&var);

	if (var.base != (var.selector << 4))
		return false;
	if (var.limit != 0xffff)
		return false;
	if (ar != 0xf3)
		return false;

	return true;
}

static bool code_segment_valid(struct kvm_vcpu *vcpu)
{
	struct kvm_segment cs;
	unsigned int cs_rpl;

	vmx_get_segment(vcpu, &cs, VCPU_SREG_CS);
	cs_rpl = cs.selector & SEGMENT_RPL_MASK;

	if (cs.unusable)
		return false;
	if (~cs.type & (VMX_AR_TYPE_CODE_MASK|VMX_AR_TYPE_ACCESSES_MASK))
		return false;
	if (!cs.s)
		return false;
	if (cs.type & VMX_AR_TYPE_WRITEABLE_MASK) {
		if (cs.dpl > cs_rpl)
			return false;
	} else {
		if (cs.dpl != cs_rpl)
			return false;
	}
	if (!cs.present)
		return false;

	/* TODO: Add Reserved field check, this'll require a new member in the kvm_segment_field structure */
	return true;
}

static bool stack_segment_valid(struct kvm_vcpu *vcpu)
{
	struct kvm_segment ss;
	unsigned int ss_rpl;

	vmx_get_segment(vcpu, &ss, VCPU_SREG_SS);
	ss_rpl = ss.selector & SEGMENT_RPL_MASK;

	if (ss.unusable)
		return true;
	if (ss.type != 3 && ss.type != 7)
		return false;
	if (!ss.s)
		return false;
	if (ss.dpl != ss_rpl) /* DPL != RPL */
		return false;
	if (!ss.present)
		return false;

	return true;
}

static bool data_segment_valid(struct kvm_vcpu *vcpu, int seg)
{
	struct kvm_segment var;
	unsigned int rpl;

	vmx_get_segment(vcpu, &var, seg);
	rpl = var.selector & SEGMENT_RPL_MASK;

	if (var.unusable)
		return true;
	if (!var.s)
		return false;
	if (!var.present)
		return false;
	if (~var.type & (VMX_AR_TYPE_CODE_MASK|VMX_AR_TYPE_WRITEABLE_MASK)) {
		if (var.dpl < rpl) /* DPL < RPL */
			return false;
	}

	/* TODO: Add other members to kvm_segment_field to allow checking for other access
	 * rights flags
	 */
	return true;
}

static bool tr_valid(struct kvm_vcpu *vcpu)
{
	struct kvm_segment tr;

	vmx_get_segment(vcpu, &tr, VCPU_SREG_TR);

	if (tr.unusable)
		return false;
	if (tr.selector & SEGMENT_TI_MASK)	/* TI = 1 */
		return false;
	if (tr.type != 3 && tr.type != 11) /* TODO: Check if guest is in IA32e mode */
		return false;
	if (!tr.present)
		return false;

	return true;
}

static bool ldtr_valid(struct kvm_vcpu *vcpu)
{
	struct kvm_segment ldtr;

	vmx_get_segment(vcpu, &ldtr, VCPU_SREG_LDTR);

	if (ldtr.unusable)
		return true;
	if (ldtr.selector & SEGMENT_TI_MASK)	/* TI = 1 */
		return false;
	if (ldtr.type != 2)
		return false;
	if (!ldtr.present)
		return false;

	return true;
}

static bool cs_ss_rpl_check(struct kvm_vcpu *vcpu)
{
	struct kvm_segment cs, ss;

	vmx_get_segment(vcpu, &cs, VCPU_SREG_CS);
	vmx_get_segment(vcpu, &ss, VCPU_SREG_SS);

	return ((cs.selector & SEGMENT_RPL_MASK) ==
		 (ss.selector & SEGMENT_RPL_MASK));
}

/*
 * Check if guest state is valid. Returns true if valid, false if
 * not.
 * We assume that registers are always usable
 */
bool __vmx_guest_state_valid(struct kvm_vcpu *vcpu)
{
	/* real mode guest state checks */
	if (!is_protmode(vcpu) || (vmx_get_rflags(vcpu) & X86_EFLAGS_VM)) {
		if (!rmode_segment_valid(vcpu, VCPU_SREG_CS))
			return false;
		if (!rmode_segment_valid(vcpu, VCPU_SREG_SS))
			return false;
		if (!rmode_segment_valid(vcpu, VCPU_SREG_DS))
			return false;
		if (!rmode_segment_valid(vcpu, VCPU_SREG_ES))
			return false;
		if (!rmode_segment_valid(vcpu, VCPU_SREG_FS))
			return false;
		if (!rmode_segment_valid(vcpu, VCPU_SREG_GS))
			return false;
	} else {
	/* protected mode guest state checks */
		if (!cs_ss_rpl_check(vcpu))
			return false;
		if (!code_segment_valid(vcpu))
			return false;
		if (!stack_segment_valid(vcpu))
			return false;
		if (!data_segment_valid(vcpu, VCPU_SREG_DS))
			return false;
		if (!data_segment_valid(vcpu, VCPU_SREG_ES))
			return false;
		if (!data_segment_valid(vcpu, VCPU_SREG_FS))
			return false;
		if (!data_segment_valid(vcpu, VCPU_SREG_GS))
			return false;
		if (!tr_valid(vcpu))
			return false;
		if (!ldtr_valid(vcpu))
			return false;
	}
	/* TODO:
	 * - Add checks on RIP
	 * - Add checks on RFLAGS
	 */

	return true;
}

static int init_rmode_tss(struct kvm *kvm, void __user *ua)
{
	const void *zero_page = (const void *) __va(page_to_phys(ZERO_PAGE(0)));
	u16 data;
	int i;

	for (i = 0; i < 3; i++) {
		if (__copy_to_user(ua + PAGE_SIZE * i, zero_page, PAGE_SIZE))
			return -EFAULT;
	}

	data = TSS_BASE_SIZE + TSS_REDIRECTION_SIZE;
	if (__copy_to_user(ua + TSS_IOPB_BASE_OFFSET, &data, sizeof(u16)))
		return -EFAULT;

	data = ~0;
	if (__copy_to_user(ua + RMODE_TSS_SIZE - 1, &data, sizeof(u8)))
		return -EFAULT;

	return 0;
}

static int init_rmode_identity_map(struct kvm *kvm)
{
	struct kvm_vmx *kvm_vmx = to_kvm_vmx(kvm);
	int i, r = 0;
	void __user *uaddr;
	u32 tmp;

	/* Protect kvm_vmx->ept_identity_pagetable_done. */
	mutex_lock(&kvm->slots_lock);

	if (likely(kvm_vmx->ept_identity_pagetable_done))
		goto out;

	if (!kvm_vmx->ept_identity_map_addr)
		kvm_vmx->ept_identity_map_addr = VMX_EPT_IDENTITY_PAGETABLE_ADDR;

	uaddr = __x86_set_memory_region(kvm,
					IDENTITY_PAGETABLE_PRIVATE_MEMSLOT,
					kvm_vmx->ept_identity_map_addr,
					PAGE_SIZE);
	if (IS_ERR(uaddr)) {
		r = PTR_ERR(uaddr);
		goto out;
	}

	/* Set up identity-mapping pagetable for EPT in real mode */
	for (i = 0; i < (PAGE_SIZE / sizeof(tmp)); i++) {
		tmp = (i << 22) + (_PAGE_PRESENT | _PAGE_RW | _PAGE_USER |
			_PAGE_ACCESSED | _PAGE_DIRTY | _PAGE_PSE);
		if (__copy_to_user(uaddr + i * sizeof(tmp), &tmp, sizeof(tmp))) {
			r = -EFAULT;
			goto out;
		}
	}
	kvm_vmx->ept_identity_pagetable_done = true;

out:
	mutex_unlock(&kvm->slots_lock);
	return r;
}

static void seg_setup(int seg)
{
	const struct kvm_vmx_segment_field *sf = &kvm_vmx_segment_fields[seg];
	unsigned int ar;

	vmcs_write16(sf->selector, 0);
	vmcs_writel(sf->base, 0);
	vmcs_write32(sf->limit, 0xffff);
	ar = 0x93;
	if (seg == VCPU_SREG_CS)
		ar |= 0x08; /* code segment */

	vmcs_write32(sf->ar_bytes, ar);
}

int allocate_vpid(void)
{
	int vpid;

	if (!enable_vpid)
		return 0;
	spin_lock(&vmx_vpid_lock);
	vpid = find_first_zero_bit(vmx_vpid_bitmap, VMX_NR_VPIDS);
	if (vpid < VMX_NR_VPIDS)
		__set_bit(vpid, vmx_vpid_bitmap);
	else
		vpid = 0;
	spin_unlock(&vmx_vpid_lock);
	return vpid;
}

void free_vpid(int vpid)
{
	if (!enable_vpid || vpid == 0)
		return;
	spin_lock(&vmx_vpid_lock);
	__clear_bit(vpid, vmx_vpid_bitmap);
	spin_unlock(&vmx_vpid_lock);
}

static void vmx_msr_bitmap_l01_changed(struct vcpu_vmx *vmx)
{
	/*
	 * When KVM is a nested hypervisor on top of Hyper-V and uses
	 * 'Enlightened MSR Bitmap' feature L0 needs to know that MSR
	 * bitmap has changed.
	 */
	if (kvm_is_using_evmcs()) {
		struct hv_enlightened_vmcs *evmcs = (void *)vmx->vmcs01.vmcs;

		if (evmcs->hv_enlightenments_control.msr_bitmap)
			evmcs->hv_clean_fields &=
				~HV_VMX_ENLIGHTENED_CLEAN_FIELD_MSR_BITMAP;
	}

	vmx->nested.force_msr_bitmap_recalc = true;
}

void vmx_disable_intercept_for_msr(struct kvm_vcpu *vcpu, u32 msr, int type)
{
	struct vcpu_vmx *vmx = to_vmx(vcpu);
	unsigned long *msr_bitmap = vmx->vmcs01.msr_bitmap;

	if (!cpu_has_vmx_msr_bitmap())
		return;

	vmx_msr_bitmap_l01_changed(vmx);

	/*
	 * Mark the desired intercept state in shadow bitmap, this is needed
	 * for resync when the MSR filters change.
	*/
	if (is_valid_passthrough_msr(msr)) {
		int idx = possible_passthrough_msr_slot(msr);

		if (idx != -ENOENT) {
			if (type & MSR_TYPE_R)
				clear_bit(idx, vmx->shadow_msr_intercept.read);
			if (type & MSR_TYPE_W)
				clear_bit(idx, vmx->shadow_msr_intercept.write);
		}
	}

	if ((type & MSR_TYPE_R) &&
	    !kvm_msr_allowed(vcpu, msr, KVM_MSR_FILTER_READ)) {
		vmx_set_msr_bitmap_read(msr_bitmap, msr);
		type &= ~MSR_TYPE_R;
	}

	if ((type & MSR_TYPE_W) &&
	    !kvm_msr_allowed(vcpu, msr, KVM_MSR_FILTER_WRITE)) {
		vmx_set_msr_bitmap_write(msr_bitmap, msr);
		type &= ~MSR_TYPE_W;
	}

	if (type & MSR_TYPE_R)
		vmx_clear_msr_bitmap_read(msr_bitmap, msr);

	if (type & MSR_TYPE_W)
		vmx_clear_msr_bitmap_write(msr_bitmap, msr);
}

void vmx_enable_intercept_for_msr(struct kvm_vcpu *vcpu, u32 msr, int type)
{
	struct vcpu_vmx *vmx = to_vmx(vcpu);
	unsigned long *msr_bitmap = vmx->vmcs01.msr_bitmap;

	if (!cpu_has_vmx_msr_bitmap())
		return;

	vmx_msr_bitmap_l01_changed(vmx);

	/*
	 * Mark the desired intercept state in shadow bitmap, this is needed
	 * for resync when the MSR filter changes.
	*/
	if (is_valid_passthrough_msr(msr)) {
		int idx = possible_passthrough_msr_slot(msr);

		if (idx != -ENOENT) {
			if (type & MSR_TYPE_R)
				set_bit(idx, vmx->shadow_msr_intercept.read);
			if (type & MSR_TYPE_W)
				set_bit(idx, vmx->shadow_msr_intercept.write);
		}
	}

	if (type & MSR_TYPE_R)
		vmx_set_msr_bitmap_read(msr_bitmap, msr);

	if (type & MSR_TYPE_W)
		vmx_set_msr_bitmap_write(msr_bitmap, msr);
}

static void vmx_update_msr_bitmap_x2apic(struct kvm_vcpu *vcpu)
{
	/*
	 * x2APIC indices for 64-bit accesses into the RDMSR and WRMSR halves
	 * of the MSR bitmap.  KVM emulates APIC registers up through 0x3f0,
	 * i.e. MSR 0x83f, and so only needs to dynamically manipulate 64 bits.
	 */
	const int read_idx = APIC_BASE_MSR / BITS_PER_LONG_LONG;
	const int write_idx = read_idx + (0x800 / sizeof(u64));
	struct vcpu_vmx *vmx = to_vmx(vcpu);
	u64 *msr_bitmap = (u64 *)vmx->vmcs01.msr_bitmap;
	u8 mode;

	if (!cpu_has_vmx_msr_bitmap() || WARN_ON_ONCE(!lapic_in_kernel(vcpu)))
		return;

	if (cpu_has_secondary_exec_ctrls() &&
	    (secondary_exec_controls_get(vmx) &
	     SECONDARY_EXEC_VIRTUALIZE_X2APIC_MODE)) {
		mode = MSR_BITMAP_MODE_X2APIC;
		if (enable_apicv && kvm_vcpu_apicv_active(vcpu))
			mode |= MSR_BITMAP_MODE_X2APIC_APICV;
	} else {
		mode = 0;
	}

	if (mode == vmx->x2apic_msr_bitmap_mode)
		return;

	vmx->x2apic_msr_bitmap_mode = mode;

	/*
	 * Reset the bitmap for MSRs 0x800 - 0x83f.  Leave AMD's uber-extended
	 * registers (0x840 and above) intercepted, KVM doesn't support them.
	 * Intercept all writes by default and poke holes as needed.  Pass
	 * through reads for all valid registers by default in x2APIC+APICv
	 * mode, only the current timer count needs on-demand emulation by KVM.
	 */
	if (mode & MSR_BITMAP_MODE_X2APIC_APICV)
		msr_bitmap[read_idx] = ~kvm_lapic_readable_reg_mask(vcpu->arch.apic);
	else
		msr_bitmap[read_idx] = ~0ull;
	msr_bitmap[write_idx] = ~0ull;

	/*
	 * TPR reads and writes can be virtualized even if virtual interrupt
	 * delivery is not in use.
	 */
	vmx_set_intercept_for_msr(vcpu, X2APIC_MSR(APIC_TASKPRI), MSR_TYPE_RW,
				  !(mode & MSR_BITMAP_MODE_X2APIC));

	if (mode & MSR_BITMAP_MODE_X2APIC_APICV) {
		vmx_enable_intercept_for_msr(vcpu, X2APIC_MSR(APIC_TMCCT), MSR_TYPE_RW);
		vmx_disable_intercept_for_msr(vcpu, X2APIC_MSR(APIC_EOI), MSR_TYPE_W);
		vmx_disable_intercept_for_msr(vcpu, X2APIC_MSR(APIC_SELF_IPI), MSR_TYPE_W);
		if (enable_ipiv)
			vmx_disable_intercept_for_msr(vcpu, X2APIC_MSR(APIC_ICR), MSR_TYPE_RW);
	}
}

void pt_update_intercept_for_msr(struct kvm_vcpu *vcpu)
{
	struct vcpu_vmx *vmx = to_vmx(vcpu);
	bool flag = !(vmx->pt_desc.guest.ctl & RTIT_CTL_TRACEEN);
	u32 i;

	vmx_set_intercept_for_msr(vcpu, MSR_IA32_RTIT_STATUS, MSR_TYPE_RW, flag);
	vmx_set_intercept_for_msr(vcpu, MSR_IA32_RTIT_OUTPUT_BASE, MSR_TYPE_RW, flag);
	vmx_set_intercept_for_msr(vcpu, MSR_IA32_RTIT_OUTPUT_MASK, MSR_TYPE_RW, flag);
	vmx_set_intercept_for_msr(vcpu, MSR_IA32_RTIT_CR3_MATCH, MSR_TYPE_RW, flag);
	for (i = 0; i < vmx->pt_desc.num_address_ranges; i++) {
		vmx_set_intercept_for_msr(vcpu, MSR_IA32_RTIT_ADDR0_A + i * 2, MSR_TYPE_RW, flag);
		vmx_set_intercept_for_msr(vcpu, MSR_IA32_RTIT_ADDR0_B + i * 2, MSR_TYPE_RW, flag);
	}
}

bool vmx_guest_apic_has_interrupt(struct kvm_vcpu *vcpu)
{
	struct vcpu_vmx *vmx = to_vmx(vcpu);
	void *vapic_page;
	u32 vppr;
	int rvi;

	if (WARN_ON_ONCE(!is_guest_mode(vcpu)) ||
		!nested_cpu_has_vid(get_vmcs12(vcpu)) ||
		WARN_ON_ONCE(!vmx->nested.virtual_apic_map.gfn))
		return false;

	rvi = vmx_get_rvi();

	vapic_page = vmx->nested.virtual_apic_map.hva;
	vppr = *((u32 *)(vapic_page + APIC_PROCPRI));

	return ((rvi & 0xf0) > (vppr & 0xf0));
}

void vmx_msr_filter_changed(struct kvm_vcpu *vcpu)
{
	struct vcpu_vmx *vmx = to_vmx(vcpu);
	u32 i;

	/*
	 * Redo intercept permissions for MSRs that KVM is passing through to
	 * the guest.  Disabling interception will check the new MSR filter and
	 * ensure that KVM enables interception if usersepace wants to filter
	 * the MSR.  MSRs that KVM is already intercepting don't need to be
	 * refreshed since KVM is going to intercept them regardless of what
	 * userspace wants.
	 */
	for (i = 0; i < ARRAY_SIZE(vmx_possible_passthrough_msrs); i++) {
		u32 msr = vmx_possible_passthrough_msrs[i];

		if (!test_bit(i, vmx->shadow_msr_intercept.read))
			vmx_disable_intercept_for_msr(vcpu, msr, MSR_TYPE_R);

		if (!test_bit(i, vmx->shadow_msr_intercept.write))
			vmx_disable_intercept_for_msr(vcpu, msr, MSR_TYPE_W);
	}

	/* PT MSRs can be passed through iff PT is exposed to the guest. */
	if (vmx_pt_mode_is_host_guest())
		pt_update_intercept_for_msr(vcpu);
}

static int vmx_deliver_nested_posted_interrupt(struct kvm_vcpu *vcpu,
						int vector)
{
	struct vcpu_vmx *vmx = to_vmx(vcpu);

	if (is_guest_mode(vcpu) &&
	    vector == vmx->nested.posted_intr_nv) {
		/*
		 * If a posted intr is not recognized by hardware,
		 * we will accomplish it in the next vmentry.
		 */
		vmx->nested.pi_pending = true;
		kvm_make_request(KVM_REQ_EVENT, vcpu);

		/*
		 * This pairs with the smp_mb_*() after setting vcpu->mode in
		 * vcpu_enter_guest() to guarantee the vCPU sees the event
		 * request if triggering a posted interrupt "fails" because
		 * vcpu->mode != IN_GUEST_MODE.  The extra barrier is needed as
		 * the smb_wmb() in kvm_make_request() only ensures everything
		 * done before making the request is visible when the request
		 * is visible, it doesn't ensure ordering between the store to
		 * vcpu->requests and the load from vcpu->mode.
		 */
		smp_mb__after_atomic();

		/* the PIR and ON have been set by L1. */
		kvm_vcpu_trigger_posted_interrupt(vcpu, POSTED_INTR_NESTED_VECTOR);
		return 0;
	}
	return -1;
}
/*
 * Send interrupt to vcpu via posted interrupt way.
 * 1. If target vcpu is running(non-root mode), send posted interrupt
 * notification to vcpu and hardware will sync PIR to vIRR atomically.
 * 2. If target vcpu isn't running(root mode), kick it to pick up the
 * interrupt from PIR in next vmentry.
 */
static int vmx_deliver_posted_interrupt(struct kvm_vcpu *vcpu, int vector)
{
	struct vcpu_vmx *vmx = to_vmx(vcpu);
	int r;

	r = vmx_deliver_nested_posted_interrupt(vcpu, vector);
	if (!r)
		return 0;

	/* Note, this is called iff the local APIC is in-kernel. */
	if (!vcpu->arch.apic->apicv_active)
		return -1;

	__vmx_deliver_posted_interrupt(vcpu, &vmx->pi_desc, vector);
	return 0;
}

void vmx_deliver_interrupt(struct kvm_lapic *apic, int delivery_mode,
			   int trig_mode, int vector)
{
	struct kvm_vcpu *vcpu = apic->vcpu;

	if (vmx_deliver_posted_interrupt(vcpu, vector)) {
		kvm_lapic_set_irr(vector, apic);
		kvm_make_request(KVM_REQ_EVENT, vcpu);
		kvm_vcpu_kick(vcpu);
	} else {
		trace_kvm_apicv_accept_irq(vcpu->vcpu_id, delivery_mode,
					   trig_mode, vector);
	}
}

/*
 * Set up the vmcs's constant host-state fields, i.e., host-state fields that
 * will not change in the lifetime of the guest.
 * Note that host-state that does change is set elsewhere. E.g., host-state
 * that is set differently for each CPU is set in vmx_vcpu_load(), not here.
 */
void vmx_set_constant_host_state(struct vcpu_vmx *vmx)
{
	u32 low32, high32;
	unsigned long tmpl;
	unsigned long cr0, cr3, cr4;

	cr0 = read_cr0();
	WARN_ON(cr0 & X86_CR0_TS);
	vmcs_writel(HOST_CR0, cr0);  /* 22.2.3 */

	/*
	 * Save the most likely value for this task's CR3 in the VMCS.
	 * We can't use __get_current_cr3_fast() because we're not atomic.
	 */
	cr3 = __read_cr3();
	vmcs_writel(HOST_CR3, cr3);		/* 22.2.3  FIXME: shadow tables */
	vmx->loaded_vmcs->host_state.cr3 = cr3;

	/* Save the most likely value for this task's CR4 in the VMCS. */
	cr4 = cr4_read_shadow();
	vmcs_writel(HOST_CR4, cr4);			/* 22.2.3, 22.2.5 */
	vmx->loaded_vmcs->host_state.cr4 = cr4;

	vmcs_write16(HOST_CS_SELECTOR, __KERNEL_CS);  /* 22.2.4 */
#ifdef CONFIG_X86_64
	/*
	 * Load null selectors, so we can avoid reloading them in
	 * vmx_prepare_switch_to_host(), in case userspace uses
	 * the null selectors too (the expected case).
	 */
	vmcs_write16(HOST_DS_SELECTOR, 0);
	vmcs_write16(HOST_ES_SELECTOR, 0);
#else
	vmcs_write16(HOST_DS_SELECTOR, __KERNEL_DS);  /* 22.2.4 */
	vmcs_write16(HOST_ES_SELECTOR, __KERNEL_DS);  /* 22.2.4 */
#endif
	vmcs_write16(HOST_SS_SELECTOR, __KERNEL_DS);  /* 22.2.4 */
	vmcs_write16(HOST_TR_SELECTOR, GDT_ENTRY_TSS*8);  /* 22.2.4 */

	vmcs_writel(HOST_IDTR_BASE, vmx_host_idt_base);   /* 22.2.4 */

	vmcs_writel(HOST_RIP, (unsigned long)vmx_vmexit); /* 22.2.5 */

	rdmsr(MSR_IA32_SYSENTER_CS, low32, high32);
	vmcs_write32(HOST_IA32_SYSENTER_CS, low32);

	/*
	 * SYSENTER is used for 32-bit system calls on either 32-bit or
	 * 64-bit kernels.  It is always zero If neither is allowed, otherwise
	 * vmx_vcpu_load_vmcs loads it with the per-CPU entry stack (and may
	 * have already done so!).
	 */
	if (!IS_ENABLED(CONFIG_IA32_EMULATION) && !IS_ENABLED(CONFIG_X86_32))
		vmcs_writel(HOST_IA32_SYSENTER_ESP, 0);

	rdmsrl(MSR_IA32_SYSENTER_EIP, tmpl);
	vmcs_writel(HOST_IA32_SYSENTER_EIP, tmpl);   /* 22.2.3 */

	if (vmcs_config.vmexit_ctrl & VM_EXIT_LOAD_IA32_PAT) {
		rdmsr(MSR_IA32_CR_PAT, low32, high32);
		vmcs_write64(HOST_IA32_PAT, low32 | ((u64) high32 << 32));
	}

	if (cpu_has_load_ia32_efer())
		vmcs_write64(HOST_IA32_EFER, host_efer);

	if (cpu_has_load_cet_ctrl())
		vmcs_writel(HOST_S_CET, host_s_cet);
}

void set_cr4_guest_host_mask(struct vcpu_vmx *vmx)
{
	struct kvm_vcpu *vcpu = &vmx->vcpu;

	vcpu->arch.cr4_guest_owned_bits = KVM_POSSIBLE_CR4_GUEST_BITS &
					  ~vcpu->arch.cr4_guest_rsvd_bits;
	if (!enable_ept) {
		vcpu->arch.cr4_guest_owned_bits &= ~X86_CR4_TLBFLUSH_BITS;
		vcpu->arch.cr4_guest_owned_bits &= ~X86_CR4_PDPTR_BITS;
	}
	if (is_guest_mode(&vmx->vcpu))
		vcpu->arch.cr4_guest_owned_bits &=
			~get_vmcs12(vcpu)->cr4_guest_host_mask;
	vmcs_writel(CR4_GUEST_HOST_MASK, ~vcpu->arch.cr4_guest_owned_bits);
}

static u32 vmx_pin_based_exec_ctrl(struct vcpu_vmx *vmx)
{
	u32 pin_based_exec_ctrl = vmcs_config.pin_based_exec_ctrl;

	if (!kvm_vcpu_apicv_active(&vmx->vcpu))
		pin_based_exec_ctrl &= ~PIN_BASED_POSTED_INTR;

	if (!enable_vnmi)
		pin_based_exec_ctrl &= ~PIN_BASED_VIRTUAL_NMIS;

	if (!enable_preemption_timer)
		pin_based_exec_ctrl &= ~PIN_BASED_VMX_PREEMPTION_TIMER;

	return pin_based_exec_ctrl;
}

static u32 vmx_vmentry_ctrl(void)
{
	u32 vmentry_ctrl = vmcs_config.vmentry_ctrl;

	if (vmx_pt_mode_is_system())
		vmentry_ctrl &= ~(VM_ENTRY_PT_CONCEAL_PIP |
				  VM_ENTRY_LOAD_IA32_RTIT_CTL);
	/*
	 * IA32e mode, and loading of EFER and PERF_GLOBAL_CTRL are toggled dynamically.
	 */
	vmentry_ctrl &= ~(VM_ENTRY_LOAD_IA32_PERF_GLOBAL_CTRL |
			  VM_ENTRY_LOAD_IA32_EFER |
			  VM_ENTRY_IA32E_MODE);

	if (cpu_has_perf_global_ctrl_bug())
		vmentry_ctrl &= ~VM_ENTRY_LOAD_IA32_PERF_GLOBAL_CTRL;

	return vmentry_ctrl;
}

static u32 vmx_vmexit_ctrl(void)
{
	u32 vmexit_ctrl = vmcs_config.vmexit_ctrl;

	/*
	 * Not used by KVM and never set in vmcs01 or vmcs02, but emulated for
	 * nested virtualization and thus allowed to be set in vmcs12.
	 */
	vmexit_ctrl &= ~(VM_EXIT_SAVE_IA32_PAT | VM_EXIT_SAVE_IA32_EFER |
			 VM_EXIT_SAVE_VMX_PREEMPTION_TIMER);

	if (vmx_pt_mode_is_system())
		vmexit_ctrl &= ~(VM_EXIT_PT_CONCEAL_PIP |
				 VM_EXIT_CLEAR_IA32_RTIT_CTL);

	if (cpu_has_perf_global_ctrl_bug())
		vmexit_ctrl &= ~VM_EXIT_LOAD_IA32_PERF_GLOBAL_CTRL;

	/* Loading of EFER and PERF_GLOBAL_CTRL are toggled dynamically */
	return vmexit_ctrl &
		~(VM_EXIT_LOAD_IA32_PERF_GLOBAL_CTRL | VM_EXIT_LOAD_IA32_EFER);
}

void vmx_refresh_apicv_exec_ctrl(struct kvm_vcpu *vcpu)
{
	struct vcpu_vmx *vmx = to_vmx(vcpu);

	if (is_guest_mode(vcpu)) {
		vmx->nested.update_vmcs01_apicv_status = true;
		return;
	}

	pin_controls_set(vmx, vmx_pin_based_exec_ctrl(vmx));

	if (kvm_vcpu_apicv_active(vcpu)) {
		secondary_exec_controls_setbit(vmx,
					       SECONDARY_EXEC_APIC_REGISTER_VIRT |
					       SECONDARY_EXEC_VIRTUAL_INTR_DELIVERY);
		if (enable_ipiv)
			tertiary_exec_controls_setbit(vmx, TERTIARY_EXEC_IPI_VIRT);
	} else {
		secondary_exec_controls_clearbit(vmx,
						 SECONDARY_EXEC_APIC_REGISTER_VIRT |
						 SECONDARY_EXEC_VIRTUAL_INTR_DELIVERY);
		if (enable_ipiv)
			tertiary_exec_controls_clearbit(vmx, TERTIARY_EXEC_IPI_VIRT);

		if(enable_apic_timer)
			tertiary_exec_controls_clearbit(vmx, TERTIARY_EXEC_GUEST_APIC_TIMER);
	}

	vmx_update_msr_bitmap_x2apic(vcpu);
}

static u32 vmx_exec_control(struct vcpu_vmx *vmx)
{
	u32 exec_control = vmcs_config.cpu_based_exec_ctrl;

	/*
	 * Not used by KVM, but fully supported for nesting, i.e. are allowed in
	 * vmcs12 and propagated to vmcs02 when set in vmcs12.
	 */
	exec_control &= ~(CPU_BASED_RDTSC_EXITING |
			  CPU_BASED_USE_IO_BITMAPS |
			  CPU_BASED_MONITOR_TRAP_FLAG |
			  CPU_BASED_PAUSE_EXITING);

	/* INTR_WINDOW_EXITING and NMI_WINDOW_EXITING are toggled dynamically */
	exec_control &= ~(CPU_BASED_INTR_WINDOW_EXITING |
			  CPU_BASED_NMI_WINDOW_EXITING);

	if (vmx->vcpu.arch.switch_db_regs & KVM_DEBUGREG_WONT_EXIT)
		exec_control &= ~CPU_BASED_MOV_DR_EXITING;

	if (!cpu_need_tpr_shadow(&vmx->vcpu))
		exec_control &= ~CPU_BASED_TPR_SHADOW;

#ifdef CONFIG_X86_64
	if (exec_control & CPU_BASED_TPR_SHADOW)
		exec_control &= ~(CPU_BASED_CR8_LOAD_EXITING |
				  CPU_BASED_CR8_STORE_EXITING);
	else
		exec_control |= CPU_BASED_CR8_STORE_EXITING |
				CPU_BASED_CR8_LOAD_EXITING;
#endif
	/* No need to intercept CR3 access or INVPLG when using EPT. */
	if (enable_ept)
		exec_control &= ~(CPU_BASED_CR3_LOAD_EXITING |
				  CPU_BASED_CR3_STORE_EXITING |
				  CPU_BASED_INVLPG_EXITING);
	if (kvm_mwait_in_guest(vmx->vcpu.kvm))
		exec_control &= ~(CPU_BASED_MWAIT_EXITING |
				CPU_BASED_MONITOR_EXITING);
	if (kvm_hlt_in_guest(vmx->vcpu.kvm))
		exec_control &= ~CPU_BASED_HLT_EXITING;
	return exec_control;
}

static u64 vmx_tertiary_exec_control(struct vcpu_vmx *vmx)
{
	u64 exec_control = vmcs_config.cpu_based_3rd_exec_ctrl;

	/*
	 * IPI virtualization relies on APICv. Disable IPI virtualization if
	 * APICv is inhibited.
	 */
	if (!enable_ipiv || !kvm_vcpu_apicv_active(&vmx->vcpu))
		exec_control &= ~TERTIARY_EXEC_IPI_VIRT;

	/* GUEST_APIC_TIMER is enabled when guest enable lapic timer as tsc
	 * deadline mode.
	 */
	exec_control &= ~TERTIARY_EXEC_GUEST_APIC_TIMER;
	if (!cpu_has_vmx_msrlist() || !guest_cpuid_has(&vmx->vcpu, X86_FEATURE_MSRLIST))
		exec_control &= ~TERTIARY_EXEC_MSRLIST;

	return exec_control;
}

/*
 * Adjust a single secondary execution control bit to intercept/allow an
 * instruction in the guest.  This is usually done based on whether or not a
 * feature has been exposed to the guest in order to correctly emulate faults.
 */
static inline void
vmx_adjust_secondary_exec_control(struct vcpu_vmx *vmx, u32 *exec_control,
				  u32 control, bool enabled, bool exiting)
{
	/*
	 * If the control is for an opt-in feature, clear the control if the
	 * feature is not exposed to the guest, i.e. not enabled.  If the
	 * control is opt-out, i.e. an exiting control, clear the control if
	 * the feature _is_ exposed to the guest, i.e. exiting/interception is
	 * disabled for the associated instruction.  Note, the caller is
	 * responsible presetting exec_control to set all supported bits.
	 */
	if (enabled == exiting)
		*exec_control &= ~control;

	/*
	 * Update the nested MSR settings so that a nested VMM can/can't set
	 * controls for features that are/aren't exposed to the guest.
	 */
	if (nested) {
		/*
		 * All features that can be added or removed to VMX MSRs must
		 * be supported in the first place for nested virtualization.
		 */
		if (WARN_ON_ONCE(!(vmcs_config.nested.secondary_ctls_high & control)))
			enabled = false;

		if (enabled)
			vmx->nested.msrs.secondary_ctls_high |= control;
		else
			vmx->nested.msrs.secondary_ctls_high &= ~control;
	}
}

/*
 * Wrapper macro for the common case of adjusting a secondary execution control
 * based on a single guest CPUID bit, with a dedicated feature bit.  This also
 * verifies that the control is actually supported by KVM and hardware.
 */
#define vmx_adjust_sec_exec_control(vmx, exec_control, name, feat_name, ctrl_name, exiting) \
({									 \
	bool __enabled;							 \
									 \
	if (cpu_has_vmx_##name()) {					 \
		__enabled = guest_cpuid_has(&(vmx)->vcpu,		 \
					    X86_FEATURE_##feat_name);	 \
		vmx_adjust_secondary_exec_control(vmx, exec_control,	 \
			SECONDARY_EXEC_##ctrl_name, __enabled, exiting); \
	}								 \
})

/* More macro magic for ENABLE_/opt-in versus _EXITING/opt-out controls. */
#define vmx_adjust_sec_exec_feature(vmx, exec_control, lname, uname) \
	vmx_adjust_sec_exec_control(vmx, exec_control, lname, uname, ENABLE_##uname, false)

#define vmx_adjust_sec_exec_exiting(vmx, exec_control, lname, uname) \
	vmx_adjust_sec_exec_control(vmx, exec_control, lname, uname, uname##_EXITING, true)

static u32 vmx_secondary_exec_control(struct vcpu_vmx *vmx)
{
	struct kvm_vcpu *vcpu = &vmx->vcpu;

	u32 exec_control = vmcs_config.cpu_based_2nd_exec_ctrl;

	if (vmx_pt_mode_is_system())
		exec_control &= ~(SECONDARY_EXEC_PT_USE_GPA | SECONDARY_EXEC_PT_CONCEAL_VMX);
	if (!cpu_need_virtualize_apic_accesses(vcpu))
		exec_control &= ~SECONDARY_EXEC_VIRTUALIZE_APIC_ACCESSES;
	if (vmx->vpid == 0)
		exec_control &= ~SECONDARY_EXEC_ENABLE_VPID;
	if (!enable_ept) {
		exec_control &= ~SECONDARY_EXEC_ENABLE_EPT;
		exec_control &= ~SECONDARY_EXEC_EPT_VIOLATION_VE;
		enable_unrestricted_guest = 0;
	}
	if (!enable_unrestricted_guest)
		exec_control &= ~SECONDARY_EXEC_UNRESTRICTED_GUEST;
	if (kvm_pause_in_guest(vmx->vcpu.kvm))
		exec_control &= ~SECONDARY_EXEC_PAUSE_LOOP_EXITING;
	if (!kvm_vcpu_apicv_active(vcpu))
		exec_control &= ~(SECONDARY_EXEC_APIC_REGISTER_VIRT |
				  SECONDARY_EXEC_VIRTUAL_INTR_DELIVERY);
	exec_control &= ~SECONDARY_EXEC_VIRTUALIZE_X2APIC_MODE;

	/*
	 * KVM doesn't support VMFUNC for L1, but the control is set in KVM's
	 * base configuration as KVM emulates VMFUNC[EPTP_SWITCHING] for L2.
	 */
	exec_control &= ~SECONDARY_EXEC_ENABLE_VMFUNC;

	/* SECONDARY_EXEC_DESC is enabled/disabled on writes to CR4.UMIP,
	 * in vmx_set_cr4.  */
	exec_control &= ~SECONDARY_EXEC_DESC;

	/* SECONDARY_EXEC_SHADOW_VMCS is enabled when L1 executes VMPTRLD
	   (handle_vmptrld).
	   We can NOT enable shadow_vmcs here because we don't have yet
	   a current VMCS12
	*/
	exec_control &= ~SECONDARY_EXEC_SHADOW_VMCS;

	/*
	 * PML is enabled/disabled when dirty logging of memsmlots changes, but
	 * it needs to be set here when dirty logging is already active, e.g.
	 * if this vCPU was created after dirty logging was enabled.
	 */
	if (!enable_pml || !atomic_read(&vcpu->kvm->nr_memslots_dirty_logging))
		exec_control &= ~SECONDARY_EXEC_ENABLE_PML;

	if (cpu_has_vmx_xsaves()) {
		/* Exposing XSAVES only when XSAVE is exposed */
		bool xsaves_enabled =
			boot_cpu_has(X86_FEATURE_XSAVE) &&
			guest_cpuid_has(vcpu, X86_FEATURE_XSAVE) &&
			guest_cpuid_has(vcpu, X86_FEATURE_XSAVES);

		vcpu->arch.xsaves_enabled = xsaves_enabled;

		vmx_adjust_secondary_exec_control(vmx, &exec_control,
						  SECONDARY_EXEC_XSAVES,
						  xsaves_enabled, false);
	}

	/*
	 * RDPID is also gated by ENABLE_RDTSCP, turn on the control if either
	 * feature is exposed to the guest.  This creates a virtualization hole
	 * if both are supported in hardware but only one is exposed to the
	 * guest, but letting the guest execute RDTSCP or RDPID when either one
	 * is advertised is preferable to emulating the advertised instruction
	 * in KVM on #UD, and obviously better than incorrectly injecting #UD.
	 */
	if (cpu_has_vmx_rdtscp()) {
		bool rdpid_or_rdtscp_enabled =
			guest_cpuid_has(vcpu, X86_FEATURE_RDTSCP) ||
			guest_cpuid_has(vcpu, X86_FEATURE_RDPID);

		vmx_adjust_secondary_exec_control(vmx, &exec_control,
						  SECONDARY_EXEC_ENABLE_RDTSCP,
						  rdpid_or_rdtscp_enabled, false);
	}
	vmx_adjust_sec_exec_feature(vmx, &exec_control, invpcid, INVPCID);

	vmx_adjust_sec_exec_exiting(vmx, &exec_control, rdrand, RDRAND);
	vmx_adjust_sec_exec_exiting(vmx, &exec_control, rdseed, RDSEED);

	vmx_adjust_sec_exec_control(vmx, &exec_control, waitpkg, WAITPKG,
				    ENABLE_USR_WAIT_PAUSE, false);

	if (!vcpu->kvm->arch.bus_lock_detection_enabled)
		exec_control &= ~SECONDARY_EXEC_BUS_LOCK_DETECTION;

	if (!kvm_notify_vmexit_enabled(vcpu->kvm))
		exec_control &= ~SECONDARY_EXEC_NOTIFY_VM_EXITING;

	return exec_control;
}

static inline int vmx_get_pid_table_order(struct kvm *kvm)
{
	return get_order(kvm->arch.max_vcpu_ids * sizeof(*to_kvm_vmx(kvm)->pid_table));
}

static int vmx_alloc_ipiv_pid_table(struct kvm *kvm)
{
	struct page *pages;
	struct kvm_vmx *kvm_vmx = to_kvm_vmx(kvm);

	if (!irqchip_in_kernel(kvm) || !enable_ipiv)
		return 0;

	if (kvm_vmx->pid_table)
		return 0;

	pages = alloc_pages(GFP_KERNEL_ACCOUNT | __GFP_ZERO,
			    vmx_get_pid_table_order(kvm));
	if (!pages)
		return -ENOMEM;

	kvm_vmx->pid_table = (void *)page_address(pages);
	return 0;
}

int vmx_vcpu_precreate(struct kvm *kvm)
{
	return vmx_alloc_ipiv_pid_table(kvm);
}

#define VMX_XSS_EXIT_BITMAP 0

static void init_vmcs(struct vcpu_vmx *vmx)
{
	struct kvm *kvm = vmx->vcpu.kvm;
	struct kvm_vmx *kvm_vmx = to_kvm_vmx(kvm);

	if (nested)
		nested_vmx_set_vmcs_shadowing_bitmap();

	if (cpu_has_vmx_msr_bitmap())
		vmcs_write64(MSR_BITMAP, __pa(vmx->vmcs01.msr_bitmap));

	vmcs_write64(VMCS_LINK_POINTER, INVALID_GPA); /* 22.3.1.5 */

	/* Control */
	pin_controls_set(vmx, vmx_pin_based_exec_ctrl(vmx));

	exec_controls_set(vmx, vmx_exec_control(vmx));

	if (cpu_has_secondary_exec_ctrls()) {
		secondary_exec_controls_set(vmx, vmx_secondary_exec_control(vmx));
		if (secondary_exec_controls_get(vmx) &
		    SECONDARY_EXEC_EPT_VIOLATION_VE) {
			if (!vmx->ve_info) {
				/* ve_info must be page aligned. */
				struct page *page;

				BUILD_BUG_ON(sizeof(*vmx->ve_info) > PAGE_SIZE);
				page = alloc_page(GFP_KERNEL_ACCOUNT | __GFP_ZERO);
				if (page)
					vmx->ve_info = page_to_virt(page);
			}
			if (vmx->ve_info) {
				/*
				 * Allow #VE delivery. CPU sets this field to
				 * 0xFFFFFFFF on #VE delivery.  Another #VE can
				 * occur only if software clears the field.
				 */
				vmx->ve_info->delivery = 0;
				vmcs_write64(VE_INFORMATION_ADDRESS,
					     __pa(vmx->ve_info));
			} else {
				/*
				 * Because SECONDARY_EXEC_EPT_VIOLATION_VE is
				 * used only when ept_violation_ve_test is true,
				 * it's okay to go with the bit disabled.
				 */
				pr_err("Failed to allocate ve_info. disabling EPT_VIOLATION_VE.\n");
				secondary_exec_controls_clearbit(vmx,
								 SECONDARY_EXEC_EPT_VIOLATION_VE);
			}
		}
	}

	if (cpu_has_tertiary_exec_ctrls())
		tertiary_exec_controls_set(vmx, vmx_tertiary_exec_control(vmx));

	if (enable_apicv && lapic_in_kernel(&vmx->vcpu)) {
		vmcs_write64(EOI_EXIT_BITMAP0, 0);
		vmcs_write64(EOI_EXIT_BITMAP1, 0);
		vmcs_write64(EOI_EXIT_BITMAP2, 0);
		vmcs_write64(EOI_EXIT_BITMAP3, 0);

		vmcs_write16(GUEST_INTR_STATUS, 0);

		vmcs_write16(POSTED_INTR_NV, POSTED_INTR_VECTOR);
		vmcs_write64(POSTED_INTR_DESC_ADDR, __pa((&vmx->pi_desc)));
	}

	if (vmx_can_use_ipiv(&vmx->vcpu)) {
		vmcs_write64(PID_POINTER_TABLE, __pa(kvm_vmx->pid_table));
		vmcs_write16(LAST_PID_POINTER_INDEX, kvm->arch.max_vcpu_ids - 1);
	}

	if (!kvm_pause_in_guest(kvm)) {
		vmcs_write32(PLE_GAP, ple_gap);
		vmx->ple_window = ple_window;
		vmx->ple_window_dirty = true;
	}

	if (kvm_notify_vmexit_enabled(kvm))
		vmcs_write32(NOTIFY_WINDOW, kvm->arch.notify_window);

	vmcs_write32(PAGE_FAULT_ERROR_CODE_MASK, 0);
	vmcs_write32(PAGE_FAULT_ERROR_CODE_MATCH, 0);
	vmcs_write32(CR3_TARGET_COUNT, 0);           /* 22.2.1 */

	vmcs_write16(HOST_FS_SELECTOR, 0);            /* 22.2.4 */
	vmcs_write16(HOST_GS_SELECTOR, 0);            /* 22.2.4 */
	vmx_set_constant_host_state(vmx);
	vmcs_writel(HOST_FS_BASE, 0); /* 22.2.4 */
	vmcs_writel(HOST_GS_BASE, 0); /* 22.2.4 */

	if (cpu_has_vmx_vmfunc())
		vmcs_write64(VM_FUNCTION_CONTROL, 0);

	vmcs_write32(VM_EXIT_MSR_STORE_COUNT, 0);
	vmcs_write32(VM_EXIT_MSR_LOAD_COUNT, 0);
	vmcs_write64(VM_EXIT_MSR_LOAD_ADDR, __pa(vmx->msr_autoload.host.val));
	vmcs_write32(VM_ENTRY_MSR_LOAD_COUNT, 0);
	vmcs_write64(VM_ENTRY_MSR_LOAD_ADDR, __pa(vmx->msr_autoload.guest.val));

	if (vmcs_config.vmentry_ctrl & VM_ENTRY_LOAD_IA32_PAT)
		vmcs_write64(GUEST_IA32_PAT, vmx->vcpu.arch.pat);

	vm_exit_controls_set(vmx, vmx_vmexit_ctrl());

	/* 22.2.1, 20.8.1 */
	vm_entry_controls_set(vmx, vmx_vmentry_ctrl());

	vmx->vcpu.arch.cr0_guest_owned_bits = vmx_l1_guest_owned_cr0_bits();
	vmcs_writel(CR0_GUEST_HOST_MASK, ~vmx->vcpu.arch.cr0_guest_owned_bits);

	set_cr4_guest_host_mask(vmx);

	if (vmx->vpid != 0)
		vmcs_write16(VIRTUAL_PROCESSOR_ID, vmx->vpid);

	if (cpu_has_vmx_xsaves())
		vmcs_write64(XSS_EXIT_BITMAP, VMX_XSS_EXIT_BITMAP);

	if (enable_pml) {
		vmcs_write64(PML_ADDRESS, page_to_phys(vmx->pml_pg));
		vmcs_write16(GUEST_PML_INDEX, PML_ENTITY_NUM - 1);
	}

	vmx_write_encls_bitmap(&vmx->vcpu, NULL);

	if (vmx_pt_mode_is_host_guest()) {
		memset(&vmx->pt_desc, 0, sizeof(vmx->pt_desc));
		/* Bit[6~0] are forced to 1, writes are ignored. */
		vmx->pt_desc.guest.output_mask = 0x7F;
		vmcs_write64(GUEST_IA32_RTIT_CTL, 0);
	}

	vmcs_write32(GUEST_SYSENTER_CS, 0);
	vmcs_writel(GUEST_SYSENTER_ESP, 0);
	vmcs_writel(GUEST_SYSENTER_EIP, 0);
	vmcs_write64(GUEST_IA32_DEBUGCTL, 0);

	if (cpu_has_vmx_tpr_shadow()) {
		vmcs_write64(VIRTUAL_APIC_PAGE_ADDR, 0);
		if (cpu_need_tpr_shadow(&vmx->vcpu))
			vmcs_write64(VIRTUAL_APIC_PAGE_ADDR,
				     __pa(vmx->vcpu.arch.apic->regs));
		vmcs_write32(TPR_THRESHOLD, 0);
	}

	vmx_setup_uret_msrs(vmx);
}

static void __vmx_vcpu_reset(struct kvm_vcpu *vcpu)
{
	struct vcpu_vmx *vmx = to_vmx(vcpu);

	init_vmcs(vmx);

	if (nested)
		memcpy(&vmx->nested.msrs, &vmcs_config.nested, sizeof(vmx->nested.msrs));

	vcpu_setup_sgx_lepubkeyhash(vcpu);

	vmx->nested.posted_intr_nv = -1;
	vmx->nested.vmxon_ptr = INVALID_GPA;
	vmx->nested.current_vmptr = INVALID_GPA;
	vmx->nested.hv_evmcs_vmptr = EVMPTR_INVALID;

	vcpu->arch.microcode_version = 0x100000000ULL;
	vmx->msr_ia32_feature_control_valid_bits = FEAT_CTL_LOCKED;

	/*
	 * Enforce invariant: pi_desc.nv is always either POSTED_INTR_VECTOR
	 * or POSTED_INTR_WAKEUP_VECTOR.
	 */
	vmx->pi_desc.nv = POSTED_INTR_VECTOR;
	vmx->pi_desc.sn = 1;
}

void vmx_vcpu_reset(struct kvm_vcpu *vcpu, bool init_event)
{
	struct vcpu_vmx *vmx = to_vmx(vcpu);

	if (!init_event)
		__vmx_vcpu_reset(vcpu);

	vmx->rmode.vm86_active = 0;
	vmx->spec_ctrl = 0;

	vmx->msr_ia32_umwait_control = 0;

	vmx->hv_deadline_tsc = -1;
	vmx->guest_timer_vector = 0xFF;
	kvm_set_cr8(vcpu, 0);

	vmx_segment_cache_clear(vmx);
	kvm_register_mark_available(vcpu, VCPU_EXREG_SEGMENTS);

	kvm_rip_write(vcpu, 0xfff0);

	seg_setup(VCPU_SREG_CS);
	vmcs_write16(GUEST_CS_SELECTOR, 0xf000);
	vmcs_writel(GUEST_CS_BASE, 0xffff0000ul);

	seg_setup(VCPU_SREG_DS);
	seg_setup(VCPU_SREG_ES);
	seg_setup(VCPU_SREG_FS);
	seg_setup(VCPU_SREG_GS);
	seg_setup(VCPU_SREG_SS);

	vmcs_write16(GUEST_TR_SELECTOR, 0);
	vmcs_writel(GUEST_TR_BASE, 0);
	vmcs_write32(GUEST_TR_LIMIT, 0xffff);
	vmcs_write32(GUEST_TR_AR_BYTES, 0x008b);

	vmcs_write16(GUEST_LDTR_SELECTOR, 0);
	vmcs_writel(GUEST_LDTR_BASE, 0);
	vmcs_write32(GUEST_LDTR_LIMIT, 0xffff);
	vmcs_write32(GUEST_LDTR_AR_BYTES, 0x00082);

	vmcs_writel(GUEST_GDTR_BASE, 0);
	vmcs_write32(GUEST_GDTR_LIMIT, 0xffff);

	vmcs_writel(GUEST_IDTR_BASE, 0);
	vmcs_write32(GUEST_IDTR_LIMIT, 0xffff);

	vmcs_write32(GUEST_ACTIVITY_STATE, GUEST_ACTIVITY_ACTIVE);
	vmcs_write32(GUEST_INTERRUPTIBILITY_INFO, 0);
	vmcs_writel(GUEST_PENDING_DBG_EXCEPTIONS, 0);
	if (kvm_mpx_supported())
		vmcs_write64(GUEST_BNDCFGS, 0);

	vmcs_write32(VM_ENTRY_INTR_INFO_FIELD, 0);  /* 22.2.1 */

	kvm_make_request(KVM_REQ_APIC_PAGE_RELOAD, vcpu);

	vpid_sync_context(vmx->vpid);

	vmx_update_fb_clear_dis(vcpu, vmx);
}

void vmx_enable_irq_window(struct kvm_vcpu *vcpu)
{
	exec_controls_setbit(to_vmx(vcpu), CPU_BASED_INTR_WINDOW_EXITING);
}

void vmx_enable_nmi_window(struct kvm_vcpu *vcpu)
{
	if (!enable_vnmi ||
	    vmcs_read32(GUEST_INTERRUPTIBILITY_INFO) & GUEST_INTR_STATE_STI) {
		vmx_enable_irq_window(vcpu);
		return;
	}

	exec_controls_setbit(to_vmx(vcpu), CPU_BASED_NMI_WINDOW_EXITING);
}

void vmx_inject_irq(struct kvm_vcpu *vcpu, bool reinjected)
{
	struct vcpu_vmx *vmx = to_vmx(vcpu);
	uint32_t intr;
	int irq = vcpu->arch.interrupt.nr;

	trace_kvm_inj_virq(irq, vcpu->arch.interrupt.soft, reinjected);

	++vcpu->stat.irq_injections;
	if (vmx->rmode.vm86_active) {
		int inc_eip = 0;
		if (vcpu->arch.interrupt.soft)
			inc_eip = vcpu->arch.event_exit_inst_len;
		kvm_inject_realmode_interrupt(vcpu, irq, inc_eip);
		return;
	}
	intr = irq | INTR_INFO_VALID_MASK;
	if (vcpu->arch.interrupt.soft) {
		intr |= INTR_TYPE_SOFT_INTR;
		vmcs_write32(VM_ENTRY_INSTRUCTION_LEN,
			     vmx->vcpu.arch.event_exit_inst_len);
	} else
		intr |= INTR_TYPE_EXT_INTR;
	vmcs_write32(VM_ENTRY_INTR_INFO_FIELD, intr);

	vmx_clear_hlt(vcpu);
}

void vmx_inject_nmi(struct kvm_vcpu *vcpu)
{
	struct vcpu_vmx *vmx = to_vmx(vcpu);

	if (!enable_vnmi) {
		/*
		 * Tracking the NMI-blocked state in software is built upon
		 * finding the next open IRQ window. This, in turn, depends on
		 * well-behaving guests: They have to keep IRQs disabled at
		 * least as long as the NMI handler runs. Otherwise we may
		 * cause NMI nesting, maybe breaking the guest. But as this is
		 * highly unlikely, we can live with the residual risk.
		 */
		vmx->loaded_vmcs->soft_vnmi_blocked = 1;
		vmx->loaded_vmcs->vnmi_blocked_time = 0;
	}

	++vcpu->stat.nmi_injections;
	vmx->loaded_vmcs->nmi_known_unmasked = false;

	if (vmx->rmode.vm86_active) {
		kvm_inject_realmode_interrupt(vcpu, NMI_VECTOR, 0);
		return;
	}

	vmcs_write32(VM_ENTRY_INTR_INFO_FIELD,
			INTR_TYPE_NMI_INTR | INTR_INFO_VALID_MASK | NMI_VECTOR);

	vmx_clear_hlt(vcpu);
}

bool vmx_get_nmi_mask(struct kvm_vcpu *vcpu)
{
	struct vcpu_vmx *vmx = to_vmx(vcpu);
	bool masked;

	if (!enable_vnmi)
		return vmx->loaded_vmcs->soft_vnmi_blocked;
	if (vmx->loaded_vmcs->nmi_known_unmasked)
		return false;
	masked = vmcs_read32(GUEST_INTERRUPTIBILITY_INFO) & GUEST_INTR_STATE_NMI;
	vmx->loaded_vmcs->nmi_known_unmasked = !masked;
	return masked;
}

void vmx_set_nmi_mask(struct kvm_vcpu *vcpu, bool masked)
{
	struct vcpu_vmx *vmx = to_vmx(vcpu);

	if (!enable_vnmi) {
		if (vmx->loaded_vmcs->soft_vnmi_blocked != masked) {
			vmx->loaded_vmcs->soft_vnmi_blocked = masked;
			vmx->loaded_vmcs->vnmi_blocked_time = 0;
		}
	} else {
		vmx->loaded_vmcs->nmi_known_unmasked = !masked;
		if (masked)
			vmcs_set_bits(GUEST_INTERRUPTIBILITY_INFO,
				      GUEST_INTR_STATE_NMI);
		else
			vmcs_clear_bits(GUEST_INTERRUPTIBILITY_INFO,
					GUEST_INTR_STATE_NMI);
	}
}

bool vmx_nmi_blocked(struct kvm_vcpu *vcpu)
{
	if (is_guest_mode(vcpu) && nested_exit_on_nmi(vcpu))
		return false;

	if (!enable_vnmi && to_vmx(vcpu)->loaded_vmcs->soft_vnmi_blocked)
		return true;

	return (vmcs_read32(GUEST_INTERRUPTIBILITY_INFO) &
		(GUEST_INTR_STATE_MOV_SS | GUEST_INTR_STATE_STI |
		 GUEST_INTR_STATE_NMI));
}

int vmx_nmi_allowed(struct kvm_vcpu *vcpu, bool for_injection)
{
	if (to_vmx(vcpu)->nested.nested_run_pending)
		return -EBUSY;

	/* An NMI must not be injected into L2 if it's supposed to VM-Exit.  */
	if (for_injection && is_guest_mode(vcpu) && nested_exit_on_nmi(vcpu))
		return -EBUSY;

	return !vmx_nmi_blocked(vcpu);
}

bool vmx_interrupt_blocked(struct kvm_vcpu *vcpu)
{
	if (is_guest_mode(vcpu) && nested_exit_on_intr(vcpu))
		return false;

	return !(vmx_get_rflags(vcpu) & X86_EFLAGS_IF) ||
	       (vmcs_read32(GUEST_INTERRUPTIBILITY_INFO) &
		(GUEST_INTR_STATE_STI | GUEST_INTR_STATE_MOV_SS));
}

int vmx_interrupt_allowed(struct kvm_vcpu *vcpu, bool for_injection)
{
	if (to_vmx(vcpu)->nested.nested_run_pending)
		return -EBUSY;

	/*
	 * An IRQ must not be injected into L2 if it's supposed to VM-Exit,
	 * e.g. if the IRQ arrived asynchronously after checking nested events.
	 */
	if (for_injection && is_guest_mode(vcpu) && nested_exit_on_intr(vcpu))
		return -EBUSY;

	return !vmx_interrupt_blocked(vcpu);
}

int vmx_set_tss_addr(struct kvm *kvm, unsigned int addr)
{
	void __user *ret;

	if (enable_unrestricted_guest)
		return 0;

	mutex_lock(&kvm->slots_lock);
	ret = __x86_set_memory_region(kvm, TSS_PRIVATE_MEMSLOT, addr,
				      PAGE_SIZE * 3);
	mutex_unlock(&kvm->slots_lock);

	if (IS_ERR(ret))
		return PTR_ERR(ret);

	to_kvm_vmx(kvm)->tss_addr = addr;

	return init_rmode_tss(kvm, ret);
}

int vmx_set_identity_map_addr(struct kvm *kvm, u64 ident_addr)
{
	to_kvm_vmx(kvm)->ept_identity_map_addr = ident_addr;
	return 0;
}

static bool rmode_exception(struct kvm_vcpu *vcpu, int vec)
{
	switch (vec) {
	case BP_VECTOR:
		/*
		 * Update instruction length as we may reinject the exception
		 * from user space while in guest debugging mode.
		 */
		to_vmx(vcpu)->vcpu.arch.event_exit_inst_len =
			vmcs_read32(VM_EXIT_INSTRUCTION_LEN);
		if (vcpu->guest_debug & KVM_GUESTDBG_USE_SW_BP)
			return false;
		fallthrough;
	case DB_VECTOR:
		return !(vcpu->guest_debug &
			(KVM_GUESTDBG_SINGLESTEP | KVM_GUESTDBG_USE_HW_BP));
	case DE_VECTOR:
	case OF_VECTOR:
	case BR_VECTOR:
	case UD_VECTOR:
	case DF_VECTOR:
	case SS_VECTOR:
	case GP_VECTOR:
	case MF_VECTOR:
		return true;
	}
	return false;
}

static int handle_rmode_exception(struct kvm_vcpu *vcpu,
				  int vec, u32 err_code)
{
	/*
	 * Instruction with address size override prefix opcode 0x67
	 * Cause the #SS fault with 0 error code in VM86 mode.
	 */
	if (((vec == GP_VECTOR) || (vec == SS_VECTOR)) && err_code == 0) {
		if (kvm_emulate_instruction(vcpu, 0)) {
			if (vcpu->arch.halt_request) {
				vcpu->arch.halt_request = 0;
				return kvm_emulate_halt_noskip(vcpu);
			}
			return 1;
		}
		return 0;
	}

	/*
	 * Forward all other exceptions that are valid in real mode.
	 * FIXME: Breaks guest debugging in real mode, needs to be fixed with
	 *        the required debugging infrastructure rework.
	 */
	kvm_queue_exception(vcpu, vec);
	return 1;
}

static int handle_machine_check(struct kvm_vcpu *vcpu)
{
	/* handled by vmx_vcpu_run() */
	return 1;
}

/*
 * If the host has split lock detection disabled, then #AC is
 * unconditionally injected into the guest, which is the pre split lock
 * detection behaviour.
 *
 * If the host has split lock detection enabled then #AC is
 * only injected into the guest when:
 *  - Guest CPL == 3 (user mode)
 *  - Guest has #AC detection enabled in CR0
 *  - Guest EFLAGS has AC bit set
 */
bool vmx_guest_inject_ac(struct kvm_vcpu *vcpu)
{
	if (!boot_cpu_has(X86_FEATURE_SPLIT_LOCK_DETECT))
		return true;

	return vmx_get_cpl(vcpu) == 3 && kvm_is_cr0_bit_set(vcpu, X86_CR0_AM) &&
	       (kvm_get_rflags(vcpu) & X86_EFLAGS_AC);
}

static int handle_exception_nmi(struct kvm_vcpu *vcpu)
{
	struct vcpu_vmx *vmx = to_vmx(vcpu);
	struct kvm_run *kvm_run = vcpu->run;
	u32 intr_info, ex_no, error_code;
	unsigned long cr2, dr6;
	u32 vect_info;

	vect_info = vmx->idt_vectoring_info;
	intr_info = vmx_get_intr_info(vcpu);

	/*
	 * Machine checks are handled by vmx_handle_exception_irqoff(), or by
	 * vmx_vcpu_run() if a #MC occurs on VM-Entry.  NMIs are handled by
	 * vmx_vcpu_enter_exit().
	 */
	if (is_machine_check(intr_info) || is_nmi(intr_info))
		return 1;

	/*
	 * Queue the exception here instead of in vmx_handle_nm_fault_irqoff().
	 * This ensures the nested_vmx check is not skipped so vmexit can
	 * be reflected to L1 (when it intercepts #NM) before reaching this
	 * point.
	 */
	if (is_nm_fault(intr_info)) {
		kvm_queue_exception(vcpu, NM_VECTOR);
		return 1;
	}

	if (is_invalid_opcode(intr_info))
		return handle_ud(vcpu);

	/*
	 * #VE isn't supposed to happen.  Although vcpu can send
	 */
	if (KVM_BUG_ON(is_ve_fault(intr_info), vcpu->kvm))
		return -EIO;

	error_code = 0;
	if (intr_info & INTR_INFO_DELIVER_CODE_MASK)
		error_code = vmcs_read32(VM_EXIT_INTR_ERROR_CODE);

	if (!vmx->rmode.vm86_active && is_gp_fault(intr_info)) {
		WARN_ON_ONCE(!enable_vmware_backdoor);

		/*
		 * VMware backdoor emulation on #GP interception only handles
		 * IN{S}, OUT{S}, and RDPMC, none of which generate a non-zero
		 * error code on #GP.
		 */
		if (error_code) {
			kvm_queue_exception_e(vcpu, GP_VECTOR, error_code);
			return 1;
		}
		return kvm_emulate_instruction(vcpu, EMULTYPE_VMWARE_GP);
	}

	/*
	 * The #PF with PFEC.RSVD = 1 indicates the guest is accessing
	 * MMIO, it is better to report an internal error.
	 * See the comments in vmx_handle_exit.
	 */
	if ((vect_info & VECTORING_INFO_VALID_MASK) &&
	    !(is_page_fault(intr_info) && !(error_code & PFERR_RSVD_MASK))) {
		vcpu->run->exit_reason = KVM_EXIT_INTERNAL_ERROR;
		vcpu->run->internal.suberror = KVM_INTERNAL_ERROR_SIMUL_EX;
		vcpu->run->internal.ndata = 4;
		vcpu->run->internal.data[0] = vect_info;
		vcpu->run->internal.data[1] = intr_info;
		vcpu->run->internal.data[2] = error_code;
		vcpu->run->internal.data[3] = vcpu->arch.last_vmentry_cpu;
		return 0;
	}

	if (is_page_fault(intr_info)) {
		cr2 = vmx_get_exit_qual(vcpu);
		if (enable_ept && !vcpu->arch.apf.host_apf_flags) {
			/*
			 * EPT will cause page fault only if we need to
			 * detect illegal GPAs.
			 */
			WARN_ON_ONCE(!allow_smaller_maxphyaddr);
			kvm_fixup_and_inject_pf_error(vcpu, cr2, error_code);
			return 1;
		} else
			return kvm_handle_page_fault(vcpu, error_code, cr2, NULL, 0);
	}

	ex_no = intr_info & INTR_INFO_VECTOR_MASK;

	if (vmx->rmode.vm86_active && rmode_exception(vcpu, ex_no))
		return handle_rmode_exception(vcpu, ex_no, error_code);

	switch (ex_no) {
	case DB_VECTOR:
		dr6 = vmx_get_exit_qual(vcpu);
		if (!(vcpu->guest_debug &
		      (KVM_GUESTDBG_SINGLESTEP | KVM_GUESTDBG_USE_HW_BP))) {
			/*
			 * If the #DB was due to ICEBP, a.k.a. INT1, skip the
			 * instruction.  ICEBP generates a trap-like #DB, but
			 * despite its interception control being tied to #DB,
			 * is an instruction intercept, i.e. the VM-Exit occurs
			 * on the ICEBP itself.  Use the inner "skip" helper to
			 * avoid single-step #DB and MTF updates, as ICEBP is
			 * higher priority.  Note, skipping ICEBP still clears
			 * STI and MOVSS blocking.
			 *
			 * For all other #DBs, set vmcs.PENDING_DBG_EXCEPTIONS.BS
			 * if single-step is enabled in RFLAGS and STI or MOVSS
			 * blocking is active, as the CPU doesn't set the bit
			 * on VM-Exit due to #DB interception.  VM-Entry has a
			 * consistency check that a single-step #DB is pending
			 * in this scenario as the previous instruction cannot
			 * have toggled RFLAGS.TF 0=>1 (because STI and POP/MOV
			 * don't modify RFLAGS), therefore the one instruction
			 * delay when activating single-step breakpoints must
			 * have already expired.  Note, the CPU sets/clears BS
			 * as appropriate for all other VM-Exits types.
			 */
			if (is_icebp(intr_info))
				WARN_ON(!skip_emulated_instruction(vcpu));
			else if ((vmx_get_rflags(vcpu) & X86_EFLAGS_TF) &&
				 (vmcs_read32(GUEST_INTERRUPTIBILITY_INFO) &
				  (GUEST_INTR_STATE_STI | GUEST_INTR_STATE_MOV_SS)))
				vmcs_writel(GUEST_PENDING_DBG_EXCEPTIONS,
					    vmcs_readl(GUEST_PENDING_DBG_EXCEPTIONS) | DR6_BS);

			kvm_queue_exception_p(vcpu, DB_VECTOR, dr6);
			return 1;
		}
		kvm_run->debug.arch.dr6 = dr6 | DR6_ACTIVE_LOW;
		kvm_run->debug.arch.dr7 = vmcs_readl(GUEST_DR7);
		fallthrough;
	case BP_VECTOR:
		/*
		 * Update instruction length as we may reinject #BP from
		 * user space while in guest debugging mode. Reading it for
		 * #DB as well causes no harm, it is not used in that case.
		 */
		vmx->vcpu.arch.event_exit_inst_len =
			vmcs_read32(VM_EXIT_INSTRUCTION_LEN);
		kvm_run->exit_reason = KVM_EXIT_DEBUG;
		kvm_run->debug.arch.pc = kvm_get_linear_rip(vcpu);
		kvm_run->debug.arch.exception = ex_no;
		break;
	case AC_VECTOR:
		if (vmx_guest_inject_ac(vcpu)) {
			kvm_queue_exception_e(vcpu, AC_VECTOR, error_code);
			return 1;
		}

		/*
		 * Handle split lock. Depending on detection mode this will
		 * either warn and disable split lock detection for this
		 * task or force SIGBUS on it.
		 */
		if (handle_guest_split_lock(kvm_rip_read(vcpu)))
			return 1;
		fallthrough;
	default:
		kvm_run->exit_reason = KVM_EXIT_EXCEPTION;
		kvm_run->ex.exception = ex_no;
		kvm_run->ex.error_code = error_code;
		break;
	}
	return 0;
}

static __always_inline int handle_external_interrupt(struct kvm_vcpu *vcpu)
{
	++vcpu->stat.irq_exits;
	return 1;
}

static int handle_triple_fault(struct kvm_vcpu *vcpu)
{
	vcpu->run->exit_reason = KVM_EXIT_SHUTDOWN;
	vcpu->mmio_needed = 0;
	return 0;
}

static int handle_io(struct kvm_vcpu *vcpu)
{
	unsigned long exit_qualification;
	int size, in, string;
	unsigned port;

	exit_qualification = vmx_get_exit_qual(vcpu);
	string = (exit_qualification & 16) != 0;

	++vcpu->stat.io_exits;

	if (string)
		return kvm_emulate_instruction(vcpu, 0);

	port = exit_qualification >> 16;
	size = (exit_qualification & 7) + 1;
	in = (exit_qualification & 8) != 0;

	return kvm_fast_pio(vcpu, size, port, in);
}

void vmx_patch_hypercall(struct kvm_vcpu *vcpu, unsigned char *hypercall)
{
	/*
	 * Patch in the VMCALL instruction:
	 */
	hypercall[0] = 0x0f;
	hypercall[1] = 0x01;
	hypercall[2] = 0xc1;
}

/* called to set cr0 as appropriate for a mov-to-cr0 exit. */
static int handle_set_cr0(struct kvm_vcpu *vcpu, unsigned long val)
{
	if (is_guest_mode(vcpu)) {
		struct vmcs12 *vmcs12 = get_vmcs12(vcpu);
		unsigned long orig_val = val;

		/*
		 * We get here when L2 changed cr0 in a way that did not change
		 * any of L1's shadowed bits (see nested_vmx_exit_handled_cr),
		 * but did change L0 shadowed bits. So we first calculate the
		 * effective cr0 value that L1 would like to write into the
		 * hardware. It consists of the L2-owned bits from the new
		 * value combined with the L1-owned bits from L1's guest_cr0.
		 */
		val = (val & ~vmcs12->cr0_guest_host_mask) |
			(vmcs12->guest_cr0 & vmcs12->cr0_guest_host_mask);

		if (kvm_set_cr0(vcpu, val))
			return 1;
		vmcs_writel(CR0_READ_SHADOW, orig_val);
		return 0;
	} else {
		return kvm_set_cr0(vcpu, val);
	}
}

static int handle_set_cr4(struct kvm_vcpu *vcpu, unsigned long val)
{
	if (is_guest_mode(vcpu)) {
		struct vmcs12 *vmcs12 = get_vmcs12(vcpu);
		unsigned long orig_val = val;

		/* analogously to handle_set_cr0 */
		val = (val & ~vmcs12->cr4_guest_host_mask) |
			(vmcs12->guest_cr4 & vmcs12->cr4_guest_host_mask);
		if (kvm_set_cr4(vcpu, val))
			return 1;
		vmcs_writel(CR4_READ_SHADOW, orig_val);
		return 0;
	} else
		return kvm_set_cr4(vcpu, val);
}

static int handle_desc(struct kvm_vcpu *vcpu)
{
	/*
	 * UMIP emulation relies on intercepting writes to CR4.UMIP, i.e. this
	 * and other code needs to be updated if UMIP can be guest owned.
	 */
	BUILD_BUG_ON(KVM_POSSIBLE_CR4_GUEST_BITS & X86_CR4_UMIP);

	WARN_ON_ONCE(!kvm_is_cr4_bit_set(vcpu, X86_CR4_UMIP));
	return kvm_emulate_instruction(vcpu, 0);
}

static int handle_cr(struct kvm_vcpu *vcpu)
{
	unsigned long exit_qualification, val;
	int cr;
	int reg;
	int err;
	int ret;

	exit_qualification = vmx_get_exit_qual(vcpu);
	cr = exit_qualification & 15;
	reg = (exit_qualification >> 8) & 15;
	switch ((exit_qualification >> 4) & 3) {
	case 0: /* mov to cr */
		val = kvm_register_read(vcpu, reg);
		trace_kvm_cr_write(cr, val);
		switch (cr) {
		case 0:
			err = handle_set_cr0(vcpu, val);
			return kvm_complete_insn_gp(vcpu, err);
		case 3:
			WARN_ON_ONCE(enable_unrestricted_guest);

			err = kvm_set_cr3(vcpu, val);
			return kvm_complete_insn_gp(vcpu, err);
		case 4:
			err = handle_set_cr4(vcpu, val);
			return kvm_complete_insn_gp(vcpu, err);
		case 8: {
				u8 cr8_prev = kvm_get_cr8(vcpu);
				u8 cr8 = (u8)val;
				err = kvm_set_cr8(vcpu, cr8);
				ret = kvm_complete_insn_gp(vcpu, err);
				if (lapic_in_kernel(vcpu))
					return ret;
				if (cr8_prev <= cr8)
					return ret;
				/*
				 * TODO: we might be squashing a
				 * KVM_GUESTDBG_SINGLESTEP-triggered
				 * KVM_EXIT_DEBUG here.
				 */
				vcpu->run->exit_reason = KVM_EXIT_SET_TPR;
				return 0;
			}
		}
		break;
	case 2: /* clts */
		KVM_BUG(1, vcpu->kvm, "Guest always owns CR0.TS");
		return -EIO;
	case 1: /*mov from cr*/
		switch (cr) {
		case 3:
			WARN_ON_ONCE(enable_unrestricted_guest);

			val = kvm_read_cr3(vcpu);
			kvm_register_write(vcpu, reg, val);
			trace_kvm_cr_read(cr, val);
			return kvm_skip_emulated_instruction(vcpu);
		case 8:
			val = kvm_get_cr8(vcpu);
			kvm_register_write(vcpu, reg, val);
			trace_kvm_cr_read(cr, val);
			return kvm_skip_emulated_instruction(vcpu);
		}
		break;
	case 3: /* lmsw */
		val = (exit_qualification >> LMSW_SOURCE_DATA_SHIFT) & 0x0f;
		trace_kvm_cr_write(0, (kvm_read_cr0_bits(vcpu, ~0xful) | val));
		kvm_lmsw(vcpu, val);

		return kvm_skip_emulated_instruction(vcpu);
	default:
		break;
	}
	vcpu->run->exit_reason = 0;
	vcpu_unimpl(vcpu, "unhandled control register: op %d cr %d\n",
	       (int)(exit_qualification >> 4) & 3, cr);
	return 0;
}

static int handle_dr(struct kvm_vcpu *vcpu)
{
	unsigned long exit_qualification;
	int dr, dr7, reg;
	int err = 1;

	exit_qualification = vmx_get_exit_qual(vcpu);
	dr = exit_qualification & DEBUG_REG_ACCESS_NUM;

	/* First, if DR does not exist, trigger UD */
	if (!kvm_require_dr(vcpu, dr))
		return 1;

	if (vmx_get_cpl(vcpu) > 0)
		goto out;

	dr7 = vmcs_readl(GUEST_DR7);
	if (dr7 & DR7_GD) {
		/*
		 * As the vm-exit takes precedence over the debug trap, we
		 * need to emulate the latter, either for the host or the
		 * guest debugging itself.
		 */
		if (vcpu->guest_debug & KVM_GUESTDBG_USE_HW_BP) {
			vcpu->run->debug.arch.dr6 = DR6_BD | DR6_ACTIVE_LOW;
			vcpu->run->debug.arch.dr7 = dr7;
			vcpu->run->debug.arch.pc = kvm_get_linear_rip(vcpu);
			vcpu->run->debug.arch.exception = DB_VECTOR;
			vcpu->run->exit_reason = KVM_EXIT_DEBUG;
			return 0;
		} else {
			kvm_queue_exception_p(vcpu, DB_VECTOR, DR6_BD);
			return 1;
		}
	}

	if (vcpu->guest_debug == 0) {
		exec_controls_clearbit(to_vmx(vcpu), CPU_BASED_MOV_DR_EXITING);

		/*
		 * No more DR vmexits; force a reload of the debug registers
		 * and reenter on this instruction.  The next vmexit will
		 * retrieve the full state of the debug registers.
		 */
		vcpu->arch.switch_db_regs |= KVM_DEBUGREG_WONT_EXIT;
		return 1;
	}

	reg = DEBUG_REG_ACCESS_REG(exit_qualification);
	if (exit_qualification & TYPE_MOV_FROM_DR) {
		unsigned long val;

		kvm_get_dr(vcpu, dr, &val);
		kvm_register_write(vcpu, reg, val);
		err = 0;
	} else {
		err = kvm_set_dr(vcpu, dr, kvm_register_read(vcpu, reg));
	}

out:
	return kvm_complete_insn_gp(vcpu, err);
}

void vmx_sync_dirty_debug_regs(struct kvm_vcpu *vcpu)
{
	KVM_BUG_ON(vcpu->arch.switch_db_regs & KVM_DEBUGREG_AUTO_SWITCH, vcpu->kvm);

	get_debugreg(vcpu->arch.db[0], 0);
	get_debugreg(vcpu->arch.db[1], 1);
	get_debugreg(vcpu->arch.db[2], 2);
	get_debugreg(vcpu->arch.db[3], 3);
	get_debugreg(vcpu->arch.dr6, 6);
	vcpu->arch.dr7 = vmcs_readl(GUEST_DR7);

	vcpu->arch.switch_db_regs &= ~KVM_DEBUGREG_WONT_EXIT;
	exec_controls_setbit(to_vmx(vcpu), CPU_BASED_MOV_DR_EXITING);

	/*
	 * exc_debug expects dr6 to be cleared after it runs, avoid that it sees
	 * a stale dr6 from the guest.
	 */
	set_debugreg(DR6_RESERVED, 6);
}

void vmx_set_dr7(struct kvm_vcpu *vcpu, unsigned long val)
{
	vmcs_writel(GUEST_DR7, val);
}

static int handle_tpr_below_threshold(struct kvm_vcpu *vcpu)
{
	kvm_apic_update_ppr(vcpu);
	return 1;
}

static int handle_interrupt_window(struct kvm_vcpu *vcpu)
{
	exec_controls_clearbit(to_vmx(vcpu), CPU_BASED_INTR_WINDOW_EXITING);

	kvm_make_request(KVM_REQ_EVENT, vcpu);

	++vcpu->stat.irq_window_exits;
	return 1;
}

static int handle_invlpg(struct kvm_vcpu *vcpu)
{
	unsigned long exit_qualification = vmx_get_exit_qual(vcpu);

	kvm_mmu_invlpg(vcpu, exit_qualification);
	return kvm_skip_emulated_instruction(vcpu);
}

static int handle_apic_access(struct kvm_vcpu *vcpu)
{
	if (likely(fasteoi)) {
		unsigned long exit_qualification = vmx_get_exit_qual(vcpu);
		int access_type, offset;

		access_type = exit_qualification & APIC_ACCESS_TYPE;
		offset = exit_qualification & APIC_ACCESS_OFFSET;
		/*
		 * Sane guest uses MOV to write EOI, with written value
		 * not cared. So make a short-circuit here by avoiding
		 * heavy instruction emulation.
		 */
		if ((access_type == TYPE_LINEAR_APIC_INST_WRITE) &&
		    (offset == APIC_EOI)) {
			kvm_lapic_set_eoi(vcpu);
			return kvm_skip_emulated_instruction(vcpu);
		}
	}
	return kvm_emulate_instruction(vcpu, 0);
}

static int handle_apic_eoi_induced(struct kvm_vcpu *vcpu)
{
	unsigned long exit_qualification = vmx_get_exit_qual(vcpu);
	int vector = exit_qualification & 0xff;

	/* EOI-induced VM exit is trap-like and thus no need to adjust IP */
	kvm_apic_set_eoi_accelerated(vcpu, vector);
	return 1;
}

static int handle_apic_write(struct kvm_vcpu *vcpu)
{
	unsigned long exit_qualification = vmx_get_exit_qual(vcpu);

	/*
	 * APIC-write VM-Exit is trap-like, KVM doesn't need to advance RIP and
	 * hardware has done any necessary aliasing, offset adjustments, etc...
	 * for the access.  I.e. the correct value has already been  written to
	 * the vAPIC page for the correct 16-byte chunk.  KVM needs only to
	 * retrieve the register value and emulate the access.
	 */
	u32 offset = exit_qualification & 0xff0;

	kvm_apic_write_nodecode(vcpu, offset);
	return 1;
}

static int handle_task_switch(struct kvm_vcpu *vcpu)
{
	struct vcpu_vmx *vmx = to_vmx(vcpu);
	unsigned long exit_qualification;
	bool has_error_code = false;
	u32 error_code = 0;
	u16 tss_selector;
	int reason, type, idt_v, idt_index;

	idt_v = (vmx->idt_vectoring_info & VECTORING_INFO_VALID_MASK);
	idt_index = (vmx->idt_vectoring_info & VECTORING_INFO_VECTOR_MASK);
	type = (vmx->idt_vectoring_info & VECTORING_INFO_TYPE_MASK);

	exit_qualification = vmx_get_exit_qual(vcpu);

	reason = (u32)exit_qualification >> 30;
	if (reason == TASK_SWITCH_GATE && idt_v) {
		switch (type) {
		case INTR_TYPE_NMI_INTR:
			vcpu->arch.nmi_injected = false;
			vmx_set_nmi_mask(vcpu, true);
			break;
		case INTR_TYPE_EXT_INTR:
		case INTR_TYPE_SOFT_INTR:
			kvm_clear_interrupt_queue(vcpu);
			break;
		case INTR_TYPE_HARD_EXCEPTION:
			if (vmx->idt_vectoring_info &
			    VECTORING_INFO_DELIVER_CODE_MASK) {
				has_error_code = true;
				error_code =
					vmcs_read32(IDT_VECTORING_ERROR_CODE);
			}
			fallthrough;
		case INTR_TYPE_SOFT_EXCEPTION:
			kvm_clear_exception_queue(vcpu);
			break;
		default:
			break;
		}
	}
	tss_selector = exit_qualification;

	if (!idt_v || (type != INTR_TYPE_HARD_EXCEPTION &&
		       type != INTR_TYPE_EXT_INTR &&
		       type != INTR_TYPE_NMI_INTR))
		WARN_ON(!skip_emulated_instruction(vcpu));

	/*
	 * TODO: What about debug traps on tss switch?
	 *       Are we supposed to inject them and update dr6?
	 */
	return kvm_task_switch(vcpu, tss_selector,
			       type == INTR_TYPE_SOFT_INTR ? idt_index : -1,
			       reason, has_error_code, error_code);
}

static int handle_ept_violation(struct kvm_vcpu *vcpu)
{
	unsigned long exit_qualification = vmx_get_exit_qual(vcpu);
	gpa_t gpa;

	/*
	 * EPT violation happened while executing iret from NMI,
	 * "blocked by NMI" bit has to be set before next VM entry.
	 * There are errata that may cause this bit to not be set:
	 * AAK134, BY25.
	 */
	if (!(to_vmx(vcpu)->idt_vectoring_info & VECTORING_INFO_VALID_MASK) &&
			enable_vnmi &&
			(exit_qualification & INTR_INFO_UNBLOCK_NMI))
		vmcs_set_bits(GUEST_INTERRUPTIBILITY_INFO, GUEST_INTR_STATE_NMI);

	gpa = vmcs_read64(GUEST_PHYSICAL_ADDRESS);
	trace_kvm_page_fault(vcpu, gpa, exit_qualification);
	vcpu->arch.exit_qualification = exit_qualification;

	/*
	 * Check that the GPA doesn't exceed physical memory limits, as that is
	 * a guest page fault.  We have to emulate the instruction here, because
	 * if the illegal address is that of a paging structure, then
	 * EPT_VIOLATION_ACC_WRITE bit is set.  Alternatively, if supported we
	 * would also use advanced VM-exit information for EPT violations to
	 * reconstruct the page fault error code.
	 */
	if (unlikely(allow_smaller_maxphyaddr && kvm_vcpu_is_illegal_gpa(vcpu, gpa)))
		return kvm_emulate_instruction(vcpu, 0);

	return __vmx_handle_ept_violation(vcpu, gpa, exit_qualification, PG_LEVEL_NONE);
}

static int handle_ept_misconfig(struct kvm_vcpu *vcpu)
{
	gpa_t gpa;

	if (!vmx_can_emulate_instruction(vcpu, EMULTYPE_PF, NULL, 0))
		return 1;

	/*
	 * A nested guest cannot optimize MMIO vmexits, because we have an
	 * nGPA here instead of the required GPA.
	 */
	gpa = vmcs_read64(GUEST_PHYSICAL_ADDRESS);
	if (!is_guest_mode(vcpu) &&
	    !kvm_io_bus_write(vcpu, KVM_FAST_MMIO_BUS, gpa, 0, NULL)) {
		trace_kvm_fast_mmio(gpa);
		return kvm_skip_emulated_instruction(vcpu);
	}

	return kvm_mmu_page_fault(vcpu, gpa, PFERR_RSVD_MASK, NULL, 0);
}

static int handle_nmi_window(struct kvm_vcpu *vcpu)
{
	if (KVM_BUG_ON(!enable_vnmi, vcpu->kvm))
		return -EIO;

	exec_controls_clearbit(to_vmx(vcpu), CPU_BASED_NMI_WINDOW_EXITING);
	++vcpu->stat.nmi_window_exits;
	kvm_make_request(KVM_REQ_EVENT, vcpu);

	return 1;
}

static bool vmx_emulation_required_with_pending_exception(struct kvm_vcpu *vcpu)
{
	struct vcpu_vmx *vmx = to_vmx(vcpu);

	return vmx->emulation_required && !vmx->rmode.vm86_active &&
	       (kvm_is_exception_pending(vcpu) || vcpu->arch.exception.injected);
}

static int handle_invalid_guest_state(struct kvm_vcpu *vcpu)
{
	struct vcpu_vmx *vmx = to_vmx(vcpu);
	bool intr_window_requested;
	unsigned count = 130;

	intr_window_requested = exec_controls_get(vmx) &
				CPU_BASED_INTR_WINDOW_EXITING;

	while (vmx->emulation_required && count-- != 0) {
		if (intr_window_requested && !vmx_interrupt_blocked(vcpu))
			return handle_interrupt_window(&vmx->vcpu);

		if (kvm_test_request(KVM_REQ_EVENT, vcpu))
			return 1;

		if (!kvm_emulate_instruction(vcpu, 0))
			return 0;

		if (vmx_emulation_required_with_pending_exception(vcpu)) {
			kvm_prepare_emulation_failure_exit(vcpu);
			return 0;
		}

		if (vcpu->arch.halt_request) {
			vcpu->arch.halt_request = 0;
			return kvm_emulate_halt_noskip(vcpu);
		}

		/*
		 * Note, return 1 and not 0, vcpu_run() will invoke
		 * xfer_to_guest_mode() which will create a proper return
		 * code.
		 */
		if (__xfer_to_guest_mode_work_pending())
			return 1;
	}

	return 1;
}

int vmx_vcpu_pre_run(struct kvm_vcpu *vcpu)
{
	if (vmx_emulation_required_with_pending_exception(vcpu)) {
		kvm_prepare_emulation_failure_exit(vcpu);
		return 0;
	}

	return 1;
}

static void grow_ple_window(struct kvm_vcpu *vcpu)
{
	struct vcpu_vmx *vmx = to_vmx(vcpu);
	unsigned int old = vmx->ple_window;

	vmx->ple_window = __grow_ple_window(old, ple_window,
					    ple_window_grow,
					    ple_window_max);

	if (vmx->ple_window != old) {
		vmx->ple_window_dirty = true;
		trace_kvm_ple_window_update(vcpu->vcpu_id,
					    vmx->ple_window, old);
	}
}

static void shrink_ple_window(struct kvm_vcpu *vcpu)
{
	struct vcpu_vmx *vmx = to_vmx(vcpu);
	unsigned int old = vmx->ple_window;

	vmx->ple_window = __shrink_ple_window(old, ple_window,
					      ple_window_shrink,
					      ple_window);

	if (vmx->ple_window != old) {
		vmx->ple_window_dirty = true;
		trace_kvm_ple_window_update(vcpu->vcpu_id,
					    vmx->ple_window, old);
	}
}

/*
 * Indicate a busy-waiting vcpu in spinlock. We do not enable the PAUSE
 * exiting, so only get here on cpu with PAUSE-Loop-Exiting.
 */
static int handle_pause(struct kvm_vcpu *vcpu)
{
	if (!kvm_pause_in_guest(vcpu->kvm))
		grow_ple_window(vcpu);

	/*
	 * Intel sdm vol3 ch-25.1.3 says: The "PAUSE-loop exiting"
	 * VM-execution control is ignored if CPL > 0. OTOH, KVM
	 * never set PAUSE_EXITING and just set PLE if supported,
	 * so the vcpu must be CPL=0 if it gets a PAUSE exit.
	 */
	kvm_vcpu_on_spin(vcpu, true);
	return kvm_skip_emulated_instruction(vcpu);
}

static int handle_monitor_trap(struct kvm_vcpu *vcpu)
{
	return 1;
}

static int handle_invpcid(struct kvm_vcpu *vcpu)
{
	u32 vmx_instruction_info;
	unsigned long type;
	gva_t gva;
	struct {
		u64 pcid;
		u64 gla;
	} operand;
	int gpr_index;

	if (!guest_cpuid_has(vcpu, X86_FEATURE_INVPCID)) {
		kvm_queue_exception(vcpu, UD_VECTOR);
		return 1;
	}

	vmx_instruction_info = vmcs_read32(VMX_INSTRUCTION_INFO);
	gpr_index = vmx_get_instr_info_reg2(vmx_instruction_info);
	type = kvm_register_read(vcpu, gpr_index);

	/* According to the Intel instruction reference, the memory operand
	 * is read even if it isn't needed (e.g., for type==all)
	 */
	if (get_vmx_mem_address(vcpu, vmx_get_exit_qual(vcpu),
				vmx_instruction_info, false,
				sizeof(operand), &gva))
		return 1;

	return kvm_handle_invpcid(vcpu, type, gva);
}

static int handle_pml_full(struct kvm_vcpu *vcpu)
{
	unsigned long exit_qualification;

	trace_kvm_pml_full(vcpu->vcpu_id);

	exit_qualification = vmx_get_exit_qual(vcpu);

	/*
	 * PML buffer FULL happened while executing iret from NMI,
	 * "blocked by NMI" bit has to be set before next VM entry.
	 */
	if (!(to_vmx(vcpu)->idt_vectoring_info & VECTORING_INFO_VALID_MASK) &&
			enable_vnmi &&
			(exit_qualification & INTR_INFO_UNBLOCK_NMI))
		vmcs_set_bits(GUEST_INTERRUPTIBILITY_INFO,
				GUEST_INTR_STATE_NMI);

	/*
	 * PML buffer already flushed at beginning of VMEXIT. Nothing to do
	 * here.., and there's no userspace involvement needed for PML.
	 */
	return 1;
}

static fastpath_t handle_fastpath_preemption_timer(struct kvm_vcpu *vcpu)
{
	struct vcpu_vmx *vmx = to_vmx(vcpu);

	if (!vmx->req_immediate_exit &&
	    !unlikely(vmx->loaded_vmcs->hv_timer_soft_disabled)) {
		kvm_lapic_expired_hv_timer(vcpu);
		return EXIT_FASTPATH_REENTER_GUEST;
	}

	return EXIT_FASTPATH_NONE;
}

static int handle_preemption_timer(struct kvm_vcpu *vcpu)
{
	handle_fastpath_preemption_timer(vcpu);
	return 1;
}

/*
 * When nested=0, all VMX instruction VM Exits filter here.  The handlers
 * are overwritten by nested_vmx_setup() when nested=1.
 */
static int handle_vmx_instruction(struct kvm_vcpu *vcpu)
{
	kvm_queue_exception(vcpu, UD_VECTOR);
	return 1;
}

#ifndef CONFIG_X86_SGX_KVM
static int handle_encls(struct kvm_vcpu *vcpu)
{
	/*
	 * SGX virtualization is disabled.  There is no software enable bit for
	 * SGX, so KVM intercepts all ENCLS leafs and injects a #UD to prevent
	 * the guest from executing ENCLS (when SGX is supported by hardware).
	 */
	kvm_queue_exception(vcpu, UD_VECTOR);
	return 1;
}
#endif /* CONFIG_X86_SGX_KVM */

static int handle_bus_lock_vmexit(struct kvm_vcpu *vcpu)
{
	/*
	 * Hardware may or may not set the BUS_LOCK_DETECTED flag on BUS_LOCK
	 * VM-Exits. Unconditionally set the flag here and leave the handling to
	 * vmx_handle_exit().
	 */
	to_vmx(vcpu)->exit_reason.bus_lock_detected = true;
	return 1;
}

static int handle_notify(struct kvm_vcpu *vcpu)
{
	unsigned long exit_qual = vmx_get_exit_qual(vcpu);
	bool context_invalid = exit_qual & NOTIFY_VM_CONTEXT_INVALID;

	++vcpu->stat.notify_window_exits;

	/*
	 * Notify VM exit happened while executing iret from NMI,
	 * "blocked by NMI" bit has to be set before next VM entry.
	 */
	if (enable_vnmi && (exit_qual & INTR_INFO_UNBLOCK_NMI))
		vmcs_set_bits(GUEST_INTERRUPTIBILITY_INFO,
			      GUEST_INTR_STATE_NMI);

	if (vcpu->kvm->arch.notify_vmexit_flags & KVM_X86_NOTIFY_VMEXIT_USER ||
	    context_invalid) {
		vcpu->run->exit_reason = KVM_EXIT_NOTIFY;
		vcpu->run->notify.flags = context_invalid ?
					  KVM_NOTIFY_CONTEXT_INVALID : 0;
		return 0;
	}

	return 1;
}

static int handle_help_rdmsrlist(int num, struct kvm_vcpu *vcpu)
{
	u64 rcx = kvm_rcx_read(vcpu);
	u64 rsi = kvm_rsi_read(vcpu);
	u64 rdi = kvm_rdi_read(vcpu);
	struct x86_exception e;
	u64 data;
	u64 index;
	int p, q, r, i;

	for (i = num; i < 64; i++) {
		if (rcx & (1 << i)) {
			p = kvm_read_guest_virt(vcpu, rsi + i * sizeof(index), &index, sizeof(index), &e);
			if (p != X86EMUL_CONTINUE) {
				return kvm_handle_memory_failure(vcpu, p, &e);
			}

			r = kvm_get_msr_with_filter(vcpu, index, &data);

			if (!r) {
				q = kvm_write_guest_virt_system(vcpu, rdi + i * sizeof(index), &data, sizeof(index), &e);
				if (q != X86EMUL_CONTINUE) {
					return kvm_handle_memory_failure(vcpu, q, &e);
				}

				rcx &= ~(1 << i);
				kvm_rcx_write(vcpu, rcx);
			} else {
				if (kvm_msr_user_space(vcpu, index, KVM_EXIT_X86_RDMSR, 0,
						complete_userspace_rdmsrlist, r))
					return 0;
			}
		}
	}

	if (i == 64) {
		return kvm_complete_insn_gp(vcpu,r);
	}

	return 1;
}

static int handle_help_wrmsrlist(int num, struct kvm_vcpu *vcpu)
{
	u64 rcx = kvm_rcx_read(vcpu);
	u64 rsi = kvm_rsi_read(vcpu);
	u64 rdi = kvm_rdi_read(vcpu);
	struct x86_exception e;
	u64 data;
	u64 index;
	int p, q, r, i;

	for (i = num; i < 64; i++) {

		if (rcx & (1 << i)) {
			q = kvm_read_guest_virt(vcpu, rdi + i * sizeof(data), &data, sizeof(data), &e);
			if (q != X86EMUL_CONTINUE) {
				return kvm_handle_memory_failure(vcpu, q, &e);
			}

			p = kvm_read_guest_virt(vcpu, rsi + i * sizeof(index), &index, sizeof(index), &e);
			if (p != X86EMUL_CONTINUE) {
					return kvm_handle_memory_failure(vcpu, p, &e);
			}

			r = kvm_set_msr_with_filter(vcpu, index, data);

			if (!r) {
				rcx &= ~(1 << i);
				kvm_rcx_write(vcpu, rcx);
			} else {
				if (kvm_msr_user_space(vcpu, index, KVM_EXIT_X86_WRMSR, data,
								complete_userspace_wrmsrlist, r))
					return 0;
				if (r < 0)
					return r;
			}
		}
	}

	if (i == 64) {
		return kvm_complete_insn_gp(vcpu,r);
	}

	return 1;
}

static int complete_userspace_rdmsrlist(struct kvm_vcpu *vcpu)
{
	u64 rcx = kvm_rcx_read(vcpu);
	u64 rdi = kvm_rdi_read(vcpu);
	u64 rsi = kvm_rsi_read(vcpu);
	struct x86_exception e;
	u32 index = vcpu->run->msr.index;
	u64 data = vcpu->run->msr.data;
	u64 value;
	int num, p, q;

	if (!vcpu->run->msr.error) {
		for (num = 0; num < 64; num++) {

			if (rcx & (1 << num)) {
				p = kvm_read_guest_virt(vcpu, rsi + num * sizeof(value), &value, sizeof(value), &e);
				if (p != X86EMUL_CONTINUE) {
					return kvm_handle_memory_failure(vcpu, p, &e);
				}
				break;
			}
		}
		WARN_ON_ONCE(index != (u32)value);

		if (rcx & (1 << num)) {
			q = kvm_write_guest_virt_system(vcpu, rdi + num * sizeof(data), &data, sizeof(data) , &e);

			if (q != X86EMUL_CONTINUE) {
				return kvm_handle_memory_failure(vcpu, q, &e);
			}
			rcx &= ~(1 << num);
			kvm_rcx_write(vcpu, rcx);
		}
	}

	return handle_help_rdmsrlist(num + 1, vcpu);
}

static int handle_rdmsrlist(struct kvm_vcpu *vcpu)
{
	u64 rcx = kvm_rcx_read(vcpu);
	u64 rsi = kvm_rsi_read(vcpu);
	unsigned long exit_qual = vmx_get_exit_qual(vcpu);
	struct x86_exception e;
	u64 index;
	int num, p;

	for (num = 0; num < 64; num++) {
		if(rcx & (1 << num)) {
			p = kvm_read_guest_virt(vcpu, rsi + num * sizeof(index), &index, sizeof(index), &e);
			if (p != X86EMUL_CONTINUE) {
				return kvm_handle_memory_failure(vcpu, p, &e);
			}
			break;
		}
	}
	WARN_ON_ONCE(index != exit_qual);

	return handle_help_rdmsrlist(num, vcpu);
}

static int complete_userspace_wrmsrlist(struct kvm_vcpu *vcpu)
{
	u64 rcx = kvm_rcx_read(vcpu);
	u64 rsi = kvm_rsi_read(vcpu);
	struct x86_exception e;
	u32 index = vcpu->run->msr.index;
	u64 value;
	int num, p;

	if (!vcpu->run->msr.error) {

		for (num = 0; num < 64; num++) {
			if (rcx & (1 << num)) {
				p = kvm_read_guest_virt(vcpu, rsi + num * sizeof(value), &value, sizeof(value), &e);
				if (p != X86EMUL_CONTINUE) {
					return kvm_handle_memory_failure(vcpu, p, &e);
				}
				break;
			}
		}
		WARN_ON_ONCE(index != (u32)value);

		rcx &= ~(1 << num);
		kvm_rcx_write(vcpu, rcx);
	}

	return handle_help_wrmsrlist(num + 1, vcpu);
}

static int handle_wrmsrlist(struct kvm_vcpu *vcpu)
{
	u64 rcx = kvm_rcx_read(vcpu);
	u64 rsi = kvm_rsi_read(vcpu);
	unsigned long exit_qual = vmx_get_exit_qual(vcpu);
	struct x86_exception e;
	u64 index;
	int num, p;

	for (num = 0; num < 64; num++) {

		if (rcx & (1 << num)) {
			p = kvm_read_guest_virt(vcpu, rsi + num * sizeof(index), &index, sizeof(index), &e);
			if (p != X86EMUL_CONTINUE) {
				return kvm_handle_memory_failure(vcpu, p, &e);
			}
			break;
		}
	}
	WARN_ON_ONCE(index != exit_qual);

	return handle_help_wrmsrlist(num, vcpu);
}

/*
 * The exit handlers return 1 if the exit was handled fully and guest execution
 * may resume.  Otherwise they set the kvm_run parameter to indicate what needs
 * to be done to userspace and return 0.
 */
static int (*kvm_vmx_exit_handlers[])(struct kvm_vcpu *vcpu) = {
	[EXIT_REASON_EXCEPTION_NMI]           = handle_exception_nmi,
	[EXIT_REASON_EXTERNAL_INTERRUPT]      = handle_external_interrupt,
	[EXIT_REASON_TRIPLE_FAULT]            = handle_triple_fault,
	[EXIT_REASON_NMI_WINDOW]	      = handle_nmi_window,
	[EXIT_REASON_IO_INSTRUCTION]          = handle_io,
	[EXIT_REASON_CR_ACCESS]               = handle_cr,
	[EXIT_REASON_DR_ACCESS]               = handle_dr,
	[EXIT_REASON_CPUID]                   = kvm_emulate_cpuid,
	[EXIT_REASON_MSR_READ]                = kvm_emulate_rdmsr,
	[EXIT_REASON_MSR_WRITE]               = kvm_emulate_wrmsr,
	[EXIT_REASON_INTERRUPT_WINDOW]        = handle_interrupt_window,
	[EXIT_REASON_HLT]                     = kvm_emulate_halt,
	[EXIT_REASON_INVD]		      = kvm_emulate_invd,
	[EXIT_REASON_INVLPG]		      = handle_invlpg,
	[EXIT_REASON_RDPMC]                   = kvm_emulate_rdpmc,
	[EXIT_REASON_VMCALL]                  = kvm_emulate_hypercall,
	[EXIT_REASON_VMCLEAR]		      = handle_vmx_instruction,
	[EXIT_REASON_VMLAUNCH]		      = handle_vmx_instruction,
	[EXIT_REASON_VMPTRLD]		      = handle_vmx_instruction,
	[EXIT_REASON_VMPTRST]		      = handle_vmx_instruction,
	[EXIT_REASON_VMREAD]		      = handle_vmx_instruction,
	[EXIT_REASON_VMRESUME]		      = handle_vmx_instruction,
	[EXIT_REASON_VMWRITE]		      = handle_vmx_instruction,
	[EXIT_REASON_VMOFF]		      = handle_vmx_instruction,
	[EXIT_REASON_VMON]		      = handle_vmx_instruction,
	[EXIT_REASON_TPR_BELOW_THRESHOLD]     = handle_tpr_below_threshold,
	[EXIT_REASON_APIC_ACCESS]             = handle_apic_access,
	[EXIT_REASON_APIC_WRITE]              = handle_apic_write,
	[EXIT_REASON_EOI_INDUCED]             = handle_apic_eoi_induced,
	[EXIT_REASON_WBINVD]                  = kvm_emulate_wbinvd,
	[EXIT_REASON_XSETBV]                  = kvm_emulate_xsetbv,
	[EXIT_REASON_TASK_SWITCH]             = handle_task_switch,
	[EXIT_REASON_MCE_DURING_VMENTRY]      = handle_machine_check,
	[EXIT_REASON_GDTR_IDTR]		      = handle_desc,
	[EXIT_REASON_LDTR_TR]		      = handle_desc,
	[EXIT_REASON_EPT_VIOLATION]	      = handle_ept_violation,
	[EXIT_REASON_EPT_MISCONFIG]           = handle_ept_misconfig,
	[EXIT_REASON_PAUSE_INSTRUCTION]       = handle_pause,
	[EXIT_REASON_MWAIT_INSTRUCTION]	      = kvm_emulate_mwait,
	[EXIT_REASON_MONITOR_TRAP_FLAG]       = handle_monitor_trap,
	[EXIT_REASON_MONITOR_INSTRUCTION]     = kvm_emulate_monitor,
	[EXIT_REASON_INVEPT]                  = handle_vmx_instruction,
	[EXIT_REASON_INVVPID]                 = handle_vmx_instruction,
	[EXIT_REASON_RDRAND]                  = kvm_handle_invalid_op,
	[EXIT_REASON_RDSEED]                  = kvm_handle_invalid_op,
	[EXIT_REASON_PML_FULL]		      = handle_pml_full,
	[EXIT_REASON_INVPCID]                 = handle_invpcid,
	[EXIT_REASON_VMFUNC]		      = handle_vmx_instruction,
	[EXIT_REASON_PREEMPTION_TIMER]	      = handle_preemption_timer,
	[EXIT_REASON_ENCLS]		      = handle_encls,
	[EXIT_REASON_BUS_LOCK]                = handle_bus_lock_vmexit,
	[EXIT_REASON_NOTIFY]		      = handle_notify,
	[EXIT_REASON_MSRLIST_READ]            = handle_rdmsrlist,
	[EXIT_REASON_MSRLIST_WRITE]           = handle_wrmsrlist,
};

static const int kvm_vmx_max_exit_handlers =
	ARRAY_SIZE(kvm_vmx_exit_handlers);

void vmx_get_exit_info(struct kvm_vcpu *vcpu, u32 *reason,
		       u64 *info1, u64 *info2, u32 *intr_info, u32 *error_code)
{
	struct vcpu_vmx *vmx = to_vmx(vcpu);

	*reason = vmx->exit_reason.full;
	*info1 = vmx_get_exit_qual(vcpu);
	if (!(vmx->exit_reason.failed_vmentry)) {
		*info2 = vmx->idt_vectoring_info;
		*intr_info = vmx_get_intr_info(vcpu);
		if (is_exception_with_error_code(*intr_info))
			*error_code = vmcs_read32(VM_EXIT_INTR_ERROR_CODE);
		else
			*error_code = 0;
	} else {
		*info2 = 0;
		*intr_info = 0;
		*error_code = 0;
	}
}

static void vmx_destroy_pml_buffer(struct vcpu_vmx *vmx)
{
	if (vmx->pml_pg) {
		__free_page(vmx->pml_pg);
		vmx->pml_pg = NULL;
	}
}

static void vmx_flush_pml_buffer(struct kvm_vcpu *vcpu)
{
	struct vcpu_vmx *vmx = to_vmx(vcpu);
	u64 *pml_buf;
	u16 pml_idx;

	pml_idx = vmcs_read16(GUEST_PML_INDEX);

	/* Do nothing if PML buffer is empty */
	if (pml_idx == (PML_ENTITY_NUM - 1))
		return;

	/* PML index always points to next available PML buffer entity */
	if (pml_idx >= PML_ENTITY_NUM)
		pml_idx = 0;
	else
		pml_idx++;

	pml_buf = page_address(vmx->pml_pg);
	for (; pml_idx < PML_ENTITY_NUM; pml_idx++) {
		u64 gpa;

		gpa = pml_buf[pml_idx];
		WARN_ON(gpa & (PAGE_SIZE - 1));
		kvm_vcpu_mark_page_dirty(vcpu, gpa >> PAGE_SHIFT);
	}

	/* reset PML index */
	vmcs_write16(GUEST_PML_INDEX, PML_ENTITY_NUM - 1);
}

static void vmx_dump_sel(char *name, uint32_t sel)
{
	pr_err("%s sel=0x%04x, attr=0x%05x, limit=0x%08x, base=0x%016lx\n",
	       name, vmcs_read16(sel),
	       vmcs_read32(sel + GUEST_ES_AR_BYTES - GUEST_ES_SELECTOR),
	       vmcs_read32(sel + GUEST_ES_LIMIT - GUEST_ES_SELECTOR),
	       vmcs_readl(sel + GUEST_ES_BASE - GUEST_ES_SELECTOR));
}

static void vmx_dump_dtsel(char *name, uint32_t limit)
{
	pr_err("%s                           limit=0x%08x, base=0x%016lx\n",
	       name, vmcs_read32(limit),
	       vmcs_readl(limit + GUEST_GDTR_BASE - GUEST_GDTR_LIMIT));
}

static void vmx_dump_msrs(char *name, struct vmx_msrs *m)
{
	unsigned int i;
	struct vmx_msr_entry *e;

	pr_err("MSR %s:\n", name);
	for (i = 0, e = m->val; i < m->nr; ++i, ++e)
		pr_err("  %2d: msr=0x%08x value=0x%016llx\n", i, e->index, e->value);
}

void dump_vmcs(struct kvm_vcpu *vcpu)
{
	struct vcpu_vmx *vmx = to_vmx(vcpu);
	u32 vmentry_ctl, vmexit_ctl;
	u32 cpu_based_exec_ctrl, pin_based_exec_ctrl, secondary_exec_control;
	u64 tertiary_exec_control;
	unsigned long cr4;
	int efer_slot;

	if (!dump_invalid_vmcs) {
		pr_warn_ratelimited("set kvm_intel.dump_invalid_vmcs=1 to dump internal KVM state.\n");
		return;
	}

	vmentry_ctl = vmcs_read32(VM_ENTRY_CONTROLS);
	vmexit_ctl = vmcs_read32(VM_EXIT_CONTROLS);
	cpu_based_exec_ctrl = vmcs_read32(CPU_BASED_VM_EXEC_CONTROL);
	pin_based_exec_ctrl = vmcs_read32(PIN_BASED_VM_EXEC_CONTROL);
	cr4 = vmcs_readl(GUEST_CR4);

	if (cpu_has_secondary_exec_ctrls())
		secondary_exec_control = vmcs_read32(SECONDARY_VM_EXEC_CONTROL);
	else
		secondary_exec_control = 0;

	if (cpu_has_tertiary_exec_ctrls())
		tertiary_exec_control = vmcs_read64(TERTIARY_VM_EXEC_CONTROL);
	else
		tertiary_exec_control = 0;

	pr_err("VMCS %p, last attempted VM-entry on CPU %d\n",
	       vmx->loaded_vmcs->vmcs, vcpu->arch.last_vmentry_cpu);
	pr_err("*** Guest State ***\n");
	pr_err("CR0: actual=0x%016lx, shadow=0x%016lx, gh_mask=%016lx\n",
	       vmcs_readl(GUEST_CR0), vmcs_readl(CR0_READ_SHADOW),
	       vmcs_readl(CR0_GUEST_HOST_MASK));
	pr_err("CR4: actual=0x%016lx, shadow=0x%016lx, gh_mask=%016lx\n",
	       cr4, vmcs_readl(CR4_READ_SHADOW), vmcs_readl(CR4_GUEST_HOST_MASK));
	pr_err("CR3 = 0x%016lx\n", vmcs_readl(GUEST_CR3));
	if (cpu_has_vmx_ept()) {
		pr_err("PDPTR0 = 0x%016llx  PDPTR1 = 0x%016llx\n",
		       vmcs_read64(GUEST_PDPTR0), vmcs_read64(GUEST_PDPTR1));
		pr_err("PDPTR2 = 0x%016llx  PDPTR3 = 0x%016llx\n",
		       vmcs_read64(GUEST_PDPTR2), vmcs_read64(GUEST_PDPTR3));
	}
	pr_err("RSP = 0x%016lx  RIP = 0x%016lx\n",
	       vmcs_readl(GUEST_RSP), vmcs_readl(GUEST_RIP));
	pr_err("RFLAGS=0x%08lx         DR7 = 0x%016lx\n",
	       vmcs_readl(GUEST_RFLAGS), vmcs_readl(GUEST_DR7));
	pr_err("Sysenter RSP=%016lx CS:RIP=%04x:%016lx\n",
	       vmcs_readl(GUEST_SYSENTER_ESP),
	       vmcs_read32(GUEST_SYSENTER_CS), vmcs_readl(GUEST_SYSENTER_EIP));
	vmx_dump_sel("CS:  ", GUEST_CS_SELECTOR);
	vmx_dump_sel("DS:  ", GUEST_DS_SELECTOR);
	vmx_dump_sel("SS:  ", GUEST_SS_SELECTOR);
	vmx_dump_sel("ES:  ", GUEST_ES_SELECTOR);
	vmx_dump_sel("FS:  ", GUEST_FS_SELECTOR);
	vmx_dump_sel("GS:  ", GUEST_GS_SELECTOR);
	vmx_dump_dtsel("GDTR:", GUEST_GDTR_LIMIT);
	vmx_dump_sel("LDTR:", GUEST_LDTR_SELECTOR);
	vmx_dump_dtsel("IDTR:", GUEST_IDTR_LIMIT);
	vmx_dump_sel("TR:  ", GUEST_TR_SELECTOR);
	efer_slot = vmx_find_loadstore_msr_slot(&vmx->msr_autoload.guest, MSR_EFER);
	if (vmentry_ctl & VM_ENTRY_LOAD_IA32_EFER)
		pr_err("EFER= 0x%016llx\n", vmcs_read64(GUEST_IA32_EFER));
	else if (efer_slot >= 0)
		pr_err("EFER= 0x%016llx (autoload)\n",
		       vmx->msr_autoload.guest.val[efer_slot].value);
	else if (vmentry_ctl & VM_ENTRY_IA32E_MODE)
		pr_err("EFER= 0x%016llx (effective)\n",
		       vcpu->arch.efer | (EFER_LMA | EFER_LME));
	else
		pr_err("EFER= 0x%016llx (effective)\n",
		       vcpu->arch.efer & ~(EFER_LMA | EFER_LME));
	if (vmentry_ctl & VM_ENTRY_LOAD_IA32_PAT)
		pr_err("PAT = 0x%016llx\n", vmcs_read64(GUEST_IA32_PAT));
	pr_err("DebugCtl = 0x%016llx  DebugExceptions = 0x%016lx\n",
	       vmcs_read64(GUEST_IA32_DEBUGCTL),
	       vmcs_readl(GUEST_PENDING_DBG_EXCEPTIONS));
	if (cpu_has_load_perf_global_ctrl() &&
	    vmentry_ctl & VM_ENTRY_LOAD_IA32_PERF_GLOBAL_CTRL)
		pr_err("PerfGlobCtl = 0x%016llx\n",
		       vmcs_read64(GUEST_IA32_PERF_GLOBAL_CTRL));
	if (vmentry_ctl & VM_ENTRY_LOAD_BNDCFGS)
		pr_err("BndCfgS = 0x%016llx\n", vmcs_read64(GUEST_BNDCFGS));
	pr_err("Interruptibility = %08x  ActivityState = %08x\n",
	       vmcs_read32(GUEST_INTERRUPTIBILITY_INFO),
	       vmcs_read32(GUEST_ACTIVITY_STATE));
	if (secondary_exec_control & SECONDARY_EXEC_VIRTUAL_INTR_DELIVERY)
		pr_err("InterruptStatus = %04x\n",
		       vmcs_read16(GUEST_INTR_STATUS));
	if (vmcs_read32(VM_ENTRY_MSR_LOAD_COUNT) > 0)
		vmx_dump_msrs("guest autoload", &vmx->msr_autoload.guest);
	if (vmcs_read32(VM_EXIT_MSR_STORE_COUNT) > 0)
		vmx_dump_msrs("guest autostore", &vmx->msr_autostore.guest);
	if (tertiary_exec_control & TERTIARY_EXEC_GUEST_APIC_TIMER) {
		pr_err("DeadlinePhy = 0x%016llx\n", vmcs_read64(GUEST_DEADLINE_PHY));
		pr_err("DeadlineVir = 0x%016llx\n", vmcs_read64(GUEST_DEADLINE_VIR));
		pr_err("GuestApicTimerVector = 0x%04x\n",
						vmcs_read16(GUEST_APIC_TIMER_VECTOR));
	}

	if (vmentry_ctl & VM_ENTRY_LOAD_CET_STATE) {
		pr_err("S_CET = 0x%016lx\n", vmcs_readl(GUEST_S_CET));
		pr_err("SSP = 0x%016lx\n", vmcs_readl(GUEST_SSP));
		pr_err("INTR SSP TABLE = 0x%016lx\n",
		       vmcs_readl(GUEST_INTR_SSP_TABLE));
	}
	pr_err("*** Host State ***\n");
	pr_err("RIP = 0x%016lx  RSP = 0x%016lx\n",
	       vmcs_readl(HOST_RIP), vmcs_readl(HOST_RSP));
	pr_err("CS=%04x SS=%04x DS=%04x ES=%04x FS=%04x GS=%04x TR=%04x\n",
	       vmcs_read16(HOST_CS_SELECTOR), vmcs_read16(HOST_SS_SELECTOR),
	       vmcs_read16(HOST_DS_SELECTOR), vmcs_read16(HOST_ES_SELECTOR),
	       vmcs_read16(HOST_FS_SELECTOR), vmcs_read16(HOST_GS_SELECTOR),
	       vmcs_read16(HOST_TR_SELECTOR));
	pr_err("FSBase=%016lx GSBase=%016lx TRBase=%016lx\n",
	       vmcs_readl(HOST_FS_BASE), vmcs_readl(HOST_GS_BASE),
	       vmcs_readl(HOST_TR_BASE));
	pr_err("GDTBase=%016lx IDTBase=%016lx\n",
	       vmcs_readl(HOST_GDTR_BASE), vmcs_readl(HOST_IDTR_BASE));
	pr_err("CR0=%016lx CR3=%016lx CR4=%016lx\n",
	       vmcs_readl(HOST_CR0), vmcs_readl(HOST_CR3),
	       vmcs_readl(HOST_CR4));
	pr_err("Sysenter RSP=%016lx CS:RIP=%04x:%016lx\n",
	       vmcs_readl(HOST_IA32_SYSENTER_ESP),
	       vmcs_read32(HOST_IA32_SYSENTER_CS),
	       vmcs_readl(HOST_IA32_SYSENTER_EIP));
	if (vmexit_ctl & VM_EXIT_LOAD_IA32_EFER)
		pr_err("EFER= 0x%016llx\n", vmcs_read64(HOST_IA32_EFER));
	if (vmexit_ctl & VM_EXIT_LOAD_IA32_PAT)
		pr_err("PAT = 0x%016llx\n", vmcs_read64(HOST_IA32_PAT));
	if (cpu_has_load_perf_global_ctrl() &&
	    vmexit_ctl & VM_EXIT_LOAD_IA32_PERF_GLOBAL_CTRL)
		pr_err("PerfGlobCtl = 0x%016llx\n",
		       vmcs_read64(HOST_IA32_PERF_GLOBAL_CTRL));
	if (vmcs_read32(VM_EXIT_MSR_LOAD_COUNT) > 0)
		vmx_dump_msrs("host autoload", &vmx->msr_autoload.host);

	pr_err("*** Control State ***\n");
	pr_err("CPUBased=0x%08x SecondaryExec=0x%08x TertiaryExec=0x%016llx\n",
	       cpu_based_exec_ctrl, secondary_exec_control, tertiary_exec_control);
	pr_err("PinBased=0x%08x EntryControls=%08x ExitControls=%08x\n",
	       pin_based_exec_ctrl, vmentry_ctl, vmexit_ctl);
	pr_err("ExceptionBitmap=%08x PFECmask=%08x PFECmatch=%08x\n",
	       vmcs_read32(EXCEPTION_BITMAP),
	       vmcs_read32(PAGE_FAULT_ERROR_CODE_MASK),
	       vmcs_read32(PAGE_FAULT_ERROR_CODE_MATCH));
	pr_err("VMEntry: intr_info=%08x errcode=%08x ilen=%08x\n",
	       vmcs_read32(VM_ENTRY_INTR_INFO_FIELD),
	       vmcs_read32(VM_ENTRY_EXCEPTION_ERROR_CODE),
	       vmcs_read32(VM_ENTRY_INSTRUCTION_LEN));
	pr_err("VMExit: intr_info=%08x errcode=%08x ilen=%08x\n",
	       vmcs_read32(VM_EXIT_INTR_INFO),
	       vmcs_read32(VM_EXIT_INTR_ERROR_CODE),
	       vmcs_read32(VM_EXIT_INSTRUCTION_LEN));
	pr_err("        reason=%08x qualification=%016lx\n",
	       vmcs_read32(VM_EXIT_REASON), vmcs_readl(EXIT_QUALIFICATION));
	pr_err("IDTVectoring: info=%08x errcode=%08x\n",
	       vmcs_read32(IDT_VECTORING_INFO_FIELD),
	       vmcs_read32(IDT_VECTORING_ERROR_CODE));
	pr_err("TSC Offset = 0x%016llx\n", vmcs_read64(TSC_OFFSET));
	if (secondary_exec_control & SECONDARY_EXEC_TSC_SCALING)
		pr_err("TSC Multiplier = 0x%016llx\n",
		       vmcs_read64(TSC_MULTIPLIER));
	if (cpu_based_exec_ctrl & CPU_BASED_TPR_SHADOW) {
		if (secondary_exec_control & SECONDARY_EXEC_VIRTUAL_INTR_DELIVERY) {
			u16 status = vmcs_read16(GUEST_INTR_STATUS);
			pr_err("SVI|RVI = %02x|%02x ", status >> 8, status & 0xff);
		}
		pr_cont("TPR Threshold = 0x%02x\n", vmcs_read32(TPR_THRESHOLD));
		if (secondary_exec_control & SECONDARY_EXEC_VIRTUALIZE_APIC_ACCESSES)
			pr_err("APIC-access addr = 0x%016llx ", vmcs_read64(APIC_ACCESS_ADDR));
		pr_cont("virt-APIC addr = 0x%016llx\n", vmcs_read64(VIRTUAL_APIC_PAGE_ADDR));
	}
	if (pin_based_exec_ctrl & PIN_BASED_POSTED_INTR)
		pr_err("PostedIntrVec = 0x%02x\n", vmcs_read16(POSTED_INTR_NV));
	if ((secondary_exec_control & SECONDARY_EXEC_ENABLE_EPT))
		pr_err("EPT pointer = 0x%016llx\n", vmcs_read64(EPT_POINTER));
	if (secondary_exec_control & SECONDARY_EXEC_PAUSE_LOOP_EXITING)
		pr_err("PLE Gap=%08x Window=%08x\n",
		       vmcs_read32(PLE_GAP), vmcs_read32(PLE_WINDOW));
	if (secondary_exec_control & SECONDARY_EXEC_ENABLE_VPID)
		pr_err("Virtual processor ID = 0x%04x\n",
		       vmcs_read16(VIRTUAL_PROCESSOR_ID));
	if (secondary_exec_control & SECONDARY_EXEC_EPT_VIOLATION_VE) {
		struct vmx_ve_information *ve_info;

		pr_err("VE info address = 0x%016llx\n",
		       vmcs_read64(VE_INFORMATION_ADDRESS));
		ve_info = __va(vmcs_read64(VE_INFORMATION_ADDRESS));
		pr_err("ve_info: 0x%08x 0x%08x 0x%016llx 0x%016llx 0x%016llx 0x%04x\n",
		       ve_info->exit_reason, ve_info->delivery,
		       ve_info->exit_qualification,
		       ve_info->guest_linear_address,
		       ve_info->guest_physical_address, ve_info->eptp_index);
	}
	if (vmexit_ctl & VM_EXIT_LOAD_CET_STATE) {
		pr_err("S_CET = 0x%016lx\n", vmcs_readl(HOST_S_CET));
		pr_err("SSP = 0x%016lx\n", vmcs_readl(HOST_SSP));
		pr_err("INTR SSP TABLE = 0x%016lx\n",
		       vmcs_readl(HOST_INTR_SSP_TABLE));
	}
}

/*
 * The guest has exited.  See if we can fix it or if we need userspace
 * assistance.
 */
static int __vmx_handle_exit(struct kvm_vcpu *vcpu, fastpath_t exit_fastpath)
{
	struct vcpu_vmx *vmx = to_vmx(vcpu);
	union vmx_exit_reason exit_reason = vmx->exit_reason;
	u32 vectoring_info = vmx->idt_vectoring_info;
	u16 exit_handler_index;

	/*
	 * Flush logged GPAs PML buffer, this will make dirty_bitmap more
	 * updated. Another good is, in kvm_vm_ioctl_get_dirty_log, before
	 * querying dirty_bitmap, we only need to kick all vcpus out of guest
	 * mode as if vcpus is in root mode, the PML buffer must has been
	 * flushed already.  Note, PML is never enabled in hardware while
	 * running L2.
	 */
	if (enable_pml && !is_guest_mode(vcpu))
		vmx_flush_pml_buffer(vcpu);

	/*
	 * KVM should never reach this point with a pending nested VM-Enter.
	 * More specifically, short-circuiting VM-Entry to emulate L2 due to
	 * invalid guest state should never happen as that means KVM knowingly
	 * allowed a nested VM-Enter with an invalid vmcs12.  More below.
	 */
	if (KVM_BUG_ON(vmx->nested.nested_run_pending, vcpu->kvm))
		return -EIO;

	if (is_guest_mode(vcpu)) {
		/*
		 * PML is never enabled when running L2, bail immediately if a
		 * PML full exit occurs as something is horribly wrong.
		 */
		if (exit_reason.basic == EXIT_REASON_PML_FULL)
			goto unexpected_vmexit;

		/*
		 * The host physical addresses of some pages of guest memory
		 * are loaded into the vmcs02 (e.g. vmcs12's Virtual APIC
		 * Page). The CPU may write to these pages via their host
		 * physical address while L2 is running, bypassing any
		 * address-translation-based dirty tracking (e.g. EPT write
		 * protection).
		 *
		 * Mark them dirty on every exit from L2 to prevent them from
		 * getting out of sync with dirty tracking.
		 */
		nested_mark_vmcs12_pages_dirty(vcpu);

		/*
		 * Synthesize a triple fault if L2 state is invalid.  In normal
		 * operation, nested VM-Enter rejects any attempt to enter L2
		 * with invalid state.  However, those checks are skipped if
		 * state is being stuffed via RSM or KVM_SET_NESTED_STATE.  If
		 * L2 state is invalid, it means either L1 modified SMRAM state
		 * or userspace provided bad state.  Synthesize TRIPLE_FAULT as
		 * doing so is architecturally allowed in the RSM case, and is
		 * the least awful solution for the userspace case without
		 * risking false positives.
		 */
		if (vmx->emulation_required) {
			nested_vmx_vmexit(vcpu, EXIT_REASON_TRIPLE_FAULT, 0, 0);
			return 1;
		}

		if (nested_vmx_reflect_vmexit(vcpu))
			return 1;
	}

	/* If guest state is invalid, start emulating.  L2 is handled above. */
	if (vmx->emulation_required)
		return handle_invalid_guest_state(vcpu);

	if (exit_reason.failed_vmentry) {
		dump_vmcs(vcpu);
		vcpu->run->exit_reason = KVM_EXIT_FAIL_ENTRY;
		vcpu->run->fail_entry.hardware_entry_failure_reason
			= exit_reason.full;
		vcpu->run->fail_entry.cpu = vcpu->arch.last_vmentry_cpu;
		return 0;
	}

	if (unlikely(vmx->fail)) {
		dump_vmcs(vcpu);
		vcpu->run->exit_reason = KVM_EXIT_FAIL_ENTRY;
		vcpu->run->fail_entry.hardware_entry_failure_reason
			= vmcs_read32(VM_INSTRUCTION_ERROR);
		vcpu->run->fail_entry.cpu = vcpu->arch.last_vmentry_cpu;
		return 0;
	}

	/*
	 * Note:
	 * Do not try to fix EXIT_REASON_EPT_MISCONFIG if it caused by
	 * delivery event since it indicates guest is accessing MMIO.
	 * The vm-exit can be triggered again after return to guest that
	 * will cause infinite loop.
	 */
	if ((vectoring_info & VECTORING_INFO_VALID_MASK) &&
	    (exit_reason.basic != EXIT_REASON_EXCEPTION_NMI &&
	     exit_reason.basic != EXIT_REASON_EPT_VIOLATION &&
	     exit_reason.basic != EXIT_REASON_PML_FULL &&
	     exit_reason.basic != EXIT_REASON_APIC_ACCESS &&
	     exit_reason.basic != EXIT_REASON_TASK_SWITCH &&
	     exit_reason.basic != EXIT_REASON_NOTIFY)) {
		int ndata = 3;

		vcpu->run->exit_reason = KVM_EXIT_INTERNAL_ERROR;
		vcpu->run->internal.suberror = KVM_INTERNAL_ERROR_DELIVERY_EV;
		vcpu->run->internal.data[0] = vectoring_info;
		vcpu->run->internal.data[1] = exit_reason.full;
		vcpu->run->internal.data[2] = vcpu->arch.exit_qualification;
		if (exit_reason.basic == EXIT_REASON_EPT_MISCONFIG) {
			vcpu->run->internal.data[ndata++] =
				vmcs_read64(GUEST_PHYSICAL_ADDRESS);
		}
		vcpu->run->internal.data[ndata++] = vcpu->arch.last_vmentry_cpu;
		vcpu->run->internal.ndata = ndata;
		return 0;
	}

	if (unlikely(!enable_vnmi &&
		     vmx->loaded_vmcs->soft_vnmi_blocked)) {
		if (!vmx_interrupt_blocked(vcpu)) {
			vmx->loaded_vmcs->soft_vnmi_blocked = 0;
		} else if (vmx->loaded_vmcs->vnmi_blocked_time > 1000000000LL &&
			   vcpu->arch.nmi_pending) {
			/*
			 * This CPU don't support us in finding the end of an
			 * NMI-blocked window if the guest runs with IRQs
			 * disabled. So we pull the trigger after 1 s of
			 * futile waiting, but inform the user about this.
			 */
			printk(KERN_WARNING "%s: Breaking out of NMI-blocked "
			       "state on VCPU %d after 1 s timeout\n",
			       __func__, vcpu->vcpu_id);
			vmx->loaded_vmcs->soft_vnmi_blocked = 0;
		}
	}

	if (exit_fastpath != EXIT_FASTPATH_NONE)
		return 1;

	if (exit_reason.basic >= kvm_vmx_max_exit_handlers)
		goto unexpected_vmexit;
#ifdef CONFIG_RETPOLINE
	if (exit_reason.basic == EXIT_REASON_MSR_WRITE)
		return kvm_emulate_wrmsr(vcpu);
	else if (exit_reason.basic == EXIT_REASON_PREEMPTION_TIMER)
		return handle_preemption_timer(vcpu);
	else if (exit_reason.basic == EXIT_REASON_INTERRUPT_WINDOW)
		return handle_interrupt_window(vcpu);
	else if (exit_reason.basic == EXIT_REASON_EXTERNAL_INTERRUPT)
		return handle_external_interrupt(vcpu);
	else if (exit_reason.basic == EXIT_REASON_HLT)
		return kvm_emulate_halt(vcpu);
	else if (exit_reason.basic == EXIT_REASON_EPT_MISCONFIG)
		return handle_ept_misconfig(vcpu);
#endif

	exit_handler_index = array_index_nospec((u16)exit_reason.basic,
						kvm_vmx_max_exit_handlers);
	if (!kvm_vmx_exit_handlers[exit_handler_index])
		goto unexpected_vmexit;

	return kvm_vmx_exit_handlers[exit_handler_index](vcpu);

unexpected_vmexit:
	vcpu_unimpl(vcpu, "vmx: unexpected exit reason 0x%x\n",
		    exit_reason.full);
	dump_vmcs(vcpu);
	vcpu->run->exit_reason = KVM_EXIT_INTERNAL_ERROR;
	vcpu->run->internal.suberror =
			KVM_INTERNAL_ERROR_UNEXPECTED_EXIT_REASON;
	vcpu->run->internal.ndata = 2;
	vcpu->run->internal.data[0] = exit_reason.full;
	vcpu->run->internal.data[1] = vcpu->arch.last_vmentry_cpu;
	return 0;
}

int vmx_handle_exit(struct kvm_vcpu *vcpu, fastpath_t exit_fastpath)
{
	int ret = __vmx_handle_exit(vcpu, exit_fastpath);

	/*
	 * Exit to user space when bus lock detected to inform that there is
	 * a bus lock in guest.
	 */
	if (to_vmx(vcpu)->exit_reason.bus_lock_detected) {
		if (ret > 0)
			vcpu->run->exit_reason = KVM_EXIT_X86_BUS_LOCK;

		vcpu->run->flags |= KVM_RUN_X86_BUS_LOCK;
		return 0;
	}
	return ret;
}

/*
 * Software based L1D cache flush which is used when microcode providing
 * the cache control MSR is not loaded.
 *
 * The L1D cache is 32 KiB on Nehalem and later microarchitectures, but to
 * flush it is required to read in 64 KiB because the replacement algorithm
 * is not exactly LRU. This could be sized at runtime via topology
 * information but as all relevant affected CPUs have 32KiB L1D cache size
 * there is no point in doing so.
 */
static noinstr void vmx_l1d_flush(struct kvm_vcpu *vcpu)
{
	int size = PAGE_SIZE << L1D_CACHE_ORDER;

	/*
	 * This code is only executed when the flush mode is 'cond' or
	 * 'always'
	 */
	if (static_branch_likely(&vmx_l1d_flush_cond)) {
		bool flush_l1d;

		/*
		 * Clear the per-vcpu flush bit, it gets set again
		 * either from vcpu_run() or from one of the unsafe
		 * VMEXIT handlers.
		 */
		flush_l1d = vcpu->arch.l1tf_flush_l1d;
		vcpu->arch.l1tf_flush_l1d = false;

		/*
		 * Clear the per-cpu flush bit, it gets set again from
		 * the interrupt handlers.
		 */
		flush_l1d |= kvm_get_cpu_l1tf_flush_l1d();
		kvm_clear_cpu_l1tf_flush_l1d();

		if (!flush_l1d)
			return;
	}

	vcpu->stat.l1d_flush++;

	if (static_cpu_has(X86_FEATURE_FLUSH_L1D)) {
		native_wrmsrl(MSR_IA32_FLUSH_CMD, L1D_FLUSH);
		return;
	}

	asm volatile(
		/* First ensure the pages are in the TLB */
		"xorl	%%eax, %%eax\n"
		".Lpopulate_tlb:\n\t"
		"movzbl	(%[flush_pages], %%" _ASM_AX "), %%ecx\n\t"
		"addl	$4096, %%eax\n\t"
		"cmpl	%%eax, %[size]\n\t"
		"jne	.Lpopulate_tlb\n\t"
		"xorl	%%eax, %%eax\n\t"
		"cpuid\n\t"
		/* Now fill the cache */
		"xorl	%%eax, %%eax\n"
		".Lfill_cache:\n"
		"movzbl	(%[flush_pages], %%" _ASM_AX "), %%ecx\n\t"
		"addl	$64, %%eax\n\t"
		"cmpl	%%eax, %[size]\n\t"
		"jne	.Lfill_cache\n\t"
		"lfence\n"
		:: [flush_pages] "r" (vmx_l1d_flush_pages),
		    [size] "r" (size)
		: "eax", "ebx", "ecx", "edx");
}

void vmx_update_cr8_intercept(struct kvm_vcpu *vcpu, int tpr, int irr)
{
	struct vmcs12 *vmcs12 = get_vmcs12(vcpu);
	int tpr_threshold;

	if (is_guest_mode(vcpu) &&
		nested_cpu_has(vmcs12, CPU_BASED_TPR_SHADOW))
		return;

	tpr_threshold = (irr == -1 || tpr < irr) ? 0 : irr;
	if (is_guest_mode(vcpu))
		to_vmx(vcpu)->nested.l1_tpr_threshold = tpr_threshold;
	else
		vmcs_write32(TPR_THRESHOLD, tpr_threshold);
}

void vmx_set_virtual_apic_mode(struct kvm_vcpu *vcpu)
{
	struct vcpu_vmx *vmx = to_vmx(vcpu);
	u32 sec_exec_control;

	if (!lapic_in_kernel(vcpu))
		return;

	if (!flexpriority_enabled &&
	    !cpu_has_vmx_virtualize_x2apic_mode())
		return;

	/* Postpone execution until vmcs01 is the current VMCS. */
	if (is_guest_mode(vcpu)) {
		vmx->nested.change_vmcs01_virtual_apic_mode = true;
		return;
	}

	sec_exec_control = secondary_exec_controls_get(vmx);
	sec_exec_control &= ~(SECONDARY_EXEC_VIRTUALIZE_APIC_ACCESSES |
			      SECONDARY_EXEC_VIRTUALIZE_X2APIC_MODE);

	switch (kvm_get_apic_mode(vcpu)) {
	case LAPIC_MODE_INVALID:
		WARN_ONCE(true, "Invalid local APIC state");
		break;
	case LAPIC_MODE_DISABLED:
		break;
	case LAPIC_MODE_XAPIC:
		if (flexpriority_enabled) {
			sec_exec_control |=
				SECONDARY_EXEC_VIRTUALIZE_APIC_ACCESSES;
			kvm_make_request(KVM_REQ_APIC_PAGE_RELOAD, vcpu);

			/*
			 * Flush the TLB, reloading the APIC access page will
			 * only do so if its physical address has changed, but
			 * the guest may have inserted a non-APIC mapping into
			 * the TLB while the APIC access page was disabled.
			 */
			kvm_make_request(KVM_REQ_TLB_FLUSH_CURRENT, vcpu);
		}
		break;
	case LAPIC_MODE_X2APIC:
		if (cpu_has_vmx_virtualize_x2apic_mode())
			sec_exec_control |=
				SECONDARY_EXEC_VIRTUALIZE_X2APIC_MODE;
		break;
	}
	secondary_exec_controls_set(vmx, sec_exec_control);

	vmx_update_msr_bitmap_x2apic(vcpu);
}

void vmx_set_apic_access_page_addr(struct kvm_vcpu *vcpu)
{
	const gfn_t gfn = APIC_DEFAULT_PHYS_BASE >> PAGE_SHIFT;
	struct kvm *kvm = vcpu->kvm;
	struct kvm_memslots *slots = kvm_memslots(kvm);
	struct kvm_memory_slot *slot;
	unsigned long mmu_seq;
	kvm_pfn_t pfn;

	/* Defer reload until vmcs01 is the current VMCS. */
	if (is_guest_mode(vcpu)) {
		to_vmx(vcpu)->nested.reload_vmcs01_apic_access_page = true;
		return;
	}

	if (!(secondary_exec_controls_get(to_vmx(vcpu)) &
	    SECONDARY_EXEC_VIRTUALIZE_APIC_ACCESSES))
		return;

	/*
	 * Explicitly grab the memslot using KVM's internal slot ID to ensure
	 * KVM doesn't unintentionally grab a userspace memslot.  It _should_
	 * be impossible for userspace to create a memslot for the APIC when
	 * APICv is enabled, but paranoia won't hurt in this case.
	 */
	slot = id_to_memslot(slots, APIC_ACCESS_PAGE_PRIVATE_MEMSLOT);
	if (!slot || slot->flags & KVM_MEMSLOT_INVALID)
		return;

	/*
	 * Ensure that the mmu_notifier sequence count is read before KVM
	 * retrieves the pfn from the primary MMU.  Note, the memslot is
	 * protected by SRCU, not the mmu_notifier.  Pairs with the smp_wmb()
	 * in kvm_mmu_invalidate_end().
	 */
	mmu_seq = kvm->mmu_invalidate_seq;
	smp_rmb();

	/*
	 * No need to retry if the memslot does not exist or is invalid.  KVM
	 * controls the APIC-access page memslot, and only deletes the memslot
	 * if APICv is permanently inhibited, i.e. the memslot won't reappear.
	 */
	pfn = gfn_to_pfn_memslot(slot, gfn);
	if (is_error_noslot_pfn(pfn))
		return;

	read_lock(&vcpu->kvm->mmu_lock);
	if (mmu_invalidate_retry_gfn(kvm, mmu_seq, gfn)) {
		kvm_make_request(KVM_REQ_APIC_PAGE_RELOAD, vcpu);
		read_unlock(&vcpu->kvm->mmu_lock);
		goto out;
	}

	vmcs_write64(APIC_ACCESS_ADDR, pfn_to_hpa(pfn));
	read_unlock(&vcpu->kvm->mmu_lock);

	vmx_flush_tlb_current(vcpu);

out:
	/*
	 * Do not pin apic access page in memory, the MMU notifier
	 * will call us again if it is migrated or swapped out.
	 */
	kvm_release_pfn_clean(pfn);
}

void vmx_hwapic_isr_update(int max_isr)
{
	u16 status;
	u8 old;

	if (max_isr == -1)
		max_isr = 0;

	status = vmcs_read16(GUEST_INTR_STATUS);
	old = status >> 8;
	if (max_isr != old) {
		status &= 0xff;
		status |= max_isr << 8;
		vmcs_write16(GUEST_INTR_STATUS, status);
	}
}

static void vmx_set_rvi(int vector)
{
	u16 status;
	u8 old;

	if (vector == -1)
		vector = 0;

	status = vmcs_read16(GUEST_INTR_STATUS);
	old = (u8)status & 0xff;
	if ((u8)vector != old) {
		status &= ~0xff;
		status |= (u8)vector;
		vmcs_write16(GUEST_INTR_STATUS, status);
	}
}

void vmx_hwapic_irr_update(struct kvm_vcpu *vcpu, int max_irr)
{
	/*
	 * When running L2, updating RVI is only relevant when
	 * vmcs12 virtual-interrupt-delivery enabled.
	 * However, it can be enabled only when L1 also
	 * intercepts external-interrupts and in that case
	 * we should not update vmcs02 RVI but instead intercept
	 * interrupt. Therefore, do nothing when running L2.
	 */
	if (!is_guest_mode(vcpu))
		vmx_set_rvi(max_irr);
}

int vmx_sync_pir_to_irr(struct kvm_vcpu *vcpu)
{
	struct vcpu_vmx *vmx = to_vmx(vcpu);
	int max_irr;
	bool got_posted_interrupt;

	if (KVM_BUG_ON(!enable_apicv, vcpu->kvm))
		return -EIO;

	if (pi_test_on(&vmx->pi_desc)) {
		pi_clear_on(&vmx->pi_desc);
		/*
		 * IOMMU can write to PID.ON, so the barrier matters even on UP.
		 * But on x86 this is just a compiler barrier anyway.
		 */
		smp_mb__after_atomic();
		got_posted_interrupt =
			kvm_apic_update_irr(vcpu, vmx->pi_desc.pir, &max_irr);
	} else {
		max_irr = kvm_lapic_find_highest_irr(vcpu);
		got_posted_interrupt = false;
	}

	/*
	 * Newly recognized interrupts are injected via either virtual interrupt
	 * delivery (RVI) or KVM_REQ_EVENT.  Virtual interrupt delivery is
	 * disabled in two cases:
	 *
	 * 1) If L2 is running and the vCPU has a new pending interrupt.  If L1
	 * wants to exit on interrupts, KVM_REQ_EVENT is needed to synthesize a
	 * VM-Exit to L1.  If L1 doesn't want to exit, the interrupt is injected
	 * into L2, but KVM doesn't use virtual interrupt delivery to inject
	 * interrupts into L2, and so KVM_REQ_EVENT is again needed.
	 *
	 * 2) If APICv is disabled for this vCPU, assigned devices may still
	 * attempt to post interrupts.  The posted interrupt vector will cause
	 * a VM-Exit and the subsequent entry will call sync_pir_to_irr.
	 */
	if (!is_guest_mode(vcpu) && kvm_vcpu_apicv_active(vcpu))
		vmx_set_rvi(max_irr);
	else if (got_posted_interrupt)
		kvm_make_request(KVM_REQ_EVENT, vcpu);

	return max_irr;
}

void vmx_load_eoi_exitmap(struct kvm_vcpu *vcpu, u64 *eoi_exit_bitmap)
{
	if (!kvm_vcpu_apicv_active(vcpu))
		return;

	vmcs_write64(EOI_EXIT_BITMAP0, eoi_exit_bitmap[0]);
	vmcs_write64(EOI_EXIT_BITMAP1, eoi_exit_bitmap[1]);
	vmcs_write64(EOI_EXIT_BITMAP2, eoi_exit_bitmap[2]);
	vmcs_write64(EOI_EXIT_BITMAP3, eoi_exit_bitmap[3]);
}

void vmx_handle_exit_irqoff(struct kvm_vcpu *vcpu)
{
	struct vcpu_vmx *vmx = to_vmx(vcpu);

	if (vmx->emulation_required)
		return;

	if (vmx->exit_reason.basic == EXIT_REASON_EXTERNAL_INTERRUPT)
		vmx_handle_external_interrupt_irqoff(vcpu,
						     vmx_get_intr_info(vcpu));
	else if (vmx->exit_reason.basic == EXIT_REASON_EXCEPTION_NMI)
		vmx_handle_exception_irqoff(vcpu, vmx_get_intr_info(vcpu));
}

/*
 * The kvm parameter can be NULL (module initialization, or invocation before
 * VM creation). Be sure to check the kvm parameter before using it.
 */
bool vmx_has_emulated_msr(struct kvm *kvm, u32 index)
{
	switch (index) {
	case MSR_IA32_SMBASE:
		if (!IS_ENABLED(CONFIG_KVM_SMM))
			return false;
		/*
		 * We cannot do SMM unless we can run the guest in big
		 * real mode.
		 */
		return enable_unrestricted_guest || emulate_invalid_guest_state;
	case KVM_FIRST_EMULATED_VMX_MSR ... KVM_LAST_EMULATED_VMX_MSR:
		return nested;
	case MSR_AMD64_VIRT_SPEC_CTRL:
	case MSR_AMD64_TSC_RATIO:
		/* This is AMD only.  */
		return false;
	default:
		return true;
	}
}

static void vmx_recover_nmi_blocking(struct vcpu_vmx *vmx)
{
	u32 exit_intr_info;
	bool unblock_nmi;
	u8 vector;
	bool idtv_info_valid;

	idtv_info_valid = vmx->idt_vectoring_info & VECTORING_INFO_VALID_MASK;

	if (enable_vnmi) {
		if (vmx->loaded_vmcs->nmi_known_unmasked)
			return;

		exit_intr_info = vmx_get_intr_info(&vmx->vcpu);
		unblock_nmi = (exit_intr_info & INTR_INFO_UNBLOCK_NMI) != 0;
		vector = exit_intr_info & INTR_INFO_VECTOR_MASK;
		/*
		 * SDM 3: 27.7.1.2 (September 2008)
		 * Re-set bit "block by NMI" before VM entry if vmexit caused by
		 * a guest IRET fault.
		 * SDM 3: 23.2.2 (September 2008)
		 * Bit 12 is undefined in any of the following cases:
		 *  If the VM exit sets the valid bit in the IDT-vectoring
		 *   information field.
		 *  If the VM exit is due to a double fault.
		 */
		if ((exit_intr_info & INTR_INFO_VALID_MASK) && unblock_nmi &&
		    vector != DF_VECTOR && !idtv_info_valid)
			vmcs_set_bits(GUEST_INTERRUPTIBILITY_INFO,
				      GUEST_INTR_STATE_NMI);
		else
			vmx->loaded_vmcs->nmi_known_unmasked =
				!(vmcs_read32(GUEST_INTERRUPTIBILITY_INFO)
				  & GUEST_INTR_STATE_NMI);
	} else if (unlikely(vmx->loaded_vmcs->soft_vnmi_blocked))
		vmx->loaded_vmcs->vnmi_blocked_time +=
			ktime_to_ns(ktime_sub(ktime_get(),
					      vmx->loaded_vmcs->entry_time));
}

static void __vmx_complete_interrupts(struct kvm_vcpu *vcpu,
				      u32 idt_vectoring_info,
				      int instr_len_field,
				      int error_code_field)
{
	u8 vector;
	int type;
	bool idtv_info_valid;

	idtv_info_valid = idt_vectoring_info & VECTORING_INFO_VALID_MASK;

	vcpu->arch.nmi_injected = false;
	kvm_clear_exception_queue(vcpu);
	kvm_clear_interrupt_queue(vcpu);

	if (!idtv_info_valid)
		return;

	kvm_make_request(KVM_REQ_EVENT, vcpu);

	vector = idt_vectoring_info & VECTORING_INFO_VECTOR_MASK;
	type = idt_vectoring_info & VECTORING_INFO_TYPE_MASK;

	switch (type) {
	case INTR_TYPE_NMI_INTR:
		vcpu->arch.nmi_injected = true;
		/*
		 * SDM 3: 27.7.1.2 (September 2008)
		 * Clear bit "block by NMI" before VM entry if a NMI
		 * delivery faulted.
		 */
		vmx_set_nmi_mask(vcpu, false);
		break;
	case INTR_TYPE_SOFT_EXCEPTION:
		vcpu->arch.event_exit_inst_len = vmcs_read32(instr_len_field);
		fallthrough;
	case INTR_TYPE_HARD_EXCEPTION:
		if (idt_vectoring_info & VECTORING_INFO_DELIVER_CODE_MASK) {
			u32 err = vmcs_read32(error_code_field);
			kvm_requeue_exception_e(vcpu, vector, err);
		} else
			kvm_requeue_exception(vcpu, vector);
		break;
	case INTR_TYPE_SOFT_INTR:
		vcpu->arch.event_exit_inst_len = vmcs_read32(instr_len_field);
		fallthrough;
	case INTR_TYPE_EXT_INTR:
		kvm_queue_interrupt(vcpu, vector, type == INTR_TYPE_SOFT_INTR);
		break;
	default:
		break;
	}
}

static void vmx_complete_interrupts(struct vcpu_vmx *vmx)
{
	__vmx_complete_interrupts(&vmx->vcpu, vmx->idt_vectoring_info,
				  VM_EXIT_INSTRUCTION_LEN,
				  IDT_VECTORING_ERROR_CODE);
}

void vmx_cancel_injection(struct kvm_vcpu *vcpu)
{
	__vmx_complete_interrupts(vcpu,
				  vmcs_read32(VM_ENTRY_INTR_INFO_FIELD),
				  VM_ENTRY_INSTRUCTION_LEN,
				  VM_ENTRY_EXCEPTION_ERROR_CODE);

	vmcs_write32(VM_ENTRY_INTR_INFO_FIELD, 0);
}

static void atomic_switch_perf_msrs(struct vcpu_vmx *vmx)
{
	int i, nr_msrs;
	struct perf_guest_switch_msr *msrs;
	struct kvm_pmu *pmu = vcpu_to_pmu(&vmx->vcpu);

	pmu->host_cross_mapped_mask = 0;
	if (pmu->pebs_enable & pmu->global_ctrl)
		intel_pmu_cross_mapped_check(pmu);

	/* Note, nr_msrs may be garbage if perf_guest_get_msrs() returns NULL. */
	msrs = perf_guest_get_msrs(&nr_msrs, (void *)pmu);
	if (!msrs)
		return;

	for (i = 0; i < nr_msrs; i++)
		if (msrs[i].host == msrs[i].guest)
			clear_atomic_switch_msr(vmx, msrs[i].msr);
		else
			add_atomic_switch_msr(vmx, msrs[i].msr, msrs[i].guest,
					msrs[i].host, false);
}

static void vmx_update_hv_timer(struct kvm_vcpu *vcpu)
{
	struct vcpu_vmx *vmx = to_vmx(vcpu);
	u64 tscl;
	u32 delta_tsc;

	if (vmx->req_immediate_exit) {
		vmcs_write32(VMX_PREEMPTION_TIMER_VALUE, 0);
		vmx->loaded_vmcs->hv_timer_soft_disabled = false;
	} else if (vmx->hv_deadline_tsc != -1) {
		tscl = rdtsc();
		if (vmx->hv_deadline_tsc > tscl)
			/* set_hv_timer ensures the delta fits in 32-bits */
			delta_tsc = (u32)((vmx->hv_deadline_tsc - tscl) >>
				cpu_preemption_timer_multi);
		else
			delta_tsc = 0;

		vmcs_write32(VMX_PREEMPTION_TIMER_VALUE, delta_tsc);
		vmx->loaded_vmcs->hv_timer_soft_disabled = false;
	} else if (!vmx->loaded_vmcs->hv_timer_soft_disabled) {
		vmcs_write32(VMX_PREEMPTION_TIMER_VALUE, -1);
		vmx->loaded_vmcs->hv_timer_soft_disabled = true;
	}
}

static void vmx_update_guest_virt_timer(struct kvm_vcpu *vcpu)
{
	struct vcpu_vmx *vmx = to_vmx(vcpu);

	if (vmx->guest_timer_vector != 0xFF) {
		u32 tertiary_exec_control;

		tertiary_exec_control = tertiary_exec_controls_get(vmx);
		if (vmx->guest_timer_vector != 0) {
			vmcs_write64(GUEST_DEADLINE_PHY, 0);
			vmcs_write64(GUEST_DEADLINE_VIR, 0);
			vmcs_write16(GUEST_APIC_TIMER_VECTOR, vmx->guest_timer_vector);
			tertiary_exec_control |= TERTIARY_EXEC_GUEST_APIC_TIMER;
			vmx_set_intercept_for_msr(vcpu, MSR_IA32_TSC_DEADLINE, MSR_TYPE_RW, false);
		} else {
			tertiary_exec_control &= ~TERTIARY_EXEC_GUEST_APIC_TIMER;
			vmx_set_intercept_for_msr(vcpu, MSR_IA32_TSC_DEADLINE, MSR_TYPE_RW, true);
		}
		tertiary_exec_controls_set(vmx, tertiary_exec_control);
		vmx->guest_timer_vector = 0xFF;
	}
}

void noinstr vmx_update_host_rsp(struct vcpu_vmx *vmx, unsigned long host_rsp)
{
	if (unlikely(host_rsp != vmx->loaded_vmcs->host_state.rsp)) {
		vmx->loaded_vmcs->host_state.rsp = host_rsp;
		vmcs_writel(HOST_RSP, host_rsp);
	}
}

void noinstr vmx_spec_ctrl_restore_host(struct vcpu_vmx *vmx,
					unsigned int flags)
{
	u64 hostval = this_cpu_read(x86_spec_ctrl_current);

	if (!cpu_feature_enabled(X86_FEATURE_MSR_SPEC_CTRL))
		return;

	if (flags & VMX_RUN_SAVE_SPEC_CTRL)
		vmx->spec_ctrl = __rdmsr(MSR_IA32_SPEC_CTRL);

	/*
	 * If the guest/host SPEC_CTRL values differ, restore the host value.
	 *
	 * For legacy IBRS, the IBRS bit always needs to be written after
	 * transitioning from a less privileged predictor mode, regardless of
	 * whether the guest/host values differ.
	 */
	if (cpu_feature_enabled(X86_FEATURE_KERNEL_IBRS) ||
	    vmx->spec_ctrl != hostval)
		native_wrmsrl(MSR_IA32_SPEC_CTRL, hostval);

	barrier_nospec();
}

static fastpath_t vmx_exit_handlers_fastpath(struct kvm_vcpu *vcpu)
{
	switch (to_vmx(vcpu)->exit_reason.basic) {
	case EXIT_REASON_MSR_WRITE:
		return handle_fastpath_set_msr_irqoff(vcpu);
	case EXIT_REASON_PREEMPTION_TIMER:
		return handle_fastpath_preemption_timer(vcpu);
	default:
		return EXIT_FASTPATH_NONE;
	}
}

/*
 * to_vmx() calls KVM_VM_BUG() which doesn't have noinst.  The caller should
 * convert it to avoid section mismatch.
 */
static noinstr void vmx_vcpu_enter_exit(struct vcpu_vmx *vmx,
					unsigned int flags)
{
	struct kvm_vcpu *vcpu = &vmx->vcpu;

	guest_state_enter_irqoff();

	/* L1D Flush includes CPU buffer clear to mitigate MDS */
	if (static_branch_unlikely(&vmx_l1d_should_flush))
		vmx_l1d_flush(vcpu);
	else if (static_branch_unlikely(&mds_user_clear))
		mds_clear_cpu_buffers();
	else if (static_branch_unlikely(&mmio_stale_data_clear) &&
		 kvm_arch_has_assigned_device(vcpu->kvm))
		mds_clear_cpu_buffers();

	vmx_disable_fb_clear(vmx);

	if (vcpu->arch.cr2 != native_read_cr2())
		native_write_cr2(vcpu->arch.cr2);

	vmx->fail = __vmx_vcpu_run(vmx, (unsigned long *)&vcpu->arch.regs,
				   flags);

	vcpu->arch.cr2 = native_read_cr2();

	vmx_enable_fb_clear(vmx);

	if (unlikely(vmx->fail))
		vmx->exit_reason.full = 0xdead;
	else
		vmx->exit_reason.full = vmcs_read32(VM_EXIT_REASON);

	if ((u16)vmx->exit_reason.basic == EXIT_REASON_EXCEPTION_NMI &&
	    is_nmi(vmx_get_intr_info(vcpu))) {
		kvm_before_interrupt(vcpu, KVM_HANDLING_NMI);
		vmx_do_nmi_irqoff();
		kvm_after_interrupt(vcpu);
	}

	guest_state_exit_irqoff();
}

fastpath_t vmx_vcpu_run(struct kvm_vcpu *vcpu)
{
	struct vcpu_vmx *vmx = to_vmx(vcpu);
	unsigned long cr3, cr4;

	/* Record the guest's net vcpu time for enforced NMI injections. */
	if (unlikely(!enable_vnmi &&
		     vmx->loaded_vmcs->soft_vnmi_blocked))
		vmx->loaded_vmcs->entry_time = ktime_get();

	/*
	 * Don't enter VMX if guest state is invalid, let the exit handler
	 * start emulation until we arrive back to a valid state.  Synthesize a
	 * consistency check VM-Exit due to invalid guest state and bail.
	 */
	if (unlikely(vmx->emulation_required)) {
		vmx->fail = 0;

		vmx->exit_reason.full = EXIT_REASON_INVALID_STATE;
		vmx->exit_reason.failed_vmentry = 1;
		kvm_register_mark_available(vcpu, VCPU_EXREG_EXIT_INFO_1);
		vmx->exit_qualification = ENTRY_FAIL_DEFAULT;
		kvm_register_mark_available(vcpu, VCPU_EXREG_EXIT_INFO_2);
		vmx->exit_intr_info = 0;
		return EXIT_FASTPATH_NONE;
	}

	trace_kvm_entry(vcpu);

	if (vmx->ple_window_dirty) {
		vmx->ple_window_dirty = false;
		vmcs_write32(PLE_WINDOW, vmx->ple_window);
	}

	/*
	 * We did this in prepare_switch_to_guest, because it needs to
	 * be within srcu_read_lock.
	 */
	WARN_ON_ONCE(vmx->nested.need_vmcs12_to_shadow_sync);

	if (kvm_register_is_dirty(vcpu, VCPU_REGS_RSP))
		vmcs_writel(GUEST_RSP, vcpu->arch.regs[VCPU_REGS_RSP]);
	if (kvm_register_is_dirty(vcpu, VCPU_REGS_RIP))
		vmcs_writel(GUEST_RIP, vcpu->arch.regs[VCPU_REGS_RIP]);
	vcpu->arch.regs_dirty = 0;

	/*
	 * Refresh vmcs.HOST_CR3 if necessary.  This must be done immediately
	 * prior to VM-Enter, as the kernel may load a new ASID (PCID) any time
	 * it switches back to the current->mm, which can occur in KVM context
	 * when switching to a temporary mm to patch kernel code, e.g. if KVM
	 * toggles a static key while handling a VM-Exit.
	 */
	cr3 = __get_current_cr3_fast();
	if (unlikely(cr3 != vmx->loaded_vmcs->host_state.cr3)) {
		vmcs_writel(HOST_CR3, cr3);
		vmx->loaded_vmcs->host_state.cr3 = cr3;
	}

	cr4 = cr4_read_shadow();
	if (unlikely(cr4 != vmx->loaded_vmcs->host_state.cr4)) {
		vmcs_writel(HOST_CR4, cr4);
		vmx->loaded_vmcs->host_state.cr4 = cr4;
	}

	/* When KVM_DEBUGREG_WONT_EXIT, dr6 is accessible in guest. */
	if (unlikely(vcpu->arch.switch_db_regs & KVM_DEBUGREG_WONT_EXIT))
		set_debugreg(vcpu->arch.dr6, 6);

	/* When single-stepping over STI and MOV SS, we must clear the
	 * corresponding interruptibility bits in the guest state. Otherwise
	 * vmentry fails as it then expects bit 14 (BS) in pending debug
	 * exceptions being set, but that's not correct for the guest debugging
	 * case. */
	if (vcpu->guest_debug & KVM_GUESTDBG_SINGLESTEP)
		vmx_set_interrupt_shadow(vcpu, 0);

	kvm_load_guest_xsave_state(vcpu);

	pt_guest_enter(vmx);

	atomic_switch_perf_msrs(vmx);
	if (intel_pmu_lbr_is_enabled(vcpu))
		vmx_passthrough_lbr_msrs(vcpu);

	if (enable_preemption_timer)
		vmx_update_hv_timer(vcpu);

	if (enable_apic_timer)
		vmx_update_guest_virt_timer(vcpu);

	kvm_wait_lapic_expire(vcpu);

	/* The actual VMENTER/EXIT is in the .noinstr.text section. */
	vmx_vcpu_enter_exit(to_vmx(vcpu), __vmx_vcpu_run_flags(vmx));

	/* All fields are clean at this point */
	if (kvm_is_using_evmcs()) {
		current_evmcs->hv_clean_fields |=
			HV_VMX_ENLIGHTENED_CLEAN_FIELD_ALL;

		current_evmcs->hv_vp_id = kvm_hv_get_vpindex(vcpu);
	}

	/* MSR_IA32_DEBUGCTLMSR is zeroed on vmexit. Restore it if needed */
	if (vmx->host_debugctlmsr)
		update_debugctlmsr(vmx->host_debugctlmsr);

#ifndef CONFIG_X86_64
	/*
	 * The sysexit path does not restore ds/es, so we must set them to
	 * a reasonable value ourselves.
	 *
	 * We can't defer this to vmx_prepare_switch_to_host() since that
	 * function may be executed in interrupt context, which saves and
	 * restore segments around it, nullifying its effect.
	 */
	loadsegment(ds, __USER_DS);
	loadsegment(es, __USER_DS);
#endif

	vcpu->arch.regs_avail &= ~VMX_REGS_LAZY_LOAD_SET;

	pt_guest_exit(vmx);

	kvm_load_host_xsave_state(vcpu);

	if (is_guest_mode(vcpu)) {
		/*
		 * Track VMLAUNCH/VMRESUME that have made past guest state
		 * checking.
		 */
		if (vmx->nested.nested_run_pending &&
		    !vmx->exit_reason.failed_vmentry)
			++vcpu->stat.nested_run;

		vmx->nested.nested_run_pending = 0;
	}

	vmx->idt_vectoring_info = 0;

	if (unlikely(vmx->fail))
		return EXIT_FASTPATH_NONE;

	if (unlikely((u16)vmx->exit_reason.basic == EXIT_REASON_MCE_DURING_VMENTRY))
		kvm_machine_check();

	if (likely(!vmx->exit_reason.failed_vmentry))
		vmx->idt_vectoring_info = vmcs_read32(IDT_VECTORING_INFO_FIELD);

	trace_kvm_exit(vcpu, KVM_ISA_VMX);

	if (unlikely(vmx->exit_reason.failed_vmentry))
		return EXIT_FASTPATH_NONE;

	vmx->loaded_vmcs->launched = 1;

	vmx_recover_nmi_blocking(vmx);
	vmx_complete_interrupts(vmx);

	if (is_guest_mode(vcpu))
		return EXIT_FASTPATH_NONE;

	return vmx_exit_handlers_fastpath(vcpu);
}

void vmx_vcpu_free(struct kvm_vcpu *vcpu)
{
	struct vcpu_vmx *vmx = to_vmx(vcpu);

	if (enable_pml)
		vmx_destroy_pml_buffer(vmx);
	free_vpid(vmx->vpid);
	nested_vmx_free_vcpu(vcpu);
	free_loaded_vmcs(vmx->loaded_vmcs);
	if (vmx->ve_info)
		free_page((unsigned long)vmx->ve_info);
}

int vmx_vcpu_create(struct kvm_vcpu *vcpu)
{
	struct vmx_uret_msr *tsx_ctrl;
	struct vcpu_vmx *vmx;
	int i, err;

	BUILD_BUG_ON(offsetof(struct vcpu_vmx, vcpu) != 0);
	vmx = to_vmx(vcpu);

	INIT_LIST_HEAD(&vmx->pi_wakeup_list);

	err = -ENOMEM;

	vmx->vpid = allocate_vpid();

	/*
	 * If PML is turned on, failure on enabling PML just results in failure
	 * of creating the vcpu, therefore we can simplify PML logic (by
	 * avoiding dealing with cases, such as enabling PML partially on vcpus
	 * for the guest), etc.
	 */
	if (enable_pml) {
		vmx->pml_pg = alloc_page(GFP_KERNEL_ACCOUNT | __GFP_ZERO);
		if (!vmx->pml_pg)
			goto free_vpid;
	}

	for (i = 0; i < kvm_nr_uret_msrs; ++i)
		vmx->guest_uret_msrs[i].mask = -1ull;
	if (boot_cpu_has(X86_FEATURE_RTM)) {
		/*
		 * TSX_CTRL_CPUID_CLEAR is handled in the CPUID interception.
		 * Keep the host value unchanged to avoid changing CPUID bits
		 * under the host kernel's feet.
		 */
		tsx_ctrl = vmx_find_uret_msr(vmx, MSR_IA32_TSX_CTRL);
		if (tsx_ctrl)
			tsx_ctrl->mask = ~(u64)TSX_CTRL_CPUID_CLEAR;
	}

	err = alloc_loaded_vmcs(&vmx->vmcs01);
	if (err < 0)
		goto free_pml;

	/*
	 * Use Hyper-V 'Enlightened MSR Bitmap' feature when KVM runs as a
	 * nested (L1) hypervisor and Hyper-V in L0 supports it. Enable the
	 * feature only for vmcs01, KVM currently isn't equipped to realize any
	 * performance benefits from enabling it for vmcs02.
	 */
	if (kvm_is_using_evmcs() &&
	    (ms_hyperv.nested_features & HV_X64_NESTED_MSR_BITMAP)) {
		struct hv_enlightened_vmcs *evmcs = (void *)vmx->vmcs01.vmcs;

		evmcs->hv_enlightenments_control.msr_bitmap = 1;
	}

	/* The MSR bitmap starts with all ones */
	bitmap_fill(vmx->shadow_msr_intercept.read, MAX_POSSIBLE_PASSTHROUGH_MSRS);
	bitmap_fill(vmx->shadow_msr_intercept.write, MAX_POSSIBLE_PASSTHROUGH_MSRS);

	vmx_disable_intercept_for_msr(vcpu, MSR_IA32_TSC, MSR_TYPE_R);
#ifdef CONFIG_X86_64
	vmx_disable_intercept_for_msr(vcpu, MSR_FS_BASE, MSR_TYPE_RW);
	vmx_disable_intercept_for_msr(vcpu, MSR_GS_BASE, MSR_TYPE_RW);
	vmx_disable_intercept_for_msr(vcpu, MSR_KERNEL_GS_BASE, MSR_TYPE_RW);
#endif
	vmx_disable_intercept_for_msr(vcpu, MSR_IA32_SYSENTER_CS, MSR_TYPE_RW);
	vmx_disable_intercept_for_msr(vcpu, MSR_IA32_SYSENTER_ESP, MSR_TYPE_RW);
	vmx_disable_intercept_for_msr(vcpu, MSR_IA32_SYSENTER_EIP, MSR_TYPE_RW);
	if (kvm_cstate_in_guest(vcpu->kvm)) {
		vmx_disable_intercept_for_msr(vcpu, MSR_CORE_C1_RES, MSR_TYPE_R);
		vmx_disable_intercept_for_msr(vcpu, MSR_CORE_C3_RESIDENCY, MSR_TYPE_R);
		vmx_disable_intercept_for_msr(vcpu, MSR_CORE_C6_RESIDENCY, MSR_TYPE_R);
		vmx_disable_intercept_for_msr(vcpu, MSR_CORE_C7_RESIDENCY, MSR_TYPE_R);
	}

	vmx->loaded_vmcs = &vmx->vmcs01;

	if (cpu_need_virtualize_apic_accesses(vcpu)) {
		err = kvm_alloc_apic_access_page(vcpu->kvm);
		if (err)
			goto free_vmcs;
	}

	if (enable_ept && !enable_unrestricted_guest) {
		err = init_rmode_identity_map(vcpu->kvm);
		if (err)
			goto free_vmcs;
	}

	if (vmx_can_use_ipiv(vcpu))
		WRITE_ONCE(to_kvm_vmx(vcpu->kvm)->pid_table[vcpu->vcpu_id],
			   __pa(&vmx->pi_desc) | PID_TABLE_ENTRY_VALID);

	return 0;

free_vmcs:
	free_loaded_vmcs(vmx->loaded_vmcs);
free_pml:
	vmx_destroy_pml_buffer(vmx);
free_vpid:
	free_vpid(vmx->vpid);
	return err;
}

#define L1TF_MSG_SMT "L1TF CPU bug present and SMT on, data leak possible. See CVE-2018-3646 and https://www.kernel.org/doc/html/latest/admin-guide/hw-vuln/l1tf.html for details.\n"
#define L1TF_MSG_L1D "L1TF CPU bug present and virtualization mitigation disabled, data leak possible. See CVE-2018-3646 and https://www.kernel.org/doc/html/latest/admin-guide/hw-vuln/l1tf.html for details.\n"

int vmx_vm_init(struct kvm *kvm)
{
	if (!ple_gap)
		kvm->arch.pause_in_guest = true;

	if (boot_cpu_has(X86_BUG_L1TF) && enable_ept) {
		switch (l1tf_mitigation) {
		case L1TF_MITIGATION_OFF:
		case L1TF_MITIGATION_FLUSH_NOWARN:
			/* 'I explicitly don't care' is set */
			break;
		case L1TF_MITIGATION_FLUSH:
		case L1TF_MITIGATION_FLUSH_NOSMT:
		case L1TF_MITIGATION_FULL:
			/*
			 * Warn upon starting the first VM in a potentially
			 * insecure environment.
			 */
			if (sched_smt_active())
				pr_warn_once(L1TF_MSG_SMT);
			if (l1tf_vmx_mitigation == VMENTER_L1D_FLUSH_NEVER)
				pr_warn_once(L1TF_MSG_L1D);
			break;
		case L1TF_MITIGATION_FULL_FORCE:
			/* Flush is enforced */
			break;
		}
	}
	return 0;
}

u8 vmx_get_mt_mask(struct kvm_vcpu *vcpu, gfn_t gfn, bool is_mmio)
{
	u8 cache;

	/* We wanted to honor guest CD/MTRR/PAT, but doing so could result in
	 * memory aliases with conflicting memory types and sometimes MCEs.
	 * We have to be careful as to what are honored and when.
	 *
	 * For MMIO, guest CD/MTRR are ignored.  The EPT memory type is set to
	 * UC.  The effective memory type is UC or WC depending on guest PAT.
	 * This was historically the source of MCEs and we want to be
	 * conservative.
	 *
	 * When there is no need to deal with noncoherent DMA (e.g., no VT-d
	 * or VT-d has snoop control), guest CD/MTRR/PAT are all ignored.  The
	 * EPT memory type is set to WB.  The effective memory type is forced
	 * WB.
	 *
	 * Otherwise, we trust guest.  Guest CD/MTRR/PAT are all honored.  The
	 * EPT memory type is used to emulate guest CD/MTRR.
	 */

	if (is_mmio)
		return MTRR_TYPE_UNCACHABLE << VMX_EPT_MT_EPTE_SHIFT;

	if (!kvm_arch_has_noncoherent_dma(vcpu->kvm))
		return (MTRR_TYPE_WRBACK << VMX_EPT_MT_EPTE_SHIFT) | VMX_EPT_IPAT_BIT;

	if (kvm_read_cr0_bits(vcpu, X86_CR0_CD)) {
		if (kvm_check_has_quirk(vcpu->kvm, KVM_X86_QUIRK_CD_NW_CLEARED))
			cache = MTRR_TYPE_WRBACK;
		else
			cache = MTRR_TYPE_UNCACHABLE;

		return (cache << VMX_EPT_MT_EPTE_SHIFT) | VMX_EPT_IPAT_BIT;
	}

	return kvm_mtrr_get_guest_memory_type(vcpu, gfn) << VMX_EPT_MT_EPTE_SHIFT;
}

static void vmcs_set_secondary_exec_control(struct vcpu_vmx *vmx, u32 new_ctl)
{
	/*
	 * These bits in the secondary execution controls field
	 * are dynamic, the others are mostly based on the hypervisor
	 * architecture and the guest's CPUID.  Do not touch the
	 * dynamic bits.
	 */
	u32 mask =
		SECONDARY_EXEC_SHADOW_VMCS |
		SECONDARY_EXEC_VIRTUALIZE_X2APIC_MODE |
		SECONDARY_EXEC_VIRTUALIZE_APIC_ACCESSES |
		SECONDARY_EXEC_DESC;

	u32 cur_ctl = secondary_exec_controls_get(vmx);

	secondary_exec_controls_set(vmx, (new_ctl & ~mask) | (cur_ctl & mask));
}

/*
 * Generate MSR_IA32_VMX_CR{0,4}_FIXED1 according to CPUID. Only set bits
 * (indicating "allowed-1") if they are supported in the guest's CPUID.
 */
static void nested_vmx_cr_fixed1_bits_update(struct kvm_vcpu *vcpu)
{
	struct vcpu_vmx *vmx = to_vmx(vcpu);
	struct kvm_cpuid_entry2 *entry;

	vmx->nested.msrs.cr0_fixed1 = 0xffffffff;
	vmx->nested.msrs.cr4_fixed1 = X86_CR4_PCE;

#define cr4_fixed1_update(_cr4_mask, _reg, _cpuid_mask) do {		\
	if (entry && (entry->_reg & (_cpuid_mask)))			\
		vmx->nested.msrs.cr4_fixed1 |= (_cr4_mask);	\
} while (0)

	entry = kvm_find_cpuid_entry(vcpu, 0x1);
	cr4_fixed1_update(X86_CR4_VME,        edx, feature_bit(VME));
	cr4_fixed1_update(X86_CR4_PVI,        edx, feature_bit(VME));
	cr4_fixed1_update(X86_CR4_TSD,        edx, feature_bit(TSC));
	cr4_fixed1_update(X86_CR4_DE,         edx, feature_bit(DE));
	cr4_fixed1_update(X86_CR4_PSE,        edx, feature_bit(PSE));
	cr4_fixed1_update(X86_CR4_PAE,        edx, feature_bit(PAE));
	cr4_fixed1_update(X86_CR4_MCE,        edx, feature_bit(MCE));
	cr4_fixed1_update(X86_CR4_PGE,        edx, feature_bit(PGE));
	cr4_fixed1_update(X86_CR4_OSFXSR,     edx, feature_bit(FXSR));
	cr4_fixed1_update(X86_CR4_OSXMMEXCPT, edx, feature_bit(XMM));
	cr4_fixed1_update(X86_CR4_VMXE,       ecx, feature_bit(VMX));
	cr4_fixed1_update(X86_CR4_SMXE,       ecx, feature_bit(SMX));
	cr4_fixed1_update(X86_CR4_PCIDE,      ecx, feature_bit(PCID));
	cr4_fixed1_update(X86_CR4_OSXSAVE,    ecx, feature_bit(XSAVE));

	entry = kvm_find_cpuid_entry_index(vcpu, 0x7, 0);
	cr4_fixed1_update(X86_CR4_FSGSBASE,   ebx, feature_bit(FSGSBASE));
	cr4_fixed1_update(X86_CR4_SMEP,       ebx, feature_bit(SMEP));
	cr4_fixed1_update(X86_CR4_SMAP,       ebx, feature_bit(SMAP));
	cr4_fixed1_update(X86_CR4_PKE,        ecx, feature_bit(PKU));
	cr4_fixed1_update(X86_CR4_UMIP,       ecx, feature_bit(UMIP));
	cr4_fixed1_update(X86_CR4_LA57,       ecx, feature_bit(LA57));
	cr4_fixed1_update(X86_CR4_CET,	      ecx, feature_bit(SHSTK));
	cr4_fixed1_update(X86_CR4_CET,	      edx, feature_bit(IBT));

	entry = kvm_find_cpuid_entry_index(vcpu, 0x7, 1);
	cr4_fixed1_update(X86_CR4_LAM_SUP,    eax, feature_bit(LAM));

	entry = kvm_find_cpuid_entry_index(vcpu, 0x7, 1);
	cr4_fixed1_update(X86_CR4_LASS,       eax, feature_bit(LASS));

#undef cr4_fixed1_update
}

static void update_intel_pt_cfg(struct kvm_vcpu *vcpu)
{
	struct vcpu_vmx *vmx = to_vmx(vcpu);
	struct kvm_cpuid_entry2 *best = NULL;
	int i;

	for (i = 0; i < PT_CPUID_LEAVES; i++) {
		best = kvm_find_cpuid_entry_index(vcpu, 0x14, i);
		if (!best)
			return;
		vmx->pt_desc.caps[CPUID_EAX + i*PT_CPUID_REGS_NUM] = best->eax;
		vmx->pt_desc.caps[CPUID_EBX + i*PT_CPUID_REGS_NUM] = best->ebx;
		vmx->pt_desc.caps[CPUID_ECX + i*PT_CPUID_REGS_NUM] = best->ecx;
		vmx->pt_desc.caps[CPUID_EDX + i*PT_CPUID_REGS_NUM] = best->edx;
	}

	/* Get the number of configurable Address Ranges for filtering */
	vmx->pt_desc.num_address_ranges = intel_pt_validate_cap(vmx->pt_desc.caps,
						PT_CAP_num_address_ranges);

	/* Initialize and clear the no dependency bits */
	vmx->pt_desc.ctl_bitmask = ~(RTIT_CTL_TRACEEN | RTIT_CTL_OS |
			RTIT_CTL_USR | RTIT_CTL_TSC_EN | RTIT_CTL_DISRETC |
			RTIT_CTL_BRANCH_EN);

	/*
	 * If CPUID.(EAX=14H,ECX=0):EBX[0]=1 CR3Filter can be set otherwise
	 * will inject an #GP
	 */
	if (intel_pt_validate_cap(vmx->pt_desc.caps, PT_CAP_cr3_filtering))
		vmx->pt_desc.ctl_bitmask &= ~RTIT_CTL_CR3EN;

	/*
	 * If CPUID.(EAX=14H,ECX=0):EBX[1]=1 CYCEn, CycThresh and
	 * PSBFreq can be set
	 */
	if (intel_pt_validate_cap(vmx->pt_desc.caps, PT_CAP_psb_cyc))
		vmx->pt_desc.ctl_bitmask &= ~(RTIT_CTL_CYCLEACC |
				RTIT_CTL_CYC_THRESH | RTIT_CTL_PSB_FREQ);

	/*
	 * If CPUID.(EAX=14H,ECX=0):EBX[3]=1 MTCEn and MTCFreq can be set
	 */
	if (intel_pt_validate_cap(vmx->pt_desc.caps, PT_CAP_mtc))
		vmx->pt_desc.ctl_bitmask &= ~(RTIT_CTL_MTC_EN |
					      RTIT_CTL_MTC_RANGE);

	/* If CPUID.(EAX=14H,ECX=0):EBX[4]=1 FUPonPTW and PTWEn can be set */
	if (intel_pt_validate_cap(vmx->pt_desc.caps, PT_CAP_ptwrite))
		vmx->pt_desc.ctl_bitmask &= ~(RTIT_CTL_FUP_ON_PTW |
							RTIT_CTL_PTW_EN);

	/* If CPUID.(EAX=14H,ECX=0):EBX[5]=1 PwrEvEn can be set */
	if (intel_pt_validate_cap(vmx->pt_desc.caps, PT_CAP_power_event_trace))
		vmx->pt_desc.ctl_bitmask &= ~RTIT_CTL_PWR_EVT_EN;

	/* If CPUID.(EAX=14H,ECX=0):ECX[0]=1 ToPA can be set */
	if (intel_pt_validate_cap(vmx->pt_desc.caps, PT_CAP_topa_output))
		vmx->pt_desc.ctl_bitmask &= ~RTIT_CTL_TOPA;

	/* If CPUID.(EAX=14H,ECX=0):ECX[3]=1 FabricEn can be set */
	if (intel_pt_validate_cap(vmx->pt_desc.caps, PT_CAP_output_subsys))
		vmx->pt_desc.ctl_bitmask &= ~RTIT_CTL_FABRIC_EN;

	/* unmask address range configure area */
	for (i = 0; i < vmx->pt_desc.num_address_ranges; i++)
		vmx->pt_desc.ctl_bitmask &= ~(0xfULL << (32 + i * 4));
}

static void vmx_update_intercept_for_cet_msr(struct kvm_vcpu *vcpu)
{
	if (guest_can_use(vcpu, X86_FEATURE_SHSTK)) {
		vmx_set_intercept_for_msr(vcpu, MSR_IA32_U_CET,
					  MSR_TYPE_RW, false);
		vmx_set_intercept_for_msr(vcpu, MSR_IA32_S_CET,
					  MSR_TYPE_RW, false);
		/*
		 * Supervisor shadow stack MSRs are intercepted until
		 * they're written by guest, this is designed to
		 * optimize the save/restore overhead.
		 */
		vmx_set_intercept_for_msr(vcpu, MSR_IA32_PL0_SSP,
					  MSR_TYPE_R, false);
		vmx_set_intercept_for_msr(vcpu, MSR_IA32_PL1_SSP,
					  MSR_TYPE_R, false);
		vmx_set_intercept_for_msr(vcpu, MSR_IA32_PL2_SSP,
					  MSR_TYPE_R, false);
		vmx_set_intercept_for_msr(vcpu, MSR_IA32_PL3_SSP,
					  MSR_TYPE_RW, false);
		vmx_set_intercept_for_msr(vcpu, MSR_IA32_INT_SSP_TAB,
					  MSR_TYPE_RW, false);
		return;
	}

	if (guest_can_use(vcpu, X86_FEATURE_IBT)) {
		vmx_set_intercept_for_msr(vcpu, MSR_IA32_U_CET,
					  MSR_TYPE_RW, false);
		vmx_set_intercept_for_msr(vcpu, MSR_IA32_S_CET,
					  MSR_TYPE_RW, false);
	}
}

void vmx_vcpu_after_set_cpuid(struct kvm_vcpu *vcpu)
{
	struct vcpu_vmx *vmx = to_vmx(vcpu);

	/* xsaves_enabled is recomputed in vmx_compute_secondary_exec_control(). */
	vcpu->arch.xsaves_enabled = false;

	vmx_setup_uret_msrs(vmx);

	if (cpu_has_secondary_exec_ctrls())
		vmcs_set_secondary_exec_control(vmx,
						vmx_secondary_exec_control(vmx));

	if (cpu_has_tertiary_exec_ctrls())
        tertiary_exec_controls_set(vmx,
						vmx_tertiary_exec_control(vmx));

	if (nested_vmx_allowed(vcpu))
		vmx->msr_ia32_feature_control_valid_bits |=
			FEAT_CTL_VMX_ENABLED_INSIDE_SMX |
			FEAT_CTL_VMX_ENABLED_OUTSIDE_SMX;
	else
		vmx->msr_ia32_feature_control_valid_bits &=
			~(FEAT_CTL_VMX_ENABLED_INSIDE_SMX |
			  FEAT_CTL_VMX_ENABLED_OUTSIDE_SMX);

	if (nested_vmx_allowed(vcpu))
		nested_vmx_cr_fixed1_bits_update(vcpu);

	if (boot_cpu_has(X86_FEATURE_INTEL_PT) &&
			guest_cpuid_has(vcpu, X86_FEATURE_INTEL_PT))
		update_intel_pt_cfg(vcpu);

	if (boot_cpu_has(X86_FEATURE_RTM)) {
		struct vmx_uret_msr *msr;
		msr = vmx_find_uret_msr(vmx, MSR_IA32_TSX_CTRL);
		if (msr) {
			bool enabled = guest_cpuid_has(vcpu, X86_FEATURE_RTM);
			vmx_set_guest_uret_msr(vmx, msr, enabled ? 0 : TSX_CTRL_RTM_DISABLE);
		}
	}

	if (kvm_cpu_cap_has(X86_FEATURE_XFD))
		vmx_set_intercept_for_msr(vcpu, MSR_IA32_XFD_ERR, MSR_TYPE_R,
					  !guest_cpuid_has(vcpu, X86_FEATURE_XFD));

	if (boot_cpu_has(X86_FEATURE_IBPB))
		vmx_set_intercept_for_msr(vcpu, MSR_IA32_PRED_CMD, MSR_TYPE_W,
					  !guest_has_pred_cmd_msr(vcpu));

	if (boot_cpu_has(X86_FEATURE_FLUSH_L1D))
		vmx_set_intercept_for_msr(vcpu, MSR_IA32_FLUSH_CMD, MSR_TYPE_W,
					  !guest_cpuid_has(vcpu, X86_FEATURE_FLUSH_L1D));

	set_cr4_guest_host_mask(vmx);

	vmx_write_encls_bitmap(vcpu, NULL);
	if (guest_cpuid_has(vcpu, X86_FEATURE_SGX))
		vmx->msr_ia32_feature_control_valid_bits |= FEAT_CTL_SGX_ENABLED;
	else
		vmx->msr_ia32_feature_control_valid_bits &= ~FEAT_CTL_SGX_ENABLED;

	if (guest_cpuid_has(vcpu, X86_FEATURE_SGX_LC))
		vmx->msr_ia32_feature_control_valid_bits |=
			FEAT_CTL_SGX_LC_ENABLED;
	else
		vmx->msr_ia32_feature_control_valid_bits &=
			~FEAT_CTL_SGX_LC_ENABLED;

	if (boot_cpu_has(X86_FEATURE_LAM))
		kvm_governed_feature_check_and_set(vcpu, X86_FEATURE_LAM);

	/* Refresh #PF interception to account for MAXPHYADDR changes. */
	vmx_update_exception_bitmap(vcpu);

	if (kvm_is_cet_supported())
		vmx_update_intercept_for_cet_msr(vcpu);
}

static u64 vmx_get_perf_capabilities(void)
{
	u64 perf_cap = PMU_CAP_FW_WRITES;
	struct x86_pmu_lbr lbr;
	u64 host_perf_cap = 0;

	if (!enable_pmu)
		return 0;

	if (boot_cpu_has(X86_FEATURE_PDCM))
		rdmsrl(MSR_IA32_PERF_CAPABILITIES, host_perf_cap);

	if (!cpu_feature_enabled(X86_FEATURE_ARCH_LBR)) {
		x86_perf_get_lbr(&lbr);
		if (lbr.nr)
			perf_cap |= host_perf_cap & PMU_CAP_LBR_FMT;
	}

	if (vmx_pebs_supported()) {
		perf_cap |= host_perf_cap & PERF_CAP_PEBS_MASK;
		if ((perf_cap & PERF_CAP_PEBS_FORMAT) < 4)
			perf_cap &= ~PERF_CAP_PEBS_BASELINE;
	}

	return perf_cap;
}

static __init void vmx_set_cpu_caps(void)
{
	kvm_set_cpu_caps();

	/* CPUID 0x1 */
	if (nested)
		kvm_cpu_cap_set(X86_FEATURE_VMX);

	/* CPUID 0x7 */
	if (kvm_mpx_supported())
		kvm_cpu_cap_check_and_set(X86_FEATURE_MPX);
	if (!cpu_has_vmx_invpcid())
		kvm_cpu_cap_clear(X86_FEATURE_INVPCID);
	if (vmx_pt_mode_is_host_guest())
		kvm_cpu_cap_check_and_set(X86_FEATURE_INTEL_PT);
	if (vmx_pebs_supported()) {
		kvm_cpu_cap_check_and_set(X86_FEATURE_DS);
		kvm_cpu_cap_check_and_set(X86_FEATURE_DTES64);
	}
	if (!cpu_has_vmx_msrlist())
		kvm_cpu_cap_clear(X86_FEATURE_MSRLIST);

	if (!enable_pmu)
		kvm_cpu_cap_clear(X86_FEATURE_PDCM);
	kvm_caps.supported_perf_cap = vmx_get_perf_capabilities();

	if (!enable_sgx) {
		kvm_cpu_cap_clear(X86_FEATURE_SGX);
		kvm_cpu_cap_clear(X86_FEATURE_SGX_LC);
		kvm_cpu_cap_clear(X86_FEATURE_SGX1);
		kvm_cpu_cap_clear(X86_FEATURE_SGX2);
	}

	if (vmx_umip_emulated())
		kvm_cpu_cap_set(X86_FEATURE_UMIP);

	/* CPUID 0xD.1 */
	if (!cpu_has_vmx_xsaves())
		kvm_cpu_cap_clear(X86_FEATURE_XSAVES);

	/* CPUID 0x80000001 and 0x7 (RDPID) */
	if (!cpu_has_vmx_rdtscp()) {
		kvm_cpu_cap_clear(X86_FEATURE_RDTSCP);
		kvm_cpu_cap_clear(X86_FEATURE_RDPID);
	}

	if (cpu_has_vmx_waitpkg())
		kvm_cpu_cap_check_and_set(X86_FEATURE_WAITPKG);

	if (!cpu_has_load_cet_ctrl() || !enable_unrestricted_guest ||
	    !cpu_has_vmx_basic_no_hw_errcode()) {
		kvm_cpu_cap_clear(X86_FEATURE_SHSTK);
		kvm_cpu_cap_clear(X86_FEATURE_IBT);
		kvm_caps.supported_xss &= ~CET_XSTATE_MASK;
	}
}

void vmx_request_immediate_exit(struct kvm_vcpu *vcpu)
{
	to_vmx(vcpu)->req_immediate_exit = true;
}

static int vmx_check_intercept_io(struct kvm_vcpu *vcpu,
				  struct x86_instruction_info *info)
{
	struct vmcs12 *vmcs12 = get_vmcs12(vcpu);
	unsigned short port;
	bool intercept;
	int size;

	if (info->intercept == x86_intercept_in ||
	    info->intercept == x86_intercept_ins) {
		port = info->src_val;
		size = info->dst_bytes;
	} else {
		port = info->dst_val;
		size = info->src_bytes;
	}

	/*
	 * If the 'use IO bitmaps' VM-execution control is 0, IO instruction
	 * VM-exits depend on the 'unconditional IO exiting' VM-execution
	 * control.
	 *
	 * Otherwise, IO instruction VM-exits are controlled by the IO bitmaps.
	 */
	if (!nested_cpu_has(vmcs12, CPU_BASED_USE_IO_BITMAPS))
		intercept = nested_cpu_has(vmcs12,
					   CPU_BASED_UNCOND_IO_EXITING);
	else
		intercept = nested_vmx_check_io_bitmaps(vcpu, port, size);

	/* FIXME: produce nested vmexit and return X86EMUL_INTERCEPTED.  */
	return intercept ? X86EMUL_UNHANDLEABLE : X86EMUL_CONTINUE;
}

int vmx_check_intercept(struct kvm_vcpu *vcpu,
			struct x86_instruction_info *info,
			enum x86_intercept_stage stage,
			struct x86_exception *exception)
{
	struct vmcs12 *vmcs12 = get_vmcs12(vcpu);

	switch (info->intercept) {
	/*
	 * RDPID causes #UD if disabled through secondary execution controls.
	 * Because it is marked as EmulateOnUD, we need to intercept it here.
	 * Note, RDPID is hidden behind ENABLE_RDTSCP.
	 */
	case x86_intercept_rdpid:
		if (!nested_cpu_has2(vmcs12, SECONDARY_EXEC_ENABLE_RDTSCP)) {
			exception->vector = UD_VECTOR;
			exception->error_code_valid = false;
			return X86EMUL_PROPAGATE_FAULT;
		}
		break;

	case x86_intercept_in:
	case x86_intercept_ins:
	case x86_intercept_out:
	case x86_intercept_outs:
		return vmx_check_intercept_io(vcpu, info);

	case x86_intercept_lgdt:
	case x86_intercept_lidt:
	case x86_intercept_lldt:
	case x86_intercept_ltr:
	case x86_intercept_sgdt:
	case x86_intercept_sidt:
	case x86_intercept_sldt:
	case x86_intercept_str:
		if (!nested_cpu_has2(vmcs12, SECONDARY_EXEC_DESC))
			return X86EMUL_CONTINUE;

		/* FIXME: produce nested vmexit and return X86EMUL_INTERCEPTED.  */
		break;

	case x86_intercept_pause:
		/*
		 * PAUSE is a single-byte NOP with a REPE prefix, i.e. collides
		 * with vanilla NOPs in the emulator.  Apply the interception
		 * check only to actual PAUSE instructions.  Don't check
		 * PAUSE-loop-exiting, software can't expect a given PAUSE to
		 * exit, i.e. KVM is within its rights to allow L2 to execute
		 * the PAUSE.
		 */
		if ((info->rep_prefix != REPE_PREFIX) ||
		    !nested_cpu_has2(vmcs12, CPU_BASED_PAUSE_EXITING))
			return X86EMUL_CONTINUE;

		break;

	/* TODO: check more intercepts... */
	default:
		break;
	}

	return X86EMUL_UNHANDLEABLE;
}

#ifdef CONFIG_X86_64
/* (a << shift) / divisor, return 1 if overflow otherwise 0 */
static inline int u64_shl_div_u64(u64 a, unsigned int shift,
				  u64 divisor, u64 *result)
{
	u64 low = a << shift, high = a >> (64 - shift);

	/* To avoid the overflow on divq */
	if (high >= divisor)
		return 1;

	/* Low hold the result, high hold rem which is discarded */
	asm("divq %2\n\t" : "=a" (low), "=d" (high) :
	    "rm" (divisor), "0" (low), "1" (high));
	*result = low;

	return 0;
}

int vmx_set_hv_timer(struct kvm_vcpu *vcpu, u64 guest_deadline_tsc,
		     bool *expired)
{
	struct vcpu_vmx *vmx;
	u64 tscl, guest_tscl, delta_tsc, lapic_timer_advance_cycles;
	struct kvm_timer *ktimer = &vcpu->arch.apic->lapic_timer;

	vmx = to_vmx(vcpu);
	tscl = rdtsc();
	guest_tscl = kvm_read_l1_tsc(vcpu, tscl);
	delta_tsc = max(guest_deadline_tsc, guest_tscl) - guest_tscl;
	lapic_timer_advance_cycles = nsec_to_cycles(vcpu,
						    ktimer->timer_advance_ns);

	if (delta_tsc > lapic_timer_advance_cycles)
		delta_tsc -= lapic_timer_advance_cycles;
	else
		delta_tsc = 0;

	/* Convert to host delta tsc if tsc scaling is enabled */
	if (vcpu->arch.l1_tsc_scaling_ratio != kvm_caps.default_tsc_scaling_ratio &&
	    delta_tsc && u64_shl_div_u64(delta_tsc,
				kvm_caps.tsc_scaling_ratio_frac_bits,
				vcpu->arch.l1_tsc_scaling_ratio, &delta_tsc))
		return -ERANGE;

	/*
	 * If the delta tsc can't fit in the 32 bit after the multi shift,
	 * we can't use the preemption timer.
	 * It's possible that it fits on later vmentries, but checking
	 * on every vmentry is costly so we just use an hrtimer.
	 */
	if (delta_tsc >> (cpu_preemption_timer_multi + 32))
		return -ERANGE;

	vmx->hv_deadline_tsc = tscl + delta_tsc;
	*expired = !delta_tsc;
	return 0;
}

void vmx_cancel_hv_timer(struct kvm_vcpu *vcpu)
{
	to_vmx(vcpu)->hv_deadline_tsc = -1;
}

static int vmx_set_guest_virt_timer(struct kvm_vcpu *vcpu, u16 vector)
{
	struct vcpu_vmx *vmx;

	/* This change is only for intel-next compatible with TDX */
	if(!enable_apic_timer)
		return -EPERM;

	vmx = to_vmx(vcpu);
	if (!enable_apic_timer ||
	    !kvm_vcpu_apicv_active(vcpu) ||
	    (exec_controls_get(vmx) & CPU_BASED_RDTSC_EXITING))
		return -EPERM;

	vmx->guest_timer_vector = vector;

	return 0;
}

static void vmx_cancel_guest_virt_timer(struct kvm_vcpu *vcpu)
{
	/* This change is only for intel-next compatible with TDX */
	if(!enable_apic_timer)
		return;

	to_vmx(vcpu)->guest_timer_vector = 0;
}

static u64 vmx_get_guest_tsc_deadline_virt(struct kvm_vcpu *vcpu)
{
	/* This change is only for intel-next compatible with TDX */
	if(!enable_apic_timer)
		return 0;

	if (!lapic_in_kernel(vcpu))
		return 0;

	return vmcs_read64(GUEST_DEADLINE_VIR);
}
#endif

void vmx_sched_in(struct kvm_vcpu *vcpu, int cpu)
{
	if (!kvm_pause_in_guest(vcpu->kvm))
		shrink_ple_window(vcpu);
}

void vmx_update_cpu_dirty_logging(struct kvm_vcpu *vcpu)
{
	struct vcpu_vmx *vmx = to_vmx(vcpu);

	if (WARN_ON_ONCE(!enable_pml))
		return;

	if (is_guest_mode(vcpu)) {
		vmx->nested.update_vmcs01_cpu_dirty_logging = true;
		return;
	}

	/*
	 * Note, nr_memslots_dirty_logging can be changed concurrent with this
	 * code, but in that case another update request will be made and so
	 * the guest will never run with a stale PML value.
	 */
	if (atomic_read(&vcpu->kvm->nr_memslots_dirty_logging))
		secondary_exec_controls_setbit(vmx, SECONDARY_EXEC_ENABLE_PML);
	else
		secondary_exec_controls_clearbit(vmx, SECONDARY_EXEC_ENABLE_PML);
}

void vmx_setup_mce(struct kvm_vcpu *vcpu)
{
	if (vcpu->arch.mcg_cap & MCG_LMCE_P)
		to_vmx(vcpu)->msr_ia32_feature_control_valid_bits |=
			FEAT_CTL_LMCE_ENABLED;
	else
		to_vmx(vcpu)->msr_ia32_feature_control_valid_bits &=
			~FEAT_CTL_LMCE_ENABLED;
}

#ifdef CONFIG_KVM_SMM
int vmx_smi_allowed(struct kvm_vcpu *vcpu, bool for_injection)
{
	/* we need a nested vmexit to enter SMM, postpone if run is pending */
	if (to_vmx(vcpu)->nested.nested_run_pending)
		return -EBUSY;
	return !is_smm(vcpu);
}

int vmx_enter_smm(struct kvm_vcpu *vcpu, union kvm_smram *smram)
{
	struct vcpu_vmx *vmx = to_vmx(vcpu);

	/*
	 * TODO: Implement custom flows for forcing the vCPU out/in of L2 on
	 * SMI and RSM.  Using the common VM-Exit + VM-Enter routines is wrong
	 * SMI and RSM only modify state that is saved and restored via SMRAM.
	 * E.g. most MSRs are left untouched, but many are modified by VM-Exit
	 * and VM-Enter, and thus L2's values may be corrupted on SMI+RSM.
	 */
	vmx->nested.smm.guest_mode = is_guest_mode(vcpu);
	if (vmx->nested.smm.guest_mode)
		nested_vmx_vmexit(vcpu, -1, 0, 0);

	vmx->nested.smm.vmxon = vmx->nested.vmxon;
	vmx->nested.vmxon = false;
	vmx_clear_hlt(vcpu);
	return 0;
}

int vmx_leave_smm(struct kvm_vcpu *vcpu, const union kvm_smram *smram)
{
	struct vcpu_vmx *vmx = to_vmx(vcpu);
	int ret;

	if (vmx->nested.smm.vmxon) {
		vmx->nested.vmxon = true;
		vmx->nested.smm.vmxon = false;
	}

	if (vmx->nested.smm.guest_mode) {
		ret = nested_vmx_enter_non_root_mode(vcpu, false);
		if (ret)
			return ret;

		vmx->nested.nested_run_pending = 1;
		vmx->nested.smm.guest_mode = false;
	}
	return 0;
}

void vmx_enable_smi_window(struct kvm_vcpu *vcpu)
{
	/* RSM will cause a vmexit anyway.  */
}
#endif

bool vmx_apic_init_signal_blocked(struct kvm_vcpu *vcpu)
{
	return to_vmx(vcpu)->nested.vmxon && !is_guest_mode(vcpu);
}

void vmx_migrate_timers(struct kvm_vcpu *vcpu)
{
	if (is_guest_mode(vcpu)) {
		struct hrtimer *timer = &to_vmx(vcpu)->nested.preemption_timer;

		if (hrtimer_try_to_cancel(timer) == 1)
			hrtimer_start_expires(timer, HRTIMER_MODE_ABS_PINNED);
	}
}

void vmx_hardware_unsetup(void)
{
	kvm_set_posted_intr_wakeup_handler(NULL);

	if (nested)
		nested_vmx_hardware_unsetup();
}

#define VMX_REQUIRED_APICV_INHIBITS			\
(							\
	BIT(APICV_INHIBIT_REASON_DISABLE)|		\
	BIT(APICV_INHIBIT_REASON_ABSENT) |		\
	BIT(APICV_INHIBIT_REASON_HYPERV) |		\
	BIT(APICV_INHIBIT_REASON_BLOCKIRQ) |		\
	BIT(APICV_INHIBIT_REASON_PHYSICAL_ID_ALIASED) |	\
	BIT(APICV_INHIBIT_REASON_APIC_ID_MODIFIED) |	\
	BIT(APICV_INHIBIT_REASON_APIC_BASE_MODIFIED)	\
)

void vmx_vm_destroy(struct kvm *kvm)
{
	struct kvm_vmx *kvm_vmx = to_kvm_vmx(kvm);

	free_pages((unsigned long)kvm_vmx->pid_table, vmx_get_pid_table_order(kvm));
}

gva_t vmx_get_untagged_addr(struct kvm_vcpu *vcpu, gva_t gva, unsigned int flags)
{
	unsigned long cr3_bits;
	int lam_bit;

	if (flags & (X86EMUL_F_FETCH | X86EMUL_F_BRANCH | X86EMUL_F_IMPLICIT |
	             X86EMUL_F_INVTLB))
		return gva;

	if (!is_64_bit_mode(vcpu))
		return gva;

	/*
	 * Bit 63 determines if the address should be treated as user address
	 * or a supervisor address.
	 */
	if (!(gva & BIT_ULL(63))) {
		cr3_bits = kvm_get_active_cr3_lam_bits(vcpu);
		if (!(cr3_bits & (X86_CR3_LAM_U57 | X86_CR3_LAM_U48)))
			return gva;

		/* LAM_U48 is ignored if LAM_U57 is set. */
		lam_bit = cr3_bits & X86_CR3_LAM_U57 ? 56 : 47;
	} else {
		if (!kvm_is_cr4_bit_set(vcpu, X86_CR4_LAM_SUP))
			return gva;

		lam_bit = kvm_is_cr4_bit_set(vcpu, X86_CR4_LA57) ? 56 : 47;
	}
	return (sign_extend64(gva, lam_bit) & ~BIT_ULL(63)) | (gva & BIT_ULL(63));
}

bool vmx_is_lass_violation(struct kvm_vcpu *vcpu, unsigned long addr,
			   unsigned int size, unsigned int flags)
{
	const bool is_supervisor_address = !!(addr & BIT_ULL(63));
	const bool implicit = !!(flags & X86EMUL_F_IMPLICIT);
	const bool fetch = !!(flags & X86EMUL_F_FETCH);
	const bool is_wraparound_access = size ? (addr + size - 1) < addr : false;

	if (!kvm_is_cr4_bit_set(vcpu, X86_CR4_LASS) || !is_long_mode(vcpu))
		return false;

	/*
	 * INVTLB isn't subject to LASS, e.g. to allow invalidating userspace
	 * addresses without toggling RFLAGS.AC.  Branch targets aren't subject
	 * to LASS in order to simplifiy far control transfers (the subsequent
	 * fetch will enforce LASS as appropriate).
	 */
	if (flags & (X86EMUL_F_BRANCH | X86EMUL_F_INVTLB))
		return false;

	if (!implicit && vmx_get_cpl(vcpu) == 3)
		return is_supervisor_address;

	/* LASS is enforced for supervisor-mode access iff SMAP is enabled. */
	if (!fetch && !kvm_is_cr4_bit_set(vcpu, X86_CR4_SMAP))
		return false;

	/* Like SMAP, RFLAGS.AC disables LASS checks in supervisor mode. */
	if (!fetch && !implicit && (kvm_get_rflags(vcpu) & X86_EFLAGS_AC))
		return false;

	return is_wraparound_access ? true : !is_supervisor_address;
}

struct kvm_x86_ops vt_x86_ops __initdata = {
	.name = KBUILD_MODNAME,

	.check_processor_compatibility = vmx_check_processor_compat,

	.hardware_unsetup = vt_hardware_unsetup,
	.offline_cpu = tdx_offline_cpu,

	.hardware_enable = vt_hardware_enable,
	.hardware_disable = vt_hardware_disable,
	.has_emulated_msr = vt_has_emulated_msr,

	.is_vm_type_supported = vt_is_vm_type_supported,
	.max_vcpus = vt_max_vcpus,
	.vm_size = sizeof(struct kvm_vmx),
	.vm_enable_cap = vt_vm_enable_cap,
	.vm_init = vt_vm_init,
	.flush_shadow_all_private = vt_flush_shadow_all_private,
	.vm_destroy = vt_vm_destroy,
	.vm_free = vt_vm_free,

	.vcpu_precreate = vt_vcpu_precreate,
	.vcpu_create = vt_vcpu_create,
	.vcpu_free = vt_vcpu_free,
	.vcpu_reset = vt_vcpu_reset,

	.prepare_switch_to_guest = vt_prepare_switch_to_guest,
	.vcpu_load = vt_vcpu_load,
	.vcpu_put = vt_vcpu_put,

	.update_exception_bitmap = vt_update_exception_bitmap,
	.get_msr_feature = vmx_get_msr_feature,
	.set_cr0 = vmx_set_cr0,
	.get_msr = vt_get_msr,
	.set_msr = vt_set_msr,
	.get_segment_base = vt_get_segment_base,
	.get_segment = vt_get_segment,
	.set_segment = vt_set_segment,
	.get_cpl = vt_get_cpl,
	.get_cs_db_l_bits = vt_get_cs_db_l_bits,
	.set_cr0 = vt_set_cr0,
	.is_valid_cr0 = vmx_is_valid_cr0,
	.is_valid_cr4 = vmx_is_valid_cr4,
	.set_cr4 = vt_set_cr4,
	.set_efer = vt_set_efer,
	.get_idt = vt_get_idt,
	.set_idt = vt_set_idt,
	.get_gdt = vt_get_gdt,
	.set_gdt = vt_set_gdt,
	.set_dr7 = vt_set_dr7,
	.sync_dirty_debug_regs = vt_sync_dirty_debug_regs,
	.load_guest_debug_regs = vt_load_guest_debug_regs,
	.cache_reg = vt_cache_reg,
	.get_rflags = vt_get_rflags,
	.set_rflags = vt_set_rflags,
	.get_if_flag = vt_get_if_flag,
	.get_cr2 = vt_get_cr2,
	.get_xcr = vt_get_xcr,

	.flush_tlb_all = vt_flush_tlb_all,
	.flush_tlb_current = vt_flush_tlb_current,
	.flush_tlb_gva = vt_flush_tlb_gva,
	.flush_tlb_guest = vt_flush_tlb_guest,

	.vcpu_pre_run = vt_vcpu_pre_run,
	.vcpu_run = vt_vcpu_run,
	.handle_exit = vt_handle_exit,
	.skip_emulated_instruction = vt_skip_emulated_instruction,
	.update_emulated_instruction = vmx_update_emulated_instruction,
	.set_interrupt_shadow = vt_set_interrupt_shadow,
	.get_interrupt_shadow = vt_get_interrupt_shadow,
	.patch_hypercall = vt_patch_hypercall,
	.inject_irq = vt_inject_irq,
	.inject_nmi = vt_inject_nmi,
	.inject_exception = vt_inject_exception,
	.cancel_injection = vt_cancel_injection,
	.interrupt_allowed = vt_interrupt_allowed,
	.nmi_allowed = vt_nmi_allowed,
	.get_nmi_mask = vt_get_nmi_mask,
	.set_nmi_mask = vt_set_nmi_mask,
	.enable_nmi_window = vt_enable_nmi_window,
	.enable_irq_window = vt_enable_irq_window,
	.update_cr8_intercept = vt_update_cr8_intercept,
	.set_virtual_apic_mode = vt_set_virtual_apic_mode,
	.set_apic_access_page_addr = vt_set_apic_access_page_addr,
	.refresh_apicv_exec_ctrl = vt_refresh_apicv_exec_ctrl,
	.load_eoi_exitmap = vt_load_eoi_exitmap,
	.apicv_post_state_restore = vt_apicv_post_state_restore,
	.required_apicv_inhibits = VMX_REQUIRED_APICV_INHIBITS,
	.hwapic_irr_update = vt_hwapic_irr_update,
	.hwapic_isr_update = vt_hwapic_isr_update,
	.guest_apic_has_interrupt = vt_guest_apic_has_interrupt,
	.sync_pir_to_irr = vt_sync_pir_to_irr,
	.deliver_interrupt = vt_deliver_interrupt,
	.dy_apicv_has_pending_interrupt = pi_has_pending_interrupt,
	.protected_apic_has_interrupt = vt_protected_apic_has_interrupt,

	.set_tss_addr = vt_set_tss_addr,
	.set_identity_map_addr = vt_set_identity_map_addr,
	.get_mt_mask = vt_get_mt_mask,

	.get_exit_info = vt_get_exit_info,

	.vcpu_check_cpuid = vt_vcpu_check_cpuid,
	.vcpu_after_set_cpuid = vt_vcpu_after_set_cpuid,

	.has_wbinvd_exit = cpu_has_vmx_wbinvd_exit,

	.get_l2_tsc_offset = vt_get_l2_tsc_offset,
	.get_l2_tsc_multiplier = vt_get_l2_tsc_multiplier,
	.write_tsc_offset = vt_write_tsc_offset,
	.write_tsc_multiplier = vt_write_tsc_multiplier,

	.load_mmu_pgd = vt_load_mmu_pgd,

	.check_intercept = vt_check_intercept,
	.handle_exit_irqoff = vt_handle_exit_irqoff,

	.request_immediate_exit = vt_request_immediate_exit,

	.sched_in = vt_sched_in,

	.cpu_dirty_log_size = PML_ENTITY_NUM,
	.update_cpu_dirty_logging = vt_update_cpu_dirty_logging,

	.nested_ops = &vmx_nested_ops,

	.pi_update_irte = vmx_pi_update_irte,
	.pi_start_assignment = vmx_pi_start_assignment,

#ifdef CONFIG_X86_64
	.set_hv_timer = vt_set_hv_timer,
	.cancel_hv_timer = vt_cancel_hv_timer,
	.set_guest_virt_timer = vmx_set_guest_virt_timer,
	.cancel_guest_virt_timer = vmx_cancel_guest_virt_timer,
	.get_guest_tsc_deadline_virt = vmx_get_guest_tsc_deadline_virt,
#endif

	.setup_mce = vt_setup_mce,

#ifdef CONFIG_KVM_SMM
	.smi_allowed = vt_smi_allowed,
	.enter_smm = vt_enter_smm,
	.leave_smm = vt_leave_smm,
	.enable_smi_window = vt_enable_smi_window,
#endif

	.can_emulate_instruction = vt_can_emulate_instruction,
	.apic_init_signal_blocked = vt_apic_init_signal_blocked,
	.migrate_timers = vmx_migrate_timers,

	.msr_filter_changed = vt_msr_filter_changed,
	.complete_emulated_msr = kvm_complete_insn_gp,

	.vcpu_deliver_sipi_vector = vt_vcpu_deliver_sipi_vector,
	.vcpu_deliver_init = vt_vcpu_deliver_init,

	.mem_enc_ioctl = vt_mem_enc_ioctl,
	.vcpu_mem_enc_ioctl = vt_vcpu_mem_enc_ioctl,

	.vm_move_enc_context_from = vt_move_enc_context_from,
<<<<<<< HEAD
	.get_untagged_addr = vmx_get_untagged_addr,
	.is_lass_violation = vmx_is_lass_violation,
=======

	/* tdx connect stuff */
	.bind_tdi = vt_bind_tdi,
	.unbind_tdi = vt_unbind_tdi,
	.tdi_get_info = vt_tdi_get_info,
	.tdi_user_request = vt_tdi_user_request,
	/* tdx connect stuff end */
>>>>>>> a15fb4c0
};

static unsigned int vmx_handle_intel_pt_intr(void)
{
	struct kvm_vcpu *vcpu = kvm_get_running_vcpu();

	/* '0' on failure so that the !PT case can use a RET0 static call. */
	if (!vcpu || !kvm_handling_nmi_from_guest(vcpu))
		return 0;

	kvm_make_request(KVM_REQ_PMI, vcpu);
	__set_bit(MSR_CORE_PERF_GLOBAL_OVF_CTRL_TRACE_TOPA_PMI_BIT,
		  (unsigned long *)&vcpu->arch.pmu.global_status);
	return 1;
}

static __init void vmx_setup_user_return_msrs(void)
{

	/*
	 * Though SYSCALL is only supported in 64-bit mode on Intel CPUs, kvm
	 * will emulate SYSCALL in legacy mode if the vendor string in guest
	 * CPUID.0:{EBX,ECX,EDX} is "AuthenticAMD" or "AMDisbetter!" To
	 * support this emulation, MSR_STAR is included in the list for i386,
	 * but is never loaded into hardware.  MSR_CSTAR is also never loaded
	 * into hardware and is here purely for emulation purposes.
	 */
	const u32 vmx_uret_msrs_list[] = {
	#ifdef CONFIG_X86_64
		MSR_SYSCALL_MASK, MSR_LSTAR, MSR_CSTAR,
	#endif
		MSR_EFER, MSR_TSC_AUX, MSR_STAR,
		MSR_IA32_TSX_CTRL,
	};
	int i;

	BUILD_BUG_ON(ARRAY_SIZE(vmx_uret_msrs_list) != MAX_NR_USER_RETURN_MSRS);

	for (i = 0; i < ARRAY_SIZE(vmx_uret_msrs_list); ++i)
		kvm_add_user_return_msr(vmx_uret_msrs_list[i]);
}

static void __init vmx_setup_me_spte_mask(void)
{
	u64 me_mask = 0;

	/*
	 * kvm_get_shadow_phys_bits() returns shadow_phys_bits.  Use
	 * the former to avoid exposing shadow_phys_bits.
	 *
	 * On pre-MKTME system, boot_cpu_data.x86_phys_bits equals to
	 * shadow_phys_bits.  On MKTME and/or TDX capable systems,
	 * boot_cpu_data.x86_phys_bits holds the actual physical address
	 * w/o the KeyID bits, and shadow_phys_bits equals to MAXPHYADDR
	 * reported by CPUID.  Those bits between are KeyID bits.
	 */
	if (boot_cpu_data.x86_phys_bits != kvm_get_shadow_phys_bits())
		me_mask = rsvd_bits(boot_cpu_data.x86_phys_bits,
			kvm_get_shadow_phys_bits() - 1);
	/*
	 * Unlike SME, host kernel doesn't support setting up any
	 * MKTME KeyID on Intel platforms.  No memory encryption
	 * bits should be included into the SPTE.
	 */
	kvm_mmu_set_me_spte_mask(0, me_mask);
}

__init int vmx_hardware_setup(void)
{
	unsigned long host_bndcfgs;
	struct desc_ptr dt;
	int cpu;
	int r;

	/* vmx_hardware_disable() accesses loaded_vmcss_on_cpu. */
	for_each_possible_cpu(cpu)
		INIT_LIST_HEAD(&per_cpu(loaded_vmcss_on_cpu, cpu));
	store_idt(&dt);
	vmx_host_idt_base = dt.address;

	vmx_setup_user_return_msrs();

	if (setup_vmcs_config(&vmcs_config, &vmx_capability) < 0)
		return -EIO;

	if (cpu_has_perf_global_ctrl_bug())
		pr_warn_once("VM_EXIT_LOAD_IA32_PERF_GLOBAL_CTRL "
			     "does not work properly. Using workaround\n");

	if (boot_cpu_has(X86_FEATURE_NX))
		kvm_enable_efer_bits(EFER_NX);

	if (boot_cpu_has(X86_FEATURE_MPX)) {
		rdmsrl(MSR_IA32_BNDCFGS, host_bndcfgs);
		WARN_ONCE(host_bndcfgs, "BNDCFGS in host will be lost");
	}

	if (!cpu_has_vmx_mpx())
		kvm_caps.supported_xcr0 &= ~(XFEATURE_MASK_BNDREGS |
					     XFEATURE_MASK_BNDCSR);

	if (!cpu_has_vmx_vpid() || !cpu_has_vmx_invvpid() ||
	    !(cpu_has_vmx_invvpid_single() || cpu_has_vmx_invvpid_global()))
		enable_vpid = 0;

	if (!cpu_has_vmx_ept() ||
	    !cpu_has_vmx_ept_4levels() ||
	    !cpu_has_vmx_ept_mt_wb() ||
	    !cpu_has_vmx_invept_global())
		enable_ept = 0;

	/* NX support is required for shadow paging. */
	if (!enable_ept && !boot_cpu_has(X86_FEATURE_NX)) {
		pr_err_ratelimited("NX (Execute Disable) not supported\n");
		return -EOPNOTSUPP;
	}

	if (!cpu_has_vmx_ept_ad_bits() || !enable_ept)
		enable_ept_ad_bits = 0;

	if (!cpu_has_vmx_unrestricted_guest() || !enable_ept)
		enable_unrestricted_guest = 0;

	if (!cpu_has_vmx_flexpriority())
		flexpriority_enabled = 0;

	if (!cpu_has_virtual_nmis())
		enable_vnmi = 0;

#ifdef CONFIG_X86_SGX_KVM
	if (!cpu_has_vmx_encls_vmexit())
		enable_sgx = false;
#endif

	/*
	 * set_apic_access_page_addr() is used to reload apic access
	 * page upon invalidation.  No need to do anything if not
	 * using the APIC_ACCESS_ADDR VMCS field.
	 */
	if (!flexpriority_enabled)
		vt_x86_ops.set_apic_access_page_addr = NULL;

	if (!cpu_has_vmx_tpr_shadow())
		vt_x86_ops.update_cr8_intercept = NULL;

#if IS_ENABLED(CONFIG_HYPERV)
	if (ms_hyperv.nested_features & HV_X64_NESTED_GUEST_MAPPING_FLUSH
	    && enable_ept) {
		vt_x86_ops.flush_remote_tlbs = hv_flush_remote_tlbs;
		vt_x86_ops.flush_remote_tlbs_range = hv_flush_remote_tlbs_range;
	}
#endif

	if (!cpu_has_vmx_ple()) {
		ple_gap = 0;
		ple_window = 0;
		ple_window_grow = 0;
		ple_window_max = 0;
		ple_window_shrink = 0;
	}

	if (!cpu_has_vmx_apicv())
		enable_apicv = 0;
	if (!enable_apicv)
		vt_x86_ops.sync_pir_to_irr = NULL;

	if (!enable_apicv || !cpu_has_vmx_ipiv())
		enable_ipiv = false;

	if (cpu_has_vmx_tsc_scaling())
		kvm_caps.has_tsc_control = true;

	kvm_caps.max_tsc_scaling_ratio = KVM_VMX_TSC_MULTIPLIER_MAX;
	kvm_caps.tsc_scaling_ratio_frac_bits = 48;
	kvm_caps.has_bus_lock_exit = cpu_has_vmx_bus_lock_detection();
	kvm_caps.has_notify_vmexit = cpu_has_notify_vmexit();

	set_bit(0, vmx_vpid_bitmap); /* 0 is reserved for host */

	/*
	 * Setup shadow_me_value/shadow_me_mask to include MKTME KeyID
	 * bits to shadow_zero_check.
	 */
	vmx_setup_me_spte_mask();

	kvm_configure_mmu(enable_ept, 0, vmx_get_max_tdp_level(),
			  ept_caps_to_lpage_level(vmx_capability.ept));

	/*
	 * Only enable PML when hardware supports PML feature, and both EPT
	 * and EPT A/D bit features are enabled -- PML depends on them to work.
	 */
	if (!enable_ept || !enable_ept_ad_bits || !cpu_has_vmx_pml())
		enable_pml = 0;

	if (!enable_pml)
		vt_x86_ops.cpu_dirty_log_size = 0;

	if (!cpu_has_vmx_preemption_timer())
		enable_preemption_timer = false;

	if (!cpu_has_vmx_guest_virt_timer())
		enable_apic_timer = false;

	if (enable_preemption_timer) {
		u64 use_timer_freq = 5000ULL * 1000 * 1000;

		cpu_preemption_timer_multi =
			vmcs_config.misc & VMX_MISC_PREEMPTION_TIMER_RATE_MASK;

		if (tsc_khz)
			use_timer_freq = (u64)tsc_khz * 1000;
		use_timer_freq >>= cpu_preemption_timer_multi;

		/*
		 * KVM "disables" the preemption timer by setting it to its max
		 * value.  Don't use the timer if it might cause spurious exits
		 * at a rate faster than 0.1 Hz (of uninterrupted guest time).
		 */
		if (use_timer_freq > 0xffffffffu / 10)
			enable_preemption_timer = false;
	}

	if (!enable_preemption_timer) {
		vt_x86_ops.set_hv_timer = NULL;
		vt_x86_ops.cancel_hv_timer = NULL;
		vt_x86_ops.request_immediate_exit = __kvm_request_immediate_exit;
	}

	kvm_caps.supported_mce_cap |= MCG_LMCE_P;
	kvm_caps.supported_mce_cap |= MCG_CMCI_P;

	if (pt_mode != PT_MODE_SYSTEM && pt_mode != PT_MODE_HOST_GUEST)
		return -EINVAL;
	if (!enable_ept || !enable_pmu || !cpu_has_vmx_intel_pt())
		pt_mode = PT_MODE_SYSTEM;
	if (pt_mode == PT_MODE_HOST_GUEST)
		vt_init_ops.handle_intel_pt_intr = vmx_handle_intel_pt_intr;
	else
		vt_init_ops.handle_intel_pt_intr = NULL;

	setup_default_sgx_lepubkeyhash();

	if (nested) {
		nested_vmx_setup_ctls_msrs(&vmcs_config, vmx_capability.ept);

		r = nested_vmx_hardware_setup(kvm_vmx_exit_handlers);
		if (r)
			return r;
	}

	if (cpu_has_load_cet_ctrl())
		rdmsrl_safe(MSR_IA32_S_CET, &host_s_cet);

	vmx_set_cpu_caps();

	kvm_set_posted_intr_wakeup_handler(pi_wakeup_handler);

	return r;
}

static void vmx_cleanup_l1d_flush(void)
{
	if (vmx_l1d_flush_pages) {
		free_pages((unsigned long)vmx_l1d_flush_pages, L1D_CACHE_ORDER);
		vmx_l1d_flush_pages = NULL;
	}
	/* Restore state so sysfs ignores VMX */
	l1tf_vmx_mitigation = VMENTER_L1D_FLUSH_AUTO;
}

void vmx_exit(void)
{
	allow_smaller_maxphyaddr = false;

#ifdef CONFIG_KEXEC_CORE
	RCU_INIT_POINTER(crash_vmclear_loaded_vmcss, NULL);
	synchronize_rcu();
#endif
	vmx_cleanup_l1d_flush();
}

int __init vmx_init(void)
{
	int r, cpu;

	/*
	 * Must be called after common x86 init so enable_ept is properly set
	 * up. Hand the parameter mitigation value in which was stored in
	 * the pre module init parser. If no parameter was given, it will
	 * contain 'auto' which will be turned into the default 'cond'
	 * mitigation mode.
	 */
	r = vmx_setup_l1d_flush(vmentry_l1d_flush_param);
	if (r)
		return r;

	vmx_setup_fb_clear_ctrl();

	for_each_possible_cpu(cpu)
		pi_init_cpu(cpu);

#ifdef CONFIG_KEXEC_CORE
	rcu_assign_pointer(crash_vmclear_loaded_vmcss,
			   crash_vmclear_local_loaded_vmcss);
#endif
	vmx_check_vmcs12_offsets();

	/*
	 * Shadow paging doesn't have a (further) performance penalty
	 * from GUEST_MAXPHYADDR < HOST_MAXPHYADDR so enable it
	 * by default
	 */
	if (!enable_ept)
		allow_smaller_maxphyaddr = true;

	return 0;
}<|MERGE_RESOLUTION|>--- conflicted
+++ resolved
@@ -2760,13 +2760,8 @@
 
 	rdmsrl(MSR_IA32_VMX_MISC, misc_msr);
 
-<<<<<<< HEAD
-	vmcs_conf->size = vmx_msr_high & 0x1fff;
-	vmcs_conf->basic_cap = vmx_msr_high & ~0x7fff;
-=======
 	vmcs_conf->size = vmx_basic_vmcs_size(basic_msr);
 	vmcs_conf->basic_cap = vmx_basic_cap(basic_msr);
->>>>>>> a15fb4c0
 
 	vmcs_conf->revision_id = vmx_basic_vmcs_revision_id(basic_msr);
 
@@ -8708,10 +8703,8 @@
 	.vcpu_mem_enc_ioctl = vt_vcpu_mem_enc_ioctl,
 
 	.vm_move_enc_context_from = vt_move_enc_context_from,
-<<<<<<< HEAD
 	.get_untagged_addr = vmx_get_untagged_addr,
 	.is_lass_violation = vmx_is_lass_violation,
-=======
 
 	/* tdx connect stuff */
 	.bind_tdi = vt_bind_tdi,
@@ -8719,7 +8712,6 @@
 	.tdi_get_info = vt_tdi_get_info,
 	.tdi_user_request = vt_tdi_user_request,
 	/* tdx connect stuff end */
->>>>>>> a15fb4c0
 };
 
 static unsigned int vmx_handle_intel_pt_intr(void)
