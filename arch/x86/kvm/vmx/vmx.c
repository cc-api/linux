// SPDX-License-Identifier: GPL-2.0-only
/*
 * Kernel-based Virtual Machine driver for Linux
 *
 * This module enables machines with Intel VT-x extensions to run virtual
 * machines without emulation or binary translation.
 *
 * Copyright (C) 2006 Qumranet, Inc.
 * Copyright 2010 Red Hat, Inc. and/or its affiliates.
 *
 * Authors:
 *   Avi Kivity   <avi@qumranet.com>
 *   Yaniv Kamay  <yaniv@qumranet.com>
 */
#define pr_fmt(fmt) KBUILD_MODNAME ": " fmt

#include <linux/highmem.h>
#include <linux/hrtimer.h>
#include <linux/kernel.h>
#include <linux/kvm_host.h>
#include <linux/module.h>
#include <linux/moduleparam.h>
#include <linux/mod_devicetable.h>
#include <linux/mm.h>
#include <linux/objtool.h>
#include <linux/sched.h>
#include <linux/sched/smt.h>
#include <linux/slab.h>
#include <linux/tboot.h>
#include <linux/trace_events.h>
#include <linux/entry-kvm.h>

#include <asm/apic.h>
#include <asm/asm.h>
#include <asm/cpu.h>
#include <asm/cpu_device_id.h>
#include <asm/debugreg.h>
#include <asm/desc.h>
#include <asm/fpu/api.h>
#include <asm/fpu/xstate.h>
#include <asm/idtentry.h>
#include <asm/io.h>
#include <asm/irq_remapping.h>
#include <asm/kexec.h>
#include <asm/perf_event.h>
#include <asm/mmu_context.h>
#include <asm/mshyperv.h>
#include <asm/mwait.h>
#include <asm/spec-ctrl.h>
#include <asm/virtext.h>
#include <asm/vmx.h>

#include "capabilities.h"
#include "common.h"
#include "cpuid.h"
#include "hyperv.h"
#include "kvm_onhyperv.h"
#include "irq.h"
#include "kvm_cache_regs.h"
#include "lapic.h"
#include "mmu.h"
#include "nested.h"
#include "pmu.h"
#include "sgx.h"
#include "trace.h"
#include "vmcs.h"
#include "vmcs12.h"
#include "vmx.h"
#include "x86.h"
#include "x86_ops.h"
#include "smm.h"

MODULE_AUTHOR("Qumranet");
MODULE_LICENSE("GPL");

#ifdef MODULE
static const struct x86_cpu_id vmx_cpu_id[] = {
	X86_MATCH_FEATURE(X86_FEATURE_VMX, NULL),
	{}
};
MODULE_DEVICE_TABLE(x86cpu, vmx_cpu_id);
#endif

bool __read_mostly enable_vpid = 1;
module_param_named(vpid, enable_vpid, bool, 0444);

static bool __read_mostly enable_vnmi = 1;
module_param_named(vnmi, enable_vnmi, bool, S_IRUGO);

bool __read_mostly flexpriority_enabled = 1;
module_param_named(flexpriority, flexpriority_enabled, bool, S_IRUGO);

bool __read_mostly enable_ept = 1;
module_param_named(ept, enable_ept, bool, S_IRUGO);

bool __read_mostly enable_unrestricted_guest = 1;
module_param_named(unrestricted_guest,
			enable_unrestricted_guest, bool, S_IRUGO);

bool __read_mostly enable_ept_ad_bits = 1;
module_param_named(eptad, enable_ept_ad_bits, bool, S_IRUGO);

static bool __read_mostly emulate_invalid_guest_state = true;
module_param(emulate_invalid_guest_state, bool, S_IRUGO);

static bool __read_mostly fasteoi = 1;
module_param(fasteoi, bool, S_IRUGO);

module_param(enable_apicv, bool, S_IRUGO);

bool __read_mostly enable_ipiv = true;
module_param(enable_ipiv, bool, 0444);

static u64 __read_mostly host_s_cet;

/*
 * If nested=1, nested virtualization is supported, i.e., guests may use
 * VMX and be a hypervisor for its own guests. If nested=0, guests may not
 * use VMX instructions.
 */
static bool __read_mostly nested = 1;
module_param(nested, bool, S_IRUGO);

bool __read_mostly enable_pml = 1;
module_param_named(pml, enable_pml, bool, S_IRUGO);

static bool __read_mostly error_on_inconsistent_vmcs_config = true;
module_param(error_on_inconsistent_vmcs_config, bool, 0444);

static bool __read_mostly dump_invalid_vmcs = 0;
module_param(dump_invalid_vmcs, bool, 0644);

static bool __read_mostly ept_violation_ve_test;
module_param(ept_violation_ve_test, bool, 0444);

#define MSR_BITMAP_MODE_X2APIC		1
#define MSR_BITMAP_MODE_X2APIC_APICV	2

#define KVM_VMX_TSC_MULTIPLIER_MAX     0xffffffffffffffffULL

/* Guest_tsc -> host_tsc conversion requires 64-bit division.  */
static int __read_mostly cpu_preemption_timer_multi;
static bool __read_mostly enable_preemption_timer = 1;
#ifdef CONFIG_X86_64
module_param_named(preemption_timer, enable_preemption_timer, bool, S_IRUGO);
#endif

extern bool __read_mostly allow_smaller_maxphyaddr;
module_param(allow_smaller_maxphyaddr, bool, S_IRUGO);

#define KVM_VM_CR0_ALWAYS_OFF (X86_CR0_NW | X86_CR0_CD)
#define KVM_VM_CR0_ALWAYS_ON_UNRESTRICTED_GUEST X86_CR0_NE
#define KVM_VM_CR0_ALWAYS_ON				\
	(KVM_VM_CR0_ALWAYS_ON_UNRESTRICTED_GUEST | X86_CR0_PG | X86_CR0_PE)

#define KVM_VM_CR4_ALWAYS_ON_UNRESTRICTED_GUEST X86_CR4_VMXE
#define KVM_PMODE_VM_CR4_ALWAYS_ON (X86_CR4_PAE | X86_CR4_VMXE)
#define KVM_RMODE_VM_CR4_ALWAYS_ON (X86_CR4_VME | X86_CR4_PAE | X86_CR4_VMXE)

#define RMODE_GUEST_OWNED_EFLAGS_BITS (~(X86_EFLAGS_IOPL | X86_EFLAGS_VM))

#define MSR_IA32_RTIT_STATUS_MASK (~(RTIT_STATUS_FILTEREN | \
	RTIT_STATUS_CONTEXTEN | RTIT_STATUS_TRIGGEREN | \
	RTIT_STATUS_ERROR | RTIT_STATUS_STOPPED | \
	RTIT_STATUS_BYTECNT))

/*
 * List of MSRs that can be directly passed to the guest.
 * In addition to these x2apic and PT MSRs are handled specially.
 */
static u32 vmx_possible_passthrough_msrs[MAX_POSSIBLE_PASSTHROUGH_MSRS] = {
	MSR_IA32_SPEC_CTRL,
	MSR_IA32_PRED_CMD,
	MSR_IA32_FLUSH_CMD,
	MSR_IA32_TSC,
#ifdef CONFIG_X86_64
	MSR_FS_BASE,
	MSR_GS_BASE,
	MSR_KERNEL_GS_BASE,
	MSR_IA32_XFD,
	MSR_IA32_XFD_ERR,
#endif
	MSR_IA32_SYSENTER_CS,
	MSR_IA32_SYSENTER_ESP,
	MSR_IA32_SYSENTER_EIP,
	MSR_CORE_C1_RES,
	MSR_CORE_C3_RESIDENCY,
	MSR_CORE_C6_RESIDENCY,
	MSR_CORE_C7_RESIDENCY,
};

/*
 * These 2 parameters are used to config the controls for Pause-Loop Exiting:
 * ple_gap:    upper bound on the amount of time between two successive
 *             executions of PAUSE in a loop. Also indicate if ple enabled.
 *             According to test, this time is usually smaller than 128 cycles.
 * ple_window: upper bound on the amount of time a guest is allowed to execute
 *             in a PAUSE loop. Tests indicate that most spinlocks are held for
 *             less than 2^12 cycles
 * Time is measured based on a counter that runs at the same rate as the TSC,
 * refer SDM volume 3b section 21.6.13 & 22.1.3.
 */
static unsigned int ple_gap = KVM_DEFAULT_PLE_GAP;
module_param(ple_gap, uint, 0444);

static unsigned int ple_window = KVM_VMX_DEFAULT_PLE_WINDOW;
module_param(ple_window, uint, 0444);

/* Default doubles per-vcpu window every exit. */
static unsigned int ple_window_grow = KVM_DEFAULT_PLE_WINDOW_GROW;
module_param(ple_window_grow, uint, 0444);

/* Default resets per-vcpu window every exit to ple_window. */
static unsigned int ple_window_shrink = KVM_DEFAULT_PLE_WINDOW_SHRINK;
module_param(ple_window_shrink, uint, 0444);

/* Default is to compute the maximum so we can never overflow. */
static unsigned int ple_window_max        = KVM_VMX_DEFAULT_PLE_WINDOW_MAX;
module_param(ple_window_max, uint, 0444);

/* Default is SYSTEM mode, 1 for host-guest mode */
int __read_mostly pt_mode = PT_MODE_SYSTEM;
module_param(pt_mode, int, S_IRUGO);

static DEFINE_STATIC_KEY_FALSE(vmx_l1d_should_flush);
static DEFINE_STATIC_KEY_FALSE(vmx_l1d_flush_cond);
static DEFINE_MUTEX(vmx_l1d_flush_mutex);

/* Storage for pre module init parameter parsing */
static enum vmx_l1d_flush_state __read_mostly vmentry_l1d_flush_param = VMENTER_L1D_FLUSH_AUTO;

static const struct {
	const char *option;
	bool for_parse;
} vmentry_l1d_param[] = {
	[VMENTER_L1D_FLUSH_AUTO]	 = {"auto", true},
	[VMENTER_L1D_FLUSH_NEVER]	 = {"never", true},
	[VMENTER_L1D_FLUSH_COND]	 = {"cond", true},
	[VMENTER_L1D_FLUSH_ALWAYS]	 = {"always", true},
	[VMENTER_L1D_FLUSH_EPT_DISABLED] = {"EPT disabled", false},
	[VMENTER_L1D_FLUSH_NOT_REQUIRED] = {"not required", false},
};

#define L1D_CACHE_ORDER 4
static void *vmx_l1d_flush_pages;

/* Control for disabling CPU Fill buffer clear */
static bool __read_mostly vmx_fb_clear_ctrl_available;

static int vmx_setup_l1d_flush(enum vmx_l1d_flush_state l1tf)
{
	struct page *page;
	unsigned int i;

	if (!boot_cpu_has_bug(X86_BUG_L1TF)) {
		l1tf_vmx_mitigation = VMENTER_L1D_FLUSH_NOT_REQUIRED;
		return 0;
	}

	if (!enable_ept) {
		l1tf_vmx_mitigation = VMENTER_L1D_FLUSH_EPT_DISABLED;
		return 0;
	}

	if (boot_cpu_has(X86_FEATURE_ARCH_CAPABILITIES)) {
		u64 msr;

		rdmsrl(MSR_IA32_ARCH_CAPABILITIES, msr);
		if (msr & ARCH_CAP_SKIP_VMENTRY_L1DFLUSH) {
			l1tf_vmx_mitigation = VMENTER_L1D_FLUSH_NOT_REQUIRED;
			return 0;
		}
	}

	/* If set to auto use the default l1tf mitigation method */
	if (l1tf == VMENTER_L1D_FLUSH_AUTO) {
		switch (l1tf_mitigation) {
		case L1TF_MITIGATION_OFF:
			l1tf = VMENTER_L1D_FLUSH_NEVER;
			break;
		case L1TF_MITIGATION_FLUSH_NOWARN:
		case L1TF_MITIGATION_FLUSH:
		case L1TF_MITIGATION_FLUSH_NOSMT:
			l1tf = VMENTER_L1D_FLUSH_COND;
			break;
		case L1TF_MITIGATION_FULL:
		case L1TF_MITIGATION_FULL_FORCE:
			l1tf = VMENTER_L1D_FLUSH_ALWAYS;
			break;
		}
	} else if (l1tf_mitigation == L1TF_MITIGATION_FULL_FORCE) {
		l1tf = VMENTER_L1D_FLUSH_ALWAYS;
	}

	if (l1tf != VMENTER_L1D_FLUSH_NEVER && !vmx_l1d_flush_pages &&
	    !boot_cpu_has(X86_FEATURE_FLUSH_L1D)) {
		/*
		 * This allocation for vmx_l1d_flush_pages is not tied to a VM
		 * lifetime and so should not be charged to a memcg.
		 */
		page = alloc_pages(GFP_KERNEL, L1D_CACHE_ORDER);
		if (!page)
			return -ENOMEM;
		vmx_l1d_flush_pages = page_address(page);

		/*
		 * Initialize each page with a different pattern in
		 * order to protect against KSM in the nested
		 * virtualization case.
		 */
		for (i = 0; i < 1u << L1D_CACHE_ORDER; ++i) {
			memset(vmx_l1d_flush_pages + i * PAGE_SIZE, i + 1,
			       PAGE_SIZE);
		}
	}

	l1tf_vmx_mitigation = l1tf;

	if (l1tf != VMENTER_L1D_FLUSH_NEVER)
		static_branch_enable(&vmx_l1d_should_flush);
	else
		static_branch_disable(&vmx_l1d_should_flush);

	if (l1tf == VMENTER_L1D_FLUSH_COND)
		static_branch_enable(&vmx_l1d_flush_cond);
	else
		static_branch_disable(&vmx_l1d_flush_cond);
	return 0;
}

static int vmentry_l1d_flush_parse(const char *s)
{
	unsigned int i;

	if (s) {
		for (i = 0; i < ARRAY_SIZE(vmentry_l1d_param); i++) {
			if (vmentry_l1d_param[i].for_parse &&
			    sysfs_streq(s, vmentry_l1d_param[i].option))
				return i;
		}
	}
	return -EINVAL;
}

static int vmentry_l1d_flush_set(const char *s, const struct kernel_param *kp)
{
	int l1tf, ret;

	l1tf = vmentry_l1d_flush_parse(s);
	if (l1tf < 0)
		return l1tf;

	if (!boot_cpu_has(X86_BUG_L1TF))
		return 0;

	/*
	 * Has vmx_init() run already? If not then this is the pre init
	 * parameter parsing. In that case just store the value and let
	 * vmx_init() do the proper setup after enable_ept has been
	 * established.
	 */
	if (l1tf_vmx_mitigation == VMENTER_L1D_FLUSH_AUTO) {
		vmentry_l1d_flush_param = l1tf;
		return 0;
	}

	mutex_lock(&vmx_l1d_flush_mutex);
	ret = vmx_setup_l1d_flush(l1tf);
	mutex_unlock(&vmx_l1d_flush_mutex);
	return ret;
}

static int vmentry_l1d_flush_get(char *s, const struct kernel_param *kp)
{
	if (WARN_ON_ONCE(l1tf_vmx_mitigation >= ARRAY_SIZE(vmentry_l1d_param)))
		return sprintf(s, "???\n");

	return sprintf(s, "%s\n", vmentry_l1d_param[l1tf_vmx_mitigation].option);
}

static void vmx_setup_fb_clear_ctrl(void)
{
	u64 msr;

	if (boot_cpu_has(X86_FEATURE_ARCH_CAPABILITIES) &&
	    !boot_cpu_has_bug(X86_BUG_MDS) &&
	    !boot_cpu_has_bug(X86_BUG_TAA)) {
		rdmsrl(MSR_IA32_ARCH_CAPABILITIES, msr);
		if (msr & ARCH_CAP_FB_CLEAR_CTRL)
			vmx_fb_clear_ctrl_available = true;
	}
}

static __always_inline void vmx_disable_fb_clear(struct vcpu_vmx *vmx)
{
	u64 msr;

	if (!vmx->disable_fb_clear)
		return;

	msr = __rdmsr(MSR_IA32_MCU_OPT_CTRL);
	msr |= FB_CLEAR_DIS;
	native_wrmsrl(MSR_IA32_MCU_OPT_CTRL, msr);
	/* Cache the MSR value to avoid reading it later */
	vmx->msr_ia32_mcu_opt_ctrl = msr;
}

static __always_inline void vmx_enable_fb_clear(struct vcpu_vmx *vmx)
{
	if (!vmx->disable_fb_clear)
		return;

	vmx->msr_ia32_mcu_opt_ctrl &= ~FB_CLEAR_DIS;
	native_wrmsrl(MSR_IA32_MCU_OPT_CTRL, vmx->msr_ia32_mcu_opt_ctrl);
}

static void vmx_update_fb_clear_dis(struct kvm_vcpu *vcpu, struct vcpu_vmx *vmx)
{
	vmx->disable_fb_clear = vmx_fb_clear_ctrl_available;

	/*
	 * If guest will not execute VERW, there is no need to set FB_CLEAR_DIS
	 * at VMEntry. Skip the MSR read/write when a guest has no use case to
	 * execute VERW.
	 */
	if ((vcpu->arch.arch_capabilities & ARCH_CAP_FB_CLEAR) ||
	   ((vcpu->arch.arch_capabilities & ARCH_CAP_MDS_NO) &&
	    (vcpu->arch.arch_capabilities & ARCH_CAP_TAA_NO) &&
	    (vcpu->arch.arch_capabilities & ARCH_CAP_PSDP_NO) &&
	    (vcpu->arch.arch_capabilities & ARCH_CAP_FBSDP_NO) &&
	    (vcpu->arch.arch_capabilities & ARCH_CAP_SBDR_SSDP_NO)))
		vmx->disable_fb_clear = false;
}

static const struct kernel_param_ops vmentry_l1d_flush_ops = {
	.set = vmentry_l1d_flush_set,
	.get = vmentry_l1d_flush_get,
};
module_param_cb(vmentry_l1d_flush, &vmentry_l1d_flush_ops, NULL, 0644);

static u32 vmx_segment_access_rights(struct kvm_segment *var);

void vmx_vmexit(void);

#define vmx_insn_failed(fmt...)		\
do {					\
	WARN_ONCE(1, fmt);		\
	pr_warn_ratelimited(fmt);	\
} while (0)

noinline void vmread_error(unsigned long field)
{
	vmx_insn_failed("vmread failed: field=%lx\n", field);
}

#ifndef CONFIG_CC_HAS_ASM_GOTO_OUTPUT
noinstr void vmread_error_trampoline2(unsigned long field, bool fault)
{
	if (fault) {
		kvm_spurious_fault();
	} else {
		instrumentation_begin();
		vmread_error(field);
		instrumentation_end();
	}
}
#endif

noinline void vmwrite_error(unsigned long field, unsigned long value)
{
	vmx_insn_failed("vmwrite failed: field=%lx val=%lx err=%u\n",
			field, value, vmcs_read32(VM_INSTRUCTION_ERROR));
}

noinline void vmclear_error(struct vmcs *vmcs, u64 phys_addr)
{
	vmx_insn_failed("vmclear failed: %p/%llx err=%u\n",
			vmcs, phys_addr, vmcs_read32(VM_INSTRUCTION_ERROR));
}

noinline void vmptrld_error(struct vmcs *vmcs, u64 phys_addr)
{
	vmx_insn_failed("vmptrld failed: %p/%llx err=%u\n",
			vmcs, phys_addr, vmcs_read32(VM_INSTRUCTION_ERROR));
}

noinline void invvpid_error(unsigned long ext, u16 vpid, gva_t gva)
{
	vmx_insn_failed("invvpid failed: ext=0x%lx vpid=%u gva=0x%lx\n",
			ext, vpid, gva);
}

noinline void invept_error(unsigned long ext, u64 eptp, gpa_t gpa)
{
	vmx_insn_failed("invept failed: ext=0x%lx eptp=%llx gpa=0x%llx\n",
			ext, eptp, gpa);
}

static DEFINE_PER_CPU(struct vmcs *, vmxarea);
DEFINE_PER_CPU(struct vmcs *, current_vmcs);
/*
 * We maintain a per-CPU linked-list of VMCS loaded on that CPU. This is needed
 * when a CPU is brought down, and we need to VMCLEAR all VMCSs loaded on it.
 */
static DEFINE_PER_CPU(struct list_head, loaded_vmcss_on_cpu);

static DECLARE_BITMAP(vmx_vpid_bitmap, VMX_NR_VPIDS);
static DEFINE_SPINLOCK(vmx_vpid_lock);

struct vmcs_config vmcs_config __ro_after_init;
struct vmx_capability vmx_capability __ro_after_init;

#define VMX_SEGMENT_FIELD(seg)					\
	[VCPU_SREG_##seg] = {                                   \
		.selector = GUEST_##seg##_SELECTOR,		\
		.base = GUEST_##seg##_BASE,		   	\
		.limit = GUEST_##seg##_LIMIT,		   	\
		.ar_bytes = GUEST_##seg##_AR_BYTES,	   	\
	}

const struct kvm_vmx_segment_field kvm_vmx_segment_fields[] = {
	VMX_SEGMENT_FIELD(CS),
	VMX_SEGMENT_FIELD(DS),
	VMX_SEGMENT_FIELD(ES),
	VMX_SEGMENT_FIELD(FS),
	VMX_SEGMENT_FIELD(GS),
	VMX_SEGMENT_FIELD(SS),
	VMX_SEGMENT_FIELD(TR),
	VMX_SEGMENT_FIELD(LDTR),
};

static inline void vmx_segment_cache_clear(struct vcpu_vmx *vmx)
{
	vmx->segment_cache.bitmask = 0;
}

unsigned long vmx_host_idt_base;

#if IS_ENABLED(CONFIG_HYPERV)
static bool __read_mostly enlightened_vmcs = true;
module_param(enlightened_vmcs, bool, 0444);

static int hv_enable_l2_tlb_flush(struct kvm_vcpu *vcpu)
{
	struct hv_enlightened_vmcs *evmcs;
	struct hv_partition_assist_pg **p_hv_pa_pg =
			&to_kvm_hv(vcpu->kvm)->hv_pa_pg;
	/*
	 * Synthetic VM-Exit is not enabled in current code and so All
	 * evmcs in singe VM shares same assist page.
	 */
	if (!*p_hv_pa_pg)
		*p_hv_pa_pg = kzalloc(PAGE_SIZE, GFP_KERNEL_ACCOUNT);

	if (!*p_hv_pa_pg)
		return -ENOMEM;

	evmcs = (struct hv_enlightened_vmcs *)to_vmx(vcpu)->loaded_vmcs->vmcs;

	evmcs->partition_assist_page =
		__pa(*p_hv_pa_pg);
	evmcs->hv_vm_id = (unsigned long)vcpu->kvm;
	evmcs->hv_enlightenments_control.nested_flush_hypercall = 1;

	return 0;
}

__init void hv_init_evmcs(void)
{
	int cpu;

	if (!enlightened_vmcs)
		return;

	/*
	 * Enlightened VMCS usage should be recommended and the host needs
	 * to support eVMCS v1 or above.
	 */
	if (ms_hyperv.hints & HV_X64_ENLIGHTENED_VMCS_RECOMMENDED &&
	    (ms_hyperv.nested_features & HV_X64_ENLIGHTENED_VMCS_VERSION) >=
	     KVM_EVMCS_VERSION) {

		/* Check that we have assist pages on all online CPUs */
		for_each_online_cpu(cpu) {
			if (!hv_get_vp_assist_page(cpu)) {
				enlightened_vmcs = false;
				break;
			}
		}

		if (enlightened_vmcs) {
			pr_info("Using Hyper-V Enlightened VMCS\n");
			static_branch_enable(&__kvm_is_using_evmcs);
		}

		if (ms_hyperv.nested_features & HV_X64_NESTED_DIRECT_FLUSH)
			vt_x86_ops.enable_l2_tlb_flush
				= hv_enable_l2_tlb_flush;
	} else {
		enlightened_vmcs = false;
	}
}

void hv_reset_evmcs(void)
{
	struct hv_vp_assist_page *vp_ap;

	if (!kvm_is_using_evmcs())
		return;

	/*
	 * KVM should enable eVMCS if and only if all CPUs have a VP assist
	 * page, and should reject CPU onlining if eVMCS is enabled the CPU
	 * doesn't have a VP assist page allocated.
	 */
	vp_ap = hv_get_vp_assist_page(smp_processor_id());
	if (WARN_ON_ONCE(!vp_ap))
		return;

	/*
	 * Reset everything to support using non-enlightened VMCS access later
	 * (e.g. when we reload the module with enlightened_vmcs=0)
	 */
	vp_ap->nested_control.features.directhypercall = 0;
	vp_ap->current_nested_vmcs = 0;
	vp_ap->enlighten_vmentry = 0;
}
#endif /* IS_ENABLED(CONFIG_HYPERV) */

/*
 * Comment's format: document - errata name - stepping - processor name.
 * Refer from
 * https://www.virtualbox.org/svn/vbox/trunk/src/VBox/VMM/VMMR0/HMR0.cpp
 */
static u32 vmx_preemption_cpu_tfms[] = {
/* 323344.pdf - BA86   - D0 - Xeon 7500 Series */
0x000206E6,
/* 323056.pdf - AAX65  - C2 - Xeon L3406 */
/* 322814.pdf - AAT59  - C2 - i7-600, i5-500, i5-400 and i3-300 Mobile */
/* 322911.pdf - AAU65  - C2 - i5-600, i3-500 Desktop and Pentium G6950 */
0x00020652,
/* 322911.pdf - AAU65  - K0 - i5-600, i3-500 Desktop and Pentium G6950 */
0x00020655,
/* 322373.pdf - AAO95  - B1 - Xeon 3400 Series */
/* 322166.pdf - AAN92  - B1 - i7-800 and i5-700 Desktop */
/*
 * 320767.pdf - AAP86  - B1 -
 * i7-900 Mobile Extreme, i7-800 and i7-700 Mobile
 */
0x000106E5,
/* 321333.pdf - AAM126 - C0 - Xeon 3500 */
0x000106A0,
/* 321333.pdf - AAM126 - C1 - Xeon 3500 */
0x000106A1,
/* 320836.pdf - AAJ124 - C0 - i7-900 Desktop Extreme and i7-900 Desktop */
0x000106A4,
 /* 321333.pdf - AAM126 - D0 - Xeon 3500 */
 /* 321324.pdf - AAK139 - D0 - Xeon 5500 */
 /* 320836.pdf - AAJ124 - D0 - i7-900 Extreme and i7-900 Desktop */
0x000106A5,
 /* Xeon E3-1220 V2 */
0x000306A8,
};

static inline bool cpu_has_broken_vmx_preemption_timer(void)
{
	u32 eax = cpuid_eax(0x00000001), i;

	/* Clear the reserved bits */
	eax &= ~(0x3U << 14 | 0xfU << 28);
	for (i = 0; i < ARRAY_SIZE(vmx_preemption_cpu_tfms); i++)
		if (eax == vmx_preemption_cpu_tfms[i])
			return true;

	return false;
}

static inline bool cpu_need_virtualize_apic_accesses(struct kvm_vcpu *vcpu)
{
	return flexpriority_enabled && lapic_in_kernel(vcpu);
}

static int possible_passthrough_msr_slot(u32 msr)
{
	u32 i;

	for (i = 0; i < ARRAY_SIZE(vmx_possible_passthrough_msrs); i++)
		if (vmx_possible_passthrough_msrs[i] == msr)
			return i;

	return -ENOENT;
}

static bool is_valid_passthrough_msr(u32 msr)
{
	bool r;

	switch (msr) {
	case 0x800 ... 0x8ff:
		/* x2APIC MSRs. These are handled in vmx_update_msr_bitmap_x2apic() */
		return true;
	case MSR_IA32_RTIT_STATUS:
	case MSR_IA32_RTIT_OUTPUT_BASE:
	case MSR_IA32_RTIT_OUTPUT_MASK:
	case MSR_IA32_RTIT_CR3_MATCH:
	case MSR_IA32_RTIT_ADDR0_A ... MSR_IA32_RTIT_ADDR3_B:
		/* PT MSRs. These are handled in pt_update_intercept_for_msr() */
	case MSR_LBR_SELECT:
	case MSR_LBR_TOS:
	case MSR_LBR_INFO_0 ... MSR_LBR_INFO_0 + 31:
	case MSR_LBR_NHM_FROM ... MSR_LBR_NHM_FROM + 31:
	case MSR_LBR_NHM_TO ... MSR_LBR_NHM_TO + 31:
	case MSR_LBR_CORE_FROM ... MSR_LBR_CORE_FROM + 8:
	case MSR_LBR_CORE_TO ... MSR_LBR_CORE_TO + 8:
		/* LBR MSRs. These are handled in vmx_update_intercept_for_lbr_msrs() */
		return true;
	case MSR_IA32_U_CET:
	case MSR_IA32_S_CET:
	case MSR_IA32_PL0_SSP ... MSR_IA32_INT_SSP_TAB:
		return true;
	}

	r = possible_passthrough_msr_slot(msr) != -ENOENT;

	//WARN(!r, "Invalid MSR %x, please adapt vmx_possible_passthrough_msrs[]", msr);

	return r;
}

struct vmx_uret_msr *vmx_find_uret_msr(struct vcpu_vmx *vmx, u32 msr)
{
	int i;

	i = kvm_find_user_return_msr(msr);
	if (i >= 0)
		return &vmx->guest_uret_msrs[i];
	return NULL;
}

static int vmx_set_guest_uret_msr(struct vcpu_vmx *vmx,
				  struct vmx_uret_msr *msr, u64 data)
{
	unsigned int slot = msr - vmx->guest_uret_msrs;
	int ret = 0;

	if (msr->load_into_hardware) {
		preempt_disable();
		ret = kvm_set_user_return_msr(slot, data, msr->mask);
		preempt_enable();
	}
	if (!ret)
		msr->data = data;
	return ret;
}

#ifdef CONFIG_KEXEC_CORE
static void crash_vmclear_local_loaded_vmcss(void)
{
	int cpu = raw_smp_processor_id();
	struct loaded_vmcs *v;

	list_for_each_entry(v, &per_cpu(loaded_vmcss_on_cpu, cpu),
			    loaded_vmcss_on_cpu_link)
		vmcs_clear(v->vmcs);
}
#endif /* CONFIG_KEXEC_CORE */

static void __loaded_vmcs_clear(void *arg)
{
	struct loaded_vmcs *loaded_vmcs = arg;
	int cpu = raw_smp_processor_id();

	if (loaded_vmcs->cpu != cpu)
		return; /* vcpu migration can race with cpu offline */
	if (per_cpu(current_vmcs, cpu) == loaded_vmcs->vmcs)
		per_cpu(current_vmcs, cpu) = NULL;

	vmcs_clear(loaded_vmcs->vmcs);
	if (loaded_vmcs->shadow_vmcs && loaded_vmcs->launched)
		vmcs_clear(loaded_vmcs->shadow_vmcs);

	list_del(&loaded_vmcs->loaded_vmcss_on_cpu_link);

	/*
	 * Ensure all writes to loaded_vmcs, including deleting it from its
	 * current percpu list, complete before setting loaded_vmcs->cpu to
	 * -1, otherwise a different cpu can see loaded_vmcs->cpu == -1 first
	 * and add loaded_vmcs to its percpu list before it's deleted from this
	 * cpu's list. Pairs with the smp_rmb() in vmx_vcpu_load_vmcs().
	 */
	smp_wmb();

	loaded_vmcs->cpu = -1;
	loaded_vmcs->launched = 0;
}

void loaded_vmcs_clear(struct loaded_vmcs *loaded_vmcs)
{
	int cpu = loaded_vmcs->cpu;

	if (cpu != -1)
		smp_call_function_single(cpu,
			 __loaded_vmcs_clear, loaded_vmcs, 1);
}

static bool vmx_segment_cache_test_set(struct vcpu_vmx *vmx, unsigned seg,
				       unsigned field)
{
	bool ret;
	u32 mask = 1 << (seg * SEG_FIELD_NR + field);

	if (!kvm_register_is_available(&vmx->vcpu, VCPU_EXREG_SEGMENTS)) {
		kvm_register_mark_available(&vmx->vcpu, VCPU_EXREG_SEGMENTS);
		vmx->segment_cache.bitmask = 0;
	}
	ret = vmx->segment_cache.bitmask & mask;
	vmx->segment_cache.bitmask |= mask;
	return ret;
}

static u16 vmx_read_guest_seg_selector(struct vcpu_vmx *vmx, unsigned seg)
{
	u16 *p = &vmx->segment_cache.seg[seg].selector;

	if (!vmx_segment_cache_test_set(vmx, seg, SEG_FIELD_SEL))
		*p = vmcs_read16(kvm_vmx_segment_fields[seg].selector);
	return *p;
}

static ulong vmx_read_guest_seg_base(struct vcpu_vmx *vmx, unsigned seg)
{
	ulong *p = &vmx->segment_cache.seg[seg].base;

	if (!vmx_segment_cache_test_set(vmx, seg, SEG_FIELD_BASE))
		*p = vmcs_readl(kvm_vmx_segment_fields[seg].base);
	return *p;
}

static u32 vmx_read_guest_seg_limit(struct vcpu_vmx *vmx, unsigned seg)
{
	u32 *p = &vmx->segment_cache.seg[seg].limit;

	if (!vmx_segment_cache_test_set(vmx, seg, SEG_FIELD_LIMIT))
		*p = vmcs_read32(kvm_vmx_segment_fields[seg].limit);
	return *p;
}

static u32 vmx_read_guest_seg_ar(struct vcpu_vmx *vmx, unsigned seg)
{
	u32 *p = &vmx->segment_cache.seg[seg].ar;

	if (!vmx_segment_cache_test_set(vmx, seg, SEG_FIELD_AR))
		*p = vmcs_read32(kvm_vmx_segment_fields[seg].ar_bytes);
	return *p;
}

void vmx_update_exception_bitmap(struct kvm_vcpu *vcpu)
{
	u32 eb;

	eb = (1u << PF_VECTOR) | (1u << UD_VECTOR) | (1u << MC_VECTOR) |
	     (1u << DB_VECTOR) | (1u << AC_VECTOR);
	/*
	 * #VE isn't used for VMX, but for TDX.  To test against unexpected
	 * change related to #VE for VMX, intercept unexpected #VE and warn on
	 * it.
	 */
	if (ept_violation_ve_test)
		eb |= 1u << VE_VECTOR;
	/*
	 * Guest access to VMware backdoor ports could legitimately
	 * trigger #GP because of TSS I/O permission bitmap.
	 * We intercept those #GP and allow access to them anyway
	 * as VMware does.
	 */
	if (enable_vmware_backdoor)
		eb |= (1u << GP_VECTOR);
	if ((vcpu->guest_debug &
	     (KVM_GUESTDBG_ENABLE | KVM_GUESTDBG_USE_SW_BP)) ==
	    (KVM_GUESTDBG_ENABLE | KVM_GUESTDBG_USE_SW_BP))
		eb |= 1u << BP_VECTOR;
	if (to_vmx(vcpu)->rmode.vm86_active)
		eb = ~0;
	if (!vmx_need_pf_intercept(vcpu))
		eb &= ~(1u << PF_VECTOR);

	/* When we are running a nested L2 guest and L1 specified for it a
	 * certain exception bitmap, we must trap the same exceptions and pass
	 * them to L1. When running L2, we will only handle the exceptions
	 * specified above if L1 did not want them.
	 */
	if (is_guest_mode(vcpu))
		eb |= get_vmcs12(vcpu)->exception_bitmap;
	else {
		int mask = 0, match = 0;

		if (enable_ept && (eb & (1u << PF_VECTOR))) {
			/*
			 * If EPT is enabled, #PF is currently only intercepted
			 * if MAXPHYADDR is smaller on the guest than on the
			 * host.  In that case we only care about present,
			 * non-reserved faults.  For vmcs02, however, PFEC_MASK
			 * and PFEC_MATCH are set in prepare_vmcs02_rare.
			 */
			mask = PFERR_PRESENT_MASK | PFERR_RSVD_MASK;
			match = PFERR_PRESENT_MASK;
		}
		vmcs_write32(PAGE_FAULT_ERROR_CODE_MASK, mask);
		vmcs_write32(PAGE_FAULT_ERROR_CODE_MATCH, match);
	}

	/*
	 * Disabling xfd interception indicates that dynamic xfeatures
	 * might be used in the guest. Always trap #NM in this case
	 * to save guest xfd_err timely.
	 */
	if (vcpu->arch.xfd_no_write_intercept)
		eb |= (1u << NM_VECTOR);

	vmcs_write32(EXCEPTION_BITMAP, eb);
}

/*
 * Check if MSR is intercepted for currently loaded MSR bitmap.
 */
static bool msr_write_intercepted(struct vcpu_vmx *vmx, u32 msr)
{
	if (!(exec_controls_get(vmx) & CPU_BASED_USE_MSR_BITMAPS))
		return true;

	return vmx_test_msr_bitmap_write(vmx->loaded_vmcs->msr_bitmap, msr);
}

unsigned int __vmx_vcpu_run_flags(struct vcpu_vmx *vmx)
{
	unsigned int flags = 0;

	if (vmx->loaded_vmcs->launched)
		flags |= VMX_RUN_VMRESUME;

	/*
	 * If writes to the SPEC_CTRL MSR aren't intercepted, the guest is free
	 * to change it directly without causing a vmexit.  In that case read
	 * it after vmexit and store it in vmx->spec_ctrl.
	 */
	if (!msr_write_intercepted(vmx, MSR_IA32_SPEC_CTRL))
		flags |= VMX_RUN_SAVE_SPEC_CTRL;

	return flags;
}

static __always_inline void clear_atomic_switch_msr_special(struct vcpu_vmx *vmx,
		unsigned long entry, unsigned long exit)
{
	vm_entry_controls_clearbit(vmx, entry);
	vm_exit_controls_clearbit(vmx, exit);
}

int vmx_find_loadstore_msr_slot(struct vmx_msrs *m, u32 msr)
{
	unsigned int i;

	for (i = 0; i < m->nr; ++i) {
		if (m->val[i].index == msr)
			return i;
	}
	return -ENOENT;
}

static void clear_atomic_switch_msr(struct vcpu_vmx *vmx, unsigned msr)
{
	int i;
	struct msr_autoload *m = &vmx->msr_autoload;

	switch (msr) {
	case MSR_EFER:
		if (cpu_has_load_ia32_efer()) {
			clear_atomic_switch_msr_special(vmx,
					VM_ENTRY_LOAD_IA32_EFER,
					VM_EXIT_LOAD_IA32_EFER);
			return;
		}
		break;
	case MSR_CORE_PERF_GLOBAL_CTRL:
		if (cpu_has_load_perf_global_ctrl()) {
			clear_atomic_switch_msr_special(vmx,
					VM_ENTRY_LOAD_IA32_PERF_GLOBAL_CTRL,
					VM_EXIT_LOAD_IA32_PERF_GLOBAL_CTRL);
			return;
		}
		break;
	}
	i = vmx_find_loadstore_msr_slot(&m->guest, msr);
	if (i < 0)
		goto skip_guest;
	--m->guest.nr;
	m->guest.val[i] = m->guest.val[m->guest.nr];
	vmcs_write32(VM_ENTRY_MSR_LOAD_COUNT, m->guest.nr);

skip_guest:
	i = vmx_find_loadstore_msr_slot(&m->host, msr);
	if (i < 0)
		return;

	--m->host.nr;
	m->host.val[i] = m->host.val[m->host.nr];
	vmcs_write32(VM_EXIT_MSR_LOAD_COUNT, m->host.nr);
}

static __always_inline void add_atomic_switch_msr_special(struct vcpu_vmx *vmx,
		unsigned long entry, unsigned long exit,
		unsigned long guest_val_vmcs, unsigned long host_val_vmcs,
		u64 guest_val, u64 host_val)
{
	vmcs_write64(guest_val_vmcs, guest_val);
	if (host_val_vmcs != HOST_IA32_EFER)
		vmcs_write64(host_val_vmcs, host_val);
	vm_entry_controls_setbit(vmx, entry);
	vm_exit_controls_setbit(vmx, exit);
}

static void add_atomic_switch_msr(struct vcpu_vmx *vmx, unsigned msr,
				  u64 guest_val, u64 host_val, bool entry_only)
{
	int i, j = 0;
	struct msr_autoload *m = &vmx->msr_autoload;

	switch (msr) {
	case MSR_EFER:
		if (cpu_has_load_ia32_efer()) {
			add_atomic_switch_msr_special(vmx,
					VM_ENTRY_LOAD_IA32_EFER,
					VM_EXIT_LOAD_IA32_EFER,
					GUEST_IA32_EFER,
					HOST_IA32_EFER,
					guest_val, host_val);
			return;
		}
		break;
	case MSR_CORE_PERF_GLOBAL_CTRL:
		if (cpu_has_load_perf_global_ctrl()) {
			add_atomic_switch_msr_special(vmx,
					VM_ENTRY_LOAD_IA32_PERF_GLOBAL_CTRL,
					VM_EXIT_LOAD_IA32_PERF_GLOBAL_CTRL,
					GUEST_IA32_PERF_GLOBAL_CTRL,
					HOST_IA32_PERF_GLOBAL_CTRL,
					guest_val, host_val);
			return;
		}
		break;
	case MSR_IA32_PEBS_ENABLE:
		/* PEBS needs a quiescent period after being disabled (to write
		 * a record).  Disabling PEBS through VMX MSR swapping doesn't
		 * provide that period, so a CPU could write host's record into
		 * guest's memory.
		 */
		wrmsrl(MSR_IA32_PEBS_ENABLE, 0);
	}

	i = vmx_find_loadstore_msr_slot(&m->guest, msr);
	if (!entry_only)
		j = vmx_find_loadstore_msr_slot(&m->host, msr);

	if ((i < 0 && m->guest.nr == MAX_NR_LOADSTORE_MSRS) ||
	    (j < 0 &&  m->host.nr == MAX_NR_LOADSTORE_MSRS)) {
		printk_once(KERN_WARNING "Not enough msr switch entries. "
				"Can't add msr %x\n", msr);
		return;
	}
	if (i < 0) {
		i = m->guest.nr++;
		vmcs_write32(VM_ENTRY_MSR_LOAD_COUNT, m->guest.nr);
	}
	m->guest.val[i].index = msr;
	m->guest.val[i].value = guest_val;

	if (entry_only)
		return;

	if (j < 0) {
		j = m->host.nr++;
		vmcs_write32(VM_EXIT_MSR_LOAD_COUNT, m->host.nr);
	}
	m->host.val[j].index = msr;
	m->host.val[j].value = host_val;
}

static bool update_transition_efer(struct vcpu_vmx *vmx)
{
	u64 guest_efer = vmx->vcpu.arch.efer;
	u64 ignore_bits = 0;
	int i;

	/* Shadow paging assumes NX to be available.  */
	if (!enable_ept)
		guest_efer |= EFER_NX;

	/*
	 * LMA and LME handled by hardware; SCE meaningless outside long mode.
	 */
	ignore_bits |= EFER_SCE;
#ifdef CONFIG_X86_64
	ignore_bits |= EFER_LMA | EFER_LME;
	/* SCE is meaningful only in long mode on Intel */
	if (guest_efer & EFER_LMA)
		ignore_bits &= ~(u64)EFER_SCE;
#endif

	/*
	 * On EPT, we can't emulate NX, so we must switch EFER atomically.
	 * On CPUs that support "load IA32_EFER", always switch EFER
	 * atomically, since it's faster than switching it manually.
	 */
	if (cpu_has_load_ia32_efer() ||
	    (enable_ept && ((vmx->vcpu.arch.efer ^ host_efer) & EFER_NX))) {
		if (!(guest_efer & EFER_LMA))
			guest_efer &= ~EFER_LME;
		if (guest_efer != host_efer)
			add_atomic_switch_msr(vmx, MSR_EFER,
					      guest_efer, host_efer, false);
		else
			clear_atomic_switch_msr(vmx, MSR_EFER);
		return false;
	}

	i = kvm_find_user_return_msr(MSR_EFER);
	if (i < 0)
		return false;

	clear_atomic_switch_msr(vmx, MSR_EFER);

	guest_efer &= ~ignore_bits;
	guest_efer |= host_efer & ignore_bits;

	vmx->guest_uret_msrs[i].data = guest_efer;
	vmx->guest_uret_msrs[i].mask = ~ignore_bits;

	return true;
}

#ifdef CONFIG_X86_32
/*
 * On 32-bit kernels, VM exits still load the FS and GS bases from the
 * VMCS rather than the segment table.  KVM uses this helper to figure
 * out the current bases to poke them into the VMCS before entry.
 */
static unsigned long segment_base(u16 selector)
{
	struct desc_struct *table;
	unsigned long v;

	if (!(selector & ~SEGMENT_RPL_MASK))
		return 0;

	table = get_current_gdt_ro();

	if ((selector & SEGMENT_TI_MASK) == SEGMENT_LDT) {
		u16 ldt_selector = kvm_read_ldt();

		if (!(ldt_selector & ~SEGMENT_RPL_MASK))
			return 0;

		table = (struct desc_struct *)segment_base(ldt_selector);
	}
	v = get_desc_base(&table[selector >> 3]);
	return v;
}
#endif

static inline bool pt_can_write_msr(struct vcpu_vmx *vmx)
{
	return vmx_pt_mode_is_host_guest() &&
	       !(vmx->pt_desc.guest.ctl & RTIT_CTL_TRACEEN);
}

static inline bool pt_output_base_valid(struct kvm_vcpu *vcpu, u64 base)
{
	/* The base must be 128-byte aligned and a legal physical address. */
	return kvm_vcpu_is_legal_aligned_gpa(vcpu, base, 128);
}

static inline void pt_load_msr(struct pt_ctx *ctx, u32 addr_range)
{
	u32 i;

	wrmsrl(MSR_IA32_RTIT_STATUS, ctx->status);
	wrmsrl(MSR_IA32_RTIT_OUTPUT_BASE, ctx->output_base);
	wrmsrl(MSR_IA32_RTIT_OUTPUT_MASK, ctx->output_mask);
	wrmsrl(MSR_IA32_RTIT_CR3_MATCH, ctx->cr3_match);
	for (i = 0; i < addr_range; i++) {
		wrmsrl(MSR_IA32_RTIT_ADDR0_A + i * 2, ctx->addr_a[i]);
		wrmsrl(MSR_IA32_RTIT_ADDR0_B + i * 2, ctx->addr_b[i]);
	}
}

static inline void pt_save_msr(struct pt_ctx *ctx, u32 addr_range)
{
	u32 i;

	rdmsrl(MSR_IA32_RTIT_STATUS, ctx->status);
	rdmsrl(MSR_IA32_RTIT_OUTPUT_BASE, ctx->output_base);
	rdmsrl(MSR_IA32_RTIT_OUTPUT_MASK, ctx->output_mask);
	rdmsrl(MSR_IA32_RTIT_CR3_MATCH, ctx->cr3_match);
	for (i = 0; i < addr_range; i++) {
		rdmsrl(MSR_IA32_RTIT_ADDR0_A + i * 2, ctx->addr_a[i]);
		rdmsrl(MSR_IA32_RTIT_ADDR0_B + i * 2, ctx->addr_b[i]);
	}
}

static void pt_guest_enter(struct vcpu_vmx *vmx)
{
	if (vmx_pt_mode_is_system())
		return;

	/*
	 * GUEST_IA32_RTIT_CTL is already set in the VMCS.
	 * Save host state before VM entry.
	 */
	rdmsrl(MSR_IA32_RTIT_CTL, vmx->pt_desc.host.ctl);
	if (vmx->pt_desc.guest.ctl & RTIT_CTL_TRACEEN) {
		wrmsrl(MSR_IA32_RTIT_CTL, 0);
		pt_save_msr(&vmx->pt_desc.host, vmx->pt_desc.num_address_ranges);
		pt_load_msr(&vmx->pt_desc.guest, vmx->pt_desc.num_address_ranges);
	}
}

static void pt_guest_exit(struct vcpu_vmx *vmx)
{
	if (vmx_pt_mode_is_system())
		return;

	if (vmx->pt_desc.guest.ctl & RTIT_CTL_TRACEEN) {
		pt_save_msr(&vmx->pt_desc.guest, vmx->pt_desc.num_address_ranges);
		pt_load_msr(&vmx->pt_desc.host, vmx->pt_desc.num_address_ranges);
	}

	/*
	 * KVM requires VM_EXIT_CLEAR_IA32_RTIT_CTL to expose PT to the guest,
	 * i.e. RTIT_CTL is always cleared on VM-Exit.  Restore it if necessary.
	 */
	if (vmx->pt_desc.host.ctl)
		wrmsrl(MSR_IA32_RTIT_CTL, vmx->pt_desc.host.ctl);
}

void vmx_set_host_fs_gs(struct vmcs_host_state *host, u16 fs_sel, u16 gs_sel,
			unsigned long fs_base, unsigned long gs_base)
{
	if (unlikely(fs_sel != host->fs_sel)) {
		if (!(fs_sel & 7))
			vmcs_write16(HOST_FS_SELECTOR, fs_sel);
		else
			vmcs_write16(HOST_FS_SELECTOR, 0);
		host->fs_sel = fs_sel;
	}
	if (unlikely(gs_sel != host->gs_sel)) {
		if (!(gs_sel & 7))
			vmcs_write16(HOST_GS_SELECTOR, gs_sel);
		else
			vmcs_write16(HOST_GS_SELECTOR, 0);
		host->gs_sel = gs_sel;
	}
	if (unlikely(fs_base != host->fs_base)) {
		vmcs_writel(HOST_FS_BASE, fs_base);
		host->fs_base = fs_base;
	}
	if (unlikely(gs_base != host->gs_base)) {
		vmcs_writel(HOST_GS_BASE, gs_base);
		host->gs_base = gs_base;
	}
}

void vmx_prepare_switch_to_guest(struct kvm_vcpu *vcpu)
{
	struct vcpu_vmx *vmx = to_vmx(vcpu);
	struct vmcs_host_state *host_state;
#ifdef CONFIG_X86_64
	int cpu = raw_smp_processor_id();
#endif
	unsigned long fs_base, gs_base;
	u16 fs_sel, gs_sel;
	int i;

	vmx->req_immediate_exit = false;

	/*
	 * Note that guest MSRs to be saved/restored can also be changed
	 * when guest state is loaded. This happens when guest transitions
	 * to/from long-mode by setting MSR_EFER.LMA.
	 */
	if (!vmx->guest_uret_msrs_loaded) {
		vmx->guest_uret_msrs_loaded = true;
		for (i = 0; i < kvm_nr_uret_msrs; ++i) {
			if (!vmx->guest_uret_msrs[i].load_into_hardware)
				continue;

			kvm_set_user_return_msr(i,
						vmx->guest_uret_msrs[i].data,
						vmx->guest_uret_msrs[i].mask);
		}
	}

	if (vmx->nested.need_vmcs12_to_shadow_sync)
		nested_sync_vmcs12_to_shadow(vcpu);

	if (vmx->guest_state_loaded)
		return;

	host_state = &vmx->loaded_vmcs->host_state;

	/*
	 * Set host fs and gs selectors.  Unfortunately, 22.2.3 does not
	 * allow segment selectors with cpl > 0 or ti == 1.
	 */
	host_state->ldt_sel = kvm_read_ldt();

#ifdef CONFIG_X86_64
	savesegment(ds, host_state->ds_sel);
	savesegment(es, host_state->es_sel);

	gs_base = cpu_kernelmode_gs_base(cpu);
	if (likely(is_64bit_mm(current->mm))) {
		current_save_fsgs();
		fs_sel = current->thread.fsindex;
		gs_sel = current->thread.gsindex;
		fs_base = current->thread.fsbase;
		vmx->msr_host_kernel_gs_base = current->thread.gsbase;
	} else {
		savesegment(fs, fs_sel);
		savesegment(gs, gs_sel);
		fs_base = read_msr(MSR_FS_BASE);
		vmx->msr_host_kernel_gs_base = read_msr(MSR_KERNEL_GS_BASE);
	}

	wrmsrl(MSR_KERNEL_GS_BASE, vmx->msr_guest_kernel_gs_base);
#else
	savesegment(fs, fs_sel);
	savesegment(gs, gs_sel);
	fs_base = segment_base(fs_sel);
	gs_base = segment_base(gs_sel);
#endif

	vmx_set_host_fs_gs(host_state, fs_sel, gs_sel, fs_base, gs_base);
	vmx->guest_state_loaded = true;
}

static void vmx_prepare_switch_to_host(struct vcpu_vmx *vmx)
{
	struct vmcs_host_state *host_state;

	if (!vmx->guest_state_loaded)
		return;

	host_state = &vmx->loaded_vmcs->host_state;

	++vmx->vcpu.stat.host_state_reload;

#ifdef CONFIG_X86_64
	rdmsrl(MSR_KERNEL_GS_BASE, vmx->msr_guest_kernel_gs_base);
#endif
	if (host_state->ldt_sel || (host_state->gs_sel & 7)) {
		kvm_load_ldt(host_state->ldt_sel);
#ifdef CONFIG_X86_64
		load_gs_index(host_state->gs_sel);
#else
		loadsegment(gs, host_state->gs_sel);
#endif
	}
	if (host_state->fs_sel & 7)
		loadsegment(fs, host_state->fs_sel);
#ifdef CONFIG_X86_64
	if (unlikely(host_state->ds_sel | host_state->es_sel)) {
		loadsegment(ds, host_state->ds_sel);
		loadsegment(es, host_state->es_sel);
	}
#endif
	invalidate_tss_limit();
#ifdef CONFIG_X86_64
	wrmsrl(MSR_KERNEL_GS_BASE, vmx->msr_host_kernel_gs_base);
#endif
	load_fixmap_gdt(raw_smp_processor_id());
	vmx->guest_state_loaded = false;
	vmx->guest_uret_msrs_loaded = false;
}

#ifdef CONFIG_X86_64
static u64 vmx_read_guest_kernel_gs_base(struct vcpu_vmx *vmx)
{
	preempt_disable();
	if (vmx->guest_state_loaded)
		rdmsrl(MSR_KERNEL_GS_BASE, vmx->msr_guest_kernel_gs_base);
	preempt_enable();
	return vmx->msr_guest_kernel_gs_base;
}

static void vmx_write_guest_kernel_gs_base(struct vcpu_vmx *vmx, u64 data)
{
	preempt_disable();
	if (vmx->guest_state_loaded)
		wrmsrl(MSR_KERNEL_GS_BASE, data);
	preempt_enable();
	vmx->msr_guest_kernel_gs_base = data;
}
#endif

void vmx_vcpu_load_vmcs(struct kvm_vcpu *vcpu, int cpu,
			struct loaded_vmcs *buddy)
{
	struct vcpu_vmx *vmx = to_vmx(vcpu);
	bool already_loaded = vmx->loaded_vmcs->cpu == cpu;
	struct vmcs *prev;

	if (!already_loaded) {
		loaded_vmcs_clear(vmx->loaded_vmcs);
		local_irq_disable();

		/*
		 * Ensure loaded_vmcs->cpu is read before adding loaded_vmcs to
		 * this cpu's percpu list, otherwise it may not yet be deleted
		 * from its previous cpu's percpu list.  Pairs with the
		 * smb_wmb() in __loaded_vmcs_clear().
		 */
		smp_rmb();

		list_add(&vmx->loaded_vmcs->loaded_vmcss_on_cpu_link,
			 &per_cpu(loaded_vmcss_on_cpu, cpu));
		local_irq_enable();
	}

	prev = per_cpu(current_vmcs, cpu);
	if (prev != vmx->loaded_vmcs->vmcs) {
		per_cpu(current_vmcs, cpu) = vmx->loaded_vmcs->vmcs;
		vmcs_load(vmx->loaded_vmcs->vmcs);

		/*
		 * No indirect branch prediction barrier needed when switching
		 * the active VMCS within a vCPU, unless IBRS is advertised to
		 * the vCPU.  To minimize the number of IBPBs executed, KVM
		 * performs IBPB on nested VM-Exit (a single nested transition
		 * may switch the active VMCS multiple times).
		 */
		if (!buddy || WARN_ON_ONCE(buddy->vmcs != prev))
			indirect_branch_prediction_barrier();
	}

	if (!already_loaded) {
		void *gdt = get_current_gdt_ro();

		/*
		 * Flush all EPTP/VPID contexts, the new pCPU may have stale
		 * TLB entries from its previous association with the vCPU.
		 */
		kvm_make_request(KVM_REQ_TLB_FLUSH, vcpu);

		/*
		 * Linux uses per-cpu TSS and GDT, so set these when switching
		 * processors.  See 22.2.4.
		 */
		vmcs_writel(HOST_TR_BASE,
			    (unsigned long)&get_cpu_entry_area(cpu)->tss.x86_tss);
		vmcs_writel(HOST_GDTR_BASE, (unsigned long)gdt);   /* 22.2.4 */

		if (IS_ENABLED(CONFIG_IA32_EMULATION) || IS_ENABLED(CONFIG_X86_32)) {
			/* 22.2.3 */
			vmcs_writel(HOST_IA32_SYSENTER_ESP,
				    (unsigned long)(cpu_entry_stack(cpu) + 1));
		}

		vmx->loaded_vmcs->cpu = cpu;
	}
}

/*
 * Switches to specified vcpu, until a matching vcpu_put(), but assumes
 * vcpu mutex is already taken.
 */
void vmx_vcpu_load(struct kvm_vcpu *vcpu, int cpu)
{
	struct vcpu_vmx *vmx = to_vmx(vcpu);

	vmx_vcpu_load_vmcs(vcpu, cpu, NULL);

	vmx_vcpu_pi_load(vcpu, cpu);

	vmx->host_debugctlmsr = get_debugctlmsr();
}

void vmx_vcpu_put(struct kvm_vcpu *vcpu)
{
	vmx_vcpu_pi_put(vcpu);

	vmx_prepare_switch_to_host(to_vmx(vcpu));
}

bool vmx_emulation_required(struct kvm_vcpu *vcpu)
{
	return emulate_invalid_guest_state && !vmx_guest_state_valid(vcpu);
}

unsigned long vmx_get_rflags(struct kvm_vcpu *vcpu)
{
	struct vcpu_vmx *vmx = to_vmx(vcpu);
	unsigned long rflags, save_rflags;

	if (!kvm_register_is_available(vcpu, VCPU_EXREG_RFLAGS)) {
		kvm_register_mark_available(vcpu, VCPU_EXREG_RFLAGS);
		rflags = vmcs_readl(GUEST_RFLAGS);
		if (vmx->rmode.vm86_active) {
			rflags &= RMODE_GUEST_OWNED_EFLAGS_BITS;
			save_rflags = vmx->rmode.save_rflags;
			rflags |= save_rflags & ~RMODE_GUEST_OWNED_EFLAGS_BITS;
		}
		vmx->rflags = rflags;
	}
	return vmx->rflags;
}

void vmx_set_rflags(struct kvm_vcpu *vcpu, unsigned long rflags)
{
	struct vcpu_vmx *vmx = to_vmx(vcpu);
	unsigned long old_rflags;

	/*
	 * Unlike CR0 and CR4, RFLAGS handling requires checking if the vCPU
	 * is an unrestricted guest in order to mark L2 as needing emulation
	 * if L1 runs L2 as a restricted guest.
	 */
	if (is_unrestricted_guest(vcpu)) {
		kvm_register_mark_available(vcpu, VCPU_EXREG_RFLAGS);
		vmx->rflags = rflags;
		vmcs_writel(GUEST_RFLAGS, rflags);
		return;
	}

	old_rflags = vmx_get_rflags(vcpu);
	vmx->rflags = rflags;
	if (vmx->rmode.vm86_active) {
		vmx->rmode.save_rflags = rflags;
		rflags |= X86_EFLAGS_IOPL | X86_EFLAGS_VM;
	}
	vmcs_writel(GUEST_RFLAGS, rflags);

	if ((old_rflags ^ vmx->rflags) & X86_EFLAGS_VM)
		vmx->emulation_required = vmx_emulation_required(vcpu);
}

bool vmx_get_if_flag(struct kvm_vcpu *vcpu)
{
	return vmx_get_rflags(vcpu) & X86_EFLAGS_IF;
}

void vmx_set_interrupt_shadow(struct kvm_vcpu *vcpu, int mask)
{
	u32 interruptibility_old = vmread32(vcpu,
					    GUEST_INTERRUPTIBILITY_INFO);
	u32 interruptibility = interruptibility_old;

	interruptibility &= ~(GUEST_INTR_STATE_STI | GUEST_INTR_STATE_MOV_SS);

	if (mask & KVM_X86_SHADOW_INT_MOV_SS)
		interruptibility |= GUEST_INTR_STATE_MOV_SS;
	else if (mask & KVM_X86_SHADOW_INT_STI)
		interruptibility |= GUEST_INTR_STATE_STI;

	if ((interruptibility != interruptibility_old))
		vmwrite32(vcpu, GUEST_INTERRUPTIBILITY_INFO,
			  interruptibility);
}

static int vmx_rtit_ctl_check(struct kvm_vcpu *vcpu, u64 data)
{
	struct vcpu_vmx *vmx = to_vmx(vcpu);
	unsigned long value;

	/*
	 * Any MSR write that attempts to change bits marked reserved will
	 * case a #GP fault.
	 */
	if (data & vmx->pt_desc.ctl_bitmask)
		return 1;

	/*
	 * Any attempt to modify IA32_RTIT_CTL while TraceEn is set will
	 * result in a #GP unless the same write also clears TraceEn.
	 */
	if ((vmx->pt_desc.guest.ctl & RTIT_CTL_TRACEEN) &&
		((vmx->pt_desc.guest.ctl ^ data) & ~RTIT_CTL_TRACEEN))
		return 1;

	/*
	 * WRMSR to IA32_RTIT_CTL that sets TraceEn but clears this bit
	 * and FabricEn would cause #GP, if
	 * CPUID.(EAX=14H, ECX=0):ECX.SNGLRGNOUT[bit 2] = 0
	 */
	if ((data & RTIT_CTL_TRACEEN) && !(data & RTIT_CTL_TOPA) &&
		!(data & RTIT_CTL_FABRIC_EN) &&
		!intel_pt_validate_cap(vmx->pt_desc.caps,
					PT_CAP_single_range_output))
		return 1;

	/*
	 * MTCFreq, CycThresh and PSBFreq encodings check, any MSR write that
	 * utilize encodings marked reserved will cause a #GP fault.
	 */
	value = intel_pt_validate_cap(vmx->pt_desc.caps, PT_CAP_mtc_periods);
	if (intel_pt_validate_cap(vmx->pt_desc.caps, PT_CAP_mtc) &&
			!test_bit((data & RTIT_CTL_MTC_RANGE) >>
			RTIT_CTL_MTC_RANGE_OFFSET, &value))
		return 1;
	value = intel_pt_validate_cap(vmx->pt_desc.caps,
						PT_CAP_cycle_thresholds);
	if (intel_pt_validate_cap(vmx->pt_desc.caps, PT_CAP_psb_cyc) &&
			!test_bit((data & RTIT_CTL_CYC_THRESH) >>
			RTIT_CTL_CYC_THRESH_OFFSET, &value))
		return 1;
	value = intel_pt_validate_cap(vmx->pt_desc.caps, PT_CAP_psb_periods);
	if (intel_pt_validate_cap(vmx->pt_desc.caps, PT_CAP_psb_cyc) &&
			!test_bit((data & RTIT_CTL_PSB_FREQ) >>
			RTIT_CTL_PSB_FREQ_OFFSET, &value))
		return 1;

	/*
	 * If ADDRx_CFG is reserved or the encodings is >2 will
	 * cause a #GP fault.
	 */
	value = (data & RTIT_CTL_ADDR0) >> RTIT_CTL_ADDR0_OFFSET;
	if ((value && (vmx->pt_desc.num_address_ranges < 1)) || (value > 2))
		return 1;
	value = (data & RTIT_CTL_ADDR1) >> RTIT_CTL_ADDR1_OFFSET;
	if ((value && (vmx->pt_desc.num_address_ranges < 2)) || (value > 2))
		return 1;
	value = (data & RTIT_CTL_ADDR2) >> RTIT_CTL_ADDR2_OFFSET;
	if ((value && (vmx->pt_desc.num_address_ranges < 3)) || (value > 2))
		return 1;
	value = (data & RTIT_CTL_ADDR3) >> RTIT_CTL_ADDR3_OFFSET;
	if ((value && (vmx->pt_desc.num_address_ranges < 4)) || (value > 2))
		return 1;

	return 0;
}

bool vmx_can_emulate_instruction(struct kvm_vcpu *vcpu, int emul_type,
				void *insn, int insn_len)
{
	/*
	 * Emulation of instructions in SGX enclaves is impossible as RIP does
	 * not point at the failing instruction, and even if it did, the code
	 * stream is inaccessible.  Inject #UD instead of exiting to userspace
	 * so that guest userspace can't DoS the guest simply by triggering
	 * emulation (enclaves are CPL3 only).
	 */
	if (to_vmx(vcpu)->exit_reason.enclave_mode) {
		kvm_queue_exception(vcpu, UD_VECTOR);
		return false;
	}
	return true;
}

static int skip_emulated_instruction(struct kvm_vcpu *vcpu)
{
	union vmx_exit_reason exit_reason = to_vmx(vcpu)->exit_reason;
	unsigned long rip, orig_rip;
	u32 instr_len;

	/*
	 * Using VMCS.VM_EXIT_INSTRUCTION_LEN on EPT misconfig depends on
	 * undefined behavior: Intel's SDM doesn't mandate the VMCS field be
	 * set when EPT misconfig occurs.  In practice, real hardware updates
	 * VM_EXIT_INSTRUCTION_LEN on EPT misconfig, but other hypervisors
	 * (namely Hyper-V) don't set it due to it being undefined behavior,
	 * i.e. we end up advancing IP with some random value.
	 */
	if (!static_cpu_has(X86_FEATURE_HYPERVISOR) ||
	    exit_reason.basic != EXIT_REASON_EPT_MISCONFIG) {
		instr_len = vmcs_read32(VM_EXIT_INSTRUCTION_LEN);

		/*
		 * Emulating an enclave's instructions isn't supported as KVM
		 * cannot access the enclave's memory or its true RIP, e.g. the
		 * vmcs.GUEST_RIP points at the exit point of the enclave, not
		 * the RIP that actually triggered the VM-Exit.  But, because
		 * most instructions that cause VM-Exit will #UD in an enclave,
		 * most instruction-based VM-Exits simply do not occur.
		 *
		 * There are a few exceptions, notably the debug instructions
		 * INT1ICEBRK and INT3, as they are allowed in debug enclaves
		 * and generate #DB/#BP as expected, which KVM might intercept.
		 * But again, the CPU does the dirty work and saves an instr
		 * length of zero so VMMs don't shoot themselves in the foot.
		 * WARN if KVM tries to skip a non-zero length instruction on
		 * a VM-Exit from an enclave.
		 */
		if (!instr_len)
			goto rip_updated;

		WARN_ONCE(exit_reason.enclave_mode,
			  "skipping instruction after SGX enclave VM-Exit");

		orig_rip = kvm_rip_read(vcpu);
		rip = orig_rip + instr_len;
#ifdef CONFIG_X86_64
		rip = vmx_mask_out_guest_rip(vcpu, orig_rip, rip);
#endif
		kvm_rip_write(vcpu, rip);
	} else {
		if (!kvm_emulate_instruction(vcpu, EMULTYPE_SKIP))
			return 0;
	}

rip_updated:
	/* skipping an emulated instruction also counts */
	vmx_set_interrupt_shadow(vcpu, 0);

	return 1;
}

/*
 * Recognizes a pending MTF VM-exit and records the nested state for later
 * delivery.
 */
void vmx_update_emulated_instruction(struct kvm_vcpu *vcpu)
{
	struct vmcs12 *vmcs12 = get_vmcs12(vcpu);
	struct vcpu_vmx *vmx = to_vmx(vcpu);

	if (!is_guest_mode(vcpu))
		return;

	/*
	 * Per the SDM, MTF takes priority over debug-trap exceptions besides
	 * TSS T-bit traps and ICEBP (INT1).  KVM doesn't emulate T-bit traps
	 * or ICEBP (in the emulator proper), and skipping of ICEBP after an
	 * intercepted #DB deliberately avoids single-step #DB and MTF updates
	 * as ICEBP is higher priority than both.  As instruction emulation is
	 * completed at this point (i.e. KVM is at the instruction boundary),
	 * any #DB exception pending delivery must be a debug-trap of lower
	 * priority than MTF.  Record the pending MTF state to be delivered in
	 * vmx_check_nested_events().
	 */
	if (nested_cpu_has_mtf(vmcs12) &&
	    (!vcpu->arch.exception.pending ||
	     vcpu->arch.exception.vector == DB_VECTOR) &&
	    (!vcpu->arch.exception_vmexit.pending ||
	     vcpu->arch.exception_vmexit.vector == DB_VECTOR)) {
		vmx->nested.mtf_pending = true;
		kvm_make_request(KVM_REQ_EVENT, vcpu);
	} else {
		vmx->nested.mtf_pending = false;
	}
}

int vmx_skip_emulated_instruction(struct kvm_vcpu *vcpu)
{
	vmx_update_emulated_instruction(vcpu);
	return skip_emulated_instruction(vcpu);
}

static void vmx_clear_hlt(struct kvm_vcpu *vcpu)
{
	/*
	 * Ensure that we clear the HLT state in the VMCS.  We don't need to
	 * explicitly skip the instruction because if the HLT state is set,
	 * then the instruction is already executing and RIP has already been
	 * advanced.
	 */
	if (kvm_hlt_in_guest(vcpu->kvm) &&
			vmcs_read32(GUEST_ACTIVITY_STATE) == GUEST_ACTIVITY_HLT)
		vmcs_write32(GUEST_ACTIVITY_STATE, GUEST_ACTIVITY_ACTIVE);
}

void vmx_inject_exception(struct kvm_vcpu *vcpu)
{
	struct kvm_queued_exception *ex = &vcpu->arch.exception;
	u32 intr_info = ex->vector | INTR_INFO_VALID_MASK;
	struct vcpu_vmx *vmx = to_vmx(vcpu);

	kvm_deliver_exception_payload(vcpu, ex);

	if (ex->has_error_code) {
		/*
		 * Despite the error code being architecturally defined as 32
		 * bits, and the VMCS field being 32 bits, Intel CPUs and thus
		 * VMX don't actually supporting setting bits 31:16.  Hardware
		 * will (should) never provide a bogus error code, but AMD CPUs
		 * do generate error codes with bits 31:16 set, and so KVM's
		 * ABI lets userspace shove in arbitrary 32-bit values.  Drop
		 * the upper bits to avoid VM-Fail, losing information that
		 * does't really exist is preferable to killing the VM.
		 */
		vmcs_write32(VM_ENTRY_EXCEPTION_ERROR_CODE, (u16)ex->error_code);
		intr_info |= INTR_INFO_DELIVER_CODE_MASK;
	}

	if (vmx->rmode.vm86_active) {
		int inc_eip = 0;
		if (kvm_exception_is_soft(ex->vector))
			inc_eip = vcpu->arch.event_exit_inst_len;
		kvm_inject_realmode_interrupt(vcpu, ex->vector, inc_eip);
		return;
	}

	WARN_ON_ONCE(vmx->emulation_required);

	if (kvm_exception_is_soft(ex->vector)) {
		vmcs_write32(VM_ENTRY_INSTRUCTION_LEN,
			     vmx->vcpu.arch.event_exit_inst_len);
		intr_info |= INTR_TYPE_SOFT_EXCEPTION;
	} else
		intr_info |= INTR_TYPE_HARD_EXCEPTION;

	vmcs_write32(VM_ENTRY_INTR_INFO_FIELD, intr_info);

	vmx_clear_hlt(vcpu);
}

static void vmx_setup_uret_msr(struct vcpu_vmx *vmx, unsigned int msr,
			       bool load_into_hardware)
{
	struct vmx_uret_msr *uret_msr;

	uret_msr = vmx_find_uret_msr(vmx, msr);
	if (!uret_msr)
		return;

	uret_msr->load_into_hardware = load_into_hardware;
}

/*
 * Configuring user return MSRs to automatically save, load, and restore MSRs
 * that need to be shoved into hardware when running the guest.  Note, omitting
 * an MSR here does _NOT_ mean it's not emulated, only that it will not be
 * loaded into hardware when running the guest.
 */
static void vmx_setup_uret_msrs(struct vcpu_vmx *vmx)
{
#ifdef CONFIG_X86_64
	bool load_syscall_msrs;

	/*
	 * The SYSCALL MSRs are only needed on long mode guests, and only
	 * when EFER.SCE is set.
	 */
	load_syscall_msrs = is_long_mode(&vmx->vcpu) &&
			    (vmx->vcpu.arch.efer & EFER_SCE);

	vmx_setup_uret_msr(vmx, MSR_STAR, load_syscall_msrs);
	vmx_setup_uret_msr(vmx, MSR_LSTAR, load_syscall_msrs);
	vmx_setup_uret_msr(vmx, MSR_SYSCALL_MASK, load_syscall_msrs);
#endif
	vmx_setup_uret_msr(vmx, MSR_EFER, update_transition_efer(vmx));

	vmx_setup_uret_msr(vmx, MSR_TSC_AUX,
			   guest_cpuid_has(&vmx->vcpu, X86_FEATURE_RDTSCP) ||
			   guest_cpuid_has(&vmx->vcpu, X86_FEATURE_RDPID));

	/*
	 * hle=0, rtm=0, tsx_ctrl=1 can be found with some combinations of new
	 * kernel and old userspace.  If those guests run on a tsx=off host, do
	 * allow guests to use TSX_CTRL, but don't change the value in hardware
	 * so that TSX remains always disabled.
	 */
	vmx_setup_uret_msr(vmx, MSR_IA32_TSX_CTRL, boot_cpu_has(X86_FEATURE_RTM));

	/*
	 * The set of MSRs to load may have changed, reload MSRs before the
	 * next VM-Enter.
	 */
	vmx->guest_uret_msrs_loaded = false;
}

u64 vmx_get_l2_tsc_offset(struct kvm_vcpu *vcpu)
{
	struct vmcs12 *vmcs12 = get_vmcs12(vcpu);

	if (nested_cpu_has(vmcs12, CPU_BASED_USE_TSC_OFFSETTING))
		return vmcs12->tsc_offset;

	return 0;
}

u64 vmx_get_l2_tsc_multiplier(struct kvm_vcpu *vcpu)
{
	struct vmcs12 *vmcs12 = get_vmcs12(vcpu);

	if (nested_cpu_has(vmcs12, CPU_BASED_USE_TSC_OFFSETTING) &&
	    nested_cpu_has2(vmcs12, SECONDARY_EXEC_TSC_SCALING))
		return vmcs12->tsc_multiplier;

	return kvm_caps.default_tsc_scaling_ratio;
}

void vmx_write_tsc_offset(struct kvm_vcpu *vcpu, u64 offset)
{
	vmcs_write64(TSC_OFFSET, offset);
}

void vmx_write_tsc_multiplier(struct kvm_vcpu *vcpu, u64 multiplier)
{
	vmcs_write64(TSC_MULTIPLIER, multiplier);
}

/*
 * nested_vmx_allowed() checks whether a guest should be allowed to use VMX
 * instructions and MSRs (i.e., nested VMX). Nested VMX is disabled for
 * all guests if the "nested" module option is off, and can also be disabled
 * for a single guest by disabling its VMX cpuid bit.
 */
bool nested_vmx_allowed(struct kvm_vcpu *vcpu)
{
	return nested && guest_cpuid_has(vcpu, X86_FEATURE_VMX);
}

/*
 * Userspace is allowed to set any supported IA32_FEATURE_CONTROL regardless of
 * guest CPUID.  Note, KVM allows userspace to set "VMX in SMX" to maintain
 * backwards compatibility even though KVM doesn't support emulating SMX.  And
 * because userspace set "VMX in SMX", the guest must also be allowed to set it,
 * e.g. if the MSR is left unlocked and the guest does a RMW operation.
 */
#define KVM_SUPPORTED_FEATURE_CONTROL  (FEAT_CTL_LOCKED			 | \
					FEAT_CTL_VMX_ENABLED_INSIDE_SMX	 | \
					FEAT_CTL_VMX_ENABLED_OUTSIDE_SMX | \
					FEAT_CTL_SGX_LC_ENABLED		 | \
					FEAT_CTL_SGX_ENABLED		 | \
					FEAT_CTL_LMCE_ENABLED)

static inline bool is_vmx_feature_control_msr_valid(struct vcpu_vmx *vmx,
						    struct msr_data *msr)
{
	uint64_t valid_bits;

	/*
	 * Ensure KVM_SUPPORTED_FEATURE_CONTROL is updated when new bits are
	 * exposed to the guest.
	 */
	WARN_ON_ONCE(vmx->msr_ia32_feature_control_valid_bits &
		     ~KVM_SUPPORTED_FEATURE_CONTROL);

	if (!msr->host_initiated &&
	    (vmx->msr_ia32_feature_control & FEAT_CTL_LOCKED))
		return false;

	if (msr->host_initiated)
		valid_bits = KVM_SUPPORTED_FEATURE_CONTROL;
	else
		valid_bits = vmx->msr_ia32_feature_control_valid_bits;

	return !(msr->data & ~valid_bits);
}

int vmx_get_msr_feature(struct kvm_msr_entry *msr)
{
	switch (msr->index) {
	case KVM_FIRST_EMULATED_VMX_MSR ... KVM_LAST_EMULATED_VMX_MSR:
		if (!nested)
			return 1;
		return vmx_get_vmx_msr(&vmcs_config.nested, msr->index, &msr->data);
	default:
		return KVM_MSR_RET_INVALID;
	}
}

/*
 * Reads an msr value (of 'msr_info->index') into 'msr_info->data'.
 * Returns 0 on success, non-0 otherwise.
 * Assumes vcpu_load() was already called.
 */
int vmx_get_msr(struct kvm_vcpu *vcpu, struct msr_data *msr_info)
{
	struct vcpu_vmx *vmx = to_vmx(vcpu);
	struct vmx_uret_msr *msr;
	u32 index;

	switch (msr_info->index) {
#ifdef CONFIG_X86_64
	case MSR_FS_BASE:
		msr_info->data = vmcs_readl(GUEST_FS_BASE);
		break;
	case MSR_GS_BASE:
		msr_info->data = vmcs_readl(GUEST_GS_BASE);
		break;
	case MSR_KERNEL_GS_BASE:
		msr_info->data = vmx_read_guest_kernel_gs_base(vmx);
		break;
#endif
	case MSR_EFER:
		return kvm_get_msr_common(vcpu, msr_info);
	case MSR_IA32_TSX_CTRL:
		if (!msr_info->host_initiated &&
		    !(vcpu->arch.arch_capabilities & ARCH_CAP_TSX_CTRL_MSR))
			return 1;
		goto find_uret_msr;
	case MSR_IA32_UMWAIT_CONTROL:
		if (!msr_info->host_initiated && !vmx_has_waitpkg(vmx))
			return 1;

		msr_info->data = vmx->msr_ia32_umwait_control;
		break;
	case MSR_IA32_SPEC_CTRL:
		if (!msr_info->host_initiated &&
		    !guest_has_spec_ctrl_msr(vcpu))
			return 1;

		msr_info->data = to_vmx(vcpu)->spec_ctrl;
		break;
	case MSR_IA32_SYSENTER_CS:
		msr_info->data = vmcs_read32(GUEST_SYSENTER_CS);
		break;
	case MSR_IA32_SYSENTER_EIP:
		msr_info->data = vmcs_readl(GUEST_SYSENTER_EIP);
		break;
	case MSR_IA32_SYSENTER_ESP:
		msr_info->data = vmcs_readl(GUEST_SYSENTER_ESP);
		break;
	case MSR_IA32_BNDCFGS:
		if (!kvm_mpx_supported() ||
		    (!msr_info->host_initiated &&
		     !guest_cpuid_has(vcpu, X86_FEATURE_MPX)))
			return 1;
		msr_info->data = vmcs_read64(GUEST_BNDCFGS);
		break;
	case MSR_IA32_MCG_EXT_CTL:
		if (!msr_info->host_initiated &&
		    !(vmx->msr_ia32_feature_control &
		      FEAT_CTL_LMCE_ENABLED))
			return 1;
		msr_info->data = vcpu->arch.mcg_ext_ctl;
		break;
	case MSR_IA32_FEAT_CTL:
		msr_info->data = vmx->msr_ia32_feature_control;
		break;
	case MSR_IA32_SGXLEPUBKEYHASH0 ... MSR_IA32_SGXLEPUBKEYHASH3:
		if (!msr_info->host_initiated &&
		    !guest_cpuid_has(vcpu, X86_FEATURE_SGX_LC))
			return 1;
		msr_info->data = to_vmx(vcpu)->msr_ia32_sgxlepubkeyhash
			[msr_info->index - MSR_IA32_SGXLEPUBKEYHASH0];
		break;
	case KVM_FIRST_EMULATED_VMX_MSR ... KVM_LAST_EMULATED_VMX_MSR:
		if (!nested_vmx_allowed(vcpu))
			return 1;
		if (vmx_get_vmx_msr(&vmx->nested.msrs, msr_info->index,
				    &msr_info->data))
			return 1;
		/*
		 * Enlightened VMCS v1 doesn't have certain VMCS fields but
		 * instead of just ignoring the features, different Hyper-V
		 * versions are either trying to use them and fail or do some
		 * sanity checking and refuse to boot. Filter all unsupported
		 * features out.
		 */
		if (!msr_info->host_initiated && guest_cpuid_has_evmcs(vcpu))
			nested_evmcs_filter_control_msr(vcpu, msr_info->index,
							&msr_info->data);
		break;
	case MSR_IA32_RTIT_CTL:
		if (!vmx_pt_mode_is_host_guest())
			return 1;
		msr_info->data = vmx->pt_desc.guest.ctl;
		break;
	case MSR_IA32_RTIT_STATUS:
		if (!vmx_pt_mode_is_host_guest())
			return 1;
		msr_info->data = vmx->pt_desc.guest.status;
		break;
	case MSR_IA32_RTIT_CR3_MATCH:
		if (!vmx_pt_mode_is_host_guest() ||
			!intel_pt_validate_cap(vmx->pt_desc.caps,
						PT_CAP_cr3_filtering))
			return 1;
		msr_info->data = vmx->pt_desc.guest.cr3_match;
		break;
	case MSR_IA32_RTIT_OUTPUT_BASE:
		if (!vmx_pt_mode_is_host_guest() ||
			(!intel_pt_validate_cap(vmx->pt_desc.caps,
					PT_CAP_topa_output) &&
			 !intel_pt_validate_cap(vmx->pt_desc.caps,
					PT_CAP_single_range_output)))
			return 1;
		msr_info->data = vmx->pt_desc.guest.output_base;
		break;
	case MSR_IA32_RTIT_OUTPUT_MASK:
		if (!vmx_pt_mode_is_host_guest() ||
			(!intel_pt_validate_cap(vmx->pt_desc.caps,
					PT_CAP_topa_output) &&
			 !intel_pt_validate_cap(vmx->pt_desc.caps,
					PT_CAP_single_range_output)))
			return 1;
		msr_info->data = vmx->pt_desc.guest.output_mask;
		break;
	case MSR_IA32_RTIT_ADDR0_A ... MSR_IA32_RTIT_ADDR3_B:
		index = msr_info->index - MSR_IA32_RTIT_ADDR0_A;
		if (!vmx_pt_mode_is_host_guest() ||
		    (index >= 2 * vmx->pt_desc.num_address_ranges))
			return 1;
		if (index % 2)
			msr_info->data = vmx->pt_desc.guest.addr_b[index / 2];
		else
			msr_info->data = vmx->pt_desc.guest.addr_a[index / 2];
		break;
	case MSR_IA32_U_CET:
	case MSR_IA32_PL0_SSP ... MSR_IA32_PL3_SSP:
		return kvm_get_msr_common(vcpu, msr_info);
	case MSR_IA32_S_CET:
	case MSR_KVM_GUEST_SSP:
	case MSR_IA32_INT_SSP_TAB:
		if (kvm_get_msr_common(vcpu, msr_info))
			return 1;
		if (msr_info->index == MSR_KVM_GUEST_SSP)
			msr_info->data = vmcs_readl(GUEST_SSP);
		else if (msr_info->index == MSR_IA32_S_CET)
			msr_info->data = vmcs_readl(GUEST_S_CET);
		else if (msr_info->index == MSR_IA32_INT_SSP_TAB)
			msr_info->data = vmcs_readl(GUEST_INTR_SSP_TABLE);
		break;
	case MSR_IA32_DEBUGCTLMSR:
		msr_info->data = vmcs_read64(GUEST_IA32_DEBUGCTL);
		break;
	default:
	find_uret_msr:
		msr = vmx_find_uret_msr(vmx, msr_info->index);
		if (msr) {
			msr_info->data = msr->data;
			break;
		}
		return kvm_get_msr_common(vcpu, msr_info);
	}

	return 0;
}

static u64 nested_vmx_truncate_sysenter_addr(struct kvm_vcpu *vcpu,
						    u64 data)
{
#ifdef CONFIG_X86_64
	if (!guest_cpuid_has(vcpu, X86_FEATURE_LM))
		return (u32)data;
#endif
	return (unsigned long)data;
}

static u64 vmx_get_supported_debugctl(struct kvm_vcpu *vcpu, bool host_initiated)
{
	u64 debugctl = 0;

	if (boot_cpu_has(X86_FEATURE_BUS_LOCK_DETECT) &&
	    (host_initiated || guest_cpuid_has(vcpu, X86_FEATURE_BUS_LOCK_DETECT)))
		debugctl |= DEBUGCTLMSR_BUS_LOCK_DETECT;

	if ((kvm_caps.supported_perf_cap & PMU_CAP_LBR_FMT) &&
	    (host_initiated || intel_pmu_lbr_is_enabled(vcpu)))
		debugctl |= DEBUGCTLMSR_LBR | DEBUGCTLMSR_FREEZE_LBRS_ON_PMI;

	return debugctl;
}

static void vmx_disable_write_intercept_sss_msr(struct kvm_vcpu *vcpu)
{
	if (guest_can_use(vcpu, X86_FEATURE_SHSTK)) {
		vmx_set_intercept_for_msr(vcpu, MSR_IA32_PL0_SSP,
					  MSR_TYPE_RW, false);
		vmx_set_intercept_for_msr(vcpu, MSR_IA32_PL1_SSP,
					  MSR_TYPE_RW, false);
		vmx_set_intercept_for_msr(vcpu, MSR_IA32_PL2_SSP,
					  MSR_TYPE_RW, false);
	}
}

/*
 * Writes msr value into the appropriate "register".
 * Returns 0 on success, non-0 otherwise.
 * Assumes vcpu_load() was already called.
 */
int vmx_set_msr(struct kvm_vcpu *vcpu, struct msr_data *msr_info)
{
	struct vcpu_vmx *vmx = to_vmx(vcpu);
	struct vmx_uret_msr *msr;
	int ret = 0;
	u32 msr_index = msr_info->index;
	u64 data = msr_info->data;
	u32 index;

	switch (msr_index) {
	case MSR_EFER:
		ret = kvm_set_msr_common(vcpu, msr_info);
		break;
#ifdef CONFIG_X86_64
	case MSR_FS_BASE:
		vmx_segment_cache_clear(vmx);
		vmcs_writel(GUEST_FS_BASE, data);
		break;
	case MSR_GS_BASE:
		vmx_segment_cache_clear(vmx);
		vmcs_writel(GUEST_GS_BASE, data);
		break;
	case MSR_KERNEL_GS_BASE:
		vmx_write_guest_kernel_gs_base(vmx, data);
		break;
	case MSR_IA32_XFD:
		ret = kvm_set_msr_common(vcpu, msr_info);
		/*
		 * Always intercepting WRMSR could incur non-negligible
		 * overhead given xfd might be changed frequently in
		 * guest context switch. Disable write interception
		 * upon the first write with a non-zero value (indicating
		 * potential usage on dynamic xfeatures). Also update
		 * exception bitmap to trap #NM for proper virtualization
		 * of guest xfd_err.
		 */
		if (!ret && data) {
			vmx_disable_intercept_for_msr(vcpu, MSR_IA32_XFD,
						      MSR_TYPE_RW);
			vcpu->arch.xfd_no_write_intercept = true;
			vmx_update_exception_bitmap(vcpu);
		}
		break;
#endif
	case MSR_IA32_SYSENTER_CS:
		if (is_guest_mode(vcpu))
			get_vmcs12(vcpu)->guest_sysenter_cs = data;
		vmcs_write32(GUEST_SYSENTER_CS, data);
		break;
	case MSR_IA32_SYSENTER_EIP:
		if (is_guest_mode(vcpu)) {
			data = nested_vmx_truncate_sysenter_addr(vcpu, data);
			get_vmcs12(vcpu)->guest_sysenter_eip = data;
		}
		vmcs_writel(GUEST_SYSENTER_EIP, data);
		break;
	case MSR_IA32_SYSENTER_ESP:
		if (is_guest_mode(vcpu)) {
			data = nested_vmx_truncate_sysenter_addr(vcpu, data);
			get_vmcs12(vcpu)->guest_sysenter_esp = data;
		}
		vmcs_writel(GUEST_SYSENTER_ESP, data);
		break;
	case MSR_IA32_DEBUGCTLMSR: {
		u64 invalid;

		invalid = data & ~vmx_get_supported_debugctl(vcpu, msr_info->host_initiated);
		if (invalid & (DEBUGCTLMSR_BTF|DEBUGCTLMSR_LBR)) {
			kvm_pr_unimpl_wrmsr(vcpu, msr_index, data);
			data &= ~(DEBUGCTLMSR_BTF|DEBUGCTLMSR_LBR);
			invalid &= ~(DEBUGCTLMSR_BTF|DEBUGCTLMSR_LBR);
		}

		if (invalid)
			return 1;

		if (is_guest_mode(vcpu) && get_vmcs12(vcpu)->vm_exit_controls &
						VM_EXIT_SAVE_DEBUG_CONTROLS)
			get_vmcs12(vcpu)->guest_ia32_debugctl = data;

		vmcs_write64(GUEST_IA32_DEBUGCTL, data);
		if (intel_pmu_lbr_is_enabled(vcpu) && !to_vmx(vcpu)->lbr_desc.event &&
		    (data & DEBUGCTLMSR_LBR))
			intel_pmu_create_guest_lbr_event(vcpu);
		return 0;
	}
	case MSR_IA32_BNDCFGS:
		if (!kvm_mpx_supported() ||
		    (!msr_info->host_initiated &&
		     !guest_cpuid_has(vcpu, X86_FEATURE_MPX)))
			return 1;
		if (is_noncanonical_address(data & PAGE_MASK, vcpu) ||
		    (data & MSR_IA32_BNDCFGS_RSVD))
			return 1;

		if (is_guest_mode(vcpu) &&
		    ((vmx->nested.msrs.entry_ctls_high & VM_ENTRY_LOAD_BNDCFGS) ||
		     (vmx->nested.msrs.exit_ctls_high & VM_EXIT_CLEAR_BNDCFGS)))
			get_vmcs12(vcpu)->guest_bndcfgs = data;

		vmcs_write64(GUEST_BNDCFGS, data);
		break;
	case MSR_IA32_UMWAIT_CONTROL:
		if (!msr_info->host_initiated && !vmx_has_waitpkg(vmx))
			return 1;

		/* The reserved bit 1 and non-32 bit [63:32] should be zero */
		if (data & (BIT_ULL(1) | GENMASK_ULL(63, 32)))
			return 1;

		vmx->msr_ia32_umwait_control = data;
		break;
	case MSR_IA32_SPEC_CTRL:
		if (!msr_info->host_initiated &&
		    !guest_has_spec_ctrl_msr(vcpu))
			return 1;

		if (kvm_spec_ctrl_test_value(data))
			return 1;

		vmx->spec_ctrl = data;
		if (!data)
			break;

		/*
		 * For non-nested:
		 * When it's written (to non-zero) for the first time, pass
		 * it through.
		 *
		 * For nested:
		 * The handling of the MSR bitmap for L2 guests is done in
		 * nested_vmx_prepare_msr_bitmap. We should not touch the
		 * vmcs02.msr_bitmap here since it gets completely overwritten
		 * in the merging. We update the vmcs01 here for L1 as well
		 * since it will end up touching the MSR anyway now.
		 */
		vmx_disable_intercept_for_msr(vcpu,
					      MSR_IA32_SPEC_CTRL,
					      MSR_TYPE_RW);
		break;
	case MSR_IA32_TSX_CTRL:
		if (!msr_info->host_initiated &&
		    !(vcpu->arch.arch_capabilities & ARCH_CAP_TSX_CTRL_MSR))
			return 1;
		if (data & ~(TSX_CTRL_RTM_DISABLE | TSX_CTRL_CPUID_CLEAR))
			return 1;
		goto find_uret_msr;
	case MSR_IA32_CR_PAT:
		ret = kvm_set_msr_common(vcpu, msr_info);
		if (ret)
			break;

		if (is_guest_mode(vcpu) &&
		    get_vmcs12(vcpu)->vm_exit_controls & VM_EXIT_SAVE_IA32_PAT)
			get_vmcs12(vcpu)->guest_ia32_pat = data;

		if (vmcs_config.vmentry_ctrl & VM_ENTRY_LOAD_IA32_PAT)
			vmcs_write64(GUEST_IA32_PAT, data);
		break;
	case MSR_IA32_MCG_EXT_CTL:
		if ((!msr_info->host_initiated &&
		     !(to_vmx(vcpu)->msr_ia32_feature_control &
		       FEAT_CTL_LMCE_ENABLED)) ||
		    (data & ~MCG_EXT_CTL_LMCE_EN))
			return 1;
		vcpu->arch.mcg_ext_ctl = data;
		break;
	case MSR_IA32_FEAT_CTL:
		if (!is_vmx_feature_control_msr_valid(vmx, msr_info))
			return 1;

		vmx->msr_ia32_feature_control = data;
		if (msr_info->host_initiated && data == 0)
			vmx_leave_nested(vcpu);

		/* SGX may be enabled/disabled by guest's firmware */
		vmx_write_encls_bitmap(vcpu, NULL);
		break;
	case MSR_IA32_SGXLEPUBKEYHASH0 ... MSR_IA32_SGXLEPUBKEYHASH3:
		/*
		 * On real hardware, the LE hash MSRs are writable before
		 * the firmware sets bit 0 in MSR 0x7a ("activating" SGX),
		 * at which point SGX related bits in IA32_FEATURE_CONTROL
		 * become writable.
		 *
		 * KVM does not emulate SGX activation for simplicity, so
		 * allow writes to the LE hash MSRs if IA32_FEATURE_CONTROL
		 * is unlocked.  This is technically not architectural
		 * behavior, but it's close enough.
		 */
		if (!msr_info->host_initiated &&
		    (!guest_cpuid_has(vcpu, X86_FEATURE_SGX_LC) ||
		    ((vmx->msr_ia32_feature_control & FEAT_CTL_LOCKED) &&
		    !(vmx->msr_ia32_feature_control & FEAT_CTL_SGX_LC_ENABLED))))
			return 1;
		vmx->msr_ia32_sgxlepubkeyhash
			[msr_index - MSR_IA32_SGXLEPUBKEYHASH0] = data;
		break;
	case KVM_FIRST_EMULATED_VMX_MSR ... KVM_LAST_EMULATED_VMX_MSR:
		if (!msr_info->host_initiated)
			return 1; /* they are read-only */
		if (!nested_vmx_allowed(vcpu))
			return 1;
		return vmx_set_vmx_msr(vcpu, msr_index, data);
	case MSR_IA32_RTIT_CTL:
		if (!vmx_pt_mode_is_host_guest() ||
			vmx_rtit_ctl_check(vcpu, data) ||
			vmx->nested.vmxon)
			return 1;
		vmcs_write64(GUEST_IA32_RTIT_CTL, data);
		vmx->pt_desc.guest.ctl = data;
		pt_update_intercept_for_msr(vcpu);
		break;
	case MSR_IA32_RTIT_STATUS:
		if (!pt_can_write_msr(vmx))
			return 1;
		if (data & MSR_IA32_RTIT_STATUS_MASK)
			return 1;
		vmx->pt_desc.guest.status = data;
		break;
	case MSR_IA32_RTIT_CR3_MATCH:
		if (!pt_can_write_msr(vmx))
			return 1;
		if (!intel_pt_validate_cap(vmx->pt_desc.caps,
					   PT_CAP_cr3_filtering))
			return 1;
		vmx->pt_desc.guest.cr3_match = data;
		break;
	case MSR_IA32_RTIT_OUTPUT_BASE:
		if (!pt_can_write_msr(vmx))
			return 1;
		if (!intel_pt_validate_cap(vmx->pt_desc.caps,
					   PT_CAP_topa_output) &&
		    !intel_pt_validate_cap(vmx->pt_desc.caps,
					   PT_CAP_single_range_output))
			return 1;
		if (!pt_output_base_valid(vcpu, data))
			return 1;
		vmx->pt_desc.guest.output_base = data;
		break;
	case MSR_IA32_RTIT_OUTPUT_MASK:
		if (!pt_can_write_msr(vmx))
			return 1;
		if (!intel_pt_validate_cap(vmx->pt_desc.caps,
					   PT_CAP_topa_output) &&
		    !intel_pt_validate_cap(vmx->pt_desc.caps,
					   PT_CAP_single_range_output))
			return 1;
		vmx->pt_desc.guest.output_mask = data;
		break;
	case MSR_IA32_RTIT_ADDR0_A ... MSR_IA32_RTIT_ADDR3_B:
		if (!pt_can_write_msr(vmx))
			return 1;
		index = msr_info->index - MSR_IA32_RTIT_ADDR0_A;
		if (index >= 2 * vmx->pt_desc.num_address_ranges)
			return 1;
		if (is_noncanonical_address(data, vcpu))
			return 1;
		if (index % 2)
			vmx->pt_desc.guest.addr_b[index / 2] = data;
		else
			vmx->pt_desc.guest.addr_a[index / 2] = data;
		break;
#define VMX_CET_CONTROL_MASK		(~GENMASK_ULL(9, 6))
#define CET_LEG_BITMAP_BASE(data)	((data) >> 12)
#define CET_EXCLUSIVE_BITS		(CET_SUPPRESS | CET_WAIT_ENDBR)
	case MSR_IA32_PL0_SSP ... MSR_IA32_PL3_SSP:
		if (kvm_set_msr_common(vcpu, msr_info))
			return 1;
		/*
		 * Write to the base SSP MSRs should happen ahead of toggling
		 * of IA32_S_CET.SH_STK_EN bit.
		 */
		if (msr_index != MSR_IA32_PL3_SSP && data) {
			vmx_disable_write_intercept_sss_msr(vcpu);
			wrmsrl(msr_index, data);
		}
		break;
	case MSR_IA32_U_CET:
	case MSR_IA32_S_CET:
	case MSR_KVM_GUEST_SSP:
	case MSR_IA32_INT_SSP_TAB:
		if ((msr_index == MSR_IA32_U_CET ||
		     msr_index == MSR_IA32_S_CET) &&
		    ((data & ~VMX_CET_CONTROL_MASK) ||
		     !IS_ALIGNED(CET_LEG_BITMAP_BASE(data), 4) ||
		     (data & CET_EXCLUSIVE_BITS) == CET_EXCLUSIVE_BITS))
			return 1;
		if (kvm_set_msr_common(vcpu, msr_info))
			return 1;
		if (msr_index == MSR_KVM_GUEST_SSP)
			vmcs_writel(GUEST_SSP, data);
		else if (msr_index == MSR_IA32_S_CET)
			vmcs_writel(GUEST_S_CET, data);
		else if (msr_index == MSR_IA32_INT_SSP_TAB)
			vmcs_writel(GUEST_INTR_SSP_TABLE, data);
		break;
	case MSR_IA32_PERF_CAPABILITIES:
		if (data && !vcpu_to_pmu(vcpu)->version)
			return 1;
		if (data & PMU_CAP_LBR_FMT) {
			if ((data & PMU_CAP_LBR_FMT) !=
			    (kvm_caps.supported_perf_cap & PMU_CAP_LBR_FMT))
				return 1;
			if (!intel_pmu_lbr_is_compatible(vcpu))
				return 1;
		}
		if (data & PERF_CAP_PEBS_FORMAT) {
			if ((data & PERF_CAP_PEBS_MASK) !=
			    (kvm_caps.supported_perf_cap & PERF_CAP_PEBS_MASK))
				return 1;
			if (!guest_cpuid_has(vcpu, X86_FEATURE_DS))
				return 1;
			if (!guest_cpuid_has(vcpu, X86_FEATURE_DTES64))
				return 1;
			if (!cpuid_model_is_consistent(vcpu))
				return 1;
		}
		ret = kvm_set_msr_common(vcpu, msr_info);
		break;

	default:
	find_uret_msr:
		msr = vmx_find_uret_msr(vmx, msr_index);
		if (msr)
			ret = vmx_set_guest_uret_msr(vmx, msr, data);
		else
			ret = kvm_set_msr_common(vcpu, msr_info);
	}

	/* FB_CLEAR may have changed, also update the FB_CLEAR_DIS behavior */
	if (msr_index == MSR_IA32_ARCH_CAPABILITIES)
		vmx_update_fb_clear_dis(vcpu, vmx);

	return ret;
}

void vmx_cache_reg(struct kvm_vcpu *vcpu, enum kvm_reg reg)
{
	unsigned long guest_owned_bits;

	kvm_register_mark_available(vcpu, reg);

	switch (reg) {
	case VCPU_REGS_RSP:
		vcpu->arch.regs[VCPU_REGS_RSP] = vmcs_readl(GUEST_RSP);
		break;
	case VCPU_REGS_RIP:
		vcpu->arch.regs[VCPU_REGS_RIP] = vmcs_readl(GUEST_RIP);
		break;
	case VCPU_EXREG_PDPTR:
		if (enable_ept)
			ept_save_pdptrs(vcpu);
		break;
	case VCPU_EXREG_CR0:
		guest_owned_bits = vcpu->arch.cr0_guest_owned_bits;

		vcpu->arch.cr0 &= ~guest_owned_bits;
		vcpu->arch.cr0 |= vmcs_readl(GUEST_CR0) & guest_owned_bits;
		break;
	case VCPU_EXREG_CR3:
		/*
		 * When intercepting CR3 loads, e.g. for shadowing paging, KVM's
		 * CR3 is loaded into hardware, not the guest's CR3.
		 */
		if (!(exec_controls_get(to_vmx(vcpu)) & CPU_BASED_CR3_LOAD_EXITING))
			vcpu->arch.cr3 = vmcs_readl(GUEST_CR3);
		break;
	case VCPU_EXREG_CR4:
		guest_owned_bits = vcpu->arch.cr4_guest_owned_bits;

		vcpu->arch.cr4 &= ~guest_owned_bits;
		vcpu->arch.cr4 |= vmcs_readl(GUEST_CR4) & guest_owned_bits;
		break;
	default:
		KVM_BUG_ON(1, vcpu->kvm);
		break;
	}
}

/*
 * There is no X86_FEATURE for SGX yet, but anyway we need to query CPUID
 * directly instead of going through cpu_has(), to ensure KVM is trapping
 * ENCLS whenever it's supported in hardware.  It does not matter whether
 * the host OS supports or has enabled SGX.
 */
static bool cpu_has_sgx(void)
{
	return cpuid_eax(0) >= 0x12 && (cpuid_eax(0x12) & BIT(0));
}

/*
 * Some cpus support VM_{ENTRY,EXIT}_IA32_PERF_GLOBAL_CTRL but they
 * can't be used due to errata where VM Exit may incorrectly clear
 * IA32_PERF_GLOBAL_CTRL[34:32]. Work around the errata by using the
 * MSR load mechanism to switch IA32_PERF_GLOBAL_CTRL.
 */
static bool cpu_has_perf_global_ctrl_bug(void)
{
	if (boot_cpu_data.x86 == 0x6) {
		switch (boot_cpu_data.x86_model) {
		case INTEL_FAM6_NEHALEM_EP:	/* AAK155 */
		case INTEL_FAM6_NEHALEM:	/* AAP115 */
		case INTEL_FAM6_WESTMERE:	/* AAT100 */
		case INTEL_FAM6_WESTMERE_EP:	/* BC86,AAY89,BD102 */
		case INTEL_FAM6_NEHALEM_EX:	/* BA97 */
			return true;
		default:
			break;
		}
	}

	return false;
}

static int adjust_vmx_controls(u32 ctl_min, u32 ctl_opt, u32 msr, u32 *result)
{
	u32 vmx_msr_low, vmx_msr_high;
	u32 ctl = ctl_min | ctl_opt;

	rdmsr(msr, vmx_msr_low, vmx_msr_high);

	ctl &= vmx_msr_high; /* bit == 0 in high word ==> must be zero */
	ctl |= vmx_msr_low;  /* bit == 1 in low word  ==> must be one  */

	/* Ensure minimum (required) set of control bits are supported. */
	if (ctl_min & ~ctl)
		return -EIO;

	*result = ctl;
	return 0;
}

static u64 adjust_vmx_controls64(u64 ctl_opt, u32 msr)
{
	u64 allowed;

	rdmsrl(msr, allowed);

	return  ctl_opt & allowed;
}

static int setup_vmcs_config(struct vmcs_config *vmcs_conf,
			     struct vmx_capability *vmx_cap)
{
	u32 vmx_msr_low, vmx_msr_high;
	u32 _pin_based_exec_control = 0;
	u32 _cpu_based_exec_control = 0;
	u32 _cpu_based_2nd_exec_control = 0;
	u64 _cpu_based_3rd_exec_control = 0;
	u32 _vmexit_control = 0;
	u32 _vmentry_control = 0;
	u64 misc_msr;
	int i;

	/*
	 * LOAD/SAVE_DEBUG_CONTROLS are absent because both are mandatory.
	 * SAVE_IA32_PAT and SAVE_IA32_EFER are absent because KVM always
	 * intercepts writes to PAT and EFER, i.e. never enables those controls.
	 */
	struct {
		u32 entry_control;
		u32 exit_control;
	} const vmcs_entry_exit_pairs[] = {
		{ VM_ENTRY_LOAD_IA32_PERF_GLOBAL_CTRL,	VM_EXIT_LOAD_IA32_PERF_GLOBAL_CTRL },
		{ VM_ENTRY_LOAD_IA32_PAT,		VM_EXIT_LOAD_IA32_PAT },
		{ VM_ENTRY_LOAD_IA32_EFER,		VM_EXIT_LOAD_IA32_EFER },
		{ VM_ENTRY_LOAD_BNDCFGS,		VM_EXIT_CLEAR_BNDCFGS },
		{ VM_ENTRY_LOAD_IA32_RTIT_CTL,		VM_EXIT_CLEAR_IA32_RTIT_CTL },
		{ VM_ENTRY_LOAD_CET_STATE,		VM_EXIT_LOAD_CET_STATE },
	};

	memset(vmcs_conf, 0, sizeof(*vmcs_conf));

	if (adjust_vmx_controls(KVM_REQUIRED_VMX_CPU_BASED_VM_EXEC_CONTROL,
				KVM_OPTIONAL_VMX_CPU_BASED_VM_EXEC_CONTROL,
				MSR_IA32_VMX_PROCBASED_CTLS,
				&_cpu_based_exec_control))
		return -EIO;
	if (_cpu_based_exec_control & CPU_BASED_ACTIVATE_SECONDARY_CONTROLS) {
		if (adjust_vmx_controls(KVM_REQUIRED_VMX_SECONDARY_VM_EXEC_CONTROL,
					KVM_OPTIONAL_VMX_SECONDARY_VM_EXEC_CONTROL,
					MSR_IA32_VMX_PROCBASED_CTLS2,
					&_cpu_based_2nd_exec_control))
			return -EIO;
	}
	if (!ept_violation_ve_test)
		_cpu_based_2nd_exec_control &= ~SECONDARY_EXEC_EPT_VIOLATION_VE;

#ifndef CONFIG_X86_64
	if (!(_cpu_based_2nd_exec_control &
				SECONDARY_EXEC_VIRTUALIZE_APIC_ACCESSES))
		_cpu_based_exec_control &= ~CPU_BASED_TPR_SHADOW;
#endif

	if (!(_cpu_based_exec_control & CPU_BASED_TPR_SHADOW))
		_cpu_based_2nd_exec_control &= ~(
				SECONDARY_EXEC_APIC_REGISTER_VIRT |
				SECONDARY_EXEC_VIRTUALIZE_X2APIC_MODE |
				SECONDARY_EXEC_VIRTUAL_INTR_DELIVERY);

	rdmsr_safe(MSR_IA32_VMX_EPT_VPID_CAP,
		&vmx_cap->ept, &vmx_cap->vpid);

	if (!(_cpu_based_2nd_exec_control & SECONDARY_EXEC_ENABLE_EPT) &&
	    vmx_cap->ept) {
		pr_warn_once("EPT CAP should not exist if not support "
				"1-setting enable EPT VM-execution control\n");

		if (error_on_inconsistent_vmcs_config)
			return -EIO;

		vmx_cap->ept = 0;
		_cpu_based_2nd_exec_control &= ~SECONDARY_EXEC_EPT_VIOLATION_VE;
	}
	if (!(_cpu_based_2nd_exec_control & SECONDARY_EXEC_ENABLE_VPID) &&
	    vmx_cap->vpid) {
		pr_warn_once("VPID CAP should not exist if not support "
				"1-setting enable VPID VM-execution control\n");

		if (error_on_inconsistent_vmcs_config)
			return -EIO;

		vmx_cap->vpid = 0;
	}

	if (!cpu_has_sgx())
		_cpu_based_2nd_exec_control &= ~SECONDARY_EXEC_ENCLS_EXITING;

	if (_cpu_based_exec_control & CPU_BASED_ACTIVATE_TERTIARY_CONTROLS)
		_cpu_based_3rd_exec_control =
			adjust_vmx_controls64(KVM_OPTIONAL_VMX_TERTIARY_VM_EXEC_CONTROL,
					      MSR_IA32_VMX_PROCBASED_CTLS3);

	if (adjust_vmx_controls(KVM_REQUIRED_VMX_VM_EXIT_CONTROLS,
				KVM_OPTIONAL_VMX_VM_EXIT_CONTROLS,
				MSR_IA32_VMX_EXIT_CTLS,
				&_vmexit_control))
		return -EIO;

	if (adjust_vmx_controls(KVM_REQUIRED_VMX_PIN_BASED_VM_EXEC_CONTROL,
				KVM_OPTIONAL_VMX_PIN_BASED_VM_EXEC_CONTROL,
				MSR_IA32_VMX_PINBASED_CTLS,
				&_pin_based_exec_control))
		return -EIO;

	if (cpu_has_broken_vmx_preemption_timer())
		_pin_based_exec_control &= ~PIN_BASED_VMX_PREEMPTION_TIMER;
	if (!(_cpu_based_2nd_exec_control &
		SECONDARY_EXEC_VIRTUAL_INTR_DELIVERY))
		_pin_based_exec_control &= ~PIN_BASED_POSTED_INTR;

	if (adjust_vmx_controls(KVM_REQUIRED_VMX_VM_ENTRY_CONTROLS,
				KVM_OPTIONAL_VMX_VM_ENTRY_CONTROLS,
				MSR_IA32_VMX_ENTRY_CTLS,
				&_vmentry_control))
		return -EIO;

	for (i = 0; i < ARRAY_SIZE(vmcs_entry_exit_pairs); i++) {
		u32 n_ctrl = vmcs_entry_exit_pairs[i].entry_control;
		u32 x_ctrl = vmcs_entry_exit_pairs[i].exit_control;

		if (!(_vmentry_control & n_ctrl) == !(_vmexit_control & x_ctrl))
			continue;

		pr_warn_once("Inconsistent VM-Entry/VM-Exit pair, entry = %x, exit = %x\n",
			     _vmentry_control & n_ctrl, _vmexit_control & x_ctrl);

		if (error_on_inconsistent_vmcs_config)
			return -EIO;

		_vmentry_control &= ~n_ctrl;
		_vmexit_control &= ~x_ctrl;
	}

	rdmsr(MSR_IA32_VMX_BASIC, vmx_msr_low, vmx_msr_high);

	/* IA-32 SDM Vol 3B: VMCS size is never greater than 4kB. */
	if ((vmx_msr_high & 0x1fff) > PAGE_SIZE)
		return -EIO;

#ifdef CONFIG_X86_64
	/* IA-32 SDM Vol 3B: 64-bit CPUs always have VMX_BASIC_MSR[48]==0. */
	if (vmx_msr_high & (1u<<16))
		return -EIO;
#endif

	/* Require Write-Back (WB) memory type for VMCS accesses. */
	if (((vmx_msr_high >> 18) & 15) != 6)
		return -EIO;

	rdmsrl(MSR_IA32_VMX_MISC, misc_msr);

	vmcs_conf->size = vmx_msr_high & 0x1fff;
	vmcs_conf->basic_cap = vmx_msr_high & ~0x7fff;

	vmcs_conf->revision_id = vmx_msr_low;

	vmcs_conf->pin_based_exec_ctrl = _pin_based_exec_control;
	vmcs_conf->cpu_based_exec_ctrl = _cpu_based_exec_control;
	vmcs_conf->cpu_based_2nd_exec_ctrl = _cpu_based_2nd_exec_control;
	vmcs_conf->cpu_based_3rd_exec_ctrl = _cpu_based_3rd_exec_control;
	vmcs_conf->vmexit_ctrl         = _vmexit_control;
	vmcs_conf->vmentry_ctrl        = _vmentry_control;
	vmcs_conf->misc	= misc_msr;

#if IS_ENABLED(CONFIG_HYPERV)
	if (enlightened_vmcs)
		evmcs_sanitize_exec_ctrls(vmcs_conf);
#endif

	return 0;
}

bool kvm_is_vmx_supported(void)
{
	int cpu = raw_smp_processor_id();

	if (!cpu_has_vmx()) {
		pr_err("VMX not supported by CPU %d\n", cpu);
		return false;
	}

	if (!this_cpu_has(X86_FEATURE_MSR_IA32_FEAT_CTL) ||
	    !this_cpu_has(X86_FEATURE_VMX)) {
		pr_err("VMX not enabled (by BIOS) in MSR_IA32_FEAT_CTL on CPU %d\n", cpu);
		return false;
	}

	return true;
}

int vmx_check_processor_compat(void)
{
	int cpu = raw_smp_processor_id();
	struct vmcs_config vmcs_conf;
	struct vmx_capability vmx_cap;

	if (!kvm_is_vmx_supported())
		return -EIO;

	if (setup_vmcs_config(&vmcs_conf, &vmx_cap) < 0) {
		pr_err("Failed to setup VMCS config on CPU %d\n", cpu);
		return -EIO;
	}
	if (nested)
		nested_vmx_setup_ctls_msrs(&vmcs_conf, vmx_cap.ept);
	if (memcmp(&vmcs_config, &vmcs_conf, sizeof(struct vmcs_config))) {
		pr_err("Inconsistent VMCS config on CPU %d\n", cpu);
		return -EIO;
	}
	return 0;
}

static int kvm_cpu_vmxon(u64 vmxon_pointer)
{
	u64 msr;

	cr4_set_bits(X86_CR4_VMXE);

	asm_volatile_goto("1: vmxon %[vmxon_pointer]\n\t"
			  _ASM_EXTABLE(1b, %l[fault])
			  : : [vmxon_pointer] "m"(vmxon_pointer)
			  : : fault);
	return 0;

fault:
	WARN_ONCE(1, "VMXON faulted, MSR_IA32_FEAT_CTL (0x3a) = 0x%llx\n",
		  rdmsrl_safe(MSR_IA32_FEAT_CTL, &msr) ? 0xdeadbeef : msr);
	cr4_clear_bits(X86_CR4_VMXE);

	return -EFAULT;
}

static int __vmxon_get(void)
{
	if (cr4_read_shadow() & X86_CR4_VMXE)
		return -EBUSY;
	return kvm_cpu_vmxon(__pa(this_cpu_read(vmxarea)));
}

int vmxon_get(void)
{
	int r;

	preempt_disable();
	r = __vmxon_get();
	if (r)
		preempt_enable();
	return r;
}
EXPORT_SYMBOL_GPL(vmxon_get);

void vmxoff_put(void)
{
	WARN_ON_ONCE(cpu_vmxoff());
	preempt_enable();
}
EXPORT_SYMBOL_GPL(vmxoff_put);

int vmx_hardware_enable(void)
{
	int cpu = raw_smp_processor_id();
	u64 phys_addr = __pa(per_cpu(vmxarea, cpu));
	int r;

	if (cr4_read_shadow() & X86_CR4_VMXE)
		return -EBUSY;

	/*
	 * This can happen if we hot-added a CPU but failed to allocate
	 * VP assist page for it.
	 */
	if (kvm_is_using_evmcs() && !hv_get_vp_assist_page(cpu))
		return -EFAULT;

	intel_pt_handle_vmx(1);

	r = kvm_cpu_vmxon(phys_addr);
	if (r) {
		intel_pt_handle_vmx(0);
		return r;
	}

	if (enable_ept)
		ept_sync_global();

	return 0;
}

static void vmclear_local_loaded_vmcss(void)
{
	int cpu = raw_smp_processor_id();
	struct loaded_vmcs *v, *n;

	list_for_each_entry_safe(v, n, &per_cpu(loaded_vmcss_on_cpu, cpu),
				 loaded_vmcss_on_cpu_link)
		__loaded_vmcs_clear(v);
}

void vmx_hardware_disable(void)
{
	vmclear_local_loaded_vmcss();

	if (cpu_vmxoff())
		kvm_spurious_fault();

	hv_reset_evmcs();

	intel_pt_handle_vmx(0);
}

struct vmcs *alloc_vmcs_cpu(bool shadow, int cpu, gfp_t flags)
{
	int node = cpu_to_node(cpu);
	struct page *pages;
	struct vmcs *vmcs;

	pages = __alloc_pages_node(node, flags, 0);
	if (!pages)
		return NULL;
	vmcs = page_address(pages);
	memset(vmcs, 0, vmcs_config.size);

	/* KVM supports Enlightened VMCS v1 only */
	if (kvm_is_using_evmcs())
		vmcs->hdr.revision_id = KVM_EVMCS_VERSION;
	else
		vmcs->hdr.revision_id = vmcs_config.revision_id;

	if (shadow)
		vmcs->hdr.shadow_vmcs = 1;
	return vmcs;
}

void free_vmcs(struct vmcs *vmcs)
{
	free_page((unsigned long)vmcs);
}

/*
 * Free a VMCS, but before that VMCLEAR it on the CPU where it was last loaded
 */
void free_loaded_vmcs(struct loaded_vmcs *loaded_vmcs)
{
	if (!loaded_vmcs->vmcs)
		return;
	loaded_vmcs_clear(loaded_vmcs);
	free_vmcs(loaded_vmcs->vmcs);
	loaded_vmcs->vmcs = NULL;
	if (loaded_vmcs->msr_bitmap)
		free_page((unsigned long)loaded_vmcs->msr_bitmap);
	WARN_ON(loaded_vmcs->shadow_vmcs != NULL);
}

int alloc_loaded_vmcs(struct loaded_vmcs *loaded_vmcs)
{
	loaded_vmcs->vmcs = alloc_vmcs(false);
	if (!loaded_vmcs->vmcs)
		return -ENOMEM;

	vmcs_clear(loaded_vmcs->vmcs);

	loaded_vmcs->shadow_vmcs = NULL;
	loaded_vmcs->hv_timer_soft_disabled = false;
	loaded_vmcs->cpu = -1;
	loaded_vmcs->launched = 0;

	if (cpu_has_vmx_msr_bitmap()) {
		loaded_vmcs->msr_bitmap = (unsigned long *)
				__get_free_page(GFP_KERNEL_ACCOUNT);
		if (!loaded_vmcs->msr_bitmap)
			goto out_vmcs;
		memset(loaded_vmcs->msr_bitmap, 0xff, PAGE_SIZE);
	}

	memset(&loaded_vmcs->host_state, 0, sizeof(struct vmcs_host_state));
	memset(&loaded_vmcs->controls_shadow, 0,
		sizeof(struct vmcs_controls_shadow));

	return 0;

out_vmcs:
	free_loaded_vmcs(loaded_vmcs);
	return -ENOMEM;
}

static void free_kvm_area(void)
{
	int cpu;

	for_each_possible_cpu(cpu) {
		free_vmcs(per_cpu(vmxarea, cpu));
		per_cpu(vmxarea, cpu) = NULL;
	}
}

static __init int alloc_kvm_area(void)
{
	int cpu;

	for_each_possible_cpu(cpu) {
		struct vmcs *vmcs;

		vmcs = alloc_vmcs_cpu(false, cpu, GFP_KERNEL);
		if (!vmcs) {
			free_kvm_area();
			return -ENOMEM;
		}

		/*
		 * When eVMCS is enabled, alloc_vmcs_cpu() sets
		 * vmcs->revision_id to KVM_EVMCS_VERSION instead of
		 * revision_id reported by MSR_IA32_VMX_BASIC.
		 *
		 * However, even though not explicitly documented by
		 * TLFS, VMXArea passed as VMXON argument should
		 * still be marked with revision_id reported by
		 * physical CPU.
		 */
		if (kvm_is_using_evmcs())
			vmcs->hdr.revision_id = vmcs_config.revision_id;

		per_cpu(vmxarea, cpu) = vmcs;
	}
	return 0;
}

static void fix_pmode_seg(struct kvm_vcpu *vcpu, int seg,
		struct kvm_segment *save)
{
	if (!emulate_invalid_guest_state) {
		/*
		 * CS and SS RPL should be equal during guest entry according
		 * to VMX spec, but in reality it is not always so. Since vcpu
		 * is in the middle of the transition from real mode to
		 * protected mode it is safe to assume that RPL 0 is a good
		 * default value.
		 */
		if (seg == VCPU_SREG_CS || seg == VCPU_SREG_SS)
			save->selector &= ~SEGMENT_RPL_MASK;
		save->dpl = save->selector & SEGMENT_RPL_MASK;
		save->s = 1;
	}
	__vmx_set_segment(vcpu, save, seg);
}

static void enter_pmode(struct kvm_vcpu *vcpu)
{
	unsigned long flags;
	struct vcpu_vmx *vmx = to_vmx(vcpu);

	/*
	 * Update real mode segment cache. It may be not up-to-date if segment
	 * register was written while vcpu was in a guest mode.
	 */
	vmx_get_segment(vcpu, &vmx->rmode.segs[VCPU_SREG_ES], VCPU_SREG_ES);
	vmx_get_segment(vcpu, &vmx->rmode.segs[VCPU_SREG_DS], VCPU_SREG_DS);
	vmx_get_segment(vcpu, &vmx->rmode.segs[VCPU_SREG_FS], VCPU_SREG_FS);
	vmx_get_segment(vcpu, &vmx->rmode.segs[VCPU_SREG_GS], VCPU_SREG_GS);
	vmx_get_segment(vcpu, &vmx->rmode.segs[VCPU_SREG_SS], VCPU_SREG_SS);
	vmx_get_segment(vcpu, &vmx->rmode.segs[VCPU_SREG_CS], VCPU_SREG_CS);

	vmx->rmode.vm86_active = 0;

	__vmx_set_segment(vcpu, &vmx->rmode.segs[VCPU_SREG_TR], VCPU_SREG_TR);

	flags = vmcs_readl(GUEST_RFLAGS);
	flags &= RMODE_GUEST_OWNED_EFLAGS_BITS;
	flags |= vmx->rmode.save_rflags & ~RMODE_GUEST_OWNED_EFLAGS_BITS;
	vmcs_writel(GUEST_RFLAGS, flags);

	vmcs_writel(GUEST_CR4, (vmcs_readl(GUEST_CR4) & ~X86_CR4_VME) |
			(vmcs_readl(CR4_READ_SHADOW) & X86_CR4_VME));

	vmx_update_exception_bitmap(vcpu);

	fix_pmode_seg(vcpu, VCPU_SREG_CS, &vmx->rmode.segs[VCPU_SREG_CS]);
	fix_pmode_seg(vcpu, VCPU_SREG_SS, &vmx->rmode.segs[VCPU_SREG_SS]);
	fix_pmode_seg(vcpu, VCPU_SREG_ES, &vmx->rmode.segs[VCPU_SREG_ES]);
	fix_pmode_seg(vcpu, VCPU_SREG_DS, &vmx->rmode.segs[VCPU_SREG_DS]);
	fix_pmode_seg(vcpu, VCPU_SREG_FS, &vmx->rmode.segs[VCPU_SREG_FS]);
	fix_pmode_seg(vcpu, VCPU_SREG_GS, &vmx->rmode.segs[VCPU_SREG_GS]);
}

static void fix_rmode_seg(int seg, struct kvm_segment *save)
{
	const struct kvm_vmx_segment_field *sf = &kvm_vmx_segment_fields[seg];
	struct kvm_segment var = *save;

	var.dpl = 0x3;
	if (seg == VCPU_SREG_CS)
		var.type = 0x3;

	if (!emulate_invalid_guest_state) {
		var.selector = var.base >> 4;
		var.base = var.base & 0xffff0;
		var.limit = 0xffff;
		var.g = 0;
		var.db = 0;
		var.present = 1;
		var.s = 1;
		var.l = 0;
		var.unusable = 0;
		var.type = 0x3;
		var.avl = 0;
		if (save->base & 0xf)
			pr_warn_once("segment base is not paragraph aligned "
				     "when entering protected mode (seg=%d)", seg);
	}

	vmcs_write16(sf->selector, var.selector);
	vmcs_writel(sf->base, var.base);
	vmcs_write32(sf->limit, var.limit);
	vmcs_write32(sf->ar_bytes, vmx_segment_access_rights(&var));
}

static void enter_rmode(struct kvm_vcpu *vcpu)
{
	unsigned long flags;
	struct vcpu_vmx *vmx = to_vmx(vcpu);
	struct kvm_vmx *kvm_vmx = to_kvm_vmx(vcpu->kvm);

	/*
	 * KVM should never use VM86 to virtualize Real Mode when L2 is active,
	 * as using VM86 is unnecessary if unrestricted guest is enabled, and
	 * if unrestricted guest is disabled, VM-Enter (from L1) with CR0.PG=0
	 * should VM-Fail and KVM should reject userspace attempts to stuff
	 * CR0.PG=0 when L2 is active.
	 */
	WARN_ON_ONCE(is_guest_mode(vcpu));

	vmx_get_segment(vcpu, &vmx->rmode.segs[VCPU_SREG_TR], VCPU_SREG_TR);
	vmx_get_segment(vcpu, &vmx->rmode.segs[VCPU_SREG_ES], VCPU_SREG_ES);
	vmx_get_segment(vcpu, &vmx->rmode.segs[VCPU_SREG_DS], VCPU_SREG_DS);
	vmx_get_segment(vcpu, &vmx->rmode.segs[VCPU_SREG_FS], VCPU_SREG_FS);
	vmx_get_segment(vcpu, &vmx->rmode.segs[VCPU_SREG_GS], VCPU_SREG_GS);
	vmx_get_segment(vcpu, &vmx->rmode.segs[VCPU_SREG_SS], VCPU_SREG_SS);
	vmx_get_segment(vcpu, &vmx->rmode.segs[VCPU_SREG_CS], VCPU_SREG_CS);

	vmx->rmode.vm86_active = 1;

	/*
	 * Very old userspace does not call KVM_SET_TSS_ADDR before entering
	 * vcpu. Warn the user that an update is overdue.
	 */
	if (!kvm_vmx->tss_addr)
		pr_warn_once("KVM_SET_TSS_ADDR needs to be called before running vCPU\n");

	vmx_segment_cache_clear(vmx);

	vmcs_writel(GUEST_TR_BASE, kvm_vmx->tss_addr);
	vmcs_write32(GUEST_TR_LIMIT, RMODE_TSS_SIZE - 1);
	vmcs_write32(GUEST_TR_AR_BYTES, 0x008b);

	flags = vmcs_readl(GUEST_RFLAGS);
	vmx->rmode.save_rflags = flags;

	flags |= X86_EFLAGS_IOPL | X86_EFLAGS_VM;

	vmcs_writel(GUEST_RFLAGS, flags);
	vmcs_writel(GUEST_CR4, vmcs_readl(GUEST_CR4) | X86_CR4_VME);
	vmx_update_exception_bitmap(vcpu);

	fix_rmode_seg(VCPU_SREG_SS, &vmx->rmode.segs[VCPU_SREG_SS]);
	fix_rmode_seg(VCPU_SREG_CS, &vmx->rmode.segs[VCPU_SREG_CS]);
	fix_rmode_seg(VCPU_SREG_ES, &vmx->rmode.segs[VCPU_SREG_ES]);
	fix_rmode_seg(VCPU_SREG_DS, &vmx->rmode.segs[VCPU_SREG_DS]);
	fix_rmode_seg(VCPU_SREG_GS, &vmx->rmode.segs[VCPU_SREG_GS]);
	fix_rmode_seg(VCPU_SREG_FS, &vmx->rmode.segs[VCPU_SREG_FS]);
}

int vmx_set_efer(struct kvm_vcpu *vcpu, u64 efer)
{
	struct vcpu_vmx *vmx = to_vmx(vcpu);

	/* Nothing to do if hardware doesn't support EFER. */
	if (!vmx_find_uret_msr(vmx, MSR_EFER))
		return 0;

	vcpu->arch.efer = efer;
#ifdef CONFIG_X86_64
	if (efer & EFER_LMA)
		vm_entry_controls_setbit(vmx, VM_ENTRY_IA32E_MODE);
	else
		vm_entry_controls_clearbit(vmx, VM_ENTRY_IA32E_MODE);
#else
	if (KVM_BUG_ON(efer & EFER_LMA, vcpu->kvm))
		return 1;
#endif

	vmx_setup_uret_msrs(vmx);
	return 0;
}

#ifdef CONFIG_X86_64

static void enter_lmode(struct kvm_vcpu *vcpu)
{
	u32 guest_tr_ar;

	vmx_segment_cache_clear(to_vmx(vcpu));

	guest_tr_ar = vmcs_read32(GUEST_TR_AR_BYTES);
	if ((guest_tr_ar & VMX_AR_TYPE_MASK) != VMX_AR_TYPE_BUSY_64_TSS) {
		pr_debug_ratelimited("%s: tss fixup for long mode. \n",
				     __func__);
		vmcs_write32(GUEST_TR_AR_BYTES,
			     (guest_tr_ar & ~VMX_AR_TYPE_MASK)
			     | VMX_AR_TYPE_BUSY_64_TSS);
	}
	vmx_set_efer(vcpu, vcpu->arch.efer | EFER_LMA);
}

static void exit_lmode(struct kvm_vcpu *vcpu)
{
	vmx_set_efer(vcpu, vcpu->arch.efer & ~EFER_LMA);
}

#endif

void vmx_flush_tlb_all(struct kvm_vcpu *vcpu)
{
	struct vcpu_vmx *vmx = to_vmx(vcpu);

	/*
	 * INVEPT must be issued when EPT is enabled, irrespective of VPID, as
	 * the CPU is not required to invalidate guest-physical mappings on
	 * VM-Entry, even if VPID is disabled.  Guest-physical mappings are
	 * associated with the root EPT structure and not any particular VPID
	 * (INVVPID also isn't required to invalidate guest-physical mappings).
	 */
	if (enable_ept) {
		ept_sync_global();
	} else if (enable_vpid) {
		if (cpu_has_vmx_invvpid_global()) {
			vpid_sync_vcpu_global();
		} else {
			vpid_sync_vcpu_single(vmx->vpid);
			vpid_sync_vcpu_single(vmx->nested.vpid02);
		}
	}
}

static inline int vmx_get_current_vpid(struct kvm_vcpu *vcpu)
{
	if (is_guest_mode(vcpu))
		return nested_get_vpid02(vcpu);
	return to_vmx(vcpu)->vpid;
}

void vmx_flush_tlb_current(struct kvm_vcpu *vcpu)
{
	struct kvm_mmu *mmu = vcpu->arch.mmu;
	u64 root_hpa = mmu->root.hpa;

	/* No flush required if the current context is invalid. */
	if (!VALID_PAGE(root_hpa))
		return;

	if (enable_ept)
		ept_sync_context(construct_eptp(vcpu, root_hpa,
						mmu->root_role.level));
	else
		vpid_sync_context(vmx_get_current_vpid(vcpu));
}

void vmx_flush_tlb_gva(struct kvm_vcpu *vcpu, gva_t addr)
{
	/*
	 * vpid_sync_vcpu_addr() is a nop if vpid==0, see the comment in
	 * vmx_flush_tlb_guest() for an explanation of why this is ok.
	 */
	vpid_sync_vcpu_addr(vmx_get_current_vpid(vcpu), addr);
}

void vmx_flush_tlb_guest(struct kvm_vcpu *vcpu)
{
	/*
	 * vpid_sync_context() is a nop if vpid==0, e.g. if enable_vpid==0 or a
	 * vpid couldn't be allocated for this vCPU.  VM-Enter and VM-Exit are
	 * required to flush GVA->{G,H}PA mappings from the TLB if vpid is
	 * disabled (VM-Enter with vpid enabled and vpid==0 is disallowed),
	 * i.e. no explicit INVVPID is necessary.
	 */
	vpid_sync_context(vmx_get_current_vpid(vcpu));
}

void vmx_ept_load_pdptrs(struct kvm_vcpu *vcpu)
{
	struct kvm_mmu *mmu = vcpu->arch.walk_mmu;

	if (!kvm_register_is_dirty(vcpu, VCPU_EXREG_PDPTR))
		return;

	if (is_pae_paging(vcpu)) {
		vmcs_write64(GUEST_PDPTR0, mmu->pdptrs[0]);
		vmcs_write64(GUEST_PDPTR1, mmu->pdptrs[1]);
		vmcs_write64(GUEST_PDPTR2, mmu->pdptrs[2]);
		vmcs_write64(GUEST_PDPTR3, mmu->pdptrs[3]);
	}
}

void ept_save_pdptrs(struct kvm_vcpu *vcpu)
{
	struct kvm_mmu *mmu = vcpu->arch.walk_mmu;

	if (WARN_ON_ONCE(!is_pae_paging(vcpu)))
		return;

	mmu->pdptrs[0] = vmcs_read64(GUEST_PDPTR0);
	mmu->pdptrs[1] = vmcs_read64(GUEST_PDPTR1);
	mmu->pdptrs[2] = vmcs_read64(GUEST_PDPTR2);
	mmu->pdptrs[3] = vmcs_read64(GUEST_PDPTR3);

	kvm_register_mark_available(vcpu, VCPU_EXREG_PDPTR);
}

#define CR3_EXITING_BITS (CPU_BASED_CR3_LOAD_EXITING | \
			  CPU_BASED_CR3_STORE_EXITING)

static bool vmx_is_valid_cr0(struct kvm_vcpu *vcpu, unsigned long cr0)
{
	if (is_guest_mode(vcpu))
		return nested_guest_cr0_valid(vcpu, cr0);

	if (to_vmx(vcpu)->nested.vmxon)
		return nested_host_cr0_valid(vcpu, cr0);

	return true;
}

void vmx_set_cr0(struct kvm_vcpu *vcpu, unsigned long cr0)
{
	struct vcpu_vmx *vmx = to_vmx(vcpu);
	unsigned long hw_cr0, old_cr0_pg;
	u32 tmp;

	old_cr0_pg = kvm_read_cr0_bits(vcpu, X86_CR0_PG);

	hw_cr0 = (cr0 & ~KVM_VM_CR0_ALWAYS_OFF);
	if (enable_unrestricted_guest)
		hw_cr0 |= KVM_VM_CR0_ALWAYS_ON_UNRESTRICTED_GUEST;
	else {
		hw_cr0 |= KVM_VM_CR0_ALWAYS_ON;
		if (!enable_ept)
			hw_cr0 |= X86_CR0_WP;

		if (vmx->rmode.vm86_active && (cr0 & X86_CR0_PE))
			enter_pmode(vcpu);

		if (!vmx->rmode.vm86_active && !(cr0 & X86_CR0_PE))
			enter_rmode(vcpu);
	}

	vmcs_writel(CR0_READ_SHADOW, cr0);
	vmcs_writel(GUEST_CR0, hw_cr0);
	vcpu->arch.cr0 = cr0;
	kvm_register_mark_available(vcpu, VCPU_EXREG_CR0);

#ifdef CONFIG_X86_64
	if (vcpu->arch.efer & EFER_LME) {
		if (!old_cr0_pg && (cr0 & X86_CR0_PG))
			enter_lmode(vcpu);
		else if (old_cr0_pg && !(cr0 & X86_CR0_PG))
			exit_lmode(vcpu);
	}
#endif

	if (enable_ept && !enable_unrestricted_guest) {
		/*
		 * Ensure KVM has an up-to-date snapshot of the guest's CR3.  If
		 * the below code _enables_ CR3 exiting, vmx_cache_reg() will
		 * (correctly) stop reading vmcs.GUEST_CR3 because it thinks
		 * KVM's CR3 is installed.
		 */
		if (!kvm_register_is_available(vcpu, VCPU_EXREG_CR3))
			vmx_cache_reg(vcpu, VCPU_EXREG_CR3);

		/*
		 * When running with EPT but not unrestricted guest, KVM must
		 * intercept CR3 accesses when paging is _disabled_.  This is
		 * necessary because restricted guests can't actually run with
		 * paging disabled, and so KVM stuffs its own CR3 in order to
		 * run the guest when identity mapped page tables.
		 *
		 * Do _NOT_ check the old CR0.PG, e.g. to optimize away the
		 * update, it may be stale with respect to CR3 interception,
		 * e.g. after nested VM-Enter.
		 *
		 * Lastly, honor L1's desires, i.e. intercept CR3 loads and/or
		 * stores to forward them to L1, even if KVM does not need to
		 * intercept them to preserve its identity mapped page tables.
		 */
		if (!(cr0 & X86_CR0_PG)) {
			exec_controls_setbit(vmx, CR3_EXITING_BITS);
		} else if (!is_guest_mode(vcpu)) {
			exec_controls_clearbit(vmx, CR3_EXITING_BITS);
		} else {
			tmp = exec_controls_get(vmx);
			tmp &= ~CR3_EXITING_BITS;
			tmp |= get_vmcs12(vcpu)->cpu_based_vm_exec_control & CR3_EXITING_BITS;
			exec_controls_set(vmx, tmp);
		}

		/* Note, vmx_set_cr4() consumes the new vcpu->arch.cr0. */
		if ((old_cr0_pg ^ cr0) & X86_CR0_PG)
			vmx_set_cr4(vcpu, kvm_read_cr4(vcpu));

		/*
		 * When !CR0_PG -> CR0_PG, vcpu->arch.cr3 becomes active, but
		 * GUEST_CR3 is still vmx->ept_identity_map_addr if EPT + !URG.
		 */
		if (!(old_cr0_pg & X86_CR0_PG) && (cr0 & X86_CR0_PG))
			kvm_register_mark_dirty(vcpu, VCPU_EXREG_CR3);
	}

	/* depends on vcpu->arch.cr0 to be set to a new value */
	vmx->emulation_required = vmx_emulation_required(vcpu);
}

static int vmx_get_max_tdp_level(void)
{
	if (cpu_has_vmx_ept_5levels())
		return 5;
	return 4;
}

u64 construct_eptp(struct kvm_vcpu *vcpu, hpa_t root_hpa, int root_level)
{
	u64 eptp = VMX_EPTP_MT_WB;

	eptp |= (root_level == 5) ? VMX_EPTP_PWL_5 : VMX_EPTP_PWL_4;

	if (enable_ept_ad_bits &&
	    (!is_guest_mode(vcpu) || nested_ept_ad_enabled(vcpu)))
		eptp |= VMX_EPTP_AD_ENABLE_BIT;
	eptp |= root_hpa;

	return eptp;
}

void vmx_load_mmu_pgd(struct kvm_vcpu *vcpu, hpa_t root_hpa, int root_level)
{
	struct kvm *kvm = vcpu->kvm;
	bool update_guest_cr3 = true;
	unsigned long guest_cr3;
	u64 eptp;

	if (enable_ept) {
		eptp = construct_eptp(vcpu, root_hpa, root_level);
		vmcs_write64(EPT_POINTER, eptp);

		hv_track_root_tdp(vcpu, root_hpa);

		if (!enable_unrestricted_guest && !is_paging(vcpu))
			guest_cr3 = to_kvm_vmx(kvm)->ept_identity_map_addr;
		else if (kvm_register_is_dirty(vcpu, VCPU_EXREG_CR3))
			guest_cr3 = vcpu->arch.cr3;
		else /* vmcs.GUEST_CR3 is already up-to-date. */
			update_guest_cr3 = false;
		vmx_ept_load_pdptrs(vcpu);
	} else {
		guest_cr3 = root_hpa | kvm_get_active_pcid(vcpu) |
		            kvm_get_active_cr3_lam_bits(vcpu);
	}

	if (update_guest_cr3)
		vmcs_writel(GUEST_CR3, guest_cr3);
}

bool vmx_is_valid_cr4(struct kvm_vcpu *vcpu, unsigned long cr4)
{
	/*
	 * We operate under the default treatment of SMM, so VMX cannot be
	 * enabled under SMM.  Note, whether or not VMXE is allowed at all,
	 * i.e. is a reserved bit, is handled by common x86 code.
	 */
	if ((cr4 & X86_CR4_VMXE) && is_smm(vcpu))
		return false;

	if (to_vmx(vcpu)->nested.vmxon && !nested_cr4_valid(vcpu, cr4))
		return false;

	return true;
}

void vmx_set_cr4(struct kvm_vcpu *vcpu, unsigned long cr4)
{
	unsigned long old_cr4 = kvm_read_cr4(vcpu);
	struct vcpu_vmx *vmx = to_vmx(vcpu);
	unsigned long hw_cr4;

	/*
	 * Pass through host's Machine Check Enable value to hw_cr4, which
	 * is in force while we are in guest mode.  Do not let guests control
	 * this bit, even if host CR4.MCE == 0.
	 */
	hw_cr4 = (cr4_read_shadow() & X86_CR4_MCE) | (cr4 & ~X86_CR4_MCE);
	if (enable_unrestricted_guest)
		hw_cr4 |= KVM_VM_CR4_ALWAYS_ON_UNRESTRICTED_GUEST;
	else if (vmx->rmode.vm86_active)
		hw_cr4 |= KVM_RMODE_VM_CR4_ALWAYS_ON;
	else
		hw_cr4 |= KVM_PMODE_VM_CR4_ALWAYS_ON;

	if (vmx_umip_emulated()) {
		if (cr4 & X86_CR4_UMIP) {
			secondary_exec_controls_setbit(vmx, SECONDARY_EXEC_DESC);
			hw_cr4 &= ~X86_CR4_UMIP;
		} else if (!is_guest_mode(vcpu) ||
			!nested_cpu_has2(get_vmcs12(vcpu), SECONDARY_EXEC_DESC)) {
			secondary_exec_controls_clearbit(vmx, SECONDARY_EXEC_DESC);
		}
	}

	vcpu->arch.cr4 = cr4;
	kvm_register_mark_available(vcpu, VCPU_EXREG_CR4);

	if (!enable_unrestricted_guest) {
		if (enable_ept) {
			if (!is_paging(vcpu)) {
				hw_cr4 &= ~X86_CR4_PAE;
				hw_cr4 |= X86_CR4_PSE;
			} else if (!(cr4 & X86_CR4_PAE)) {
				hw_cr4 &= ~X86_CR4_PAE;
			}
		}

		/*
		 * SMEP/SMAP/PKU is disabled if CPU is in non-paging mode in
		 * hardware.  To emulate this behavior, SMEP/SMAP/PKU needs
		 * to be manually disabled when guest switches to non-paging
		 * mode.
		 *
		 * If !enable_unrestricted_guest, the CPU is always running
		 * with CR0.PG=1 and CR4 needs to be modified.
		 * If enable_unrestricted_guest, the CPU automatically
		 * disables SMEP/SMAP/PKU when the guest sets CR0.PG=0.
		 */
		if (!is_paging(vcpu))
			hw_cr4 &= ~(X86_CR4_SMEP | X86_CR4_SMAP | X86_CR4_PKE);
	}

	vmcs_writel(CR4_READ_SHADOW, cr4);
	vmcs_writel(GUEST_CR4, hw_cr4);

	if ((cr4 ^ old_cr4) & (X86_CR4_OSXSAVE | X86_CR4_PKE))
		kvm_update_cpuid_runtime(vcpu);
}

void vmx_get_segment(struct kvm_vcpu *vcpu, struct kvm_segment *var, int seg)
{
	struct vcpu_vmx *vmx = to_vmx(vcpu);
	u32 ar;

	if (vmx->rmode.vm86_active && seg != VCPU_SREG_LDTR) {
		*var = vmx->rmode.segs[seg];
		if (seg == VCPU_SREG_TR
		    || var->selector == vmx_read_guest_seg_selector(vmx, seg))
			return;
		var->base = vmx_read_guest_seg_base(vmx, seg);
		var->selector = vmx_read_guest_seg_selector(vmx, seg);
		return;
	}
	var->base = vmx_read_guest_seg_base(vmx, seg);
	var->limit = vmx_read_guest_seg_limit(vmx, seg);
	var->selector = vmx_read_guest_seg_selector(vmx, seg);
	ar = vmx_read_guest_seg_ar(vmx, seg);

	vmx_decode_ar_bytes(var, ar);
}

u64 vmx_get_segment_base(struct kvm_vcpu *vcpu, int seg)
{
	struct kvm_segment s;

	if (to_vmx(vcpu)->rmode.vm86_active) {
		vmx_get_segment(vcpu, &s, seg);
		return s.base;
	}
	return vmx_read_guest_seg_base(to_vmx(vcpu), seg);
}

int vmx_get_cpl(struct kvm_vcpu *vcpu)
{
	struct vcpu_vmx *vmx = to_vmx(vcpu);

	if (unlikely(vmx->rmode.vm86_active))
		return 0;
	else {
		int ar = vmx_read_guest_seg_ar(vmx, VCPU_SREG_SS);
		return VMX_AR_DPL(ar);
	}
}

static u32 vmx_segment_access_rights(struct kvm_segment *var)
{
	u32 ar;

	ar = var->type & 15;
	ar |= (var->s & 1) << 4;
	ar |= (var->dpl & 3) << 5;
	ar |= (var->present & 1) << 7;
	ar |= (var->avl & 1) << 12;
	ar |= (var->l & 1) << 13;
	ar |= (var->db & 1) << 14;
	ar |= (var->g & 1) << 15;
	ar |= (var->unusable || !var->present) << 16;

	return ar;
}

void __vmx_set_segment(struct kvm_vcpu *vcpu, struct kvm_segment *var, int seg)
{
	struct vcpu_vmx *vmx = to_vmx(vcpu);
	const struct kvm_vmx_segment_field *sf = &kvm_vmx_segment_fields[seg];

	vmx_segment_cache_clear(vmx);

	if (vmx->rmode.vm86_active && seg != VCPU_SREG_LDTR) {
		vmx->rmode.segs[seg] = *var;
		if (seg == VCPU_SREG_TR)
			vmcs_write16(sf->selector, var->selector);
		else if (var->s)
			fix_rmode_seg(seg, &vmx->rmode.segs[seg]);
		return;
	}

	vmcs_writel(sf->base, var->base);
	vmcs_write32(sf->limit, var->limit);
	vmcs_write16(sf->selector, var->selector);

	/*
	 *   Fix the "Accessed" bit in AR field of segment registers for older
	 * qemu binaries.
	 *   IA32 arch specifies that at the time of processor reset the
	 * "Accessed" bit in the AR field of segment registers is 1. And qemu
	 * is setting it to 0 in the userland code. This causes invalid guest
	 * state vmexit when "unrestricted guest" mode is turned on.
	 *    Fix for this setup issue in cpu_reset is being pushed in the qemu
	 * tree. Newer qemu binaries with that qemu fix would not need this
	 * kvm hack.
	 */
	if (is_unrestricted_guest(vcpu) && (seg != VCPU_SREG_LDTR))
		var->type |= 0x1; /* Accessed */

	vmcs_write32(sf->ar_bytes, vmx_segment_access_rights(var));
}

void vmx_set_segment(struct kvm_vcpu *vcpu, struct kvm_segment *var, int seg)
{
	__vmx_set_segment(vcpu, var, seg);

	to_vmx(vcpu)->emulation_required = vmx_emulation_required(vcpu);
}

void vmx_get_cs_db_l_bits(struct kvm_vcpu *vcpu, int *db, int *l)
{
	u32 ar = vmx_read_guest_seg_ar(to_vmx(vcpu), VCPU_SREG_CS);

	*db = (ar >> 14) & 1;
	*l = (ar >> 13) & 1;
}

void vmx_get_idt(struct kvm_vcpu *vcpu, struct desc_ptr *dt)
{
	dt->size = vmcs_read32(GUEST_IDTR_LIMIT);
	dt->address = vmcs_readl(GUEST_IDTR_BASE);
}

void vmx_set_idt(struct kvm_vcpu *vcpu, struct desc_ptr *dt)
{
	vmcs_write32(GUEST_IDTR_LIMIT, dt->size);
	vmcs_writel(GUEST_IDTR_BASE, dt->address);
}

void vmx_get_gdt(struct kvm_vcpu *vcpu, struct desc_ptr *dt)
{
	dt->size = vmcs_read32(GUEST_GDTR_LIMIT);
	dt->address = vmcs_readl(GUEST_GDTR_BASE);
}

void vmx_set_gdt(struct kvm_vcpu *vcpu, struct desc_ptr *dt)
{
	vmcs_write32(GUEST_GDTR_LIMIT, dt->size);
	vmcs_writel(GUEST_GDTR_BASE, dt->address);
}

static bool rmode_segment_valid(struct kvm_vcpu *vcpu, int seg)
{
	struct kvm_segment var;
	u32 ar;

	vmx_get_segment(vcpu, &var, seg);
	var.dpl = 0x3;
	if (seg == VCPU_SREG_CS)
		var.type = 0x3;
	ar = vmx_segment_access_rights(&var);

	if (var.base != (var.selector << 4))
		return false;
	if (var.limit != 0xffff)
		return false;
	if (ar != 0xf3)
		return false;

	return true;
}

static bool code_segment_valid(struct kvm_vcpu *vcpu)
{
	struct kvm_segment cs;
	unsigned int cs_rpl;

	vmx_get_segment(vcpu, &cs, VCPU_SREG_CS);
	cs_rpl = cs.selector & SEGMENT_RPL_MASK;

	if (cs.unusable)
		return false;
	if (~cs.type & (VMX_AR_TYPE_CODE_MASK|VMX_AR_TYPE_ACCESSES_MASK))
		return false;
	if (!cs.s)
		return false;
	if (cs.type & VMX_AR_TYPE_WRITEABLE_MASK) {
		if (cs.dpl > cs_rpl)
			return false;
	} else {
		if (cs.dpl != cs_rpl)
			return false;
	}
	if (!cs.present)
		return false;

	/* TODO: Add Reserved field check, this'll require a new member in the kvm_segment_field structure */
	return true;
}

static bool stack_segment_valid(struct kvm_vcpu *vcpu)
{
	struct kvm_segment ss;
	unsigned int ss_rpl;

	vmx_get_segment(vcpu, &ss, VCPU_SREG_SS);
	ss_rpl = ss.selector & SEGMENT_RPL_MASK;

	if (ss.unusable)
		return true;
	if (ss.type != 3 && ss.type != 7)
		return false;
	if (!ss.s)
		return false;
	if (ss.dpl != ss_rpl) /* DPL != RPL */
		return false;
	if (!ss.present)
		return false;

	return true;
}

static bool data_segment_valid(struct kvm_vcpu *vcpu, int seg)
{
	struct kvm_segment var;
	unsigned int rpl;

	vmx_get_segment(vcpu, &var, seg);
	rpl = var.selector & SEGMENT_RPL_MASK;

	if (var.unusable)
		return true;
	if (!var.s)
		return false;
	if (!var.present)
		return false;
	if (~var.type & (VMX_AR_TYPE_CODE_MASK|VMX_AR_TYPE_WRITEABLE_MASK)) {
		if (var.dpl < rpl) /* DPL < RPL */
			return false;
	}

	/* TODO: Add other members to kvm_segment_field to allow checking for other access
	 * rights flags
	 */
	return true;
}

static bool tr_valid(struct kvm_vcpu *vcpu)
{
	struct kvm_segment tr;

	vmx_get_segment(vcpu, &tr, VCPU_SREG_TR);

	if (tr.unusable)
		return false;
	if (tr.selector & SEGMENT_TI_MASK)	/* TI = 1 */
		return false;
	if (tr.type != 3 && tr.type != 11) /* TODO: Check if guest is in IA32e mode */
		return false;
	if (!tr.present)
		return false;

	return true;
}

static bool ldtr_valid(struct kvm_vcpu *vcpu)
{
	struct kvm_segment ldtr;

	vmx_get_segment(vcpu, &ldtr, VCPU_SREG_LDTR);

	if (ldtr.unusable)
		return true;
	if (ldtr.selector & SEGMENT_TI_MASK)	/* TI = 1 */
		return false;
	if (ldtr.type != 2)
		return false;
	if (!ldtr.present)
		return false;

	return true;
}

static bool cs_ss_rpl_check(struct kvm_vcpu *vcpu)
{
	struct kvm_segment cs, ss;

	vmx_get_segment(vcpu, &cs, VCPU_SREG_CS);
	vmx_get_segment(vcpu, &ss, VCPU_SREG_SS);

	return ((cs.selector & SEGMENT_RPL_MASK) ==
		 (ss.selector & SEGMENT_RPL_MASK));
}

/*
 * Check if guest state is valid. Returns true if valid, false if
 * not.
 * We assume that registers are always usable
 */
bool __vmx_guest_state_valid(struct kvm_vcpu *vcpu)
{
	/* real mode guest state checks */
	if (!is_protmode(vcpu) || (vmx_get_rflags(vcpu) & X86_EFLAGS_VM)) {
		if (!rmode_segment_valid(vcpu, VCPU_SREG_CS))
			return false;
		if (!rmode_segment_valid(vcpu, VCPU_SREG_SS))
			return false;
		if (!rmode_segment_valid(vcpu, VCPU_SREG_DS))
			return false;
		if (!rmode_segment_valid(vcpu, VCPU_SREG_ES))
			return false;
		if (!rmode_segment_valid(vcpu, VCPU_SREG_FS))
			return false;
		if (!rmode_segment_valid(vcpu, VCPU_SREG_GS))
			return false;
	} else {
	/* protected mode guest state checks */
		if (!cs_ss_rpl_check(vcpu))
			return false;
		if (!code_segment_valid(vcpu))
			return false;
		if (!stack_segment_valid(vcpu))
			return false;
		if (!data_segment_valid(vcpu, VCPU_SREG_DS))
			return false;
		if (!data_segment_valid(vcpu, VCPU_SREG_ES))
			return false;
		if (!data_segment_valid(vcpu, VCPU_SREG_FS))
			return false;
		if (!data_segment_valid(vcpu, VCPU_SREG_GS))
			return false;
		if (!tr_valid(vcpu))
			return false;
		if (!ldtr_valid(vcpu))
			return false;
	}
	/* TODO:
	 * - Add checks on RIP
	 * - Add checks on RFLAGS
	 */

	return true;
}

static int init_rmode_tss(struct kvm *kvm, void __user *ua)
{
	const void *zero_page = (const void *) __va(page_to_phys(ZERO_PAGE(0)));
	u16 data;
	int i;

	for (i = 0; i < 3; i++) {
		if (__copy_to_user(ua + PAGE_SIZE * i, zero_page, PAGE_SIZE))
			return -EFAULT;
	}

	data = TSS_BASE_SIZE + TSS_REDIRECTION_SIZE;
	if (__copy_to_user(ua + TSS_IOPB_BASE_OFFSET, &data, sizeof(u16)))
		return -EFAULT;

	data = ~0;
	if (__copy_to_user(ua + RMODE_TSS_SIZE - 1, &data, sizeof(u8)))
		return -EFAULT;

	return 0;
}

static int init_rmode_identity_map(struct kvm *kvm)
{
	struct kvm_vmx *kvm_vmx = to_kvm_vmx(kvm);
	int i, r = 0;
	void __user *uaddr;
	u32 tmp;

	/* Protect kvm_vmx->ept_identity_pagetable_done. */
	mutex_lock(&kvm->slots_lock);

	if (likely(kvm_vmx->ept_identity_pagetable_done))
		goto out;

	if (!kvm_vmx->ept_identity_map_addr)
		kvm_vmx->ept_identity_map_addr = VMX_EPT_IDENTITY_PAGETABLE_ADDR;

	uaddr = __x86_set_memory_region(kvm,
					IDENTITY_PAGETABLE_PRIVATE_MEMSLOT,
					kvm_vmx->ept_identity_map_addr,
					PAGE_SIZE);
	if (IS_ERR(uaddr)) {
		r = PTR_ERR(uaddr);
		goto out;
	}

	/* Set up identity-mapping pagetable for EPT in real mode */
	for (i = 0; i < (PAGE_SIZE / sizeof(tmp)); i++) {
		tmp = (i << 22) + (_PAGE_PRESENT | _PAGE_RW | _PAGE_USER |
			_PAGE_ACCESSED | _PAGE_DIRTY | _PAGE_PSE);
		if (__copy_to_user(uaddr + i * sizeof(tmp), &tmp, sizeof(tmp))) {
			r = -EFAULT;
			goto out;
		}
	}
	kvm_vmx->ept_identity_pagetable_done = true;

out:
	mutex_unlock(&kvm->slots_lock);
	return r;
}

static void seg_setup(int seg)
{
	const struct kvm_vmx_segment_field *sf = &kvm_vmx_segment_fields[seg];
	unsigned int ar;

	vmcs_write16(sf->selector, 0);
	vmcs_writel(sf->base, 0);
	vmcs_write32(sf->limit, 0xffff);
	ar = 0x93;
	if (seg == VCPU_SREG_CS)
		ar |= 0x08; /* code segment */

	vmcs_write32(sf->ar_bytes, ar);
}

int allocate_vpid(void)
{
	int vpid;

	if (!enable_vpid)
		return 0;
	spin_lock(&vmx_vpid_lock);
	vpid = find_first_zero_bit(vmx_vpid_bitmap, VMX_NR_VPIDS);
	if (vpid < VMX_NR_VPIDS)
		__set_bit(vpid, vmx_vpid_bitmap);
	else
		vpid = 0;
	spin_unlock(&vmx_vpid_lock);
	return vpid;
}

void free_vpid(int vpid)
{
	if (!enable_vpid || vpid == 0)
		return;
	spin_lock(&vmx_vpid_lock);
	__clear_bit(vpid, vmx_vpid_bitmap);
	spin_unlock(&vmx_vpid_lock);
}

static void vmx_msr_bitmap_l01_changed(struct vcpu_vmx *vmx)
{
	/*
	 * When KVM is a nested hypervisor on top of Hyper-V and uses
	 * 'Enlightened MSR Bitmap' feature L0 needs to know that MSR
	 * bitmap has changed.
	 */
	if (kvm_is_using_evmcs()) {
		struct hv_enlightened_vmcs *evmcs = (void *)vmx->vmcs01.vmcs;

		if (evmcs->hv_enlightenments_control.msr_bitmap)
			evmcs->hv_clean_fields &=
				~HV_VMX_ENLIGHTENED_CLEAN_FIELD_MSR_BITMAP;
	}

	vmx->nested.force_msr_bitmap_recalc = true;
}

void vmx_disable_intercept_for_msr(struct kvm_vcpu *vcpu, u32 msr, int type)
{
	struct vcpu_vmx *vmx = to_vmx(vcpu);
	unsigned long *msr_bitmap = vmx->vmcs01.msr_bitmap;

	if (!cpu_has_vmx_msr_bitmap())
		return;

	vmx_msr_bitmap_l01_changed(vmx);

	/*
	 * Mark the desired intercept state in shadow bitmap, this is needed
	 * for resync when the MSR filters change.
	*/
	if (is_valid_passthrough_msr(msr)) {
		int idx = possible_passthrough_msr_slot(msr);

		if (idx != -ENOENT) {
			if (type & MSR_TYPE_R)
				clear_bit(idx, vmx->shadow_msr_intercept.read);
			if (type & MSR_TYPE_W)
				clear_bit(idx, vmx->shadow_msr_intercept.write);
		}
	}

	if ((type & MSR_TYPE_R) &&
	    !kvm_msr_allowed(vcpu, msr, KVM_MSR_FILTER_READ)) {
		vmx_set_msr_bitmap_read(msr_bitmap, msr);
		type &= ~MSR_TYPE_R;
	}

	if ((type & MSR_TYPE_W) &&
	    !kvm_msr_allowed(vcpu, msr, KVM_MSR_FILTER_WRITE)) {
		vmx_set_msr_bitmap_write(msr_bitmap, msr);
		type &= ~MSR_TYPE_W;
	}

	if (type & MSR_TYPE_R)
		vmx_clear_msr_bitmap_read(msr_bitmap, msr);

	if (type & MSR_TYPE_W)
		vmx_clear_msr_bitmap_write(msr_bitmap, msr);
}

void vmx_enable_intercept_for_msr(struct kvm_vcpu *vcpu, u32 msr, int type)
{
	struct vcpu_vmx *vmx = to_vmx(vcpu);
	unsigned long *msr_bitmap = vmx->vmcs01.msr_bitmap;

	if (!cpu_has_vmx_msr_bitmap())
		return;

	vmx_msr_bitmap_l01_changed(vmx);

	/*
	 * Mark the desired intercept state in shadow bitmap, this is needed
	 * for resync when the MSR filter changes.
	*/
	if (is_valid_passthrough_msr(msr)) {
		int idx = possible_passthrough_msr_slot(msr);

		if (idx != -ENOENT) {
			if (type & MSR_TYPE_R)
				set_bit(idx, vmx->shadow_msr_intercept.read);
			if (type & MSR_TYPE_W)
				set_bit(idx, vmx->shadow_msr_intercept.write);
		}
	}

	if (type & MSR_TYPE_R)
		vmx_set_msr_bitmap_read(msr_bitmap, msr);

	if (type & MSR_TYPE_W)
		vmx_set_msr_bitmap_write(msr_bitmap, msr);
}

static void vmx_update_msr_bitmap_x2apic(struct kvm_vcpu *vcpu)
{
	/*
	 * x2APIC indices for 64-bit accesses into the RDMSR and WRMSR halves
	 * of the MSR bitmap.  KVM emulates APIC registers up through 0x3f0,
	 * i.e. MSR 0x83f, and so only needs to dynamically manipulate 64 bits.
	 */
	const int read_idx = APIC_BASE_MSR / BITS_PER_LONG_LONG;
	const int write_idx = read_idx + (0x800 / sizeof(u64));
	struct vcpu_vmx *vmx = to_vmx(vcpu);
	u64 *msr_bitmap = (u64 *)vmx->vmcs01.msr_bitmap;
	u8 mode;

	if (!cpu_has_vmx_msr_bitmap() || WARN_ON_ONCE(!lapic_in_kernel(vcpu)))
		return;

	if (cpu_has_secondary_exec_ctrls() &&
	    (secondary_exec_controls_get(vmx) &
	     SECONDARY_EXEC_VIRTUALIZE_X2APIC_MODE)) {
		mode = MSR_BITMAP_MODE_X2APIC;
		if (enable_apicv && kvm_vcpu_apicv_active(vcpu))
			mode |= MSR_BITMAP_MODE_X2APIC_APICV;
	} else {
		mode = 0;
	}

	if (mode == vmx->x2apic_msr_bitmap_mode)
		return;

	vmx->x2apic_msr_bitmap_mode = mode;

	/*
	 * Reset the bitmap for MSRs 0x800 - 0x83f.  Leave AMD's uber-extended
	 * registers (0x840 and above) intercepted, KVM doesn't support them.
	 * Intercept all writes by default and poke holes as needed.  Pass
	 * through reads for all valid registers by default in x2APIC+APICv
	 * mode, only the current timer count needs on-demand emulation by KVM.
	 */
	if (mode & MSR_BITMAP_MODE_X2APIC_APICV)
		msr_bitmap[read_idx] = ~kvm_lapic_readable_reg_mask(vcpu->arch.apic);
	else
		msr_bitmap[read_idx] = ~0ull;
	msr_bitmap[write_idx] = ~0ull;

	/*
	 * TPR reads and writes can be virtualized even if virtual interrupt
	 * delivery is not in use.
	 */
	vmx_set_intercept_for_msr(vcpu, X2APIC_MSR(APIC_TASKPRI), MSR_TYPE_RW,
				  !(mode & MSR_BITMAP_MODE_X2APIC));

	if (mode & MSR_BITMAP_MODE_X2APIC_APICV) {
		vmx_enable_intercept_for_msr(vcpu, X2APIC_MSR(APIC_TMCCT), MSR_TYPE_RW);
		vmx_disable_intercept_for_msr(vcpu, X2APIC_MSR(APIC_EOI), MSR_TYPE_W);
		vmx_disable_intercept_for_msr(vcpu, X2APIC_MSR(APIC_SELF_IPI), MSR_TYPE_W);
		if (enable_ipiv)
			vmx_disable_intercept_for_msr(vcpu, X2APIC_MSR(APIC_ICR), MSR_TYPE_RW);
	}
}

void pt_update_intercept_for_msr(struct kvm_vcpu *vcpu)
{
	struct vcpu_vmx *vmx = to_vmx(vcpu);
	bool flag = !(vmx->pt_desc.guest.ctl & RTIT_CTL_TRACEEN);
	u32 i;

	vmx_set_intercept_for_msr(vcpu, MSR_IA32_RTIT_STATUS, MSR_TYPE_RW, flag);
	vmx_set_intercept_for_msr(vcpu, MSR_IA32_RTIT_OUTPUT_BASE, MSR_TYPE_RW, flag);
	vmx_set_intercept_for_msr(vcpu, MSR_IA32_RTIT_OUTPUT_MASK, MSR_TYPE_RW, flag);
	vmx_set_intercept_for_msr(vcpu, MSR_IA32_RTIT_CR3_MATCH, MSR_TYPE_RW, flag);
	for (i = 0; i < vmx->pt_desc.num_address_ranges; i++) {
		vmx_set_intercept_for_msr(vcpu, MSR_IA32_RTIT_ADDR0_A + i * 2, MSR_TYPE_RW, flag);
		vmx_set_intercept_for_msr(vcpu, MSR_IA32_RTIT_ADDR0_B + i * 2, MSR_TYPE_RW, flag);
	}
}

bool vmx_guest_apic_has_interrupt(struct kvm_vcpu *vcpu)
{
	struct vcpu_vmx *vmx = to_vmx(vcpu);
	void *vapic_page;
	u32 vppr;
	int rvi;

	if (WARN_ON_ONCE(!is_guest_mode(vcpu)) ||
		!nested_cpu_has_vid(get_vmcs12(vcpu)) ||
		WARN_ON_ONCE(!vmx->nested.virtual_apic_map.gfn))
		return false;

	rvi = vmx_get_rvi();

	vapic_page = vmx->nested.virtual_apic_map.hva;
	vppr = *((u32 *)(vapic_page + APIC_PROCPRI));

	return ((rvi & 0xf0) > (vppr & 0xf0));
}

void vmx_msr_filter_changed(struct kvm_vcpu *vcpu)
{
	struct vcpu_vmx *vmx = to_vmx(vcpu);
	u32 i;

	/*
	 * Redo intercept permissions for MSRs that KVM is passing through to
	 * the guest.  Disabling interception will check the new MSR filter and
	 * ensure that KVM enables interception if usersepace wants to filter
	 * the MSR.  MSRs that KVM is already intercepting don't need to be
	 * refreshed since KVM is going to intercept them regardless of what
	 * userspace wants.
	 */
	for (i = 0; i < ARRAY_SIZE(vmx_possible_passthrough_msrs); i++) {
		u32 msr = vmx_possible_passthrough_msrs[i];

		if (!test_bit(i, vmx->shadow_msr_intercept.read))
			vmx_disable_intercept_for_msr(vcpu, msr, MSR_TYPE_R);

		if (!test_bit(i, vmx->shadow_msr_intercept.write))
			vmx_disable_intercept_for_msr(vcpu, msr, MSR_TYPE_W);
	}

	/* PT MSRs can be passed through iff PT is exposed to the guest. */
	if (vmx_pt_mode_is_host_guest())
		pt_update_intercept_for_msr(vcpu);
}

static int vmx_deliver_nested_posted_interrupt(struct kvm_vcpu *vcpu,
						int vector)
{
	struct vcpu_vmx *vmx = to_vmx(vcpu);

	if (is_guest_mode(vcpu) &&
	    vector == vmx->nested.posted_intr_nv) {
		/*
		 * If a posted intr is not recognized by hardware,
		 * we will accomplish it in the next vmentry.
		 */
		vmx->nested.pi_pending = true;
		kvm_make_request(KVM_REQ_EVENT, vcpu);

		/*
		 * This pairs with the smp_mb_*() after setting vcpu->mode in
		 * vcpu_enter_guest() to guarantee the vCPU sees the event
		 * request if triggering a posted interrupt "fails" because
		 * vcpu->mode != IN_GUEST_MODE.  The extra barrier is needed as
		 * the smb_wmb() in kvm_make_request() only ensures everything
		 * done before making the request is visible when the request
		 * is visible, it doesn't ensure ordering between the store to
		 * vcpu->requests and the load from vcpu->mode.
		 */
		smp_mb__after_atomic();

		/* the PIR and ON have been set by L1. */
		kvm_vcpu_trigger_posted_interrupt(vcpu, POSTED_INTR_NESTED_VECTOR);
		return 0;
	}
	return -1;
}
/*
 * Send interrupt to vcpu via posted interrupt way.
 * 1. If target vcpu is running(non-root mode), send posted interrupt
 * notification to vcpu and hardware will sync PIR to vIRR atomically.
 * 2. If target vcpu isn't running(root mode), kick it to pick up the
 * interrupt from PIR in next vmentry.
 */
static int vmx_deliver_posted_interrupt(struct kvm_vcpu *vcpu, int vector)
{
	struct vcpu_vmx *vmx = to_vmx(vcpu);
	int r;

	r = vmx_deliver_nested_posted_interrupt(vcpu, vector);
	if (!r)
		return 0;

	/* Note, this is called iff the local APIC is in-kernel. */
	if (!vcpu->arch.apic->apicv_active)
		return -1;

	__vmx_deliver_posted_interrupt(vcpu, &vmx->pi_desc, vector);
	return 0;
}

void vmx_deliver_interrupt(struct kvm_lapic *apic, int delivery_mode,
			   int trig_mode, int vector)
{
	struct kvm_vcpu *vcpu = apic->vcpu;

	if (vmx_deliver_posted_interrupt(vcpu, vector)) {
		kvm_lapic_set_irr(vector, apic);
		kvm_make_request(KVM_REQ_EVENT, vcpu);
		kvm_vcpu_kick(vcpu);
	} else {
		trace_kvm_apicv_accept_irq(vcpu->vcpu_id, delivery_mode,
					   trig_mode, vector);
	}
}

/*
 * Set up the vmcs's constant host-state fields, i.e., host-state fields that
 * will not change in the lifetime of the guest.
 * Note that host-state that does change is set elsewhere. E.g., host-state
 * that is set differently for each CPU is set in vmx_vcpu_load(), not here.
 */
void vmx_set_constant_host_state(struct vcpu_vmx *vmx)
{
	u32 low32, high32;
	unsigned long tmpl;
	unsigned long cr0, cr3, cr4;

	cr0 = read_cr0();
	WARN_ON(cr0 & X86_CR0_TS);
	vmcs_writel(HOST_CR0, cr0);  /* 22.2.3 */

	/*
	 * Save the most likely value for this task's CR3 in the VMCS.
	 * We can't use __get_current_cr3_fast() because we're not atomic.
	 */
	cr3 = __read_cr3();
	vmcs_writel(HOST_CR3, cr3);		/* 22.2.3  FIXME: shadow tables */
	vmx->loaded_vmcs->host_state.cr3 = cr3;

	/* Save the most likely value for this task's CR4 in the VMCS. */
	cr4 = cr4_read_shadow();
	vmcs_writel(HOST_CR4, cr4);			/* 22.2.3, 22.2.5 */
	vmx->loaded_vmcs->host_state.cr4 = cr4;

	vmcs_write16(HOST_CS_SELECTOR, __KERNEL_CS);  /* 22.2.4 */
#ifdef CONFIG_X86_64
	/*
	 * Load null selectors, so we can avoid reloading them in
	 * vmx_prepare_switch_to_host(), in case userspace uses
	 * the null selectors too (the expected case).
	 */
	vmcs_write16(HOST_DS_SELECTOR, 0);
	vmcs_write16(HOST_ES_SELECTOR, 0);
#else
	vmcs_write16(HOST_DS_SELECTOR, __KERNEL_DS);  /* 22.2.4 */
	vmcs_write16(HOST_ES_SELECTOR, __KERNEL_DS);  /* 22.2.4 */
#endif
	vmcs_write16(HOST_SS_SELECTOR, __KERNEL_DS);  /* 22.2.4 */
	vmcs_write16(HOST_TR_SELECTOR, GDT_ENTRY_TSS*8);  /* 22.2.4 */

	vmcs_writel(HOST_IDTR_BASE, vmx_host_idt_base);   /* 22.2.4 */

	vmcs_writel(HOST_RIP, (unsigned long)vmx_vmexit); /* 22.2.5 */

	rdmsr(MSR_IA32_SYSENTER_CS, low32, high32);
	vmcs_write32(HOST_IA32_SYSENTER_CS, low32);

	/*
	 * SYSENTER is used for 32-bit system calls on either 32-bit or
	 * 64-bit kernels.  It is always zero If neither is allowed, otherwise
	 * vmx_vcpu_load_vmcs loads it with the per-CPU entry stack (and may
	 * have already done so!).
	 */
	if (!IS_ENABLED(CONFIG_IA32_EMULATION) && !IS_ENABLED(CONFIG_X86_32))
		vmcs_writel(HOST_IA32_SYSENTER_ESP, 0);

	rdmsrl(MSR_IA32_SYSENTER_EIP, tmpl);
	vmcs_writel(HOST_IA32_SYSENTER_EIP, tmpl);   /* 22.2.3 */

	if (vmcs_config.vmexit_ctrl & VM_EXIT_LOAD_IA32_PAT) {
		rdmsr(MSR_IA32_CR_PAT, low32, high32);
		vmcs_write64(HOST_IA32_PAT, low32 | ((u64) high32 << 32));
	}

	if (cpu_has_load_ia32_efer())
		vmcs_write64(HOST_IA32_EFER, host_efer);

	if (cpu_has_load_cet_ctrl())
		vmcs_writel(HOST_S_CET, host_s_cet);
}

void set_cr4_guest_host_mask(struct vcpu_vmx *vmx)
{
	struct kvm_vcpu *vcpu = &vmx->vcpu;

	vcpu->arch.cr4_guest_owned_bits = KVM_POSSIBLE_CR4_GUEST_BITS &
					  ~vcpu->arch.cr4_guest_rsvd_bits;
	if (!enable_ept) {
		vcpu->arch.cr4_guest_owned_bits &= ~X86_CR4_TLBFLUSH_BITS;
		vcpu->arch.cr4_guest_owned_bits &= ~X86_CR4_PDPTR_BITS;
	}
	if (is_guest_mode(&vmx->vcpu))
		vcpu->arch.cr4_guest_owned_bits &=
			~get_vmcs12(vcpu)->cr4_guest_host_mask;
	vmcs_writel(CR4_GUEST_HOST_MASK, ~vcpu->arch.cr4_guest_owned_bits);
}

static u32 vmx_pin_based_exec_ctrl(struct vcpu_vmx *vmx)
{
	u32 pin_based_exec_ctrl = vmcs_config.pin_based_exec_ctrl;

	if (!kvm_vcpu_apicv_active(&vmx->vcpu))
		pin_based_exec_ctrl &= ~PIN_BASED_POSTED_INTR;

	if (!enable_vnmi)
		pin_based_exec_ctrl &= ~PIN_BASED_VIRTUAL_NMIS;

	if (!enable_preemption_timer)
		pin_based_exec_ctrl &= ~PIN_BASED_VMX_PREEMPTION_TIMER;

	return pin_based_exec_ctrl;
}

static u32 vmx_vmentry_ctrl(void)
{
	u32 vmentry_ctrl = vmcs_config.vmentry_ctrl;

	if (vmx_pt_mode_is_system())
		vmentry_ctrl &= ~(VM_ENTRY_PT_CONCEAL_PIP |
				  VM_ENTRY_LOAD_IA32_RTIT_CTL);
	/*
	 * IA32e mode, and loading of EFER and PERF_GLOBAL_CTRL are toggled dynamically.
	 */
	vmentry_ctrl &= ~(VM_ENTRY_LOAD_IA32_PERF_GLOBAL_CTRL |
			  VM_ENTRY_LOAD_IA32_EFER |
			  VM_ENTRY_IA32E_MODE);

	if (cpu_has_perf_global_ctrl_bug())
		vmentry_ctrl &= ~VM_ENTRY_LOAD_IA32_PERF_GLOBAL_CTRL;

	return vmentry_ctrl;
}

static u32 vmx_vmexit_ctrl(void)
{
	u32 vmexit_ctrl = vmcs_config.vmexit_ctrl;

	/*
	 * Not used by KVM and never set in vmcs01 or vmcs02, but emulated for
	 * nested virtualization and thus allowed to be set in vmcs12.
	 */
	vmexit_ctrl &= ~(VM_EXIT_SAVE_IA32_PAT | VM_EXIT_SAVE_IA32_EFER |
			 VM_EXIT_SAVE_VMX_PREEMPTION_TIMER);

	if (vmx_pt_mode_is_system())
		vmexit_ctrl &= ~(VM_EXIT_PT_CONCEAL_PIP |
				 VM_EXIT_CLEAR_IA32_RTIT_CTL);

	if (cpu_has_perf_global_ctrl_bug())
		vmexit_ctrl &= ~VM_EXIT_LOAD_IA32_PERF_GLOBAL_CTRL;

	/* Loading of EFER and PERF_GLOBAL_CTRL are toggled dynamically */
	return vmexit_ctrl &
		~(VM_EXIT_LOAD_IA32_PERF_GLOBAL_CTRL | VM_EXIT_LOAD_IA32_EFER);
}

void vmx_refresh_apicv_exec_ctrl(struct kvm_vcpu *vcpu)
{
	struct vcpu_vmx *vmx = to_vmx(vcpu);

	if (is_guest_mode(vcpu)) {
		vmx->nested.update_vmcs01_apicv_status = true;
		return;
	}

	pin_controls_set(vmx, vmx_pin_based_exec_ctrl(vmx));

	if (kvm_vcpu_apicv_active(vcpu)) {
		secondary_exec_controls_setbit(vmx,
					       SECONDARY_EXEC_APIC_REGISTER_VIRT |
					       SECONDARY_EXEC_VIRTUAL_INTR_DELIVERY);
		if (enable_ipiv)
			tertiary_exec_controls_setbit(vmx, TERTIARY_EXEC_IPI_VIRT);
	} else {
		secondary_exec_controls_clearbit(vmx,
						 SECONDARY_EXEC_APIC_REGISTER_VIRT |
						 SECONDARY_EXEC_VIRTUAL_INTR_DELIVERY);
		if (enable_ipiv)
			tertiary_exec_controls_clearbit(vmx, TERTIARY_EXEC_IPI_VIRT);
	}

	vmx_update_msr_bitmap_x2apic(vcpu);
}

static u32 vmx_exec_control(struct vcpu_vmx *vmx)
{
	u32 exec_control = vmcs_config.cpu_based_exec_ctrl;

	/*
	 * Not used by KVM, but fully supported for nesting, i.e. are allowed in
	 * vmcs12 and propagated to vmcs02 when set in vmcs12.
	 */
	exec_control &= ~(CPU_BASED_RDTSC_EXITING |
			  CPU_BASED_USE_IO_BITMAPS |
			  CPU_BASED_MONITOR_TRAP_FLAG |
			  CPU_BASED_PAUSE_EXITING);

	/* INTR_WINDOW_EXITING and NMI_WINDOW_EXITING are toggled dynamically */
	exec_control &= ~(CPU_BASED_INTR_WINDOW_EXITING |
			  CPU_BASED_NMI_WINDOW_EXITING);

	if (vmx->vcpu.arch.switch_db_regs & KVM_DEBUGREG_WONT_EXIT)
		exec_control &= ~CPU_BASED_MOV_DR_EXITING;

	if (!cpu_need_tpr_shadow(&vmx->vcpu))
		exec_control &= ~CPU_BASED_TPR_SHADOW;

#ifdef CONFIG_X86_64
	if (exec_control & CPU_BASED_TPR_SHADOW)
		exec_control &= ~(CPU_BASED_CR8_LOAD_EXITING |
				  CPU_BASED_CR8_STORE_EXITING);
	else
		exec_control |= CPU_BASED_CR8_STORE_EXITING |
				CPU_BASED_CR8_LOAD_EXITING;
#endif
	/* No need to intercept CR3 access or INVPLG when using EPT. */
	if (enable_ept)
		exec_control &= ~(CPU_BASED_CR3_LOAD_EXITING |
				  CPU_BASED_CR3_STORE_EXITING |
				  CPU_BASED_INVLPG_EXITING);
	if (kvm_mwait_in_guest(vmx->vcpu.kvm))
		exec_control &= ~(CPU_BASED_MWAIT_EXITING |
				CPU_BASED_MONITOR_EXITING);
	if (kvm_hlt_in_guest(vmx->vcpu.kvm))
		exec_control &= ~CPU_BASED_HLT_EXITING;
	return exec_control;
}

static u64 vmx_tertiary_exec_control(struct vcpu_vmx *vmx)
{
	u64 exec_control = vmcs_config.cpu_based_3rd_exec_ctrl;

	/*
	 * IPI virtualization relies on APICv. Disable IPI virtualization if
	 * APICv is inhibited.
	 */
	if (!enable_ipiv || !kvm_vcpu_apicv_active(&vmx->vcpu))
		exec_control &= ~TERTIARY_EXEC_IPI_VIRT;

	return exec_control;
}

/*
 * Adjust a single secondary execution control bit to intercept/allow an
 * instruction in the guest.  This is usually done based on whether or not a
 * feature has been exposed to the guest in order to correctly emulate faults.
 */
static inline void
vmx_adjust_secondary_exec_control(struct vcpu_vmx *vmx, u32 *exec_control,
				  u32 control, bool enabled, bool exiting)
{
	/*
	 * If the control is for an opt-in feature, clear the control if the
	 * feature is not exposed to the guest, i.e. not enabled.  If the
	 * control is opt-out, i.e. an exiting control, clear the control if
	 * the feature _is_ exposed to the guest, i.e. exiting/interception is
	 * disabled for the associated instruction.  Note, the caller is
	 * responsible presetting exec_control to set all supported bits.
	 */
	if (enabled == exiting)
		*exec_control &= ~control;

	/*
	 * Update the nested MSR settings so that a nested VMM can/can't set
	 * controls for features that are/aren't exposed to the guest.
	 */
	if (nested) {
		/*
		 * All features that can be added or removed to VMX MSRs must
		 * be supported in the first place for nested virtualization.
		 */
		if (WARN_ON_ONCE(!(vmcs_config.nested.secondary_ctls_high & control)))
			enabled = false;

		if (enabled)
			vmx->nested.msrs.secondary_ctls_high |= control;
		else
			vmx->nested.msrs.secondary_ctls_high &= ~control;
	}
}

/*
 * Wrapper macro for the common case of adjusting a secondary execution control
 * based on a single guest CPUID bit, with a dedicated feature bit.  This also
 * verifies that the control is actually supported by KVM and hardware.
 */
#define vmx_adjust_sec_exec_control(vmx, exec_control, name, feat_name, ctrl_name, exiting) \
({									 \
	bool __enabled;							 \
									 \
	if (cpu_has_vmx_##name()) {					 \
		__enabled = guest_cpuid_has(&(vmx)->vcpu,		 \
					    X86_FEATURE_##feat_name);	 \
		vmx_adjust_secondary_exec_control(vmx, exec_control,	 \
			SECONDARY_EXEC_##ctrl_name, __enabled, exiting); \
	}								 \
})

/* More macro magic for ENABLE_/opt-in versus _EXITING/opt-out controls. */
#define vmx_adjust_sec_exec_feature(vmx, exec_control, lname, uname) \
	vmx_adjust_sec_exec_control(vmx, exec_control, lname, uname, ENABLE_##uname, false)

#define vmx_adjust_sec_exec_exiting(vmx, exec_control, lname, uname) \
	vmx_adjust_sec_exec_control(vmx, exec_control, lname, uname, uname##_EXITING, true)

static u32 vmx_secondary_exec_control(struct vcpu_vmx *vmx)
{
	struct kvm_vcpu *vcpu = &vmx->vcpu;

	u32 exec_control = vmcs_config.cpu_based_2nd_exec_ctrl;

	if (vmx_pt_mode_is_system())
		exec_control &= ~(SECONDARY_EXEC_PT_USE_GPA | SECONDARY_EXEC_PT_CONCEAL_VMX);
	if (!cpu_need_virtualize_apic_accesses(vcpu))
		exec_control &= ~SECONDARY_EXEC_VIRTUALIZE_APIC_ACCESSES;
	if (vmx->vpid == 0)
		exec_control &= ~SECONDARY_EXEC_ENABLE_VPID;
	if (!enable_ept) {
		exec_control &= ~SECONDARY_EXEC_ENABLE_EPT;
		exec_control &= ~SECONDARY_EXEC_EPT_VIOLATION_VE;
		enable_unrestricted_guest = 0;
	}
	if (!enable_unrestricted_guest)
		exec_control &= ~SECONDARY_EXEC_UNRESTRICTED_GUEST;
	if (kvm_pause_in_guest(vmx->vcpu.kvm))
		exec_control &= ~SECONDARY_EXEC_PAUSE_LOOP_EXITING;
	if (!kvm_vcpu_apicv_active(vcpu))
		exec_control &= ~(SECONDARY_EXEC_APIC_REGISTER_VIRT |
				  SECONDARY_EXEC_VIRTUAL_INTR_DELIVERY);
	exec_control &= ~SECONDARY_EXEC_VIRTUALIZE_X2APIC_MODE;

	/*
	 * KVM doesn't support VMFUNC for L1, but the control is set in KVM's
	 * base configuration as KVM emulates VMFUNC[EPTP_SWITCHING] for L2.
	 */
	exec_control &= ~SECONDARY_EXEC_ENABLE_VMFUNC;

	/* SECONDARY_EXEC_DESC is enabled/disabled on writes to CR4.UMIP,
	 * in vmx_set_cr4.  */
	exec_control &= ~SECONDARY_EXEC_DESC;

	/* SECONDARY_EXEC_SHADOW_VMCS is enabled when L1 executes VMPTRLD
	   (handle_vmptrld).
	   We can NOT enable shadow_vmcs here because we don't have yet
	   a current VMCS12
	*/
	exec_control &= ~SECONDARY_EXEC_SHADOW_VMCS;

	/*
	 * PML is enabled/disabled when dirty logging of memsmlots changes, but
	 * it needs to be set here when dirty logging is already active, e.g.
	 * if this vCPU was created after dirty logging was enabled.
	 */
	if (!enable_pml || !atomic_read(&vcpu->kvm->nr_memslots_dirty_logging))
		exec_control &= ~SECONDARY_EXEC_ENABLE_PML;

	if (cpu_has_vmx_xsaves()) {
		/* Exposing XSAVES only when XSAVE is exposed */
		bool xsaves_enabled =
			boot_cpu_has(X86_FEATURE_XSAVE) &&
			guest_cpuid_has(vcpu, X86_FEATURE_XSAVE) &&
			guest_cpuid_has(vcpu, X86_FEATURE_XSAVES);

		vcpu->arch.xsaves_enabled = xsaves_enabled;

		vmx_adjust_secondary_exec_control(vmx, &exec_control,
						  SECONDARY_EXEC_XSAVES,
						  xsaves_enabled, false);
	}

	/*
	 * RDPID is also gated by ENABLE_RDTSCP, turn on the control if either
	 * feature is exposed to the guest.  This creates a virtualization hole
	 * if both are supported in hardware but only one is exposed to the
	 * guest, but letting the guest execute RDTSCP or RDPID when either one
	 * is advertised is preferable to emulating the advertised instruction
	 * in KVM on #UD, and obviously better than incorrectly injecting #UD.
	 */
	if (cpu_has_vmx_rdtscp()) {
		bool rdpid_or_rdtscp_enabled =
			guest_cpuid_has(vcpu, X86_FEATURE_RDTSCP) ||
			guest_cpuid_has(vcpu, X86_FEATURE_RDPID);

		vmx_adjust_secondary_exec_control(vmx, &exec_control,
						  SECONDARY_EXEC_ENABLE_RDTSCP,
						  rdpid_or_rdtscp_enabled, false);
	}
	vmx_adjust_sec_exec_feature(vmx, &exec_control, invpcid, INVPCID);

	vmx_adjust_sec_exec_exiting(vmx, &exec_control, rdrand, RDRAND);
	vmx_adjust_sec_exec_exiting(vmx, &exec_control, rdseed, RDSEED);

	vmx_adjust_sec_exec_control(vmx, &exec_control, waitpkg, WAITPKG,
				    ENABLE_USR_WAIT_PAUSE, false);

	if (!vcpu->kvm->arch.bus_lock_detection_enabled)
		exec_control &= ~SECONDARY_EXEC_BUS_LOCK_DETECTION;

	if (!kvm_notify_vmexit_enabled(vcpu->kvm))
		exec_control &= ~SECONDARY_EXEC_NOTIFY_VM_EXITING;

	return exec_control;
}

static inline int vmx_get_pid_table_order(struct kvm *kvm)
{
	return get_order(kvm->arch.max_vcpu_ids * sizeof(*to_kvm_vmx(kvm)->pid_table));
}

static int vmx_alloc_ipiv_pid_table(struct kvm *kvm)
{
	struct page *pages;
	struct kvm_vmx *kvm_vmx = to_kvm_vmx(kvm);

	if (!irqchip_in_kernel(kvm) || !enable_ipiv)
		return 0;

	if (kvm_vmx->pid_table)
		return 0;

	pages = alloc_pages(GFP_KERNEL_ACCOUNT | __GFP_ZERO,
			    vmx_get_pid_table_order(kvm));
	if (!pages)
		return -ENOMEM;

	kvm_vmx->pid_table = (void *)page_address(pages);
	return 0;
}

int vmx_vcpu_precreate(struct kvm *kvm)
{
	return vmx_alloc_ipiv_pid_table(kvm);
}

#define VMX_XSS_EXIT_BITMAP 0

static void init_vmcs(struct vcpu_vmx *vmx)
{
	struct kvm *kvm = vmx->vcpu.kvm;
	struct kvm_vmx *kvm_vmx = to_kvm_vmx(kvm);

	if (nested)
		nested_vmx_set_vmcs_shadowing_bitmap();

	if (cpu_has_vmx_msr_bitmap())
		vmcs_write64(MSR_BITMAP, __pa(vmx->vmcs01.msr_bitmap));

	vmcs_write64(VMCS_LINK_POINTER, INVALID_GPA); /* 22.3.1.5 */

	/* Control */
	pin_controls_set(vmx, vmx_pin_based_exec_ctrl(vmx));

	exec_controls_set(vmx, vmx_exec_control(vmx));

	if (cpu_has_secondary_exec_ctrls()) {
		secondary_exec_controls_set(vmx, vmx_secondary_exec_control(vmx));
		if (secondary_exec_controls_get(vmx) &
		    SECONDARY_EXEC_EPT_VIOLATION_VE) {
			if (!vmx->ve_info) {
				/* ve_info must be page aligned. */
				struct page *page;

				BUILD_BUG_ON(sizeof(*vmx->ve_info) > PAGE_SIZE);
				page = alloc_page(GFP_KERNEL_ACCOUNT | __GFP_ZERO);
				if (page)
					vmx->ve_info = page_to_virt(page);
			}
			if (vmx->ve_info) {
				/*
				 * Allow #VE delivery. CPU sets this field to
				 * 0xFFFFFFFF on #VE delivery.  Another #VE can
				 * occur only if software clears the field.
				 */
				vmx->ve_info->delivery = 0;
				vmcs_write64(VE_INFORMATION_ADDRESS,
					     __pa(vmx->ve_info));
			} else {
				/*
				 * Because SECONDARY_EXEC_EPT_VIOLATION_VE is
				 * used only when ept_violation_ve_test is true,
				 * it's okay to go with the bit disabled.
				 */
				pr_err("Failed to allocate ve_info. disabling EPT_VIOLATION_VE.\n");
				secondary_exec_controls_clearbit(vmx,
								 SECONDARY_EXEC_EPT_VIOLATION_VE);
			}
		}
	}

	if (cpu_has_tertiary_exec_ctrls())
		tertiary_exec_controls_set(vmx, vmx_tertiary_exec_control(vmx));

	if (enable_apicv && lapic_in_kernel(&vmx->vcpu)) {
		vmcs_write64(EOI_EXIT_BITMAP0, 0);
		vmcs_write64(EOI_EXIT_BITMAP1, 0);
		vmcs_write64(EOI_EXIT_BITMAP2, 0);
		vmcs_write64(EOI_EXIT_BITMAP3, 0);

		vmcs_write16(GUEST_INTR_STATUS, 0);

		vmcs_write16(POSTED_INTR_NV, POSTED_INTR_VECTOR);
		vmcs_write64(POSTED_INTR_DESC_ADDR, __pa((&vmx->pi_desc)));
	}

	if (vmx_can_use_ipiv(&vmx->vcpu)) {
		vmcs_write64(PID_POINTER_TABLE, __pa(kvm_vmx->pid_table));
		vmcs_write16(LAST_PID_POINTER_INDEX, kvm->arch.max_vcpu_ids - 1);
	}

	if (!kvm_pause_in_guest(kvm)) {
		vmcs_write32(PLE_GAP, ple_gap);
		vmx->ple_window = ple_window;
		vmx->ple_window_dirty = true;
	}

	if (kvm_notify_vmexit_enabled(kvm))
		vmcs_write32(NOTIFY_WINDOW, kvm->arch.notify_window);

	vmcs_write32(PAGE_FAULT_ERROR_CODE_MASK, 0);
	vmcs_write32(PAGE_FAULT_ERROR_CODE_MATCH, 0);
	vmcs_write32(CR3_TARGET_COUNT, 0);           /* 22.2.1 */

	vmcs_write16(HOST_FS_SELECTOR, 0);            /* 22.2.4 */
	vmcs_write16(HOST_GS_SELECTOR, 0);            /* 22.2.4 */
	vmx_set_constant_host_state(vmx);
	vmcs_writel(HOST_FS_BASE, 0); /* 22.2.4 */
	vmcs_writel(HOST_GS_BASE, 0); /* 22.2.4 */

	if (cpu_has_vmx_vmfunc())
		vmcs_write64(VM_FUNCTION_CONTROL, 0);

	vmcs_write32(VM_EXIT_MSR_STORE_COUNT, 0);
	vmcs_write32(VM_EXIT_MSR_LOAD_COUNT, 0);
	vmcs_write64(VM_EXIT_MSR_LOAD_ADDR, __pa(vmx->msr_autoload.host.val));
	vmcs_write32(VM_ENTRY_MSR_LOAD_COUNT, 0);
	vmcs_write64(VM_ENTRY_MSR_LOAD_ADDR, __pa(vmx->msr_autoload.guest.val));

	if (vmcs_config.vmentry_ctrl & VM_ENTRY_LOAD_IA32_PAT)
		vmcs_write64(GUEST_IA32_PAT, vmx->vcpu.arch.pat);

	vm_exit_controls_set(vmx, vmx_vmexit_ctrl());

	/* 22.2.1, 20.8.1 */
	vm_entry_controls_set(vmx, vmx_vmentry_ctrl());

	vmx->vcpu.arch.cr0_guest_owned_bits = vmx_l1_guest_owned_cr0_bits();
	vmcs_writel(CR0_GUEST_HOST_MASK, ~vmx->vcpu.arch.cr0_guest_owned_bits);

	set_cr4_guest_host_mask(vmx);

	if (vmx->vpid != 0)
		vmcs_write16(VIRTUAL_PROCESSOR_ID, vmx->vpid);

	if (cpu_has_vmx_xsaves())
		vmcs_write64(XSS_EXIT_BITMAP, VMX_XSS_EXIT_BITMAP);

	if (enable_pml) {
		vmcs_write64(PML_ADDRESS, page_to_phys(vmx->pml_pg));
		vmcs_write16(GUEST_PML_INDEX, PML_ENTITY_NUM - 1);
	}

	vmx_write_encls_bitmap(&vmx->vcpu, NULL);

	if (vmx_pt_mode_is_host_guest()) {
		memset(&vmx->pt_desc, 0, sizeof(vmx->pt_desc));
		/* Bit[6~0] are forced to 1, writes are ignored. */
		vmx->pt_desc.guest.output_mask = 0x7F;
		vmcs_write64(GUEST_IA32_RTIT_CTL, 0);
	}

	vmcs_write32(GUEST_SYSENTER_CS, 0);
	vmcs_writel(GUEST_SYSENTER_ESP, 0);
	vmcs_writel(GUEST_SYSENTER_EIP, 0);
	vmcs_write64(GUEST_IA32_DEBUGCTL, 0);

	if (cpu_has_vmx_tpr_shadow()) {
		vmcs_write64(VIRTUAL_APIC_PAGE_ADDR, 0);
		if (cpu_need_tpr_shadow(&vmx->vcpu))
			vmcs_write64(VIRTUAL_APIC_PAGE_ADDR,
				     __pa(vmx->vcpu.arch.apic->regs));
		vmcs_write32(TPR_THRESHOLD, 0);
	}

	vmx_setup_uret_msrs(vmx);
}

static void __vmx_vcpu_reset(struct kvm_vcpu *vcpu)
{
	struct vcpu_vmx *vmx = to_vmx(vcpu);

	init_vmcs(vmx);

	if (nested)
		memcpy(&vmx->nested.msrs, &vmcs_config.nested, sizeof(vmx->nested.msrs));

	vcpu_setup_sgx_lepubkeyhash(vcpu);

	vmx->nested.posted_intr_nv = -1;
	vmx->nested.vmxon_ptr = INVALID_GPA;
	vmx->nested.current_vmptr = INVALID_GPA;
	vmx->nested.hv_evmcs_vmptr = EVMPTR_INVALID;

	vcpu->arch.microcode_version = 0x100000000ULL;
	vmx->msr_ia32_feature_control_valid_bits = FEAT_CTL_LOCKED;

	/*
	 * Enforce invariant: pi_desc.nv is always either POSTED_INTR_VECTOR
	 * or POSTED_INTR_WAKEUP_VECTOR.
	 */
	vmx->pi_desc.nv = POSTED_INTR_VECTOR;
	vmx->pi_desc.sn = 1;
}

void vmx_vcpu_reset(struct kvm_vcpu *vcpu, bool init_event)
{
	struct vcpu_vmx *vmx = to_vmx(vcpu);

	if (!init_event)
		__vmx_vcpu_reset(vcpu);

	vmx->rmode.vm86_active = 0;
	vmx->spec_ctrl = 0;

	vmx->msr_ia32_umwait_control = 0;

	vmx->hv_deadline_tsc = -1;
	kvm_set_cr8(vcpu, 0);

	vmx_segment_cache_clear(vmx);
	kvm_register_mark_available(vcpu, VCPU_EXREG_SEGMENTS);

	kvm_rip_write(vcpu, 0xfff0);

	seg_setup(VCPU_SREG_CS);
	vmcs_write16(GUEST_CS_SELECTOR, 0xf000);
	vmcs_writel(GUEST_CS_BASE, 0xffff0000ul);

	seg_setup(VCPU_SREG_DS);
	seg_setup(VCPU_SREG_ES);
	seg_setup(VCPU_SREG_FS);
	seg_setup(VCPU_SREG_GS);
	seg_setup(VCPU_SREG_SS);

	vmcs_write16(GUEST_TR_SELECTOR, 0);
	vmcs_writel(GUEST_TR_BASE, 0);
	vmcs_write32(GUEST_TR_LIMIT, 0xffff);
	vmcs_write32(GUEST_TR_AR_BYTES, 0x008b);

	vmcs_write16(GUEST_LDTR_SELECTOR, 0);
	vmcs_writel(GUEST_LDTR_BASE, 0);
	vmcs_write32(GUEST_LDTR_LIMIT, 0xffff);
	vmcs_write32(GUEST_LDTR_AR_BYTES, 0x00082);

	vmcs_writel(GUEST_GDTR_BASE, 0);
	vmcs_write32(GUEST_GDTR_LIMIT, 0xffff);

	vmcs_writel(GUEST_IDTR_BASE, 0);
	vmcs_write32(GUEST_IDTR_LIMIT, 0xffff);

	vmcs_write32(GUEST_ACTIVITY_STATE, GUEST_ACTIVITY_ACTIVE);
	vmcs_write32(GUEST_INTERRUPTIBILITY_INFO, 0);
	vmcs_writel(GUEST_PENDING_DBG_EXCEPTIONS, 0);
	if (kvm_mpx_supported())
		vmcs_write64(GUEST_BNDCFGS, 0);

	vmcs_write32(VM_ENTRY_INTR_INFO_FIELD, 0);  /* 22.2.1 */

	kvm_make_request(KVM_REQ_APIC_PAGE_RELOAD, vcpu);

	vpid_sync_context(vmx->vpid);

	vmx_update_fb_clear_dis(vcpu, vmx);
}

void vmx_enable_irq_window(struct kvm_vcpu *vcpu)
{
	exec_controls_setbit(to_vmx(vcpu), CPU_BASED_INTR_WINDOW_EXITING);
}

void vmx_enable_nmi_window(struct kvm_vcpu *vcpu)
{
	if (!enable_vnmi ||
	    vmcs_read32(GUEST_INTERRUPTIBILITY_INFO) & GUEST_INTR_STATE_STI) {
		vmx_enable_irq_window(vcpu);
		return;
	}

	exec_controls_setbit(to_vmx(vcpu), CPU_BASED_NMI_WINDOW_EXITING);
}

void vmx_inject_irq(struct kvm_vcpu *vcpu, bool reinjected)
{
	struct vcpu_vmx *vmx = to_vmx(vcpu);
	uint32_t intr;
	int irq = vcpu->arch.interrupt.nr;

	trace_kvm_inj_virq(irq, vcpu->arch.interrupt.soft, reinjected);

	++vcpu->stat.irq_injections;
	if (vmx->rmode.vm86_active) {
		int inc_eip = 0;
		if (vcpu->arch.interrupt.soft)
			inc_eip = vcpu->arch.event_exit_inst_len;
		kvm_inject_realmode_interrupt(vcpu, irq, inc_eip);
		return;
	}
	intr = irq | INTR_INFO_VALID_MASK;
	if (vcpu->arch.interrupt.soft) {
		intr |= INTR_TYPE_SOFT_INTR;
		vmcs_write32(VM_ENTRY_INSTRUCTION_LEN,
			     vmx->vcpu.arch.event_exit_inst_len);
	} else
		intr |= INTR_TYPE_EXT_INTR;
	vmcs_write32(VM_ENTRY_INTR_INFO_FIELD, intr);

	vmx_clear_hlt(vcpu);
}

void vmx_inject_nmi(struct kvm_vcpu *vcpu)
{
	struct vcpu_vmx *vmx = to_vmx(vcpu);

	if (!enable_vnmi) {
		/*
		 * Tracking the NMI-blocked state in software is built upon
		 * finding the next open IRQ window. This, in turn, depends on
		 * well-behaving guests: They have to keep IRQs disabled at
		 * least as long as the NMI handler runs. Otherwise we may
		 * cause NMI nesting, maybe breaking the guest. But as this is
		 * highly unlikely, we can live with the residual risk.
		 */
		vmx->loaded_vmcs->soft_vnmi_blocked = 1;
		vmx->loaded_vmcs->vnmi_blocked_time = 0;
	}

	++vcpu->stat.nmi_injections;
	vmx->loaded_vmcs->nmi_known_unmasked = false;

	if (vmx->rmode.vm86_active) {
		kvm_inject_realmode_interrupt(vcpu, NMI_VECTOR, 0);
		return;
	}

	vmcs_write32(VM_ENTRY_INTR_INFO_FIELD,
			INTR_TYPE_NMI_INTR | INTR_INFO_VALID_MASK | NMI_VECTOR);

	vmx_clear_hlt(vcpu);
}

bool vmx_get_nmi_mask(struct kvm_vcpu *vcpu)
{
	struct vcpu_vmx *vmx = to_vmx(vcpu);
	bool masked;

	if (!enable_vnmi)
		return vmx->loaded_vmcs->soft_vnmi_blocked;
	if (vmx->loaded_vmcs->nmi_known_unmasked)
		return false;
	masked = vmcs_read32(GUEST_INTERRUPTIBILITY_INFO) & GUEST_INTR_STATE_NMI;
	vmx->loaded_vmcs->nmi_known_unmasked = !masked;
	return masked;
}

void vmx_set_nmi_mask(struct kvm_vcpu *vcpu, bool masked)
{
	struct vcpu_vmx *vmx = to_vmx(vcpu);

	if (!enable_vnmi) {
		if (vmx->loaded_vmcs->soft_vnmi_blocked != masked) {
			vmx->loaded_vmcs->soft_vnmi_blocked = masked;
			vmx->loaded_vmcs->vnmi_blocked_time = 0;
		}
	} else {
		vmx->loaded_vmcs->nmi_known_unmasked = !masked;
		if (masked)
			vmcs_set_bits(GUEST_INTERRUPTIBILITY_INFO,
				      GUEST_INTR_STATE_NMI);
		else
			vmcs_clear_bits(GUEST_INTERRUPTIBILITY_INFO,
					GUEST_INTR_STATE_NMI);
	}
}

bool vmx_nmi_blocked(struct kvm_vcpu *vcpu)
{
	if (is_guest_mode(vcpu) && nested_exit_on_nmi(vcpu))
		return false;

	if (!enable_vnmi && to_vmx(vcpu)->loaded_vmcs->soft_vnmi_blocked)
		return true;

	return (vmcs_read32(GUEST_INTERRUPTIBILITY_INFO) &
		(GUEST_INTR_STATE_MOV_SS | GUEST_INTR_STATE_STI |
		 GUEST_INTR_STATE_NMI));
}

int vmx_nmi_allowed(struct kvm_vcpu *vcpu, bool for_injection)
{
	if (to_vmx(vcpu)->nested.nested_run_pending)
		return -EBUSY;

	/* An NMI must not be injected into L2 if it's supposed to VM-Exit.  */
	if (for_injection && is_guest_mode(vcpu) && nested_exit_on_nmi(vcpu))
		return -EBUSY;

	return !vmx_nmi_blocked(vcpu);
}

bool vmx_interrupt_blocked(struct kvm_vcpu *vcpu)
{
	if (is_guest_mode(vcpu) && nested_exit_on_intr(vcpu))
		return false;

	return !(vmx_get_rflags(vcpu) & X86_EFLAGS_IF) ||
	       (vmcs_read32(GUEST_INTERRUPTIBILITY_INFO) &
		(GUEST_INTR_STATE_STI | GUEST_INTR_STATE_MOV_SS));
}

int vmx_interrupt_allowed(struct kvm_vcpu *vcpu, bool for_injection)
{
	if (to_vmx(vcpu)->nested.nested_run_pending)
		return -EBUSY;

	/*
	 * An IRQ must not be injected into L2 if it's supposed to VM-Exit,
	 * e.g. if the IRQ arrived asynchronously after checking nested events.
	 */
	if (for_injection && is_guest_mode(vcpu) && nested_exit_on_intr(vcpu))
		return -EBUSY;

	return !vmx_interrupt_blocked(vcpu);
}

int vmx_set_tss_addr(struct kvm *kvm, unsigned int addr)
{
	void __user *ret;

	if (enable_unrestricted_guest)
		return 0;

	mutex_lock(&kvm->slots_lock);
	ret = __x86_set_memory_region(kvm, TSS_PRIVATE_MEMSLOT, addr,
				      PAGE_SIZE * 3);
	mutex_unlock(&kvm->slots_lock);

	if (IS_ERR(ret))
		return PTR_ERR(ret);

	to_kvm_vmx(kvm)->tss_addr = addr;

	return init_rmode_tss(kvm, ret);
}

int vmx_set_identity_map_addr(struct kvm *kvm, u64 ident_addr)
{
	to_kvm_vmx(kvm)->ept_identity_map_addr = ident_addr;
	return 0;
}

static bool rmode_exception(struct kvm_vcpu *vcpu, int vec)
{
	switch (vec) {
	case BP_VECTOR:
		/*
		 * Update instruction length as we may reinject the exception
		 * from user space while in guest debugging mode.
		 */
		to_vmx(vcpu)->vcpu.arch.event_exit_inst_len =
			vmcs_read32(VM_EXIT_INSTRUCTION_LEN);
		if (vcpu->guest_debug & KVM_GUESTDBG_USE_SW_BP)
			return false;
		fallthrough;
	case DB_VECTOR:
		return !(vcpu->guest_debug &
			(KVM_GUESTDBG_SINGLESTEP | KVM_GUESTDBG_USE_HW_BP));
	case DE_VECTOR:
	case OF_VECTOR:
	case BR_VECTOR:
	case UD_VECTOR:
	case DF_VECTOR:
	case SS_VECTOR:
	case GP_VECTOR:
	case MF_VECTOR:
		return true;
	}
	return false;
}

static int handle_rmode_exception(struct kvm_vcpu *vcpu,
				  int vec, u32 err_code)
{
	/*
	 * Instruction with address size override prefix opcode 0x67
	 * Cause the #SS fault with 0 error code in VM86 mode.
	 */
	if (((vec == GP_VECTOR) || (vec == SS_VECTOR)) && err_code == 0) {
		if (kvm_emulate_instruction(vcpu, 0)) {
			if (vcpu->arch.halt_request) {
				vcpu->arch.halt_request = 0;
				return kvm_emulate_halt_noskip(vcpu);
			}
			return 1;
		}
		return 0;
	}

	/*
	 * Forward all other exceptions that are valid in real mode.
	 * FIXME: Breaks guest debugging in real mode, needs to be fixed with
	 *        the required debugging infrastructure rework.
	 */
	kvm_queue_exception(vcpu, vec);
	return 1;
}

static int handle_machine_check(struct kvm_vcpu *vcpu)
{
	/* handled by vmx_vcpu_run() */
	return 1;
}

/*
 * If the host has split lock detection disabled, then #AC is
 * unconditionally injected into the guest, which is the pre split lock
 * detection behaviour.
 *
 * If the host has split lock detection enabled then #AC is
 * only injected into the guest when:
 *  - Guest CPL == 3 (user mode)
 *  - Guest has #AC detection enabled in CR0
 *  - Guest EFLAGS has AC bit set
 */
bool vmx_guest_inject_ac(struct kvm_vcpu *vcpu)
{
	if (!boot_cpu_has(X86_FEATURE_SPLIT_LOCK_DETECT))
		return true;

	return vmx_get_cpl(vcpu) == 3 && kvm_is_cr0_bit_set(vcpu, X86_CR0_AM) &&
	       (kvm_get_rflags(vcpu) & X86_EFLAGS_AC);
}

static int handle_exception_nmi(struct kvm_vcpu *vcpu)
{
	struct vcpu_vmx *vmx = to_vmx(vcpu);
	struct kvm_run *kvm_run = vcpu->run;
	u32 intr_info, ex_no, error_code;
	unsigned long cr2, dr6;
	u32 vect_info;

	vect_info = vmx->idt_vectoring_info;
	intr_info = vmx_get_intr_info(vcpu);

	/*
	 * Machine checks are handled by vmx_handle_exception_irqoff(), or by
	 * vmx_vcpu_run() if a #MC occurs on VM-Entry.  NMIs are handled by
	 * vmx_vcpu_enter_exit().
	 */
	if (is_machine_check(intr_info) || is_nmi(intr_info))
		return 1;

	/*
	 * Queue the exception here instead of in vmx_handle_nm_fault_irqoff().
	 * This ensures the nested_vmx check is not skipped so vmexit can
	 * be reflected to L1 (when it intercepts #NM) before reaching this
	 * point.
	 */
	if (is_nm_fault(intr_info)) {
		kvm_queue_exception(vcpu, NM_VECTOR);
		return 1;
	}

	if (is_invalid_opcode(intr_info))
		return handle_ud(vcpu);

	/*
	 * #VE isn't supposed to happen.  Although vcpu can send
	 */
	if (KVM_BUG_ON(is_ve_fault(intr_info), vcpu->kvm))
		return -EIO;

	error_code = 0;
	if (intr_info & INTR_INFO_DELIVER_CODE_MASK)
		error_code = vmcs_read32(VM_EXIT_INTR_ERROR_CODE);

	if (!vmx->rmode.vm86_active && is_gp_fault(intr_info)) {
		WARN_ON_ONCE(!enable_vmware_backdoor);

		/*
		 * VMware backdoor emulation on #GP interception only handles
		 * IN{S}, OUT{S}, and RDPMC, none of which generate a non-zero
		 * error code on #GP.
		 */
		if (error_code) {
			kvm_queue_exception_e(vcpu, GP_VECTOR, error_code);
			return 1;
		}
		return kvm_emulate_instruction(vcpu, EMULTYPE_VMWARE_GP);
	}

	/*
	 * The #PF with PFEC.RSVD = 1 indicates the guest is accessing
	 * MMIO, it is better to report an internal error.
	 * See the comments in vmx_handle_exit.
	 */
	if ((vect_info & VECTORING_INFO_VALID_MASK) &&
	    !(is_page_fault(intr_info) && !(error_code & PFERR_RSVD_MASK))) {
		vcpu->run->exit_reason = KVM_EXIT_INTERNAL_ERROR;
		vcpu->run->internal.suberror = KVM_INTERNAL_ERROR_SIMUL_EX;
		vcpu->run->internal.ndata = 4;
		vcpu->run->internal.data[0] = vect_info;
		vcpu->run->internal.data[1] = intr_info;
		vcpu->run->internal.data[2] = error_code;
		vcpu->run->internal.data[3] = vcpu->arch.last_vmentry_cpu;
		return 0;
	}

	if (is_page_fault(intr_info)) {
		cr2 = vmx_get_exit_qual(vcpu);
		if (enable_ept && !vcpu->arch.apf.host_apf_flags) {
			/*
			 * EPT will cause page fault only if we need to
			 * detect illegal GPAs.
			 */
			WARN_ON_ONCE(!allow_smaller_maxphyaddr);
			kvm_fixup_and_inject_pf_error(vcpu, cr2, error_code);
			return 1;
		} else
			return kvm_handle_page_fault(vcpu, error_code, cr2, NULL, 0);
	}

	ex_no = intr_info & INTR_INFO_VECTOR_MASK;

	if (vmx->rmode.vm86_active && rmode_exception(vcpu, ex_no))
		return handle_rmode_exception(vcpu, ex_no, error_code);

	switch (ex_no) {
	case DB_VECTOR:
		dr6 = vmx_get_exit_qual(vcpu);
		if (!(vcpu->guest_debug &
		      (KVM_GUESTDBG_SINGLESTEP | KVM_GUESTDBG_USE_HW_BP))) {
			/*
			 * If the #DB was due to ICEBP, a.k.a. INT1, skip the
			 * instruction.  ICEBP generates a trap-like #DB, but
			 * despite its interception control being tied to #DB,
			 * is an instruction intercept, i.e. the VM-Exit occurs
			 * on the ICEBP itself.  Use the inner "skip" helper to
			 * avoid single-step #DB and MTF updates, as ICEBP is
			 * higher priority.  Note, skipping ICEBP still clears
			 * STI and MOVSS blocking.
			 *
			 * For all other #DBs, set vmcs.PENDING_DBG_EXCEPTIONS.BS
			 * if single-step is enabled in RFLAGS and STI or MOVSS
			 * blocking is active, as the CPU doesn't set the bit
			 * on VM-Exit due to #DB interception.  VM-Entry has a
			 * consistency check that a single-step #DB is pending
			 * in this scenario as the previous instruction cannot
			 * have toggled RFLAGS.TF 0=>1 (because STI and POP/MOV
			 * don't modify RFLAGS), therefore the one instruction
			 * delay when activating single-step breakpoints must
			 * have already expired.  Note, the CPU sets/clears BS
			 * as appropriate for all other VM-Exits types.
			 */
			if (is_icebp(intr_info))
				WARN_ON(!skip_emulated_instruction(vcpu));
			else if ((vmx_get_rflags(vcpu) & X86_EFLAGS_TF) &&
				 (vmcs_read32(GUEST_INTERRUPTIBILITY_INFO) &
				  (GUEST_INTR_STATE_STI | GUEST_INTR_STATE_MOV_SS)))
				vmcs_writel(GUEST_PENDING_DBG_EXCEPTIONS,
					    vmcs_readl(GUEST_PENDING_DBG_EXCEPTIONS) | DR6_BS);

			kvm_queue_exception_p(vcpu, DB_VECTOR, dr6);
			return 1;
		}
		kvm_run->debug.arch.dr6 = dr6 | DR6_ACTIVE_LOW;
		kvm_run->debug.arch.dr7 = vmcs_readl(GUEST_DR7);
		fallthrough;
	case BP_VECTOR:
		/*
		 * Update instruction length as we may reinject #BP from
		 * user space while in guest debugging mode. Reading it for
		 * #DB as well causes no harm, it is not used in that case.
		 */
		vmx->vcpu.arch.event_exit_inst_len =
			vmcs_read32(VM_EXIT_INSTRUCTION_LEN);
		kvm_run->exit_reason = KVM_EXIT_DEBUG;
		kvm_run->debug.arch.pc = kvm_get_linear_rip(vcpu);
		kvm_run->debug.arch.exception = ex_no;
		break;
	case AC_VECTOR:
		if (vmx_guest_inject_ac(vcpu)) {
			kvm_queue_exception_e(vcpu, AC_VECTOR, error_code);
			return 1;
		}

		/*
		 * Handle split lock. Depending on detection mode this will
		 * either warn and disable split lock detection for this
		 * task or force SIGBUS on it.
		 */
		if (handle_guest_split_lock(kvm_rip_read(vcpu)))
			return 1;
		fallthrough;
	default:
		kvm_run->exit_reason = KVM_EXIT_EXCEPTION;
		kvm_run->ex.exception = ex_no;
		kvm_run->ex.error_code = error_code;
		break;
	}
	return 0;
}

static __always_inline int handle_external_interrupt(struct kvm_vcpu *vcpu)
{
	++vcpu->stat.irq_exits;
	return 1;
}

static int handle_triple_fault(struct kvm_vcpu *vcpu)
{
	vcpu->run->exit_reason = KVM_EXIT_SHUTDOWN;
	vcpu->mmio_needed = 0;
	return 0;
}

static int handle_io(struct kvm_vcpu *vcpu)
{
	unsigned long exit_qualification;
	int size, in, string;
	unsigned port;

	exit_qualification = vmx_get_exit_qual(vcpu);
	string = (exit_qualification & 16) != 0;

	++vcpu->stat.io_exits;

	if (string)
		return kvm_emulate_instruction(vcpu, 0);

	port = exit_qualification >> 16;
	size = (exit_qualification & 7) + 1;
	in = (exit_qualification & 8) != 0;

	return kvm_fast_pio(vcpu, size, port, in);
}

void vmx_patch_hypercall(struct kvm_vcpu *vcpu, unsigned char *hypercall)
{
	/*
	 * Patch in the VMCALL instruction:
	 */
	hypercall[0] = 0x0f;
	hypercall[1] = 0x01;
	hypercall[2] = 0xc1;
}

/* called to set cr0 as appropriate for a mov-to-cr0 exit. */
static int handle_set_cr0(struct kvm_vcpu *vcpu, unsigned long val)
{
	if (is_guest_mode(vcpu)) {
		struct vmcs12 *vmcs12 = get_vmcs12(vcpu);
		unsigned long orig_val = val;

		/*
		 * We get here when L2 changed cr0 in a way that did not change
		 * any of L1's shadowed bits (see nested_vmx_exit_handled_cr),
		 * but did change L0 shadowed bits. So we first calculate the
		 * effective cr0 value that L1 would like to write into the
		 * hardware. It consists of the L2-owned bits from the new
		 * value combined with the L1-owned bits from L1's guest_cr0.
		 */
		val = (val & ~vmcs12->cr0_guest_host_mask) |
			(vmcs12->guest_cr0 & vmcs12->cr0_guest_host_mask);

		if (kvm_set_cr0(vcpu, val))
			return 1;
		vmcs_writel(CR0_READ_SHADOW, orig_val);
		return 0;
	} else {
		return kvm_set_cr0(vcpu, val);
	}
}

static int handle_set_cr4(struct kvm_vcpu *vcpu, unsigned long val)
{
	if (is_guest_mode(vcpu)) {
		struct vmcs12 *vmcs12 = get_vmcs12(vcpu);
		unsigned long orig_val = val;

		/* analogously to handle_set_cr0 */
		val = (val & ~vmcs12->cr4_guest_host_mask) |
			(vmcs12->guest_cr4 & vmcs12->cr4_guest_host_mask);
		if (kvm_set_cr4(vcpu, val))
			return 1;
		vmcs_writel(CR4_READ_SHADOW, orig_val);
		return 0;
	} else
		return kvm_set_cr4(vcpu, val);
}

static int handle_desc(struct kvm_vcpu *vcpu)
{
	/*
	 * UMIP emulation relies on intercepting writes to CR4.UMIP, i.e. this
	 * and other code needs to be updated if UMIP can be guest owned.
	 */
	BUILD_BUG_ON(KVM_POSSIBLE_CR4_GUEST_BITS & X86_CR4_UMIP);

	WARN_ON_ONCE(!kvm_is_cr4_bit_set(vcpu, X86_CR4_UMIP));
	return kvm_emulate_instruction(vcpu, 0);
}

static int handle_cr(struct kvm_vcpu *vcpu)
{
	unsigned long exit_qualification, val;
	int cr;
	int reg;
	int err;
	int ret;

	exit_qualification = vmx_get_exit_qual(vcpu);
	cr = exit_qualification & 15;
	reg = (exit_qualification >> 8) & 15;
	switch ((exit_qualification >> 4) & 3) {
	case 0: /* mov to cr */
		val = kvm_register_read(vcpu, reg);
		trace_kvm_cr_write(cr, val);
		switch (cr) {
		case 0:
			err = handle_set_cr0(vcpu, val);
			return kvm_complete_insn_gp(vcpu, err);
		case 3:
			WARN_ON_ONCE(enable_unrestricted_guest);

			err = kvm_set_cr3(vcpu, val);
			return kvm_complete_insn_gp(vcpu, err);
		case 4:
			err = handle_set_cr4(vcpu, val);
			return kvm_complete_insn_gp(vcpu, err);
		case 8: {
				u8 cr8_prev = kvm_get_cr8(vcpu);
				u8 cr8 = (u8)val;
				err = kvm_set_cr8(vcpu, cr8);
				ret = kvm_complete_insn_gp(vcpu, err);
				if (lapic_in_kernel(vcpu))
					return ret;
				if (cr8_prev <= cr8)
					return ret;
				/*
				 * TODO: we might be squashing a
				 * KVM_GUESTDBG_SINGLESTEP-triggered
				 * KVM_EXIT_DEBUG here.
				 */
				vcpu->run->exit_reason = KVM_EXIT_SET_TPR;
				return 0;
			}
		}
		break;
	case 2: /* clts */
		KVM_BUG(1, vcpu->kvm, "Guest always owns CR0.TS");
		return -EIO;
	case 1: /*mov from cr*/
		switch (cr) {
		case 3:
			WARN_ON_ONCE(enable_unrestricted_guest);

			val = kvm_read_cr3(vcpu);
			kvm_register_write(vcpu, reg, val);
			trace_kvm_cr_read(cr, val);
			return kvm_skip_emulated_instruction(vcpu);
		case 8:
			val = kvm_get_cr8(vcpu);
			kvm_register_write(vcpu, reg, val);
			trace_kvm_cr_read(cr, val);
			return kvm_skip_emulated_instruction(vcpu);
		}
		break;
	case 3: /* lmsw */
		val = (exit_qualification >> LMSW_SOURCE_DATA_SHIFT) & 0x0f;
		trace_kvm_cr_write(0, (kvm_read_cr0_bits(vcpu, ~0xful) | val));
		kvm_lmsw(vcpu, val);

		return kvm_skip_emulated_instruction(vcpu);
	default:
		break;
	}
	vcpu->run->exit_reason = 0;
	vcpu_unimpl(vcpu, "unhandled control register: op %d cr %d\n",
	       (int)(exit_qualification >> 4) & 3, cr);
	return 0;
}

static int handle_dr(struct kvm_vcpu *vcpu)
{
	unsigned long exit_qualification;
	int dr, dr7, reg;
	int err = 1;

	exit_qualification = vmx_get_exit_qual(vcpu);
	dr = exit_qualification & DEBUG_REG_ACCESS_NUM;

	/* First, if DR does not exist, trigger UD */
	if (!kvm_require_dr(vcpu, dr))
		return 1;

	if (vmx_get_cpl(vcpu) > 0)
		goto out;

	dr7 = vmcs_readl(GUEST_DR7);
	if (dr7 & DR7_GD) {
		/*
		 * As the vm-exit takes precedence over the debug trap, we
		 * need to emulate the latter, either for the host or the
		 * guest debugging itself.
		 */
		if (vcpu->guest_debug & KVM_GUESTDBG_USE_HW_BP) {
			vcpu->run->debug.arch.dr6 = DR6_BD | DR6_ACTIVE_LOW;
			vcpu->run->debug.arch.dr7 = dr7;
			vcpu->run->debug.arch.pc = kvm_get_linear_rip(vcpu);
			vcpu->run->debug.arch.exception = DB_VECTOR;
			vcpu->run->exit_reason = KVM_EXIT_DEBUG;
			return 0;
		} else {
			kvm_queue_exception_p(vcpu, DB_VECTOR, DR6_BD);
			return 1;
		}
	}

	if (vcpu->guest_debug == 0) {
		exec_controls_clearbit(to_vmx(vcpu), CPU_BASED_MOV_DR_EXITING);

		/*
		 * No more DR vmexits; force a reload of the debug registers
		 * and reenter on this instruction.  The next vmexit will
		 * retrieve the full state of the debug registers.
		 */
		vcpu->arch.switch_db_regs |= KVM_DEBUGREG_WONT_EXIT;
		return 1;
	}

	reg = DEBUG_REG_ACCESS_REG(exit_qualification);
	if (exit_qualification & TYPE_MOV_FROM_DR) {
		unsigned long val;

		kvm_get_dr(vcpu, dr, &val);
		kvm_register_write(vcpu, reg, val);
		err = 0;
	} else {
		err = kvm_set_dr(vcpu, dr, kvm_register_read(vcpu, reg));
	}

out:
	return kvm_complete_insn_gp(vcpu, err);
}

void vmx_sync_dirty_debug_regs(struct kvm_vcpu *vcpu)
{
	KVM_BUG_ON(vcpu->arch.switch_db_regs & KVM_DEBUGREG_AUTO_SWITCH, vcpu->kvm);

	get_debugreg(vcpu->arch.db[0], 0);
	get_debugreg(vcpu->arch.db[1], 1);
	get_debugreg(vcpu->arch.db[2], 2);
	get_debugreg(vcpu->arch.db[3], 3);
	get_debugreg(vcpu->arch.dr6, 6);
	vcpu->arch.dr7 = vmcs_readl(GUEST_DR7);

	vcpu->arch.switch_db_regs &= ~KVM_DEBUGREG_WONT_EXIT;
	exec_controls_setbit(to_vmx(vcpu), CPU_BASED_MOV_DR_EXITING);

	/*
	 * exc_debug expects dr6 to be cleared after it runs, avoid that it sees
	 * a stale dr6 from the guest.
	 */
	set_debugreg(DR6_RESERVED, 6);
}

void vmx_set_dr7(struct kvm_vcpu *vcpu, unsigned long val)
{
	vmcs_writel(GUEST_DR7, val);
}

static int handle_tpr_below_threshold(struct kvm_vcpu *vcpu)
{
	kvm_apic_update_ppr(vcpu);
	return 1;
}

static int handle_interrupt_window(struct kvm_vcpu *vcpu)
{
	exec_controls_clearbit(to_vmx(vcpu), CPU_BASED_INTR_WINDOW_EXITING);

	kvm_make_request(KVM_REQ_EVENT, vcpu);

	++vcpu->stat.irq_window_exits;
	return 1;
}

static int handle_invlpg(struct kvm_vcpu *vcpu)
{
	unsigned long exit_qualification = vmx_get_exit_qual(vcpu);

	kvm_mmu_invlpg(vcpu, exit_qualification);
	return kvm_skip_emulated_instruction(vcpu);
}

static int handle_apic_access(struct kvm_vcpu *vcpu)
{
	if (likely(fasteoi)) {
		unsigned long exit_qualification = vmx_get_exit_qual(vcpu);
		int access_type, offset;

		access_type = exit_qualification & APIC_ACCESS_TYPE;
		offset = exit_qualification & APIC_ACCESS_OFFSET;
		/*
		 * Sane guest uses MOV to write EOI, with written value
		 * not cared. So make a short-circuit here by avoiding
		 * heavy instruction emulation.
		 */
		if ((access_type == TYPE_LINEAR_APIC_INST_WRITE) &&
		    (offset == APIC_EOI)) {
			kvm_lapic_set_eoi(vcpu);
			return kvm_skip_emulated_instruction(vcpu);
		}
	}
	return kvm_emulate_instruction(vcpu, 0);
}

static int handle_apic_eoi_induced(struct kvm_vcpu *vcpu)
{
	unsigned long exit_qualification = vmx_get_exit_qual(vcpu);
	int vector = exit_qualification & 0xff;

	/* EOI-induced VM exit is trap-like and thus no need to adjust IP */
	kvm_apic_set_eoi_accelerated(vcpu, vector);
	return 1;
}

static int handle_apic_write(struct kvm_vcpu *vcpu)
{
	unsigned long exit_qualification = vmx_get_exit_qual(vcpu);

	/*
	 * APIC-write VM-Exit is trap-like, KVM doesn't need to advance RIP and
	 * hardware has done any necessary aliasing, offset adjustments, etc...
	 * for the access.  I.e. the correct value has already been  written to
	 * the vAPIC page for the correct 16-byte chunk.  KVM needs only to
	 * retrieve the register value and emulate the access.
	 */
	u32 offset = exit_qualification & 0xff0;

	kvm_apic_write_nodecode(vcpu, offset);
	return 1;
}

static int handle_task_switch(struct kvm_vcpu *vcpu)
{
	struct vcpu_vmx *vmx = to_vmx(vcpu);
	unsigned long exit_qualification;
	bool has_error_code = false;
	u32 error_code = 0;
	u16 tss_selector;
	int reason, type, idt_v, idt_index;

	idt_v = (vmx->idt_vectoring_info & VECTORING_INFO_VALID_MASK);
	idt_index = (vmx->idt_vectoring_info & VECTORING_INFO_VECTOR_MASK);
	type = (vmx->idt_vectoring_info & VECTORING_INFO_TYPE_MASK);

	exit_qualification = vmx_get_exit_qual(vcpu);

	reason = (u32)exit_qualification >> 30;
	if (reason == TASK_SWITCH_GATE && idt_v) {
		switch (type) {
		case INTR_TYPE_NMI_INTR:
			vcpu->arch.nmi_injected = false;
			vmx_set_nmi_mask(vcpu, true);
			break;
		case INTR_TYPE_EXT_INTR:
		case INTR_TYPE_SOFT_INTR:
			kvm_clear_interrupt_queue(vcpu);
			break;
		case INTR_TYPE_HARD_EXCEPTION:
			if (vmx->idt_vectoring_info &
			    VECTORING_INFO_DELIVER_CODE_MASK) {
				has_error_code = true;
				error_code =
					vmcs_read32(IDT_VECTORING_ERROR_CODE);
			}
			fallthrough;
		case INTR_TYPE_SOFT_EXCEPTION:
			kvm_clear_exception_queue(vcpu);
			break;
		default:
			break;
		}
	}
	tss_selector = exit_qualification;

	if (!idt_v || (type != INTR_TYPE_HARD_EXCEPTION &&
		       type != INTR_TYPE_EXT_INTR &&
		       type != INTR_TYPE_NMI_INTR))
		WARN_ON(!skip_emulated_instruction(vcpu));

	/*
	 * TODO: What about debug traps on tss switch?
	 *       Are we supposed to inject them and update dr6?
	 */
	return kvm_task_switch(vcpu, tss_selector,
			       type == INTR_TYPE_SOFT_INTR ? idt_index : -1,
			       reason, has_error_code, error_code);
}

static int handle_ept_violation(struct kvm_vcpu *vcpu)
{
	unsigned long exit_qualification = vmx_get_exit_qual(vcpu);
	gpa_t gpa;

	/*
	 * EPT violation happened while executing iret from NMI,
	 * "blocked by NMI" bit has to be set before next VM entry.
	 * There are errata that may cause this bit to not be set:
	 * AAK134, BY25.
	 */
	if (!(to_vmx(vcpu)->idt_vectoring_info & VECTORING_INFO_VALID_MASK) &&
			enable_vnmi &&
			(exit_qualification & INTR_INFO_UNBLOCK_NMI))
		vmcs_set_bits(GUEST_INTERRUPTIBILITY_INFO, GUEST_INTR_STATE_NMI);

	gpa = vmcs_read64(GUEST_PHYSICAL_ADDRESS);
	trace_kvm_page_fault(vcpu, gpa, exit_qualification);
	vcpu->arch.exit_qualification = exit_qualification;

	/*
	 * Check that the GPA doesn't exceed physical memory limits, as that is
	 * a guest page fault.  We have to emulate the instruction here, because
	 * if the illegal address is that of a paging structure, then
	 * EPT_VIOLATION_ACC_WRITE bit is set.  Alternatively, if supported we
	 * would also use advanced VM-exit information for EPT violations to
	 * reconstruct the page fault error code.
	 */
	if (unlikely(allow_smaller_maxphyaddr && kvm_vcpu_is_illegal_gpa(vcpu, gpa)))
		return kvm_emulate_instruction(vcpu, 0);

	return __vmx_handle_ept_violation(vcpu, gpa, exit_qualification, PG_LEVEL_NONE);
}

static int handle_ept_misconfig(struct kvm_vcpu *vcpu)
{
	gpa_t gpa;

	if (!vmx_can_emulate_instruction(vcpu, EMULTYPE_PF, NULL, 0))
		return 1;

	/*
	 * A nested guest cannot optimize MMIO vmexits, because we have an
	 * nGPA here instead of the required GPA.
	 */
	gpa = vmcs_read64(GUEST_PHYSICAL_ADDRESS);
	if (!is_guest_mode(vcpu) &&
	    !kvm_io_bus_write(vcpu, KVM_FAST_MMIO_BUS, gpa, 0, NULL)) {
		trace_kvm_fast_mmio(gpa);
		return kvm_skip_emulated_instruction(vcpu);
	}

	return kvm_mmu_page_fault(vcpu, gpa, PFERR_RSVD_MASK, NULL, 0);
}

static int handle_nmi_window(struct kvm_vcpu *vcpu)
{
	if (KVM_BUG_ON(!enable_vnmi, vcpu->kvm))
		return -EIO;

	exec_controls_clearbit(to_vmx(vcpu), CPU_BASED_NMI_WINDOW_EXITING);
	++vcpu->stat.nmi_window_exits;
	kvm_make_request(KVM_REQ_EVENT, vcpu);

	return 1;
}

static bool vmx_emulation_required_with_pending_exception(struct kvm_vcpu *vcpu)
{
	struct vcpu_vmx *vmx = to_vmx(vcpu);

	return vmx->emulation_required && !vmx->rmode.vm86_active &&
	       (kvm_is_exception_pending(vcpu) || vcpu->arch.exception.injected);
}

static int handle_invalid_guest_state(struct kvm_vcpu *vcpu)
{
	struct vcpu_vmx *vmx = to_vmx(vcpu);
	bool intr_window_requested;
	unsigned count = 130;

	intr_window_requested = exec_controls_get(vmx) &
				CPU_BASED_INTR_WINDOW_EXITING;

	while (vmx->emulation_required && count-- != 0) {
		if (intr_window_requested && !vmx_interrupt_blocked(vcpu))
			return handle_interrupt_window(&vmx->vcpu);

		if (kvm_test_request(KVM_REQ_EVENT, vcpu))
			return 1;

		if (!kvm_emulate_instruction(vcpu, 0))
			return 0;

		if (vmx_emulation_required_with_pending_exception(vcpu)) {
			kvm_prepare_emulation_failure_exit(vcpu);
			return 0;
		}

		if (vcpu->arch.halt_request) {
			vcpu->arch.halt_request = 0;
			return kvm_emulate_halt_noskip(vcpu);
		}

		/*
		 * Note, return 1 and not 0, vcpu_run() will invoke
		 * xfer_to_guest_mode() which will create a proper return
		 * code.
		 */
		if (__xfer_to_guest_mode_work_pending())
			return 1;
	}

	return 1;
}

int vmx_vcpu_pre_run(struct kvm_vcpu *vcpu)
{
	if (vmx_emulation_required_with_pending_exception(vcpu)) {
		kvm_prepare_emulation_failure_exit(vcpu);
		return 0;
	}

	return 1;
}

static void grow_ple_window(struct kvm_vcpu *vcpu)
{
	struct vcpu_vmx *vmx = to_vmx(vcpu);
	unsigned int old = vmx->ple_window;

	vmx->ple_window = __grow_ple_window(old, ple_window,
					    ple_window_grow,
					    ple_window_max);

	if (vmx->ple_window != old) {
		vmx->ple_window_dirty = true;
		trace_kvm_ple_window_update(vcpu->vcpu_id,
					    vmx->ple_window, old);
	}
}

static void shrink_ple_window(struct kvm_vcpu *vcpu)
{
	struct vcpu_vmx *vmx = to_vmx(vcpu);
	unsigned int old = vmx->ple_window;

	vmx->ple_window = __shrink_ple_window(old, ple_window,
					      ple_window_shrink,
					      ple_window);

	if (vmx->ple_window != old) {
		vmx->ple_window_dirty = true;
		trace_kvm_ple_window_update(vcpu->vcpu_id,
					    vmx->ple_window, old);
	}
}

/*
 * Indicate a busy-waiting vcpu in spinlock. We do not enable the PAUSE
 * exiting, so only get here on cpu with PAUSE-Loop-Exiting.
 */
static int handle_pause(struct kvm_vcpu *vcpu)
{
	if (!kvm_pause_in_guest(vcpu->kvm))
		grow_ple_window(vcpu);

	/*
	 * Intel sdm vol3 ch-25.1.3 says: The "PAUSE-loop exiting"
	 * VM-execution control is ignored if CPL > 0. OTOH, KVM
	 * never set PAUSE_EXITING and just set PLE if supported,
	 * so the vcpu must be CPL=0 if it gets a PAUSE exit.
	 */
	kvm_vcpu_on_spin(vcpu, true);
	return kvm_skip_emulated_instruction(vcpu);
}

static int handle_monitor_trap(struct kvm_vcpu *vcpu)
{
	return 1;
}

static int handle_invpcid(struct kvm_vcpu *vcpu)
{
	u32 vmx_instruction_info;
	unsigned long type;
	gva_t gva;
	struct {
		u64 pcid;
		u64 gla;
	} operand;
	int gpr_index;

	if (!guest_cpuid_has(vcpu, X86_FEATURE_INVPCID)) {
		kvm_queue_exception(vcpu, UD_VECTOR);
		return 1;
	}

	vmx_instruction_info = vmcs_read32(VMX_INSTRUCTION_INFO);
	gpr_index = vmx_get_instr_info_reg2(vmx_instruction_info);
	type = kvm_register_read(vcpu, gpr_index);

	/* According to the Intel instruction reference, the memory operand
	 * is read even if it isn't needed (e.g., for type==all)
	 */
	if (get_vmx_mem_address(vcpu, vmx_get_exit_qual(vcpu),
				vmx_instruction_info, false,
				sizeof(operand), &gva))
		return 1;

	return kvm_handle_invpcid(vcpu, type, gva);
}

static int handle_pml_full(struct kvm_vcpu *vcpu)
{
	unsigned long exit_qualification;

	trace_kvm_pml_full(vcpu->vcpu_id);

	exit_qualification = vmx_get_exit_qual(vcpu);

	/*
	 * PML buffer FULL happened while executing iret from NMI,
	 * "blocked by NMI" bit has to be set before next VM entry.
	 */
	if (!(to_vmx(vcpu)->idt_vectoring_info & VECTORING_INFO_VALID_MASK) &&
			enable_vnmi &&
			(exit_qualification & INTR_INFO_UNBLOCK_NMI))
		vmcs_set_bits(GUEST_INTERRUPTIBILITY_INFO,
				GUEST_INTR_STATE_NMI);

	/*
	 * PML buffer already flushed at beginning of VMEXIT. Nothing to do
	 * here.., and there's no userspace involvement needed for PML.
	 */
	return 1;
}

static fastpath_t handle_fastpath_preemption_timer(struct kvm_vcpu *vcpu)
{
	struct vcpu_vmx *vmx = to_vmx(vcpu);

	if (!vmx->req_immediate_exit &&
	    !unlikely(vmx->loaded_vmcs->hv_timer_soft_disabled)) {
		kvm_lapic_expired_hv_timer(vcpu);
		return EXIT_FASTPATH_REENTER_GUEST;
	}

	return EXIT_FASTPATH_NONE;
}

static int handle_preemption_timer(struct kvm_vcpu *vcpu)
{
	handle_fastpath_preemption_timer(vcpu);
	return 1;
}

/*
 * When nested=0, all VMX instruction VM Exits filter here.  The handlers
 * are overwritten by nested_vmx_setup() when nested=1.
 */
static int handle_vmx_instruction(struct kvm_vcpu *vcpu)
{
	kvm_queue_exception(vcpu, UD_VECTOR);
	return 1;
}

#ifndef CONFIG_X86_SGX_KVM
static int handle_encls(struct kvm_vcpu *vcpu)
{
	/*
	 * SGX virtualization is disabled.  There is no software enable bit for
	 * SGX, so KVM intercepts all ENCLS leafs and injects a #UD to prevent
	 * the guest from executing ENCLS (when SGX is supported by hardware).
	 */
	kvm_queue_exception(vcpu, UD_VECTOR);
	return 1;
}
#endif /* CONFIG_X86_SGX_KVM */

static int handle_bus_lock_vmexit(struct kvm_vcpu *vcpu)
{
	/*
	 * Hardware may or may not set the BUS_LOCK_DETECTED flag on BUS_LOCK
	 * VM-Exits. Unconditionally set the flag here and leave the handling to
	 * vmx_handle_exit().
	 */
	to_vmx(vcpu)->exit_reason.bus_lock_detected = true;
	return 1;
}

static int handle_notify(struct kvm_vcpu *vcpu)
{
	unsigned long exit_qual = vmx_get_exit_qual(vcpu);
	bool context_invalid = exit_qual & NOTIFY_VM_CONTEXT_INVALID;

	++vcpu->stat.notify_window_exits;

	/*
	 * Notify VM exit happened while executing iret from NMI,
	 * "blocked by NMI" bit has to be set before next VM entry.
	 */
	if (enable_vnmi && (exit_qual & INTR_INFO_UNBLOCK_NMI))
		vmcs_set_bits(GUEST_INTERRUPTIBILITY_INFO,
			      GUEST_INTR_STATE_NMI);

	if (vcpu->kvm->arch.notify_vmexit_flags & KVM_X86_NOTIFY_VMEXIT_USER ||
	    context_invalid) {
		vcpu->run->exit_reason = KVM_EXIT_NOTIFY;
		vcpu->run->notify.flags = context_invalid ?
					  KVM_NOTIFY_CONTEXT_INVALID : 0;
		return 0;
	}

	return 1;
}

/*
 * The exit handlers return 1 if the exit was handled fully and guest execution
 * may resume.  Otherwise they set the kvm_run parameter to indicate what needs
 * to be done to userspace and return 0.
 */
static int (*kvm_vmx_exit_handlers[])(struct kvm_vcpu *vcpu) = {
	[EXIT_REASON_EXCEPTION_NMI]           = handle_exception_nmi,
	[EXIT_REASON_EXTERNAL_INTERRUPT]      = handle_external_interrupt,
	[EXIT_REASON_TRIPLE_FAULT]            = handle_triple_fault,
	[EXIT_REASON_NMI_WINDOW]	      = handle_nmi_window,
	[EXIT_REASON_IO_INSTRUCTION]          = handle_io,
	[EXIT_REASON_CR_ACCESS]               = handle_cr,
	[EXIT_REASON_DR_ACCESS]               = handle_dr,
	[EXIT_REASON_CPUID]                   = kvm_emulate_cpuid,
	[EXIT_REASON_MSR_READ]                = kvm_emulate_rdmsr,
	[EXIT_REASON_MSR_WRITE]               = kvm_emulate_wrmsr,
	[EXIT_REASON_INTERRUPT_WINDOW]        = handle_interrupt_window,
	[EXIT_REASON_HLT]                     = kvm_emulate_halt,
	[EXIT_REASON_INVD]		      = kvm_emulate_invd,
	[EXIT_REASON_INVLPG]		      = handle_invlpg,
	[EXIT_REASON_RDPMC]                   = kvm_emulate_rdpmc,
	[EXIT_REASON_VMCALL]                  = kvm_emulate_hypercall,
	[EXIT_REASON_VMCLEAR]		      = handle_vmx_instruction,
	[EXIT_REASON_VMLAUNCH]		      = handle_vmx_instruction,
	[EXIT_REASON_VMPTRLD]		      = handle_vmx_instruction,
	[EXIT_REASON_VMPTRST]		      = handle_vmx_instruction,
	[EXIT_REASON_VMREAD]		      = handle_vmx_instruction,
	[EXIT_REASON_VMRESUME]		      = handle_vmx_instruction,
	[EXIT_REASON_VMWRITE]		      = handle_vmx_instruction,
	[EXIT_REASON_VMOFF]		      = handle_vmx_instruction,
	[EXIT_REASON_VMON]		      = handle_vmx_instruction,
	[EXIT_REASON_TPR_BELOW_THRESHOLD]     = handle_tpr_below_threshold,
	[EXIT_REASON_APIC_ACCESS]             = handle_apic_access,
	[EXIT_REASON_APIC_WRITE]              = handle_apic_write,
	[EXIT_REASON_EOI_INDUCED]             = handle_apic_eoi_induced,
	[EXIT_REASON_WBINVD]                  = kvm_emulate_wbinvd,
	[EXIT_REASON_XSETBV]                  = kvm_emulate_xsetbv,
	[EXIT_REASON_TASK_SWITCH]             = handle_task_switch,
	[EXIT_REASON_MCE_DURING_VMENTRY]      = handle_machine_check,
	[EXIT_REASON_GDTR_IDTR]		      = handle_desc,
	[EXIT_REASON_LDTR_TR]		      = handle_desc,
	[EXIT_REASON_EPT_VIOLATION]	      = handle_ept_violation,
	[EXIT_REASON_EPT_MISCONFIG]           = handle_ept_misconfig,
	[EXIT_REASON_PAUSE_INSTRUCTION]       = handle_pause,
	[EXIT_REASON_MWAIT_INSTRUCTION]	      = kvm_emulate_mwait,
	[EXIT_REASON_MONITOR_TRAP_FLAG]       = handle_monitor_trap,
	[EXIT_REASON_MONITOR_INSTRUCTION]     = kvm_emulate_monitor,
	[EXIT_REASON_INVEPT]                  = handle_vmx_instruction,
	[EXIT_REASON_INVVPID]                 = handle_vmx_instruction,
	[EXIT_REASON_RDRAND]                  = kvm_handle_invalid_op,
	[EXIT_REASON_RDSEED]                  = kvm_handle_invalid_op,
	[EXIT_REASON_PML_FULL]		      = handle_pml_full,
	[EXIT_REASON_INVPCID]                 = handle_invpcid,
	[EXIT_REASON_VMFUNC]		      = handle_vmx_instruction,
	[EXIT_REASON_PREEMPTION_TIMER]	      = handle_preemption_timer,
	[EXIT_REASON_ENCLS]		      = handle_encls,
	[EXIT_REASON_BUS_LOCK]                = handle_bus_lock_vmexit,
	[EXIT_REASON_NOTIFY]		      = handle_notify,
};

static const int kvm_vmx_max_exit_handlers =
	ARRAY_SIZE(kvm_vmx_exit_handlers);

void vmx_get_exit_info(struct kvm_vcpu *vcpu, u32 *reason,
		       u64 *info1, u64 *info2, u32 *intr_info, u32 *error_code)
{
	struct vcpu_vmx *vmx = to_vmx(vcpu);

	*reason = vmx->exit_reason.full;
	*info1 = vmx_get_exit_qual(vcpu);
	if (!(vmx->exit_reason.failed_vmentry)) {
		*info2 = vmx->idt_vectoring_info;
		*intr_info = vmx_get_intr_info(vcpu);
		if (is_exception_with_error_code(*intr_info))
			*error_code = vmcs_read32(VM_EXIT_INTR_ERROR_CODE);
		else
			*error_code = 0;
	} else {
		*info2 = 0;
		*intr_info = 0;
		*error_code = 0;
	}
}

static void vmx_destroy_pml_buffer(struct vcpu_vmx *vmx)
{
	if (vmx->pml_pg) {
		__free_page(vmx->pml_pg);
		vmx->pml_pg = NULL;
	}
}

static void vmx_flush_pml_buffer(struct kvm_vcpu *vcpu)
{
	struct vcpu_vmx *vmx = to_vmx(vcpu);
	u64 *pml_buf;
	u16 pml_idx;

	pml_idx = vmcs_read16(GUEST_PML_INDEX);

	/* Do nothing if PML buffer is empty */
	if (pml_idx == (PML_ENTITY_NUM - 1))
		return;

	/* PML index always points to next available PML buffer entity */
	if (pml_idx >= PML_ENTITY_NUM)
		pml_idx = 0;
	else
		pml_idx++;

	pml_buf = page_address(vmx->pml_pg);
	for (; pml_idx < PML_ENTITY_NUM; pml_idx++) {
		u64 gpa;

		gpa = pml_buf[pml_idx];
		WARN_ON(gpa & (PAGE_SIZE - 1));
		kvm_vcpu_mark_page_dirty(vcpu, gpa >> PAGE_SHIFT);
	}

	/* reset PML index */
	vmcs_write16(GUEST_PML_INDEX, PML_ENTITY_NUM - 1);
}

static void vmx_dump_sel(char *name, uint32_t sel)
{
	pr_err("%s sel=0x%04x, attr=0x%05x, limit=0x%08x, base=0x%016lx\n",
	       name, vmcs_read16(sel),
	       vmcs_read32(sel + GUEST_ES_AR_BYTES - GUEST_ES_SELECTOR),
	       vmcs_read32(sel + GUEST_ES_LIMIT - GUEST_ES_SELECTOR),
	       vmcs_readl(sel + GUEST_ES_BASE - GUEST_ES_SELECTOR));
}

static void vmx_dump_dtsel(char *name, uint32_t limit)
{
	pr_err("%s                           limit=0x%08x, base=0x%016lx\n",
	       name, vmcs_read32(limit),
	       vmcs_readl(limit + GUEST_GDTR_BASE - GUEST_GDTR_LIMIT));
}

static void vmx_dump_msrs(char *name, struct vmx_msrs *m)
{
	unsigned int i;
	struct vmx_msr_entry *e;

	pr_err("MSR %s:\n", name);
	for (i = 0, e = m->val; i < m->nr; ++i, ++e)
		pr_err("  %2d: msr=0x%08x value=0x%016llx\n", i, e->index, e->value);
}

void dump_vmcs(struct kvm_vcpu *vcpu)
{
	struct vcpu_vmx *vmx = to_vmx(vcpu);
	u32 vmentry_ctl, vmexit_ctl;
	u32 cpu_based_exec_ctrl, pin_based_exec_ctrl, secondary_exec_control;
	u64 tertiary_exec_control;
	unsigned long cr4;
	int efer_slot;

	if (!dump_invalid_vmcs) {
		pr_warn_ratelimited("set kvm_intel.dump_invalid_vmcs=1 to dump internal KVM state.\n");
		return;
	}

	vmentry_ctl = vmcs_read32(VM_ENTRY_CONTROLS);
	vmexit_ctl = vmcs_read32(VM_EXIT_CONTROLS);
	cpu_based_exec_ctrl = vmcs_read32(CPU_BASED_VM_EXEC_CONTROL);
	pin_based_exec_ctrl = vmcs_read32(PIN_BASED_VM_EXEC_CONTROL);
	cr4 = vmcs_readl(GUEST_CR4);

	if (cpu_has_secondary_exec_ctrls())
		secondary_exec_control = vmcs_read32(SECONDARY_VM_EXEC_CONTROL);
	else
		secondary_exec_control = 0;

	if (cpu_has_tertiary_exec_ctrls())
		tertiary_exec_control = vmcs_read64(TERTIARY_VM_EXEC_CONTROL);
	else
		tertiary_exec_control = 0;

	pr_err("VMCS %p, last attempted VM-entry on CPU %d\n",
	       vmx->loaded_vmcs->vmcs, vcpu->arch.last_vmentry_cpu);
	pr_err("*** Guest State ***\n");
	pr_err("CR0: actual=0x%016lx, shadow=0x%016lx, gh_mask=%016lx\n",
	       vmcs_readl(GUEST_CR0), vmcs_readl(CR0_READ_SHADOW),
	       vmcs_readl(CR0_GUEST_HOST_MASK));
	pr_err("CR4: actual=0x%016lx, shadow=0x%016lx, gh_mask=%016lx\n",
	       cr4, vmcs_readl(CR4_READ_SHADOW), vmcs_readl(CR4_GUEST_HOST_MASK));
	pr_err("CR3 = 0x%016lx\n", vmcs_readl(GUEST_CR3));
	if (cpu_has_vmx_ept()) {
		pr_err("PDPTR0 = 0x%016llx  PDPTR1 = 0x%016llx\n",
		       vmcs_read64(GUEST_PDPTR0), vmcs_read64(GUEST_PDPTR1));
		pr_err("PDPTR2 = 0x%016llx  PDPTR3 = 0x%016llx\n",
		       vmcs_read64(GUEST_PDPTR2), vmcs_read64(GUEST_PDPTR3));
	}
	pr_err("RSP = 0x%016lx  RIP = 0x%016lx\n",
	       vmcs_readl(GUEST_RSP), vmcs_readl(GUEST_RIP));
	pr_err("RFLAGS=0x%08lx         DR7 = 0x%016lx\n",
	       vmcs_readl(GUEST_RFLAGS), vmcs_readl(GUEST_DR7));
	pr_err("Sysenter RSP=%016lx CS:RIP=%04x:%016lx\n",
	       vmcs_readl(GUEST_SYSENTER_ESP),
	       vmcs_read32(GUEST_SYSENTER_CS), vmcs_readl(GUEST_SYSENTER_EIP));
	vmx_dump_sel("CS:  ", GUEST_CS_SELECTOR);
	vmx_dump_sel("DS:  ", GUEST_DS_SELECTOR);
	vmx_dump_sel("SS:  ", GUEST_SS_SELECTOR);
	vmx_dump_sel("ES:  ", GUEST_ES_SELECTOR);
	vmx_dump_sel("FS:  ", GUEST_FS_SELECTOR);
	vmx_dump_sel("GS:  ", GUEST_GS_SELECTOR);
	vmx_dump_dtsel("GDTR:", GUEST_GDTR_LIMIT);
	vmx_dump_sel("LDTR:", GUEST_LDTR_SELECTOR);
	vmx_dump_dtsel("IDTR:", GUEST_IDTR_LIMIT);
	vmx_dump_sel("TR:  ", GUEST_TR_SELECTOR);
	efer_slot = vmx_find_loadstore_msr_slot(&vmx->msr_autoload.guest, MSR_EFER);
	if (vmentry_ctl & VM_ENTRY_LOAD_IA32_EFER)
		pr_err("EFER= 0x%016llx\n", vmcs_read64(GUEST_IA32_EFER));
	else if (efer_slot >= 0)
		pr_err("EFER= 0x%016llx (autoload)\n",
		       vmx->msr_autoload.guest.val[efer_slot].value);
	else if (vmentry_ctl & VM_ENTRY_IA32E_MODE)
		pr_err("EFER= 0x%016llx (effective)\n",
		       vcpu->arch.efer | (EFER_LMA | EFER_LME));
	else
		pr_err("EFER= 0x%016llx (effective)\n",
		       vcpu->arch.efer & ~(EFER_LMA | EFER_LME));
	if (vmentry_ctl & VM_ENTRY_LOAD_IA32_PAT)
		pr_err("PAT = 0x%016llx\n", vmcs_read64(GUEST_IA32_PAT));
	pr_err("DebugCtl = 0x%016llx  DebugExceptions = 0x%016lx\n",
	       vmcs_read64(GUEST_IA32_DEBUGCTL),
	       vmcs_readl(GUEST_PENDING_DBG_EXCEPTIONS));
	if (cpu_has_load_perf_global_ctrl() &&
	    vmentry_ctl & VM_ENTRY_LOAD_IA32_PERF_GLOBAL_CTRL)
		pr_err("PerfGlobCtl = 0x%016llx\n",
		       vmcs_read64(GUEST_IA32_PERF_GLOBAL_CTRL));
	if (vmentry_ctl & VM_ENTRY_LOAD_BNDCFGS)
		pr_err("BndCfgS = 0x%016llx\n", vmcs_read64(GUEST_BNDCFGS));
	pr_err("Interruptibility = %08x  ActivityState = %08x\n",
	       vmcs_read32(GUEST_INTERRUPTIBILITY_INFO),
	       vmcs_read32(GUEST_ACTIVITY_STATE));
	if (secondary_exec_control & SECONDARY_EXEC_VIRTUAL_INTR_DELIVERY)
		pr_err("InterruptStatus = %04x\n",
		       vmcs_read16(GUEST_INTR_STATUS));
	if (vmcs_read32(VM_ENTRY_MSR_LOAD_COUNT) > 0)
		vmx_dump_msrs("guest autoload", &vmx->msr_autoload.guest);
	if (vmcs_read32(VM_EXIT_MSR_STORE_COUNT) > 0)
		vmx_dump_msrs("guest autostore", &vmx->msr_autostore.guest);

	if (vmentry_ctl & VM_ENTRY_LOAD_CET_STATE) {
		pr_err("S_CET = 0x%016lx\n", vmcs_readl(GUEST_S_CET));
		pr_err("SSP = 0x%016lx\n", vmcs_readl(GUEST_SSP));
		pr_err("INTR SSP TABLE = 0x%016lx\n",
		       vmcs_readl(GUEST_INTR_SSP_TABLE));
	}
	pr_err("*** Host State ***\n");
	pr_err("RIP = 0x%016lx  RSP = 0x%016lx\n",
	       vmcs_readl(HOST_RIP), vmcs_readl(HOST_RSP));
	pr_err("CS=%04x SS=%04x DS=%04x ES=%04x FS=%04x GS=%04x TR=%04x\n",
	       vmcs_read16(HOST_CS_SELECTOR), vmcs_read16(HOST_SS_SELECTOR),
	       vmcs_read16(HOST_DS_SELECTOR), vmcs_read16(HOST_ES_SELECTOR),
	       vmcs_read16(HOST_FS_SELECTOR), vmcs_read16(HOST_GS_SELECTOR),
	       vmcs_read16(HOST_TR_SELECTOR));
	pr_err("FSBase=%016lx GSBase=%016lx TRBase=%016lx\n",
	       vmcs_readl(HOST_FS_BASE), vmcs_readl(HOST_GS_BASE),
	       vmcs_readl(HOST_TR_BASE));
	pr_err("GDTBase=%016lx IDTBase=%016lx\n",
	       vmcs_readl(HOST_GDTR_BASE), vmcs_readl(HOST_IDTR_BASE));
	pr_err("CR0=%016lx CR3=%016lx CR4=%016lx\n",
	       vmcs_readl(HOST_CR0), vmcs_readl(HOST_CR3),
	       vmcs_readl(HOST_CR4));
	pr_err("Sysenter RSP=%016lx CS:RIP=%04x:%016lx\n",
	       vmcs_readl(HOST_IA32_SYSENTER_ESP),
	       vmcs_read32(HOST_IA32_SYSENTER_CS),
	       vmcs_readl(HOST_IA32_SYSENTER_EIP));
	if (vmexit_ctl & VM_EXIT_LOAD_IA32_EFER)
		pr_err("EFER= 0x%016llx\n", vmcs_read64(HOST_IA32_EFER));
	if (vmexit_ctl & VM_EXIT_LOAD_IA32_PAT)
		pr_err("PAT = 0x%016llx\n", vmcs_read64(HOST_IA32_PAT));
	if (cpu_has_load_perf_global_ctrl() &&
	    vmexit_ctl & VM_EXIT_LOAD_IA32_PERF_GLOBAL_CTRL)
		pr_err("PerfGlobCtl = 0x%016llx\n",
		       vmcs_read64(HOST_IA32_PERF_GLOBAL_CTRL));
	if (vmcs_read32(VM_EXIT_MSR_LOAD_COUNT) > 0)
		vmx_dump_msrs("host autoload", &vmx->msr_autoload.host);

	pr_err("*** Control State ***\n");
	pr_err("CPUBased=0x%08x SecondaryExec=0x%08x TertiaryExec=0x%016llx\n",
	       cpu_based_exec_ctrl, secondary_exec_control, tertiary_exec_control);
	pr_err("PinBased=0x%08x EntryControls=%08x ExitControls=%08x\n",
	       pin_based_exec_ctrl, vmentry_ctl, vmexit_ctl);
	pr_err("ExceptionBitmap=%08x PFECmask=%08x PFECmatch=%08x\n",
	       vmcs_read32(EXCEPTION_BITMAP),
	       vmcs_read32(PAGE_FAULT_ERROR_CODE_MASK),
	       vmcs_read32(PAGE_FAULT_ERROR_CODE_MATCH));
	pr_err("VMEntry: intr_info=%08x errcode=%08x ilen=%08x\n",
	       vmcs_read32(VM_ENTRY_INTR_INFO_FIELD),
	       vmcs_read32(VM_ENTRY_EXCEPTION_ERROR_CODE),
	       vmcs_read32(VM_ENTRY_INSTRUCTION_LEN));
	pr_err("VMExit: intr_info=%08x errcode=%08x ilen=%08x\n",
	       vmcs_read32(VM_EXIT_INTR_INFO),
	       vmcs_read32(VM_EXIT_INTR_ERROR_CODE),
	       vmcs_read32(VM_EXIT_INSTRUCTION_LEN));
	pr_err("        reason=%08x qualification=%016lx\n",
	       vmcs_read32(VM_EXIT_REASON), vmcs_readl(EXIT_QUALIFICATION));
	pr_err("IDTVectoring: info=%08x errcode=%08x\n",
	       vmcs_read32(IDT_VECTORING_INFO_FIELD),
	       vmcs_read32(IDT_VECTORING_ERROR_CODE));
	pr_err("TSC Offset = 0x%016llx\n", vmcs_read64(TSC_OFFSET));
	if (secondary_exec_control & SECONDARY_EXEC_TSC_SCALING)
		pr_err("TSC Multiplier = 0x%016llx\n",
		       vmcs_read64(TSC_MULTIPLIER));
	if (cpu_based_exec_ctrl & CPU_BASED_TPR_SHADOW) {
		if (secondary_exec_control & SECONDARY_EXEC_VIRTUAL_INTR_DELIVERY) {
			u16 status = vmcs_read16(GUEST_INTR_STATUS);
			pr_err("SVI|RVI = %02x|%02x ", status >> 8, status & 0xff);
		}
		pr_cont("TPR Threshold = 0x%02x\n", vmcs_read32(TPR_THRESHOLD));
		if (secondary_exec_control & SECONDARY_EXEC_VIRTUALIZE_APIC_ACCESSES)
			pr_err("APIC-access addr = 0x%016llx ", vmcs_read64(APIC_ACCESS_ADDR));
		pr_cont("virt-APIC addr = 0x%016llx\n", vmcs_read64(VIRTUAL_APIC_PAGE_ADDR));
	}
	if (pin_based_exec_ctrl & PIN_BASED_POSTED_INTR)
		pr_err("PostedIntrVec = 0x%02x\n", vmcs_read16(POSTED_INTR_NV));
	if ((secondary_exec_control & SECONDARY_EXEC_ENABLE_EPT))
		pr_err("EPT pointer = 0x%016llx\n", vmcs_read64(EPT_POINTER));
	if (secondary_exec_control & SECONDARY_EXEC_PAUSE_LOOP_EXITING)
		pr_err("PLE Gap=%08x Window=%08x\n",
		       vmcs_read32(PLE_GAP), vmcs_read32(PLE_WINDOW));
	if (secondary_exec_control & SECONDARY_EXEC_ENABLE_VPID)
		pr_err("Virtual processor ID = 0x%04x\n",
		       vmcs_read16(VIRTUAL_PROCESSOR_ID));
	if (secondary_exec_control & SECONDARY_EXEC_EPT_VIOLATION_VE) {
		struct vmx_ve_information *ve_info;

		pr_err("VE info address = 0x%016llx\n",
		       vmcs_read64(VE_INFORMATION_ADDRESS));
		ve_info = __va(vmcs_read64(VE_INFORMATION_ADDRESS));
		pr_err("ve_info: 0x%08x 0x%08x 0x%016llx 0x%016llx 0x%016llx 0x%04x\n",
		       ve_info->exit_reason, ve_info->delivery,
		       ve_info->exit_qualification,
		       ve_info->guest_linear_address,
		       ve_info->guest_physical_address, ve_info->eptp_index);
	}
	if (vmexit_ctl & VM_EXIT_LOAD_CET_STATE) {
		pr_err("S_CET = 0x%016lx\n", vmcs_readl(HOST_S_CET));
		pr_err("SSP = 0x%016lx\n", vmcs_readl(HOST_SSP));
		pr_err("INTR SSP TABLE = 0x%016lx\n",
		       vmcs_readl(HOST_INTR_SSP_TABLE));
	}
}

/*
 * The guest has exited.  See if we can fix it or if we need userspace
 * assistance.
 */
static int __vmx_handle_exit(struct kvm_vcpu *vcpu, fastpath_t exit_fastpath)
{
	struct vcpu_vmx *vmx = to_vmx(vcpu);
	union vmx_exit_reason exit_reason = vmx->exit_reason;
	u32 vectoring_info = vmx->idt_vectoring_info;
	u16 exit_handler_index;

	/*
	 * Flush logged GPAs PML buffer, this will make dirty_bitmap more
	 * updated. Another good is, in kvm_vm_ioctl_get_dirty_log, before
	 * querying dirty_bitmap, we only need to kick all vcpus out of guest
	 * mode as if vcpus is in root mode, the PML buffer must has been
	 * flushed already.  Note, PML is never enabled in hardware while
	 * running L2.
	 */
	if (enable_pml && !is_guest_mode(vcpu))
		vmx_flush_pml_buffer(vcpu);

	/*
	 * KVM should never reach this point with a pending nested VM-Enter.
	 * More specifically, short-circuiting VM-Entry to emulate L2 due to
	 * invalid guest state should never happen as that means KVM knowingly
	 * allowed a nested VM-Enter with an invalid vmcs12.  More below.
	 */
	if (KVM_BUG_ON(vmx->nested.nested_run_pending, vcpu->kvm))
		return -EIO;

	if (is_guest_mode(vcpu)) {
		/*
		 * PML is never enabled when running L2, bail immediately if a
		 * PML full exit occurs as something is horribly wrong.
		 */
		if (exit_reason.basic == EXIT_REASON_PML_FULL)
			goto unexpected_vmexit;

		/*
		 * The host physical addresses of some pages of guest memory
		 * are loaded into the vmcs02 (e.g. vmcs12's Virtual APIC
		 * Page). The CPU may write to these pages via their host
		 * physical address while L2 is running, bypassing any
		 * address-translation-based dirty tracking (e.g. EPT write
		 * protection).
		 *
		 * Mark them dirty on every exit from L2 to prevent them from
		 * getting out of sync with dirty tracking.
		 */
		nested_mark_vmcs12_pages_dirty(vcpu);

		/*
		 * Synthesize a triple fault if L2 state is invalid.  In normal
		 * operation, nested VM-Enter rejects any attempt to enter L2
		 * with invalid state.  However, those checks are skipped if
		 * state is being stuffed via RSM or KVM_SET_NESTED_STATE.  If
		 * L2 state is invalid, it means either L1 modified SMRAM state
		 * or userspace provided bad state.  Synthesize TRIPLE_FAULT as
		 * doing so is architecturally allowed in the RSM case, and is
		 * the least awful solution for the userspace case without
		 * risking false positives.
		 */
		if (vmx->emulation_required) {
			nested_vmx_vmexit(vcpu, EXIT_REASON_TRIPLE_FAULT, 0, 0);
			return 1;
		}

		if (nested_vmx_reflect_vmexit(vcpu))
			return 1;
	}

	/* If guest state is invalid, start emulating.  L2 is handled above. */
	if (vmx->emulation_required)
		return handle_invalid_guest_state(vcpu);

	if (exit_reason.failed_vmentry) {
		dump_vmcs(vcpu);
		vcpu->run->exit_reason = KVM_EXIT_FAIL_ENTRY;
		vcpu->run->fail_entry.hardware_entry_failure_reason
			= exit_reason.full;
		vcpu->run->fail_entry.cpu = vcpu->arch.last_vmentry_cpu;
		return 0;
	}

	if (unlikely(vmx->fail)) {
		dump_vmcs(vcpu);
		vcpu->run->exit_reason = KVM_EXIT_FAIL_ENTRY;
		vcpu->run->fail_entry.hardware_entry_failure_reason
			= vmcs_read32(VM_INSTRUCTION_ERROR);
		vcpu->run->fail_entry.cpu = vcpu->arch.last_vmentry_cpu;
		return 0;
	}

	/*
	 * Note:
	 * Do not try to fix EXIT_REASON_EPT_MISCONFIG if it caused by
	 * delivery event since it indicates guest is accessing MMIO.
	 * The vm-exit can be triggered again after return to guest that
	 * will cause infinite loop.
	 */
	if ((vectoring_info & VECTORING_INFO_VALID_MASK) &&
	    (exit_reason.basic != EXIT_REASON_EXCEPTION_NMI &&
	     exit_reason.basic != EXIT_REASON_EPT_VIOLATION &&
	     exit_reason.basic != EXIT_REASON_PML_FULL &&
	     exit_reason.basic != EXIT_REASON_APIC_ACCESS &&
	     exit_reason.basic != EXIT_REASON_TASK_SWITCH &&
	     exit_reason.basic != EXIT_REASON_NOTIFY)) {
		int ndata = 3;

		vcpu->run->exit_reason = KVM_EXIT_INTERNAL_ERROR;
		vcpu->run->internal.suberror = KVM_INTERNAL_ERROR_DELIVERY_EV;
		vcpu->run->internal.data[0] = vectoring_info;
		vcpu->run->internal.data[1] = exit_reason.full;
		vcpu->run->internal.data[2] = vcpu->arch.exit_qualification;
		if (exit_reason.basic == EXIT_REASON_EPT_MISCONFIG) {
			vcpu->run->internal.data[ndata++] =
				vmcs_read64(GUEST_PHYSICAL_ADDRESS);
		}
		vcpu->run->internal.data[ndata++] = vcpu->arch.last_vmentry_cpu;
		vcpu->run->internal.ndata = ndata;
		return 0;
	}

	if (unlikely(!enable_vnmi &&
		     vmx->loaded_vmcs->soft_vnmi_blocked)) {
		if (!vmx_interrupt_blocked(vcpu)) {
			vmx->loaded_vmcs->soft_vnmi_blocked = 0;
		} else if (vmx->loaded_vmcs->vnmi_blocked_time > 1000000000LL &&
			   vcpu->arch.nmi_pending) {
			/*
			 * This CPU don't support us in finding the end of an
			 * NMI-blocked window if the guest runs with IRQs
			 * disabled. So we pull the trigger after 1 s of
			 * futile waiting, but inform the user about this.
			 */
			printk(KERN_WARNING "%s: Breaking out of NMI-blocked "
			       "state on VCPU %d after 1 s timeout\n",
			       __func__, vcpu->vcpu_id);
			vmx->loaded_vmcs->soft_vnmi_blocked = 0;
		}
	}

	if (exit_fastpath != EXIT_FASTPATH_NONE)
		return 1;

	if (exit_reason.basic >= kvm_vmx_max_exit_handlers)
		goto unexpected_vmexit;
#ifdef CONFIG_RETPOLINE
	if (exit_reason.basic == EXIT_REASON_MSR_WRITE)
		return kvm_emulate_wrmsr(vcpu);
	else if (exit_reason.basic == EXIT_REASON_PREEMPTION_TIMER)
		return handle_preemption_timer(vcpu);
	else if (exit_reason.basic == EXIT_REASON_INTERRUPT_WINDOW)
		return handle_interrupt_window(vcpu);
	else if (exit_reason.basic == EXIT_REASON_EXTERNAL_INTERRUPT)
		return handle_external_interrupt(vcpu);
	else if (exit_reason.basic == EXIT_REASON_HLT)
		return kvm_emulate_halt(vcpu);
	else if (exit_reason.basic == EXIT_REASON_EPT_MISCONFIG)
		return handle_ept_misconfig(vcpu);
#endif

	exit_handler_index = array_index_nospec((u16)exit_reason.basic,
						kvm_vmx_max_exit_handlers);
	if (!kvm_vmx_exit_handlers[exit_handler_index])
		goto unexpected_vmexit;

	return kvm_vmx_exit_handlers[exit_handler_index](vcpu);

unexpected_vmexit:
	vcpu_unimpl(vcpu, "vmx: unexpected exit reason 0x%x\n",
		    exit_reason.full);
	dump_vmcs(vcpu);
	vcpu->run->exit_reason = KVM_EXIT_INTERNAL_ERROR;
	vcpu->run->internal.suberror =
			KVM_INTERNAL_ERROR_UNEXPECTED_EXIT_REASON;
	vcpu->run->internal.ndata = 2;
	vcpu->run->internal.data[0] = exit_reason.full;
	vcpu->run->internal.data[1] = vcpu->arch.last_vmentry_cpu;
	return 0;
}

int vmx_handle_exit(struct kvm_vcpu *vcpu, fastpath_t exit_fastpath)
{
	int ret = __vmx_handle_exit(vcpu, exit_fastpath);

	/*
	 * Exit to user space when bus lock detected to inform that there is
	 * a bus lock in guest.
	 */
	if (to_vmx(vcpu)->exit_reason.bus_lock_detected) {
		if (ret > 0)
			vcpu->run->exit_reason = KVM_EXIT_X86_BUS_LOCK;

		vcpu->run->flags |= KVM_RUN_X86_BUS_LOCK;
		return 0;
	}
	return ret;
}

/*
 * Software based L1D cache flush which is used when microcode providing
 * the cache control MSR is not loaded.
 *
 * The L1D cache is 32 KiB on Nehalem and later microarchitectures, but to
 * flush it is required to read in 64 KiB because the replacement algorithm
 * is not exactly LRU. This could be sized at runtime via topology
 * information but as all relevant affected CPUs have 32KiB L1D cache size
 * there is no point in doing so.
 */
static noinstr void vmx_l1d_flush(struct kvm_vcpu *vcpu)
{
	int size = PAGE_SIZE << L1D_CACHE_ORDER;

	/*
	 * This code is only executed when the flush mode is 'cond' or
	 * 'always'
	 */
	if (static_branch_likely(&vmx_l1d_flush_cond)) {
		bool flush_l1d;

		/*
		 * Clear the per-vcpu flush bit, it gets set again
		 * either from vcpu_run() or from one of the unsafe
		 * VMEXIT handlers.
		 */
		flush_l1d = vcpu->arch.l1tf_flush_l1d;
		vcpu->arch.l1tf_flush_l1d = false;

		/*
		 * Clear the per-cpu flush bit, it gets set again from
		 * the interrupt handlers.
		 */
		flush_l1d |= kvm_get_cpu_l1tf_flush_l1d();
		kvm_clear_cpu_l1tf_flush_l1d();

		if (!flush_l1d)
			return;
	}

	vcpu->stat.l1d_flush++;

	if (static_cpu_has(X86_FEATURE_FLUSH_L1D)) {
		native_wrmsrl(MSR_IA32_FLUSH_CMD, L1D_FLUSH);
		return;
	}

	asm volatile(
		/* First ensure the pages are in the TLB */
		"xorl	%%eax, %%eax\n"
		".Lpopulate_tlb:\n\t"
		"movzbl	(%[flush_pages], %%" _ASM_AX "), %%ecx\n\t"
		"addl	$4096, %%eax\n\t"
		"cmpl	%%eax, %[size]\n\t"
		"jne	.Lpopulate_tlb\n\t"
		"xorl	%%eax, %%eax\n\t"
		"cpuid\n\t"
		/* Now fill the cache */
		"xorl	%%eax, %%eax\n"
		".Lfill_cache:\n"
		"movzbl	(%[flush_pages], %%" _ASM_AX "), %%ecx\n\t"
		"addl	$64, %%eax\n\t"
		"cmpl	%%eax, %[size]\n\t"
		"jne	.Lfill_cache\n\t"
		"lfence\n"
		:: [flush_pages] "r" (vmx_l1d_flush_pages),
		    [size] "r" (size)
		: "eax", "ebx", "ecx", "edx");
}

void vmx_update_cr8_intercept(struct kvm_vcpu *vcpu, int tpr, int irr)
{
	struct vmcs12 *vmcs12 = get_vmcs12(vcpu);
	int tpr_threshold;

	if (is_guest_mode(vcpu) &&
		nested_cpu_has(vmcs12, CPU_BASED_TPR_SHADOW))
		return;

	tpr_threshold = (irr == -1 || tpr < irr) ? 0 : irr;
	if (is_guest_mode(vcpu))
		to_vmx(vcpu)->nested.l1_tpr_threshold = tpr_threshold;
	else
		vmcs_write32(TPR_THRESHOLD, tpr_threshold);
}

void vmx_set_virtual_apic_mode(struct kvm_vcpu *vcpu)
{
	struct vcpu_vmx *vmx = to_vmx(vcpu);
	u32 sec_exec_control;

	if (!lapic_in_kernel(vcpu))
		return;

	if (!flexpriority_enabled &&
	    !cpu_has_vmx_virtualize_x2apic_mode())
		return;

	/* Postpone execution until vmcs01 is the current VMCS. */
	if (is_guest_mode(vcpu)) {
		vmx->nested.change_vmcs01_virtual_apic_mode = true;
		return;
	}

	sec_exec_control = secondary_exec_controls_get(vmx);
	sec_exec_control &= ~(SECONDARY_EXEC_VIRTUALIZE_APIC_ACCESSES |
			      SECONDARY_EXEC_VIRTUALIZE_X2APIC_MODE);

	switch (kvm_get_apic_mode(vcpu)) {
	case LAPIC_MODE_INVALID:
		WARN_ONCE(true, "Invalid local APIC state");
		break;
	case LAPIC_MODE_DISABLED:
		break;
	case LAPIC_MODE_XAPIC:
		if (flexpriority_enabled) {
			sec_exec_control |=
				SECONDARY_EXEC_VIRTUALIZE_APIC_ACCESSES;
			kvm_make_request(KVM_REQ_APIC_PAGE_RELOAD, vcpu);

			/*
			 * Flush the TLB, reloading the APIC access page will
			 * only do so if its physical address has changed, but
			 * the guest may have inserted a non-APIC mapping into
			 * the TLB while the APIC access page was disabled.
			 */
			kvm_make_request(KVM_REQ_TLB_FLUSH_CURRENT, vcpu);
		}
		break;
	case LAPIC_MODE_X2APIC:
		if (cpu_has_vmx_virtualize_x2apic_mode())
			sec_exec_control |=
				SECONDARY_EXEC_VIRTUALIZE_X2APIC_MODE;
		break;
	}
	secondary_exec_controls_set(vmx, sec_exec_control);

	vmx_update_msr_bitmap_x2apic(vcpu);
}

void vmx_set_apic_access_page_addr(struct kvm_vcpu *vcpu)
{
	const gfn_t gfn = APIC_DEFAULT_PHYS_BASE >> PAGE_SHIFT;
	struct kvm *kvm = vcpu->kvm;
	struct kvm_memslots *slots = kvm_memslots(kvm);
	struct kvm_memory_slot *slot;
	unsigned long mmu_seq;
	kvm_pfn_t pfn;

	/* Defer reload until vmcs01 is the current VMCS. */
	if (is_guest_mode(vcpu)) {
		to_vmx(vcpu)->nested.reload_vmcs01_apic_access_page = true;
		return;
	}

	if (!(secondary_exec_controls_get(to_vmx(vcpu)) &
	    SECONDARY_EXEC_VIRTUALIZE_APIC_ACCESSES))
		return;

	/*
	 * Explicitly grab the memslot using KVM's internal slot ID to ensure
	 * KVM doesn't unintentionally grab a userspace memslot.  It _should_
	 * be impossible for userspace to create a memslot for the APIC when
	 * APICv is enabled, but paranoia won't hurt in this case.
	 */
	slot = id_to_memslot(slots, APIC_ACCESS_PAGE_PRIVATE_MEMSLOT);
	if (!slot || slot->flags & KVM_MEMSLOT_INVALID)
		return;

	/*
	 * Ensure that the mmu_notifier sequence count is read before KVM
	 * retrieves the pfn from the primary MMU.  Note, the memslot is
	 * protected by SRCU, not the mmu_notifier.  Pairs with the smp_wmb()
	 * in kvm_mmu_invalidate_end().
	 */
	mmu_seq = kvm->mmu_invalidate_seq;
	smp_rmb();

	/*
	 * No need to retry if the memslot does not exist or is invalid.  KVM
	 * controls the APIC-access page memslot, and only deletes the memslot
	 * if APICv is permanently inhibited, i.e. the memslot won't reappear.
	 */
	pfn = gfn_to_pfn_memslot(slot, gfn);
	if (is_error_noslot_pfn(pfn))
		return;

	read_lock(&vcpu->kvm->mmu_lock);
	if (mmu_invalidate_retry_gfn(kvm, mmu_seq, gfn)) {
		kvm_make_request(KVM_REQ_APIC_PAGE_RELOAD, vcpu);
		read_unlock(&vcpu->kvm->mmu_lock);
		goto out;
	}

	vmcs_write64(APIC_ACCESS_ADDR, pfn_to_hpa(pfn));
	read_unlock(&vcpu->kvm->mmu_lock);

	vmx_flush_tlb_current(vcpu);

out:
	/*
	 * Do not pin apic access page in memory, the MMU notifier
	 * will call us again if it is migrated or swapped out.
	 */
	kvm_release_pfn_clean(pfn);
}

void vmx_hwapic_isr_update(int max_isr)
{
	u16 status;
	u8 old;

	if (max_isr == -1)
		max_isr = 0;

	status = vmcs_read16(GUEST_INTR_STATUS);
	old = status >> 8;
	if (max_isr != old) {
		status &= 0xff;
		status |= max_isr << 8;
		vmcs_write16(GUEST_INTR_STATUS, status);
	}
}

static void vmx_set_rvi(int vector)
{
	u16 status;
	u8 old;

	if (vector == -1)
		vector = 0;

	status = vmcs_read16(GUEST_INTR_STATUS);
	old = (u8)status & 0xff;
	if ((u8)vector != old) {
		status &= ~0xff;
		status |= (u8)vector;
		vmcs_write16(GUEST_INTR_STATUS, status);
	}
}

void vmx_hwapic_irr_update(struct kvm_vcpu *vcpu, int max_irr)
{
	/*
	 * When running L2, updating RVI is only relevant when
	 * vmcs12 virtual-interrupt-delivery enabled.
	 * However, it can be enabled only when L1 also
	 * intercepts external-interrupts and in that case
	 * we should not update vmcs02 RVI but instead intercept
	 * interrupt. Therefore, do nothing when running L2.
	 */
	if (!is_guest_mode(vcpu))
		vmx_set_rvi(max_irr);
}

int vmx_sync_pir_to_irr(struct kvm_vcpu *vcpu)
{
	struct vcpu_vmx *vmx = to_vmx(vcpu);
	int max_irr;
	bool got_posted_interrupt;

	if (KVM_BUG_ON(!enable_apicv, vcpu->kvm))
		return -EIO;

	if (pi_test_on(&vmx->pi_desc)) {
		pi_clear_on(&vmx->pi_desc);
		/*
		 * IOMMU can write to PID.ON, so the barrier matters even on UP.
		 * But on x86 this is just a compiler barrier anyway.
		 */
		smp_mb__after_atomic();
		got_posted_interrupt =
			kvm_apic_update_irr(vcpu, vmx->pi_desc.pir, &max_irr);
	} else {
		max_irr = kvm_lapic_find_highest_irr(vcpu);
		got_posted_interrupt = false;
	}

	/*
	 * Newly recognized interrupts are injected via either virtual interrupt
	 * delivery (RVI) or KVM_REQ_EVENT.  Virtual interrupt delivery is
	 * disabled in two cases:
	 *
	 * 1) If L2 is running and the vCPU has a new pending interrupt.  If L1
	 * wants to exit on interrupts, KVM_REQ_EVENT is needed to synthesize a
	 * VM-Exit to L1.  If L1 doesn't want to exit, the interrupt is injected
	 * into L2, but KVM doesn't use virtual interrupt delivery to inject
	 * interrupts into L2, and so KVM_REQ_EVENT is again needed.
	 *
	 * 2) If APICv is disabled for this vCPU, assigned devices may still
	 * attempt to post interrupts.  The posted interrupt vector will cause
	 * a VM-Exit and the subsequent entry will call sync_pir_to_irr.
	 */
	if (!is_guest_mode(vcpu) && kvm_vcpu_apicv_active(vcpu))
		vmx_set_rvi(max_irr);
	else if (got_posted_interrupt)
		kvm_make_request(KVM_REQ_EVENT, vcpu);

	return max_irr;
}

void vmx_load_eoi_exitmap(struct kvm_vcpu *vcpu, u64 *eoi_exit_bitmap)
{
	if (!kvm_vcpu_apicv_active(vcpu))
		return;

	vmcs_write64(EOI_EXIT_BITMAP0, eoi_exit_bitmap[0]);
	vmcs_write64(EOI_EXIT_BITMAP1, eoi_exit_bitmap[1]);
	vmcs_write64(EOI_EXIT_BITMAP2, eoi_exit_bitmap[2]);
	vmcs_write64(EOI_EXIT_BITMAP3, eoi_exit_bitmap[3]);
}

void vmx_handle_exit_irqoff(struct kvm_vcpu *vcpu)
{
	struct vcpu_vmx *vmx = to_vmx(vcpu);

	if (vmx->emulation_required)
		return;

	if (vmx->exit_reason.basic == EXIT_REASON_EXTERNAL_INTERRUPT)
		vmx_handle_external_interrupt_irqoff(vcpu,
						     vmx_get_intr_info(vcpu));
	else if (vmx->exit_reason.basic == EXIT_REASON_EXCEPTION_NMI)
		vmx_handle_exception_irqoff(vcpu, vmx_get_intr_info(vcpu));
}

/*
 * The kvm parameter can be NULL (module initialization, or invocation before
 * VM creation). Be sure to check the kvm parameter before using it.
 */
bool vmx_has_emulated_msr(struct kvm *kvm, u32 index)
{
	switch (index) {
	case MSR_IA32_SMBASE:
		if (!IS_ENABLED(CONFIG_KVM_SMM))
			return false;
		/*
		 * We cannot do SMM unless we can run the guest in big
		 * real mode.
		 */
		return enable_unrestricted_guest || emulate_invalid_guest_state;
	case KVM_FIRST_EMULATED_VMX_MSR ... KVM_LAST_EMULATED_VMX_MSR:
		return nested;
	case MSR_AMD64_VIRT_SPEC_CTRL:
	case MSR_AMD64_TSC_RATIO:
		/* This is AMD only.  */
		return false;
	default:
		return true;
	}
}

static void vmx_recover_nmi_blocking(struct vcpu_vmx *vmx)
{
	u32 exit_intr_info;
	bool unblock_nmi;
	u8 vector;
	bool idtv_info_valid;

	idtv_info_valid = vmx->idt_vectoring_info & VECTORING_INFO_VALID_MASK;

	if (enable_vnmi) {
		if (vmx->loaded_vmcs->nmi_known_unmasked)
			return;

		exit_intr_info = vmx_get_intr_info(&vmx->vcpu);
		unblock_nmi = (exit_intr_info & INTR_INFO_UNBLOCK_NMI) != 0;
		vector = exit_intr_info & INTR_INFO_VECTOR_MASK;
		/*
		 * SDM 3: 27.7.1.2 (September 2008)
		 * Re-set bit "block by NMI" before VM entry if vmexit caused by
		 * a guest IRET fault.
		 * SDM 3: 23.2.2 (September 2008)
		 * Bit 12 is undefined in any of the following cases:
		 *  If the VM exit sets the valid bit in the IDT-vectoring
		 *   information field.
		 *  If the VM exit is due to a double fault.
		 */
		if ((exit_intr_info & INTR_INFO_VALID_MASK) && unblock_nmi &&
		    vector != DF_VECTOR && !idtv_info_valid)
			vmcs_set_bits(GUEST_INTERRUPTIBILITY_INFO,
				      GUEST_INTR_STATE_NMI);
		else
			vmx->loaded_vmcs->nmi_known_unmasked =
				!(vmcs_read32(GUEST_INTERRUPTIBILITY_INFO)
				  & GUEST_INTR_STATE_NMI);
	} else if (unlikely(vmx->loaded_vmcs->soft_vnmi_blocked))
		vmx->loaded_vmcs->vnmi_blocked_time +=
			ktime_to_ns(ktime_sub(ktime_get(),
					      vmx->loaded_vmcs->entry_time));
}

static void __vmx_complete_interrupts(struct kvm_vcpu *vcpu,
				      u32 idt_vectoring_info,
				      int instr_len_field,
				      int error_code_field)
{
	u8 vector;
	int type;
	bool idtv_info_valid;

	idtv_info_valid = idt_vectoring_info & VECTORING_INFO_VALID_MASK;

	vcpu->arch.nmi_injected = false;
	kvm_clear_exception_queue(vcpu);
	kvm_clear_interrupt_queue(vcpu);

	if (!idtv_info_valid)
		return;

	kvm_make_request(KVM_REQ_EVENT, vcpu);

	vector = idt_vectoring_info & VECTORING_INFO_VECTOR_MASK;
	type = idt_vectoring_info & VECTORING_INFO_TYPE_MASK;

	switch (type) {
	case INTR_TYPE_NMI_INTR:
		vcpu->arch.nmi_injected = true;
		/*
		 * SDM 3: 27.7.1.2 (September 2008)
		 * Clear bit "block by NMI" before VM entry if a NMI
		 * delivery faulted.
		 */
		vmx_set_nmi_mask(vcpu, false);
		break;
	case INTR_TYPE_SOFT_EXCEPTION:
		vcpu->arch.event_exit_inst_len = vmcs_read32(instr_len_field);
		fallthrough;
	case INTR_TYPE_HARD_EXCEPTION:
		if (idt_vectoring_info & VECTORING_INFO_DELIVER_CODE_MASK) {
			u32 err = vmcs_read32(error_code_field);
			kvm_requeue_exception_e(vcpu, vector, err);
		} else
			kvm_requeue_exception(vcpu, vector);
		break;
	case INTR_TYPE_SOFT_INTR:
		vcpu->arch.event_exit_inst_len = vmcs_read32(instr_len_field);
		fallthrough;
	case INTR_TYPE_EXT_INTR:
		kvm_queue_interrupt(vcpu, vector, type == INTR_TYPE_SOFT_INTR);
		break;
	default:
		break;
	}
}

static void vmx_complete_interrupts(struct vcpu_vmx *vmx)
{
	__vmx_complete_interrupts(&vmx->vcpu, vmx->idt_vectoring_info,
				  VM_EXIT_INSTRUCTION_LEN,
				  IDT_VECTORING_ERROR_CODE);
}

void vmx_cancel_injection(struct kvm_vcpu *vcpu)
{
	__vmx_complete_interrupts(vcpu,
				  vmcs_read32(VM_ENTRY_INTR_INFO_FIELD),
				  VM_ENTRY_INSTRUCTION_LEN,
				  VM_ENTRY_EXCEPTION_ERROR_CODE);

	vmcs_write32(VM_ENTRY_INTR_INFO_FIELD, 0);
}

static void atomic_switch_perf_msrs(struct vcpu_vmx *vmx)
{
	int i, nr_msrs;
	struct perf_guest_switch_msr *msrs;
	struct kvm_pmu *pmu = vcpu_to_pmu(&vmx->vcpu);

	pmu->host_cross_mapped_mask = 0;
	if (pmu->pebs_enable & pmu->global_ctrl)
		intel_pmu_cross_mapped_check(pmu);

	/* Note, nr_msrs may be garbage if perf_guest_get_msrs() returns NULL. */
	msrs = perf_guest_get_msrs(&nr_msrs, (void *)pmu);
	if (!msrs)
		return;

	for (i = 0; i < nr_msrs; i++)
		if (msrs[i].host == msrs[i].guest)
			clear_atomic_switch_msr(vmx, msrs[i].msr);
		else
			add_atomic_switch_msr(vmx, msrs[i].msr, msrs[i].guest,
					msrs[i].host, false);
}

static void vmx_update_hv_timer(struct kvm_vcpu *vcpu)
{
	struct vcpu_vmx *vmx = to_vmx(vcpu);
	u64 tscl;
	u32 delta_tsc;

	if (vmx->req_immediate_exit) {
		vmcs_write32(VMX_PREEMPTION_TIMER_VALUE, 0);
		vmx->loaded_vmcs->hv_timer_soft_disabled = false;
	} else if (vmx->hv_deadline_tsc != -1) {
		tscl = rdtsc();
		if (vmx->hv_deadline_tsc > tscl)
			/* set_hv_timer ensures the delta fits in 32-bits */
			delta_tsc = (u32)((vmx->hv_deadline_tsc - tscl) >>
				cpu_preemption_timer_multi);
		else
			delta_tsc = 0;

		vmcs_write32(VMX_PREEMPTION_TIMER_VALUE, delta_tsc);
		vmx->loaded_vmcs->hv_timer_soft_disabled = false;
	} else if (!vmx->loaded_vmcs->hv_timer_soft_disabled) {
		vmcs_write32(VMX_PREEMPTION_TIMER_VALUE, -1);
		vmx->loaded_vmcs->hv_timer_soft_disabled = true;
	}
}

void noinstr vmx_update_host_rsp(struct vcpu_vmx *vmx, unsigned long host_rsp)
{
	if (unlikely(host_rsp != vmx->loaded_vmcs->host_state.rsp)) {
		vmx->loaded_vmcs->host_state.rsp = host_rsp;
		vmcs_writel(HOST_RSP, host_rsp);
	}
}

void noinstr vmx_spec_ctrl_restore_host(struct vcpu_vmx *vmx,
					unsigned int flags)
{
	u64 hostval = this_cpu_read(x86_spec_ctrl_current);

	if (!cpu_feature_enabled(X86_FEATURE_MSR_SPEC_CTRL))
		return;

	if (flags & VMX_RUN_SAVE_SPEC_CTRL)
		vmx->spec_ctrl = __rdmsr(MSR_IA32_SPEC_CTRL);

	/*
	 * If the guest/host SPEC_CTRL values differ, restore the host value.
	 *
	 * For legacy IBRS, the IBRS bit always needs to be written after
	 * transitioning from a less privileged predictor mode, regardless of
	 * whether the guest/host values differ.
	 */
	if (cpu_feature_enabled(X86_FEATURE_KERNEL_IBRS) ||
	    vmx->spec_ctrl != hostval)
		native_wrmsrl(MSR_IA32_SPEC_CTRL, hostval);

	barrier_nospec();
}

static fastpath_t vmx_exit_handlers_fastpath(struct kvm_vcpu *vcpu)
{
	switch (to_vmx(vcpu)->exit_reason.basic) {
	case EXIT_REASON_MSR_WRITE:
		return handle_fastpath_set_msr_irqoff(vcpu);
	case EXIT_REASON_PREEMPTION_TIMER:
		return handle_fastpath_preemption_timer(vcpu);
	default:
		return EXIT_FASTPATH_NONE;
	}
}

/*
 * to_vmx() calls KVM_VM_BUG() which doesn't have noinst.  The caller should
 * convert it to avoid section mismatch.
 */
static noinstr void vmx_vcpu_enter_exit(struct vcpu_vmx *vmx,
					unsigned int flags)
{
	struct kvm_vcpu *vcpu = &vmx->vcpu;

	guest_state_enter_irqoff();

	/* L1D Flush includes CPU buffer clear to mitigate MDS */
	if (static_branch_unlikely(&vmx_l1d_should_flush))
		vmx_l1d_flush(vcpu);
	else if (static_branch_unlikely(&mds_user_clear))
		mds_clear_cpu_buffers();
	else if (static_branch_unlikely(&mmio_stale_data_clear) &&
		 kvm_arch_has_assigned_device(vcpu->kvm))
		mds_clear_cpu_buffers();

	vmx_disable_fb_clear(vmx);

	if (vcpu->arch.cr2 != native_read_cr2())
		native_write_cr2(vcpu->arch.cr2);

	vmx->fail = __vmx_vcpu_run(vmx, (unsigned long *)&vcpu->arch.regs,
				   flags);

	vcpu->arch.cr2 = native_read_cr2();

	vmx_enable_fb_clear(vmx);

	if (unlikely(vmx->fail))
		vmx->exit_reason.full = 0xdead;
	else
		vmx->exit_reason.full = vmcs_read32(VM_EXIT_REASON);

	if ((u16)vmx->exit_reason.basic == EXIT_REASON_EXCEPTION_NMI &&
	    is_nmi(vmx_get_intr_info(vcpu))) {
		kvm_before_interrupt(vcpu, KVM_HANDLING_NMI);
		vmx_do_nmi_irqoff();
		kvm_after_interrupt(vcpu);
	}

	guest_state_exit_irqoff();
}

fastpath_t vmx_vcpu_run(struct kvm_vcpu *vcpu)
{
	struct vcpu_vmx *vmx = to_vmx(vcpu);
	unsigned long cr3, cr4;

	/* Record the guest's net vcpu time for enforced NMI injections. */
	if (unlikely(!enable_vnmi &&
		     vmx->loaded_vmcs->soft_vnmi_blocked))
		vmx->loaded_vmcs->entry_time = ktime_get();

	/*
	 * Don't enter VMX if guest state is invalid, let the exit handler
	 * start emulation until we arrive back to a valid state.  Synthesize a
	 * consistency check VM-Exit due to invalid guest state and bail.
	 */
	if (unlikely(vmx->emulation_required)) {
		vmx->fail = 0;

		vmx->exit_reason.full = EXIT_REASON_INVALID_STATE;
		vmx->exit_reason.failed_vmentry = 1;
		kvm_register_mark_available(vcpu, VCPU_EXREG_EXIT_INFO_1);
		vmx->exit_qualification = ENTRY_FAIL_DEFAULT;
		kvm_register_mark_available(vcpu, VCPU_EXREG_EXIT_INFO_2);
		vmx->exit_intr_info = 0;
		return EXIT_FASTPATH_NONE;
	}

	trace_kvm_entry(vcpu);

	if (vmx->ple_window_dirty) {
		vmx->ple_window_dirty = false;
		vmcs_write32(PLE_WINDOW, vmx->ple_window);
	}

	/*
	 * We did this in prepare_switch_to_guest, because it needs to
	 * be within srcu_read_lock.
	 */
	WARN_ON_ONCE(vmx->nested.need_vmcs12_to_shadow_sync);

	if (kvm_register_is_dirty(vcpu, VCPU_REGS_RSP))
		vmcs_writel(GUEST_RSP, vcpu->arch.regs[VCPU_REGS_RSP]);
	if (kvm_register_is_dirty(vcpu, VCPU_REGS_RIP))
		vmcs_writel(GUEST_RIP, vcpu->arch.regs[VCPU_REGS_RIP]);
	vcpu->arch.regs_dirty = 0;

	/*
	 * Refresh vmcs.HOST_CR3 if necessary.  This must be done immediately
	 * prior to VM-Enter, as the kernel may load a new ASID (PCID) any time
	 * it switches back to the current->mm, which can occur in KVM context
	 * when switching to a temporary mm to patch kernel code, e.g. if KVM
	 * toggles a static key while handling a VM-Exit.
	 */
	cr3 = __get_current_cr3_fast();
	if (unlikely(cr3 != vmx->loaded_vmcs->host_state.cr3)) {
		vmcs_writel(HOST_CR3, cr3);
		vmx->loaded_vmcs->host_state.cr3 = cr3;
	}

	cr4 = cr4_read_shadow();
	if (unlikely(cr4 != vmx->loaded_vmcs->host_state.cr4)) {
		vmcs_writel(HOST_CR4, cr4);
		vmx->loaded_vmcs->host_state.cr4 = cr4;
	}

	/* When KVM_DEBUGREG_WONT_EXIT, dr6 is accessible in guest. */
	if (unlikely(vcpu->arch.switch_db_regs & KVM_DEBUGREG_WONT_EXIT))
		set_debugreg(vcpu->arch.dr6, 6);

	/* When single-stepping over STI and MOV SS, we must clear the
	 * corresponding interruptibility bits in the guest state. Otherwise
	 * vmentry fails as it then expects bit 14 (BS) in pending debug
	 * exceptions being set, but that's not correct for the guest debugging
	 * case. */
	if (vcpu->guest_debug & KVM_GUESTDBG_SINGLESTEP)
		vmx_set_interrupt_shadow(vcpu, 0);

	kvm_load_guest_xsave_state(vcpu);

	pt_guest_enter(vmx);

	atomic_switch_perf_msrs(vmx);
	if (intel_pmu_lbr_is_enabled(vcpu))
		vmx_passthrough_lbr_msrs(vcpu);

	if (enable_preemption_timer)
		vmx_update_hv_timer(vcpu);

	kvm_wait_lapic_expire(vcpu);

	/* The actual VMENTER/EXIT is in the .noinstr.text section. */
	vmx_vcpu_enter_exit(to_vmx(vcpu), __vmx_vcpu_run_flags(vmx));

	/* All fields are clean at this point */
	if (kvm_is_using_evmcs()) {
		current_evmcs->hv_clean_fields |=
			HV_VMX_ENLIGHTENED_CLEAN_FIELD_ALL;

		current_evmcs->hv_vp_id = kvm_hv_get_vpindex(vcpu);
	}

	/* MSR_IA32_DEBUGCTLMSR is zeroed on vmexit. Restore it if needed */
	if (vmx->host_debugctlmsr)
		update_debugctlmsr(vmx->host_debugctlmsr);

#ifndef CONFIG_X86_64
	/*
	 * The sysexit path does not restore ds/es, so we must set them to
	 * a reasonable value ourselves.
	 *
	 * We can't defer this to vmx_prepare_switch_to_host() since that
	 * function may be executed in interrupt context, which saves and
	 * restore segments around it, nullifying its effect.
	 */
	loadsegment(ds, __USER_DS);
	loadsegment(es, __USER_DS);
#endif

	vcpu->arch.regs_avail &= ~VMX_REGS_LAZY_LOAD_SET;

	pt_guest_exit(vmx);

	kvm_load_host_xsave_state(vcpu);

	if (is_guest_mode(vcpu)) {
		/*
		 * Track VMLAUNCH/VMRESUME that have made past guest state
		 * checking.
		 */
		if (vmx->nested.nested_run_pending &&
		    !vmx->exit_reason.failed_vmentry)
			++vcpu->stat.nested_run;

		vmx->nested.nested_run_pending = 0;
	}

	vmx->idt_vectoring_info = 0;

	if (unlikely(vmx->fail))
		return EXIT_FASTPATH_NONE;

	if (unlikely((u16)vmx->exit_reason.basic == EXIT_REASON_MCE_DURING_VMENTRY))
		kvm_machine_check();

	if (likely(!vmx->exit_reason.failed_vmentry))
		vmx->idt_vectoring_info = vmcs_read32(IDT_VECTORING_INFO_FIELD);

	trace_kvm_exit(vcpu, KVM_ISA_VMX);

	if (unlikely(vmx->exit_reason.failed_vmentry))
		return EXIT_FASTPATH_NONE;

	vmx->loaded_vmcs->launched = 1;

	vmx_recover_nmi_blocking(vmx);
	vmx_complete_interrupts(vmx);

	if (is_guest_mode(vcpu))
		return EXIT_FASTPATH_NONE;

	return vmx_exit_handlers_fastpath(vcpu);
}

void vmx_vcpu_free(struct kvm_vcpu *vcpu)
{
	struct vcpu_vmx *vmx = to_vmx(vcpu);

	if (enable_pml)
		vmx_destroy_pml_buffer(vmx);
	free_vpid(vmx->vpid);
	nested_vmx_free_vcpu(vcpu);
	free_loaded_vmcs(vmx->loaded_vmcs);
	if (vmx->ve_info)
		free_page((unsigned long)vmx->ve_info);
}

int vmx_vcpu_create(struct kvm_vcpu *vcpu)
{
	struct vmx_uret_msr *tsx_ctrl;
	struct vcpu_vmx *vmx;
	int i, err;

	BUILD_BUG_ON(offsetof(struct vcpu_vmx, vcpu) != 0);
	vmx = to_vmx(vcpu);

	INIT_LIST_HEAD(&vmx->pi_wakeup_list);

	err = -ENOMEM;

	vmx->vpid = allocate_vpid();

	/*
	 * If PML is turned on, failure on enabling PML just results in failure
	 * of creating the vcpu, therefore we can simplify PML logic (by
	 * avoiding dealing with cases, such as enabling PML partially on vcpus
	 * for the guest), etc.
	 */
	if (enable_pml) {
		vmx->pml_pg = alloc_page(GFP_KERNEL_ACCOUNT | __GFP_ZERO);
		if (!vmx->pml_pg)
			goto free_vpid;
	}

	for (i = 0; i < kvm_nr_uret_msrs; ++i)
		vmx->guest_uret_msrs[i].mask = -1ull;
	if (boot_cpu_has(X86_FEATURE_RTM)) {
		/*
		 * TSX_CTRL_CPUID_CLEAR is handled in the CPUID interception.
		 * Keep the host value unchanged to avoid changing CPUID bits
		 * under the host kernel's feet.
		 */
		tsx_ctrl = vmx_find_uret_msr(vmx, MSR_IA32_TSX_CTRL);
		if (tsx_ctrl)
			tsx_ctrl->mask = ~(u64)TSX_CTRL_CPUID_CLEAR;
	}

	err = alloc_loaded_vmcs(&vmx->vmcs01);
	if (err < 0)
		goto free_pml;

	/*
	 * Use Hyper-V 'Enlightened MSR Bitmap' feature when KVM runs as a
	 * nested (L1) hypervisor and Hyper-V in L0 supports it. Enable the
	 * feature only for vmcs01, KVM currently isn't equipped to realize any
	 * performance benefits from enabling it for vmcs02.
	 */
	if (kvm_is_using_evmcs() &&
	    (ms_hyperv.nested_features & HV_X64_NESTED_MSR_BITMAP)) {
		struct hv_enlightened_vmcs *evmcs = (void *)vmx->vmcs01.vmcs;

		evmcs->hv_enlightenments_control.msr_bitmap = 1;
	}

	/* The MSR bitmap starts with all ones */
	bitmap_fill(vmx->shadow_msr_intercept.read, MAX_POSSIBLE_PASSTHROUGH_MSRS);
	bitmap_fill(vmx->shadow_msr_intercept.write, MAX_POSSIBLE_PASSTHROUGH_MSRS);

	vmx_disable_intercept_for_msr(vcpu, MSR_IA32_TSC, MSR_TYPE_R);
#ifdef CONFIG_X86_64
	vmx_disable_intercept_for_msr(vcpu, MSR_FS_BASE, MSR_TYPE_RW);
	vmx_disable_intercept_for_msr(vcpu, MSR_GS_BASE, MSR_TYPE_RW);
	vmx_disable_intercept_for_msr(vcpu, MSR_KERNEL_GS_BASE, MSR_TYPE_RW);
#endif
	vmx_disable_intercept_for_msr(vcpu, MSR_IA32_SYSENTER_CS, MSR_TYPE_RW);
	vmx_disable_intercept_for_msr(vcpu, MSR_IA32_SYSENTER_ESP, MSR_TYPE_RW);
	vmx_disable_intercept_for_msr(vcpu, MSR_IA32_SYSENTER_EIP, MSR_TYPE_RW);
	if (kvm_cstate_in_guest(vcpu->kvm)) {
		vmx_disable_intercept_for_msr(vcpu, MSR_CORE_C1_RES, MSR_TYPE_R);
		vmx_disable_intercept_for_msr(vcpu, MSR_CORE_C3_RESIDENCY, MSR_TYPE_R);
		vmx_disable_intercept_for_msr(vcpu, MSR_CORE_C6_RESIDENCY, MSR_TYPE_R);
		vmx_disable_intercept_for_msr(vcpu, MSR_CORE_C7_RESIDENCY, MSR_TYPE_R);
	}

	vmx->loaded_vmcs = &vmx->vmcs01;

	if (cpu_need_virtualize_apic_accesses(vcpu)) {
		err = kvm_alloc_apic_access_page(vcpu->kvm);
		if (err)
			goto free_vmcs;
	}

	if (enable_ept && !enable_unrestricted_guest) {
		err = init_rmode_identity_map(vcpu->kvm);
		if (err)
			goto free_vmcs;
	}

	if (vmx_can_use_ipiv(vcpu))
		WRITE_ONCE(to_kvm_vmx(vcpu->kvm)->pid_table[vcpu->vcpu_id],
			   __pa(&vmx->pi_desc) | PID_TABLE_ENTRY_VALID);

	return 0;

free_vmcs:
	free_loaded_vmcs(vmx->loaded_vmcs);
free_pml:
	vmx_destroy_pml_buffer(vmx);
free_vpid:
	free_vpid(vmx->vpid);
	return err;
}

#define L1TF_MSG_SMT "L1TF CPU bug present and SMT on, data leak possible. See CVE-2018-3646 and https://www.kernel.org/doc/html/latest/admin-guide/hw-vuln/l1tf.html for details.\n"
#define L1TF_MSG_L1D "L1TF CPU bug present and virtualization mitigation disabled, data leak possible. See CVE-2018-3646 and https://www.kernel.org/doc/html/latest/admin-guide/hw-vuln/l1tf.html for details.\n"

int vmx_vm_init(struct kvm *kvm)
{
	if (!ple_gap)
		kvm->arch.pause_in_guest = true;

	if (boot_cpu_has(X86_BUG_L1TF) && enable_ept) {
		switch (l1tf_mitigation) {
		case L1TF_MITIGATION_OFF:
		case L1TF_MITIGATION_FLUSH_NOWARN:
			/* 'I explicitly don't care' is set */
			break;
		case L1TF_MITIGATION_FLUSH:
		case L1TF_MITIGATION_FLUSH_NOSMT:
		case L1TF_MITIGATION_FULL:
			/*
			 * Warn upon starting the first VM in a potentially
			 * insecure environment.
			 */
			if (sched_smt_active())
				pr_warn_once(L1TF_MSG_SMT);
			if (l1tf_vmx_mitigation == VMENTER_L1D_FLUSH_NEVER)
				pr_warn_once(L1TF_MSG_L1D);
			break;
		case L1TF_MITIGATION_FULL_FORCE:
			/* Flush is enforced */
			break;
		}
	}
	return 0;
}

u8 vmx_get_mt_mask(struct kvm_vcpu *vcpu, gfn_t gfn, bool is_mmio)
{
	u8 cache;

	/* We wanted to honor guest CD/MTRR/PAT, but doing so could result in
	 * memory aliases with conflicting memory types and sometimes MCEs.
	 * We have to be careful as to what are honored and when.
	 *
	 * For MMIO, guest CD/MTRR are ignored.  The EPT memory type is set to
	 * UC.  The effective memory type is UC or WC depending on guest PAT.
	 * This was historically the source of MCEs and we want to be
	 * conservative.
	 *
	 * When there is no need to deal with noncoherent DMA (e.g., no VT-d
	 * or VT-d has snoop control), guest CD/MTRR/PAT are all ignored.  The
	 * EPT memory type is set to WB.  The effective memory type is forced
	 * WB.
	 *
	 * Otherwise, we trust guest.  Guest CD/MTRR/PAT are all honored.  The
	 * EPT memory type is used to emulate guest CD/MTRR.
	 */

	if (is_mmio)
		return MTRR_TYPE_UNCACHABLE << VMX_EPT_MT_EPTE_SHIFT;

	if (!kvm_arch_has_noncoherent_dma(vcpu->kvm))
		return (MTRR_TYPE_WRBACK << VMX_EPT_MT_EPTE_SHIFT) | VMX_EPT_IPAT_BIT;

	if (kvm_read_cr0_bits(vcpu, X86_CR0_CD)) {
		if (kvm_check_has_quirk(vcpu->kvm, KVM_X86_QUIRK_CD_NW_CLEARED))
			cache = MTRR_TYPE_WRBACK;
		else
			cache = MTRR_TYPE_UNCACHABLE;

		return (cache << VMX_EPT_MT_EPTE_SHIFT) | VMX_EPT_IPAT_BIT;
	}

	return kvm_mtrr_get_guest_memory_type(vcpu, gfn) << VMX_EPT_MT_EPTE_SHIFT;
}

static void vmcs_set_secondary_exec_control(struct vcpu_vmx *vmx, u32 new_ctl)
{
	/*
	 * These bits in the secondary execution controls field
	 * are dynamic, the others are mostly based on the hypervisor
	 * architecture and the guest's CPUID.  Do not touch the
	 * dynamic bits.
	 */
	u32 mask =
		SECONDARY_EXEC_SHADOW_VMCS |
		SECONDARY_EXEC_VIRTUALIZE_X2APIC_MODE |
		SECONDARY_EXEC_VIRTUALIZE_APIC_ACCESSES |
		SECONDARY_EXEC_DESC;

	u32 cur_ctl = secondary_exec_controls_get(vmx);

	secondary_exec_controls_set(vmx, (new_ctl & ~mask) | (cur_ctl & mask));
}

/*
 * Generate MSR_IA32_VMX_CR{0,4}_FIXED1 according to CPUID. Only set bits
 * (indicating "allowed-1") if they are supported in the guest's CPUID.
 */
static void nested_vmx_cr_fixed1_bits_update(struct kvm_vcpu *vcpu)
{
	struct vcpu_vmx *vmx = to_vmx(vcpu);
	struct kvm_cpuid_entry2 *entry;

	vmx->nested.msrs.cr0_fixed1 = 0xffffffff;
	vmx->nested.msrs.cr4_fixed1 = X86_CR4_PCE;

#define cr4_fixed1_update(_cr4_mask, _reg, _cpuid_mask) do {		\
	if (entry && (entry->_reg & (_cpuid_mask)))			\
		vmx->nested.msrs.cr4_fixed1 |= (_cr4_mask);	\
} while (0)

	entry = kvm_find_cpuid_entry(vcpu, 0x1);
	cr4_fixed1_update(X86_CR4_VME,        edx, feature_bit(VME));
	cr4_fixed1_update(X86_CR4_PVI,        edx, feature_bit(VME));
	cr4_fixed1_update(X86_CR4_TSD,        edx, feature_bit(TSC));
	cr4_fixed1_update(X86_CR4_DE,         edx, feature_bit(DE));
	cr4_fixed1_update(X86_CR4_PSE,        edx, feature_bit(PSE));
	cr4_fixed1_update(X86_CR4_PAE,        edx, feature_bit(PAE));
	cr4_fixed1_update(X86_CR4_MCE,        edx, feature_bit(MCE));
	cr4_fixed1_update(X86_CR4_PGE,        edx, feature_bit(PGE));
	cr4_fixed1_update(X86_CR4_OSFXSR,     edx, feature_bit(FXSR));
	cr4_fixed1_update(X86_CR4_OSXMMEXCPT, edx, feature_bit(XMM));
	cr4_fixed1_update(X86_CR4_VMXE,       ecx, feature_bit(VMX));
	cr4_fixed1_update(X86_CR4_SMXE,       ecx, feature_bit(SMX));
	cr4_fixed1_update(X86_CR4_PCIDE,      ecx, feature_bit(PCID));
	cr4_fixed1_update(X86_CR4_OSXSAVE,    ecx, feature_bit(XSAVE));

	entry = kvm_find_cpuid_entry_index(vcpu, 0x7, 0);
	cr4_fixed1_update(X86_CR4_FSGSBASE,   ebx, feature_bit(FSGSBASE));
	cr4_fixed1_update(X86_CR4_SMEP,       ebx, feature_bit(SMEP));
	cr4_fixed1_update(X86_CR4_SMAP,       ebx, feature_bit(SMAP));
	cr4_fixed1_update(X86_CR4_PKE,        ecx, feature_bit(PKU));
	cr4_fixed1_update(X86_CR4_UMIP,       ecx, feature_bit(UMIP));
	cr4_fixed1_update(X86_CR4_LA57,       ecx, feature_bit(LA57));
	cr4_fixed1_update(X86_CR4_CET,	      ecx, feature_bit(SHSTK));
	cr4_fixed1_update(X86_CR4_CET,	      edx, feature_bit(IBT));

	entry = kvm_find_cpuid_entry_index(vcpu, 0x7, 1);
	cr4_fixed1_update(X86_CR4_LAM_SUP,    eax, feature_bit(LAM));

#undef cr4_fixed1_update
}

static void update_intel_pt_cfg(struct kvm_vcpu *vcpu)
{
	struct vcpu_vmx *vmx = to_vmx(vcpu);
	struct kvm_cpuid_entry2 *best = NULL;
	int i;

	for (i = 0; i < PT_CPUID_LEAVES; i++) {
		best = kvm_find_cpuid_entry_index(vcpu, 0x14, i);
		if (!best)
			return;
		vmx->pt_desc.caps[CPUID_EAX + i*PT_CPUID_REGS_NUM] = best->eax;
		vmx->pt_desc.caps[CPUID_EBX + i*PT_CPUID_REGS_NUM] = best->ebx;
		vmx->pt_desc.caps[CPUID_ECX + i*PT_CPUID_REGS_NUM] = best->ecx;
		vmx->pt_desc.caps[CPUID_EDX + i*PT_CPUID_REGS_NUM] = best->edx;
	}

	/* Get the number of configurable Address Ranges for filtering */
	vmx->pt_desc.num_address_ranges = intel_pt_validate_cap(vmx->pt_desc.caps,
						PT_CAP_num_address_ranges);

	/* Initialize and clear the no dependency bits */
	vmx->pt_desc.ctl_bitmask = ~(RTIT_CTL_TRACEEN | RTIT_CTL_OS |
			RTIT_CTL_USR | RTIT_CTL_TSC_EN | RTIT_CTL_DISRETC |
			RTIT_CTL_BRANCH_EN);

	/*
	 * If CPUID.(EAX=14H,ECX=0):EBX[0]=1 CR3Filter can be set otherwise
	 * will inject an #GP
	 */
	if (intel_pt_validate_cap(vmx->pt_desc.caps, PT_CAP_cr3_filtering))
		vmx->pt_desc.ctl_bitmask &= ~RTIT_CTL_CR3EN;

	/*
	 * If CPUID.(EAX=14H,ECX=0):EBX[1]=1 CYCEn, CycThresh and
	 * PSBFreq can be set
	 */
	if (intel_pt_validate_cap(vmx->pt_desc.caps, PT_CAP_psb_cyc))
		vmx->pt_desc.ctl_bitmask &= ~(RTIT_CTL_CYCLEACC |
				RTIT_CTL_CYC_THRESH | RTIT_CTL_PSB_FREQ);

	/*
	 * If CPUID.(EAX=14H,ECX=0):EBX[3]=1 MTCEn and MTCFreq can be set
	 */
	if (intel_pt_validate_cap(vmx->pt_desc.caps, PT_CAP_mtc))
		vmx->pt_desc.ctl_bitmask &= ~(RTIT_CTL_MTC_EN |
					      RTIT_CTL_MTC_RANGE);

	/* If CPUID.(EAX=14H,ECX=0):EBX[4]=1 FUPonPTW and PTWEn can be set */
	if (intel_pt_validate_cap(vmx->pt_desc.caps, PT_CAP_ptwrite))
		vmx->pt_desc.ctl_bitmask &= ~(RTIT_CTL_FUP_ON_PTW |
							RTIT_CTL_PTW_EN);

	/* If CPUID.(EAX=14H,ECX=0):EBX[5]=1 PwrEvEn can be set */
	if (intel_pt_validate_cap(vmx->pt_desc.caps, PT_CAP_power_event_trace))
		vmx->pt_desc.ctl_bitmask &= ~RTIT_CTL_PWR_EVT_EN;

	/* If CPUID.(EAX=14H,ECX=0):ECX[0]=1 ToPA can be set */
	if (intel_pt_validate_cap(vmx->pt_desc.caps, PT_CAP_topa_output))
		vmx->pt_desc.ctl_bitmask &= ~RTIT_CTL_TOPA;

	/* If CPUID.(EAX=14H,ECX=0):ECX[3]=1 FabricEn can be set */
	if (intel_pt_validate_cap(vmx->pt_desc.caps, PT_CAP_output_subsys))
		vmx->pt_desc.ctl_bitmask &= ~RTIT_CTL_FABRIC_EN;

	/* unmask address range configure area */
	for (i = 0; i < vmx->pt_desc.num_address_ranges; i++)
		vmx->pt_desc.ctl_bitmask &= ~(0xfULL << (32 + i * 4));
}

static void vmx_update_intercept_for_cet_msr(struct kvm_vcpu *vcpu)
{
	if (guest_can_use(vcpu, X86_FEATURE_SHSTK)) {
		vmx_set_intercept_for_msr(vcpu, MSR_IA32_U_CET,
					  MSR_TYPE_RW, false);
		vmx_set_intercept_for_msr(vcpu, MSR_IA32_S_CET,
					  MSR_TYPE_RW, false);
		/*
		 * Supervisor shadow stack MSRs are intercepted until
		 * they're written by guest, this is designed to
		 * optimize the save/restore overhead.
		 */
		vmx_set_intercept_for_msr(vcpu, MSR_IA32_PL0_SSP,
					  MSR_TYPE_R, false);
		vmx_set_intercept_for_msr(vcpu, MSR_IA32_PL1_SSP,
					  MSR_TYPE_R, false);
		vmx_set_intercept_for_msr(vcpu, MSR_IA32_PL2_SSP,
					  MSR_TYPE_R, false);
		vmx_set_intercept_for_msr(vcpu, MSR_IA32_PL3_SSP,
					  MSR_TYPE_RW, false);
		vmx_set_intercept_for_msr(vcpu, MSR_IA32_INT_SSP_TAB,
					  MSR_TYPE_RW, false);
		return;
	}

	if (guest_can_use(vcpu, X86_FEATURE_IBT)) {
		vmx_set_intercept_for_msr(vcpu, MSR_IA32_U_CET,
					  MSR_TYPE_RW, false);
		vmx_set_intercept_for_msr(vcpu, MSR_IA32_S_CET,
					  MSR_TYPE_RW, false);
	}
}

void vmx_vcpu_after_set_cpuid(struct kvm_vcpu *vcpu)
{
	struct vcpu_vmx *vmx = to_vmx(vcpu);

	/* xsaves_enabled is recomputed in vmx_compute_secondary_exec_control(). */
	vcpu->arch.xsaves_enabled = false;

	vmx_setup_uret_msrs(vmx);

	if (cpu_has_secondary_exec_ctrls())
		vmcs_set_secondary_exec_control(vmx,
						vmx_secondary_exec_control(vmx));

	if (nested_vmx_allowed(vcpu))
		vmx->msr_ia32_feature_control_valid_bits |=
			FEAT_CTL_VMX_ENABLED_INSIDE_SMX |
			FEAT_CTL_VMX_ENABLED_OUTSIDE_SMX;
	else
		vmx->msr_ia32_feature_control_valid_bits &=
			~(FEAT_CTL_VMX_ENABLED_INSIDE_SMX |
			  FEAT_CTL_VMX_ENABLED_OUTSIDE_SMX);

	if (nested_vmx_allowed(vcpu))
		nested_vmx_cr_fixed1_bits_update(vcpu);

	if (boot_cpu_has(X86_FEATURE_INTEL_PT) &&
			guest_cpuid_has(vcpu, X86_FEATURE_INTEL_PT))
		update_intel_pt_cfg(vcpu);

	if (boot_cpu_has(X86_FEATURE_RTM)) {
		struct vmx_uret_msr *msr;
		msr = vmx_find_uret_msr(vmx, MSR_IA32_TSX_CTRL);
		if (msr) {
			bool enabled = guest_cpuid_has(vcpu, X86_FEATURE_RTM);
			vmx_set_guest_uret_msr(vmx, msr, enabled ? 0 : TSX_CTRL_RTM_DISABLE);
		}
	}

	if (kvm_cpu_cap_has(X86_FEATURE_XFD))
		vmx_set_intercept_for_msr(vcpu, MSR_IA32_XFD_ERR, MSR_TYPE_R,
					  !guest_cpuid_has(vcpu, X86_FEATURE_XFD));

	if (boot_cpu_has(X86_FEATURE_IBPB))
		vmx_set_intercept_for_msr(vcpu, MSR_IA32_PRED_CMD, MSR_TYPE_W,
					  !guest_has_pred_cmd_msr(vcpu));

	if (boot_cpu_has(X86_FEATURE_FLUSH_L1D))
		vmx_set_intercept_for_msr(vcpu, MSR_IA32_FLUSH_CMD, MSR_TYPE_W,
					  !guest_cpuid_has(vcpu, X86_FEATURE_FLUSH_L1D));

	set_cr4_guest_host_mask(vmx);

	vmx_write_encls_bitmap(vcpu, NULL);
	if (guest_cpuid_has(vcpu, X86_FEATURE_SGX))
		vmx->msr_ia32_feature_control_valid_bits |= FEAT_CTL_SGX_ENABLED;
	else
		vmx->msr_ia32_feature_control_valid_bits &= ~FEAT_CTL_SGX_ENABLED;

	if (guest_cpuid_has(vcpu, X86_FEATURE_SGX_LC))
		vmx->msr_ia32_feature_control_valid_bits |=
			FEAT_CTL_SGX_LC_ENABLED;
	else
		vmx->msr_ia32_feature_control_valid_bits &=
			~FEAT_CTL_SGX_LC_ENABLED;

	if (boot_cpu_has(X86_FEATURE_LAM))
		kvm_governed_feature_check_and_set(vcpu, X86_FEATURE_LAM);

	/* Refresh #PF interception to account for MAXPHYADDR changes. */
	vmx_update_exception_bitmap(vcpu);

	if (kvm_is_cet_supported())
		vmx_update_intercept_for_cet_msr(vcpu);
}

static u64 vmx_get_perf_capabilities(void)
{
	u64 perf_cap = PMU_CAP_FW_WRITES;
	struct x86_pmu_lbr lbr;
	u64 host_perf_cap = 0;

	if (!enable_pmu)
		return 0;

	if (boot_cpu_has(X86_FEATURE_PDCM))
		rdmsrl(MSR_IA32_PERF_CAPABILITIES, host_perf_cap);

	if (!cpu_feature_enabled(X86_FEATURE_ARCH_LBR)) {
		x86_perf_get_lbr(&lbr);
		if (lbr.nr)
			perf_cap |= host_perf_cap & PMU_CAP_LBR_FMT;
	}

	if (vmx_pebs_supported()) {
		perf_cap |= host_perf_cap & PERF_CAP_PEBS_MASK;
		if ((perf_cap & PERF_CAP_PEBS_FORMAT) < 4)
			perf_cap &= ~PERF_CAP_PEBS_BASELINE;
	}

	return perf_cap;
}

static __init void vmx_set_cpu_caps(void)
{
	kvm_set_cpu_caps();

	/* CPUID 0x1 */
	if (nested)
		kvm_cpu_cap_set(X86_FEATURE_VMX);

	/* CPUID 0x7 */
	if (kvm_mpx_supported())
		kvm_cpu_cap_check_and_set(X86_FEATURE_MPX);
	if (!cpu_has_vmx_invpcid())
		kvm_cpu_cap_clear(X86_FEATURE_INVPCID);
	if (vmx_pt_mode_is_host_guest())
		kvm_cpu_cap_check_and_set(X86_FEATURE_INTEL_PT);
	if (vmx_pebs_supported()) {
		kvm_cpu_cap_check_and_set(X86_FEATURE_DS);
		kvm_cpu_cap_check_and_set(X86_FEATURE_DTES64);
	}

	if (!enable_pmu)
		kvm_cpu_cap_clear(X86_FEATURE_PDCM);
	kvm_caps.supported_perf_cap = vmx_get_perf_capabilities();

	if (!enable_sgx) {
		kvm_cpu_cap_clear(X86_FEATURE_SGX);
		kvm_cpu_cap_clear(X86_FEATURE_SGX_LC);
		kvm_cpu_cap_clear(X86_FEATURE_SGX1);
		kvm_cpu_cap_clear(X86_FEATURE_SGX2);
	}

	if (vmx_umip_emulated())
		kvm_cpu_cap_set(X86_FEATURE_UMIP);

	/* CPUID 0xD.1 */
	if (!cpu_has_vmx_xsaves())
		kvm_cpu_cap_clear(X86_FEATURE_XSAVES);

	/* CPUID 0x80000001 and 0x7 (RDPID) */
	if (!cpu_has_vmx_rdtscp()) {
		kvm_cpu_cap_clear(X86_FEATURE_RDTSCP);
		kvm_cpu_cap_clear(X86_FEATURE_RDPID);
	}

	if (cpu_has_vmx_waitpkg())
		kvm_cpu_cap_check_and_set(X86_FEATURE_WAITPKG);

	if (!cpu_has_load_cet_ctrl() || !enable_unrestricted_guest ||
	    !cpu_has_vmx_basic_no_hw_errcode()) {
		kvm_cpu_cap_clear(X86_FEATURE_SHSTK);
		kvm_cpu_cap_clear(X86_FEATURE_IBT);
		kvm_caps.supported_xss &= ~CET_XSTATE_MASK;
	}
}

void vmx_request_immediate_exit(struct kvm_vcpu *vcpu)
{
	to_vmx(vcpu)->req_immediate_exit = true;
}

static int vmx_check_intercept_io(struct kvm_vcpu *vcpu,
				  struct x86_instruction_info *info)
{
	struct vmcs12 *vmcs12 = get_vmcs12(vcpu);
	unsigned short port;
	bool intercept;
	int size;

	if (info->intercept == x86_intercept_in ||
	    info->intercept == x86_intercept_ins) {
		port = info->src_val;
		size = info->dst_bytes;
	} else {
		port = info->dst_val;
		size = info->src_bytes;
	}

	/*
	 * If the 'use IO bitmaps' VM-execution control is 0, IO instruction
	 * VM-exits depend on the 'unconditional IO exiting' VM-execution
	 * control.
	 *
	 * Otherwise, IO instruction VM-exits are controlled by the IO bitmaps.
	 */
	if (!nested_cpu_has(vmcs12, CPU_BASED_USE_IO_BITMAPS))
		intercept = nested_cpu_has(vmcs12,
					   CPU_BASED_UNCOND_IO_EXITING);
	else
		intercept = nested_vmx_check_io_bitmaps(vcpu, port, size);

	/* FIXME: produce nested vmexit and return X86EMUL_INTERCEPTED.  */
	return intercept ? X86EMUL_UNHANDLEABLE : X86EMUL_CONTINUE;
}

int vmx_check_intercept(struct kvm_vcpu *vcpu,
			struct x86_instruction_info *info,
			enum x86_intercept_stage stage,
			struct x86_exception *exception)
{
	struct vmcs12 *vmcs12 = get_vmcs12(vcpu);

	switch (info->intercept) {
	/*
	 * RDPID causes #UD if disabled through secondary execution controls.
	 * Because it is marked as EmulateOnUD, we need to intercept it here.
	 * Note, RDPID is hidden behind ENABLE_RDTSCP.
	 */
	case x86_intercept_rdpid:
		if (!nested_cpu_has2(vmcs12, SECONDARY_EXEC_ENABLE_RDTSCP)) {
			exception->vector = UD_VECTOR;
			exception->error_code_valid = false;
			return X86EMUL_PROPAGATE_FAULT;
		}
		break;

	case x86_intercept_in:
	case x86_intercept_ins:
	case x86_intercept_out:
	case x86_intercept_outs:
		return vmx_check_intercept_io(vcpu, info);

	case x86_intercept_lgdt:
	case x86_intercept_lidt:
	case x86_intercept_lldt:
	case x86_intercept_ltr:
	case x86_intercept_sgdt:
	case x86_intercept_sidt:
	case x86_intercept_sldt:
	case x86_intercept_str:
		if (!nested_cpu_has2(vmcs12, SECONDARY_EXEC_DESC))
			return X86EMUL_CONTINUE;

		/* FIXME: produce nested vmexit and return X86EMUL_INTERCEPTED.  */
		break;

	case x86_intercept_pause:
		/*
		 * PAUSE is a single-byte NOP with a REPE prefix, i.e. collides
		 * with vanilla NOPs in the emulator.  Apply the interception
		 * check only to actual PAUSE instructions.  Don't check
		 * PAUSE-loop-exiting, software can't expect a given PAUSE to
		 * exit, i.e. KVM is within its rights to allow L2 to execute
		 * the PAUSE.
		 */
		if ((info->rep_prefix != REPE_PREFIX) ||
		    !nested_cpu_has2(vmcs12, CPU_BASED_PAUSE_EXITING))
			return X86EMUL_CONTINUE;

		break;

	/* TODO: check more intercepts... */
	default:
		break;
	}

	return X86EMUL_UNHANDLEABLE;
}

#ifdef CONFIG_X86_64
/* (a << shift) / divisor, return 1 if overflow otherwise 0 */
static inline int u64_shl_div_u64(u64 a, unsigned int shift,
				  u64 divisor, u64 *result)
{
	u64 low = a << shift, high = a >> (64 - shift);

	/* To avoid the overflow on divq */
	if (high >= divisor)
		return 1;

	/* Low hold the result, high hold rem which is discarded */
	asm("divq %2\n\t" : "=a" (low), "=d" (high) :
	    "rm" (divisor), "0" (low), "1" (high));
	*result = low;

	return 0;
}

int vmx_set_hv_timer(struct kvm_vcpu *vcpu, u64 guest_deadline_tsc,
		     bool *expired)
{
	struct vcpu_vmx *vmx;
	u64 tscl, guest_tscl, delta_tsc, lapic_timer_advance_cycles;
	struct kvm_timer *ktimer = &vcpu->arch.apic->lapic_timer;

	vmx = to_vmx(vcpu);
	tscl = rdtsc();
	guest_tscl = kvm_read_l1_tsc(vcpu, tscl);
	delta_tsc = max(guest_deadline_tsc, guest_tscl) - guest_tscl;
	lapic_timer_advance_cycles = nsec_to_cycles(vcpu,
						    ktimer->timer_advance_ns);

	if (delta_tsc > lapic_timer_advance_cycles)
		delta_tsc -= lapic_timer_advance_cycles;
	else
		delta_tsc = 0;

	/* Convert to host delta tsc if tsc scaling is enabled */
	if (vcpu->arch.l1_tsc_scaling_ratio != kvm_caps.default_tsc_scaling_ratio &&
	    delta_tsc && u64_shl_div_u64(delta_tsc,
				kvm_caps.tsc_scaling_ratio_frac_bits,
				vcpu->arch.l1_tsc_scaling_ratio, &delta_tsc))
		return -ERANGE;

	/*
	 * If the delta tsc can't fit in the 32 bit after the multi shift,
	 * we can't use the preemption timer.
	 * It's possible that it fits on later vmentries, but checking
	 * on every vmentry is costly so we just use an hrtimer.
	 */
	if (delta_tsc >> (cpu_preemption_timer_multi + 32))
		return -ERANGE;

	vmx->hv_deadline_tsc = tscl + delta_tsc;
	*expired = !delta_tsc;
	return 0;
}

void vmx_cancel_hv_timer(struct kvm_vcpu *vcpu)
{
	to_vmx(vcpu)->hv_deadline_tsc = -1;
}
#endif

void vmx_sched_in(struct kvm_vcpu *vcpu, int cpu)
{
	if (!kvm_pause_in_guest(vcpu->kvm))
		shrink_ple_window(vcpu);
}

void vmx_update_cpu_dirty_logging(struct kvm_vcpu *vcpu)
{
	struct vcpu_vmx *vmx = to_vmx(vcpu);

	if (WARN_ON_ONCE(!enable_pml))
		return;

	if (is_guest_mode(vcpu)) {
		vmx->nested.update_vmcs01_cpu_dirty_logging = true;
		return;
	}

	/*
	 * Note, nr_memslots_dirty_logging can be changed concurrent with this
	 * code, but in that case another update request will be made and so
	 * the guest will never run with a stale PML value.
	 */
	if (atomic_read(&vcpu->kvm->nr_memslots_dirty_logging))
		secondary_exec_controls_setbit(vmx, SECONDARY_EXEC_ENABLE_PML);
	else
		secondary_exec_controls_clearbit(vmx, SECONDARY_EXEC_ENABLE_PML);
}

void vmx_setup_mce(struct kvm_vcpu *vcpu)
{
	if (vcpu->arch.mcg_cap & MCG_LMCE_P)
		to_vmx(vcpu)->msr_ia32_feature_control_valid_bits |=
			FEAT_CTL_LMCE_ENABLED;
	else
		to_vmx(vcpu)->msr_ia32_feature_control_valid_bits &=
			~FEAT_CTL_LMCE_ENABLED;
}

#ifdef CONFIG_KVM_SMM
int vmx_smi_allowed(struct kvm_vcpu *vcpu, bool for_injection)
{
	/* we need a nested vmexit to enter SMM, postpone if run is pending */
	if (to_vmx(vcpu)->nested.nested_run_pending)
		return -EBUSY;
	return !is_smm(vcpu);
}

int vmx_enter_smm(struct kvm_vcpu *vcpu, union kvm_smram *smram)
{
	struct vcpu_vmx *vmx = to_vmx(vcpu);

	/*
	 * TODO: Implement custom flows for forcing the vCPU out/in of L2 on
	 * SMI and RSM.  Using the common VM-Exit + VM-Enter routines is wrong
	 * SMI and RSM only modify state that is saved and restored via SMRAM.
	 * E.g. most MSRs are left untouched, but many are modified by VM-Exit
	 * and VM-Enter, and thus L2's values may be corrupted on SMI+RSM.
	 */
	vmx->nested.smm.guest_mode = is_guest_mode(vcpu);
	if (vmx->nested.smm.guest_mode)
		nested_vmx_vmexit(vcpu, -1, 0, 0);

	vmx->nested.smm.vmxon = vmx->nested.vmxon;
	vmx->nested.vmxon = false;
	vmx_clear_hlt(vcpu);
	return 0;
}

int vmx_leave_smm(struct kvm_vcpu *vcpu, const union kvm_smram *smram)
{
	struct vcpu_vmx *vmx = to_vmx(vcpu);
	int ret;

	if (vmx->nested.smm.vmxon) {
		vmx->nested.vmxon = true;
		vmx->nested.smm.vmxon = false;
	}

	if (vmx->nested.smm.guest_mode) {
		ret = nested_vmx_enter_non_root_mode(vcpu, false);
		if (ret)
			return ret;

		vmx->nested.nested_run_pending = 1;
		vmx->nested.smm.guest_mode = false;
	}
	return 0;
}

void vmx_enable_smi_window(struct kvm_vcpu *vcpu)
{
	/* RSM will cause a vmexit anyway.  */
}
#endif

bool vmx_apic_init_signal_blocked(struct kvm_vcpu *vcpu)
{
	return to_vmx(vcpu)->nested.vmxon && !is_guest_mode(vcpu);
}

void vmx_migrate_timers(struct kvm_vcpu *vcpu)
{
	if (is_guest_mode(vcpu)) {
		struct hrtimer *timer = &to_vmx(vcpu)->nested.preemption_timer;

		if (hrtimer_try_to_cancel(timer) == 1)
			hrtimer_start_expires(timer, HRTIMER_MODE_ABS_PINNED);
	}
}

void vmx_hardware_unsetup(void)
{
	kvm_set_posted_intr_wakeup_handler(NULL);

	if (nested)
		nested_vmx_hardware_unsetup();

	free_kvm_area();
}

#define VMX_REQUIRED_APICV_INHIBITS			\
(							\
	BIT(APICV_INHIBIT_REASON_DISABLE)|		\
	BIT(APICV_INHIBIT_REASON_ABSENT) |		\
	BIT(APICV_INHIBIT_REASON_HYPERV) |		\
	BIT(APICV_INHIBIT_REASON_BLOCKIRQ) |		\
	BIT(APICV_INHIBIT_REASON_PHYSICAL_ID_ALIASED) |	\
	BIT(APICV_INHIBIT_REASON_APIC_ID_MODIFIED) |	\
	BIT(APICV_INHIBIT_REASON_APIC_BASE_MODIFIED)	\
)

void vmx_vm_destroy(struct kvm *kvm)
{
	struct kvm_vmx *kvm_vmx = to_kvm_vmx(kvm);

	free_pages((unsigned long)kvm_vmx->pid_table, vmx_get_pid_table_order(kvm));
}

<<<<<<< HEAD
struct kvm_x86_ops vt_x86_ops __initdata = {
=======
gva_t vmx_get_untagged_addr(struct kvm_vcpu *vcpu, gva_t gva, unsigned int flags)
{
	unsigned long cr3_bits;
	int lam_bit;

	if (flags & (X86EMUL_F_FETCH | X86EMUL_F_BRANCH | X86EMUL_F_IMPLICIT |
	             X86EMUL_F_INVTLB))
		return gva;

	if (!is_64_bit_mode(vcpu))
		return gva;

	/*
	 * Bit 63 determines if the address should be treated as user address
	 * or a supervisor address.
	 */
	if (!(gva & BIT_ULL(63))) {
		cr3_bits = kvm_get_active_cr3_lam_bits(vcpu);
		if (!(cr3_bits & (X86_CR3_LAM_U57 | X86_CR3_LAM_U48)))
			return gva;

		/* LAM_U48 is ignored if LAM_U57 is set. */
		lam_bit = cr3_bits & X86_CR3_LAM_U57 ? 56 : 47;
	} else {
		if (!kvm_is_cr4_bit_set(vcpu, X86_CR4_LAM_SUP))
			return gva;

		lam_bit = kvm_is_cr4_bit_set(vcpu, X86_CR4_LA57) ? 56 : 47;
	}
	return (sign_extend64(gva, lam_bit) & ~BIT_ULL(63)) | (gva & BIT_ULL(63));
}

static struct kvm_x86_ops vmx_x86_ops __initdata = {
>>>>>>> b8cad305
	.name = KBUILD_MODNAME,

	.check_processor_compatibility = vmx_check_processor_compat,

	.hardware_unsetup = vt_hardware_unsetup,
	.offline_cpu = tdx_offline_cpu,

	.hardware_enable = vt_hardware_enable,
	.hardware_disable = vt_hardware_disable,
	.has_emulated_msr = vt_has_emulated_msr,

	.is_vm_type_supported = vt_is_vm_type_supported,
	.max_vcpus = vt_max_vcpus,
	.vm_size = sizeof(struct kvm_vmx),
	.vm_enable_cap = vt_vm_enable_cap,
	.vm_init = vt_vm_init,
	.flush_shadow_all_private = vt_flush_shadow_all_private,
	.vm_destroy = vt_vm_destroy,
	.vm_free = vt_vm_free,

	.vcpu_precreate = vt_vcpu_precreate,
	.vcpu_create = vt_vcpu_create,
	.vcpu_free = vt_vcpu_free,
	.vcpu_reset = vt_vcpu_reset,

	.prepare_switch_to_guest = vt_prepare_switch_to_guest,
	.vcpu_load = vt_vcpu_load,
	.vcpu_put = vt_vcpu_put,

	.update_exception_bitmap = vt_update_exception_bitmap,
	.get_msr_feature = vmx_get_msr_feature,
	.set_cr0 = vmx_set_cr0,
	.get_msr = vt_get_msr,
	.set_msr = vt_set_msr,
	.get_segment_base = vt_get_segment_base,
	.get_segment = vt_get_segment,
	.set_segment = vt_set_segment,
	.get_cpl = vt_get_cpl,
	.get_cs_db_l_bits = vt_get_cs_db_l_bits,
	.set_cr0 = vt_set_cr0,
	.is_valid_cr0 = vmx_is_valid_cr0,
	.is_valid_cr4 = vmx_is_valid_cr4,
	.set_cr4 = vt_set_cr4,
	.set_efer = vt_set_efer,
	.get_idt = vt_get_idt,
	.set_idt = vt_set_idt,
	.get_gdt = vt_get_gdt,
	.set_gdt = vt_set_gdt,
	.set_dr7 = vt_set_dr7,
	.sync_dirty_debug_regs = vt_sync_dirty_debug_regs,
	.load_guest_debug_regs = vt_load_guest_debug_regs,
	.cache_reg = vt_cache_reg,
	.get_rflags = vt_get_rflags,
	.set_rflags = vt_set_rflags,
	.get_if_flag = vt_get_if_flag,
	.get_cr2 = vt_get_cr2,
	.get_xcr = vt_get_xcr,

	.flush_tlb_all = vt_flush_tlb_all,
	.flush_tlb_current = vt_flush_tlb_current,
	.flush_tlb_gva = vt_flush_tlb_gva,
	.flush_tlb_guest = vt_flush_tlb_guest,

	.vcpu_pre_run = vt_vcpu_pre_run,
	.vcpu_run = vt_vcpu_run,
	.handle_exit = vt_handle_exit,
	.skip_emulated_instruction = vt_skip_emulated_instruction,
	.update_emulated_instruction = vmx_update_emulated_instruction,
	.set_interrupt_shadow = vt_set_interrupt_shadow,
	.get_interrupt_shadow = vt_get_interrupt_shadow,
	.patch_hypercall = vt_patch_hypercall,
	.inject_irq = vt_inject_irq,
	.inject_nmi = vt_inject_nmi,
	.inject_exception = vt_inject_exception,
	.cancel_injection = vt_cancel_injection,
	.interrupt_allowed = vt_interrupt_allowed,
	.nmi_allowed = vt_nmi_allowed,
	.get_nmi_mask = vt_get_nmi_mask,
	.set_nmi_mask = vt_set_nmi_mask,
	.enable_nmi_window = vt_enable_nmi_window,
	.enable_irq_window = vt_enable_irq_window,
	.update_cr8_intercept = vt_update_cr8_intercept,
	.set_virtual_apic_mode = vt_set_virtual_apic_mode,
	.set_apic_access_page_addr = vt_set_apic_access_page_addr,
	.refresh_apicv_exec_ctrl = vt_refresh_apicv_exec_ctrl,
	.load_eoi_exitmap = vt_load_eoi_exitmap,
	.apicv_post_state_restore = vt_apicv_post_state_restore,
	.required_apicv_inhibits = VMX_REQUIRED_APICV_INHIBITS,
	.hwapic_irr_update = vt_hwapic_irr_update,
	.hwapic_isr_update = vt_hwapic_isr_update,
	.guest_apic_has_interrupt = vt_guest_apic_has_interrupt,
	.sync_pir_to_irr = vt_sync_pir_to_irr,
	.deliver_interrupt = vt_deliver_interrupt,
	.dy_apicv_has_pending_interrupt = pi_has_pending_interrupt,
	.protected_apic_has_interrupt = vt_protected_apic_has_interrupt,

	.set_tss_addr = vt_set_tss_addr,
	.set_identity_map_addr = vt_set_identity_map_addr,
	.get_mt_mask = vt_get_mt_mask,

	.get_exit_info = vt_get_exit_info,

	.vcpu_check_cpuid = vt_vcpu_check_cpuid,
	.vcpu_after_set_cpuid = vt_vcpu_after_set_cpuid,

	.has_wbinvd_exit = cpu_has_vmx_wbinvd_exit,

	.get_l2_tsc_offset = vt_get_l2_tsc_offset,
	.get_l2_tsc_multiplier = vt_get_l2_tsc_multiplier,
	.write_tsc_offset = vt_write_tsc_offset,
	.write_tsc_multiplier = vt_write_tsc_multiplier,

	.load_mmu_pgd = vt_load_mmu_pgd,

	.check_intercept = vt_check_intercept,
	.handle_exit_irqoff = vt_handle_exit_irqoff,

	.request_immediate_exit = vt_request_immediate_exit,

	.sched_in = vt_sched_in,

	.cpu_dirty_log_size = PML_ENTITY_NUM,
	.update_cpu_dirty_logging = vt_update_cpu_dirty_logging,

	.nested_ops = &vmx_nested_ops,

	.pi_update_irte = vmx_pi_update_irte,
	.pi_start_assignment = vmx_pi_start_assignment,

#ifdef CONFIG_X86_64
	.set_hv_timer = vt_set_hv_timer,
	.cancel_hv_timer = vt_cancel_hv_timer,
#endif

	.setup_mce = vt_setup_mce,

#ifdef CONFIG_KVM_SMM
	.smi_allowed = vt_smi_allowed,
	.enter_smm = vt_enter_smm,
	.leave_smm = vt_leave_smm,
	.enable_smi_window = vt_enable_smi_window,
#endif

	.can_emulate_instruction = vt_can_emulate_instruction,
	.apic_init_signal_blocked = vt_apic_init_signal_blocked,
	.migrate_timers = vmx_migrate_timers,

	.msr_filter_changed = vt_msr_filter_changed,
	.complete_emulated_msr = kvm_complete_insn_gp,

<<<<<<< HEAD
	.vcpu_deliver_sipi_vector = vt_vcpu_deliver_sipi_vector,
	.vcpu_deliver_init = vt_vcpu_deliver_init,

	.mem_enc_ioctl = vt_mem_enc_ioctl,
	.vcpu_mem_enc_ioctl = vt_vcpu_mem_enc_ioctl,

	.vm_move_enc_context_from = vt_move_enc_context_from,
=======
	.vcpu_deliver_sipi_vector = kvm_vcpu_deliver_sipi_vector,

	.get_untagged_addr = vmx_get_untagged_addr,
>>>>>>> b8cad305
};

static unsigned int vmx_handle_intel_pt_intr(void)
{
	struct kvm_vcpu *vcpu = kvm_get_running_vcpu();

	/* '0' on failure so that the !PT case can use a RET0 static call. */
	if (!vcpu || !kvm_handling_nmi_from_guest(vcpu))
		return 0;

	kvm_make_request(KVM_REQ_PMI, vcpu);
	__set_bit(MSR_CORE_PERF_GLOBAL_OVF_CTRL_TRACE_TOPA_PMI_BIT,
		  (unsigned long *)&vcpu->arch.pmu.global_status);
	return 1;
}

static __init void vmx_setup_user_return_msrs(void)
{

	/*
	 * Though SYSCALL is only supported in 64-bit mode on Intel CPUs, kvm
	 * will emulate SYSCALL in legacy mode if the vendor string in guest
	 * CPUID.0:{EBX,ECX,EDX} is "AuthenticAMD" or "AMDisbetter!" To
	 * support this emulation, MSR_STAR is included in the list for i386,
	 * but is never loaded into hardware.  MSR_CSTAR is also never loaded
	 * into hardware and is here purely for emulation purposes.
	 */
	const u32 vmx_uret_msrs_list[] = {
	#ifdef CONFIG_X86_64
		MSR_SYSCALL_MASK, MSR_LSTAR, MSR_CSTAR,
	#endif
		MSR_EFER, MSR_TSC_AUX, MSR_STAR,
		MSR_IA32_TSX_CTRL,
	};
	int i;

	BUILD_BUG_ON(ARRAY_SIZE(vmx_uret_msrs_list) != MAX_NR_USER_RETURN_MSRS);

	for (i = 0; i < ARRAY_SIZE(vmx_uret_msrs_list); ++i)
		kvm_add_user_return_msr(vmx_uret_msrs_list[i]);
}

static void __init vmx_setup_me_spte_mask(void)
{
	u64 me_mask = 0;

	/*
	 * kvm_get_shadow_phys_bits() returns shadow_phys_bits.  Use
	 * the former to avoid exposing shadow_phys_bits.
	 *
	 * On pre-MKTME system, boot_cpu_data.x86_phys_bits equals to
	 * shadow_phys_bits.  On MKTME and/or TDX capable systems,
	 * boot_cpu_data.x86_phys_bits holds the actual physical address
	 * w/o the KeyID bits, and shadow_phys_bits equals to MAXPHYADDR
	 * reported by CPUID.  Those bits between are KeyID bits.
	 */
	if (boot_cpu_data.x86_phys_bits != kvm_get_shadow_phys_bits())
		me_mask = rsvd_bits(boot_cpu_data.x86_phys_bits,
			kvm_get_shadow_phys_bits() - 1);
	/*
	 * Unlike SME, host kernel doesn't support setting up any
	 * MKTME KeyID on Intel platforms.  No memory encryption
	 * bits should be included into the SPTE.
	 */
	kvm_mmu_set_me_spte_mask(0, me_mask);
}

__init int vmx_hardware_setup(void)
{
	unsigned long host_bndcfgs;
	struct desc_ptr dt;
	int cpu;
	int r;

	/* vmx_hardware_disable() accesses loaded_vmcss_on_cpu. */
	for_each_possible_cpu(cpu)
		INIT_LIST_HEAD(&per_cpu(loaded_vmcss_on_cpu, cpu));
	store_idt(&dt);
	vmx_host_idt_base = dt.address;

	vmx_setup_user_return_msrs();

	if (setup_vmcs_config(&vmcs_config, &vmx_capability) < 0)
		return -EIO;

	if (cpu_has_perf_global_ctrl_bug())
		pr_warn_once("VM_EXIT_LOAD_IA32_PERF_GLOBAL_CTRL "
			     "does not work properly. Using workaround\n");

	if (boot_cpu_has(X86_FEATURE_NX))
		kvm_enable_efer_bits(EFER_NX);

	if (boot_cpu_has(X86_FEATURE_MPX)) {
		rdmsrl(MSR_IA32_BNDCFGS, host_bndcfgs);
		WARN_ONCE(host_bndcfgs, "BNDCFGS in host will be lost");
	}

	if (!cpu_has_vmx_mpx())
		kvm_caps.supported_xcr0 &= ~(XFEATURE_MASK_BNDREGS |
					     XFEATURE_MASK_BNDCSR);

	if (!cpu_has_vmx_vpid() || !cpu_has_vmx_invvpid() ||
	    !(cpu_has_vmx_invvpid_single() || cpu_has_vmx_invvpid_global()))
		enable_vpid = 0;

	if (!cpu_has_vmx_ept() ||
	    !cpu_has_vmx_ept_4levels() ||
	    !cpu_has_vmx_ept_mt_wb() ||
	    !cpu_has_vmx_invept_global())
		enable_ept = 0;

	/* NX support is required for shadow paging. */
	if (!enable_ept && !boot_cpu_has(X86_FEATURE_NX)) {
		pr_err_ratelimited("NX (Execute Disable) not supported\n");
		return -EOPNOTSUPP;
	}

	if (!cpu_has_vmx_ept_ad_bits() || !enable_ept)
		enable_ept_ad_bits = 0;

	if (!cpu_has_vmx_unrestricted_guest() || !enable_ept)
		enable_unrestricted_guest = 0;

	if (!cpu_has_vmx_flexpriority())
		flexpriority_enabled = 0;

	if (!cpu_has_virtual_nmis())
		enable_vnmi = 0;

#ifdef CONFIG_X86_SGX_KVM
	if (!cpu_has_vmx_encls_vmexit())
		enable_sgx = false;
#endif

	/*
	 * set_apic_access_page_addr() is used to reload apic access
	 * page upon invalidation.  No need to do anything if not
	 * using the APIC_ACCESS_ADDR VMCS field.
	 */
	if (!flexpriority_enabled)
		vt_x86_ops.set_apic_access_page_addr = NULL;

	if (!cpu_has_vmx_tpr_shadow())
		vt_x86_ops.update_cr8_intercept = NULL;

#if IS_ENABLED(CONFIG_HYPERV)
	if (ms_hyperv.nested_features & HV_X64_NESTED_GUEST_MAPPING_FLUSH
	    && enable_ept) {
		vt_x86_ops.flush_remote_tlbs = hv_flush_remote_tlbs;
		vt_x86_ops.flush_remote_tlbs_range = hv_flush_remote_tlbs_range;
	}
#endif

	if (!cpu_has_vmx_ple()) {
		ple_gap = 0;
		ple_window = 0;
		ple_window_grow = 0;
		ple_window_max = 0;
		ple_window_shrink = 0;
	}

	if (!cpu_has_vmx_apicv())
		enable_apicv = 0;
	if (!enable_apicv)
		vt_x86_ops.sync_pir_to_irr = NULL;

	if (!enable_apicv || !cpu_has_vmx_ipiv())
		enable_ipiv = false;

	if (cpu_has_vmx_tsc_scaling())
		kvm_caps.has_tsc_control = true;

	kvm_caps.max_tsc_scaling_ratio = KVM_VMX_TSC_MULTIPLIER_MAX;
	kvm_caps.tsc_scaling_ratio_frac_bits = 48;
	kvm_caps.has_bus_lock_exit = cpu_has_vmx_bus_lock_detection();
	kvm_caps.has_notify_vmexit = cpu_has_notify_vmexit();

	set_bit(0, vmx_vpid_bitmap); /* 0 is reserved for host */

	/*
	 * Setup shadow_me_value/shadow_me_mask to include MKTME KeyID
	 * bits to shadow_zero_check.
	 */
	vmx_setup_me_spte_mask();

	kvm_configure_mmu(enable_ept, 0, vmx_get_max_tdp_level(),
			  ept_caps_to_lpage_level(vmx_capability.ept));

	/*
	 * Only enable PML when hardware supports PML feature, and both EPT
	 * and EPT A/D bit features are enabled -- PML depends on them to work.
	 */
	if (!enable_ept || !enable_ept_ad_bits || !cpu_has_vmx_pml())
		enable_pml = 0;

	if (!enable_pml)
		vt_x86_ops.cpu_dirty_log_size = 0;

	if (!cpu_has_vmx_preemption_timer())
		enable_preemption_timer = false;

	if (enable_preemption_timer) {
		u64 use_timer_freq = 5000ULL * 1000 * 1000;

		cpu_preemption_timer_multi =
			vmcs_config.misc & VMX_MISC_PREEMPTION_TIMER_RATE_MASK;

		if (tsc_khz)
			use_timer_freq = (u64)tsc_khz * 1000;
		use_timer_freq >>= cpu_preemption_timer_multi;

		/*
		 * KVM "disables" the preemption timer by setting it to its max
		 * value.  Don't use the timer if it might cause spurious exits
		 * at a rate faster than 0.1 Hz (of uninterrupted guest time).
		 */
		if (use_timer_freq > 0xffffffffu / 10)
			enable_preemption_timer = false;
	}

	if (!enable_preemption_timer) {
		vt_x86_ops.set_hv_timer = NULL;
		vt_x86_ops.cancel_hv_timer = NULL;
		vt_x86_ops.request_immediate_exit = __kvm_request_immediate_exit;
	}

	kvm_caps.supported_mce_cap |= MCG_LMCE_P;
	kvm_caps.supported_mce_cap |= MCG_CMCI_P;

	if (pt_mode != PT_MODE_SYSTEM && pt_mode != PT_MODE_HOST_GUEST)
		return -EINVAL;
	if (!enable_ept || !enable_pmu || !cpu_has_vmx_intel_pt())
		pt_mode = PT_MODE_SYSTEM;
	if (pt_mode == PT_MODE_HOST_GUEST)
		vt_init_ops.handle_intel_pt_intr = vmx_handle_intel_pt_intr;
	else
		vt_init_ops.handle_intel_pt_intr = NULL;

	setup_default_sgx_lepubkeyhash();

	if (nested) {
		nested_vmx_setup_ctls_msrs(&vmcs_config, vmx_capability.ept);

		r = nested_vmx_hardware_setup(kvm_vmx_exit_handlers);
		if (r)
			return r;
	}

	if (cpu_has_load_cet_ctrl())
		rdmsrl_safe(MSR_IA32_S_CET, &host_s_cet);

	vmx_set_cpu_caps();

	r = alloc_kvm_area();
	if (r && nested)
		nested_vmx_hardware_unsetup();

	kvm_set_posted_intr_wakeup_handler(pi_wakeup_handler);

	return r;
}

static void vmx_cleanup_l1d_flush(void)
{
	if (vmx_l1d_flush_pages) {
		free_pages((unsigned long)vmx_l1d_flush_pages, L1D_CACHE_ORDER);
		vmx_l1d_flush_pages = NULL;
	}
	/* Restore state so sysfs ignores VMX */
	l1tf_vmx_mitigation = VMENTER_L1D_FLUSH_AUTO;
}

void vmx_exit(void)
{
	allow_smaller_maxphyaddr = false;

#ifdef CONFIG_KEXEC_CORE
	RCU_INIT_POINTER(crash_vmclear_loaded_vmcss, NULL);
	synchronize_rcu();
#endif
	vmx_cleanup_l1d_flush();
}

int __init vmx_init(void)
{
	int r, cpu;

	/*
	 * Must be called after common x86 init so enable_ept is properly set
	 * up. Hand the parameter mitigation value in which was stored in
	 * the pre module init parser. If no parameter was given, it will
	 * contain 'auto' which will be turned into the default 'cond'
	 * mitigation mode.
	 */
	r = vmx_setup_l1d_flush(vmentry_l1d_flush_param);
	if (r)
		return r;

	vmx_setup_fb_clear_ctrl();

	for_each_possible_cpu(cpu)
		pi_init_cpu(cpu);

#ifdef CONFIG_KEXEC_CORE
	rcu_assign_pointer(crash_vmclear_loaded_vmcss,
			   crash_vmclear_local_loaded_vmcss);
#endif
	vmx_check_vmcs12_offsets();

	/*
	 * Shadow paging doesn't have a (further) performance penalty
	 * from GUEST_MAXPHYADDR < HOST_MAXPHYADDR so enable it
	 * by default
	 */
	if (!enable_ept)
		allow_smaller_maxphyaddr = true;

	return 0;
}<|MERGE_RESOLUTION|>--- conflicted
+++ resolved
@@ -8249,9 +8249,6 @@
 	free_pages((unsigned long)kvm_vmx->pid_table, vmx_get_pid_table_order(kvm));
 }
 
-<<<<<<< HEAD
-struct kvm_x86_ops vt_x86_ops __initdata = {
-=======
 gva_t vmx_get_untagged_addr(struct kvm_vcpu *vcpu, gva_t gva, unsigned int flags)
 {
 	unsigned long cr3_bits;
@@ -8284,8 +8281,7 @@
 	return (sign_extend64(gva, lam_bit) & ~BIT_ULL(63)) | (gva & BIT_ULL(63));
 }
 
-static struct kvm_x86_ops vmx_x86_ops __initdata = {
->>>>>>> b8cad305
+struct kvm_x86_ops vt_x86_ops __initdata = {
 	.name = KBUILD_MODNAME,
 
 	.check_processor_compatibility = vmx_check_processor_compat,
@@ -8436,7 +8432,6 @@
 	.msr_filter_changed = vt_msr_filter_changed,
 	.complete_emulated_msr = kvm_complete_insn_gp,
 
-<<<<<<< HEAD
 	.vcpu_deliver_sipi_vector = vt_vcpu_deliver_sipi_vector,
 	.vcpu_deliver_init = vt_vcpu_deliver_init,
 
@@ -8444,11 +8439,7 @@
 	.vcpu_mem_enc_ioctl = vt_vcpu_mem_enc_ioctl,
 
 	.vm_move_enc_context_from = vt_move_enc_context_from,
-=======
-	.vcpu_deliver_sipi_vector = kvm_vcpu_deliver_sipi_vector,
-
 	.get_untagged_addr = vmx_get_untagged_addr,
->>>>>>> b8cad305
 };
 
 static unsigned int vmx_handle_intel_pt_intr(void)
