--- conflicted
+++ resolved
@@ -669,13 +669,8 @@
 	kvm_cpu_cap_mask(CPUID_7_1_EAX,
 		F(AVX_VNNI) | F(AVX512_BF16) | F(LASS) | F(CMPCCXADD) |
 		F(FZRM) | F(FSRS) | F(FSRC) |
-<<<<<<< HEAD
-		F(AMX_FP16) | F(AVX_IFMA) | F(LAM)
-=======
-		F(AMX_FP16) | F(AVX_IFMA) | F(SHA512) |
-		F(SM3) | F(SM4) | F(AVX512_MEDIAX) | F(RAO_INT) |
-		F(MOVRS)
->>>>>>> aff24d33
+		F(AMX_FP16) | F(AVX_IFMA) | F(LAM) |
+		F(SHA512) | F(SM3) | F(SM4) | F(AVX512_MEDIAX) | F(RAO_INT) | F(MOVRS)
 	);
 
 	kvm_cpu_cap_init_kvm_defined(CPUID_7_1_EDX,
