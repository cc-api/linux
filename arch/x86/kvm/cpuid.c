// SPDX-License-Identifier: GPL-2.0-only
/*
 * Kernel-based Virtual Machine driver for Linux
 * cpuid support routines
 *
 * derived from arch/x86/kvm/x86.c
 *
 * Copyright 2011 Red Hat, Inc. and/or its affiliates.
 * Copyright IBM Corporation, 2008
 */
#define pr_fmt(fmt) KBUILD_MODNAME ": " fmt

#include <linux/kvm_host.h>
#include "linux/lockdep.h"
#include <linux/export.h>
#include <linux/vmalloc.h>
#include <linux/uaccess.h>
#include <linux/sched/stat.h>

#include <asm/hfi.h>
#include <asm/processor.h>
#include <asm/user.h>
#include <asm/fpu/xstate.h>
#include <asm/sgx.h>
#include <asm/cpuid.h>
#include "cpuid.h"
#include "lapic.h"
#include "mmu.h"
#include "trace.h"
#include "pmu.h"
#include "xen.h"

/*
 * Unlike "struct cpuinfo_x86.x86_capability", kvm_cpu_caps doesn't need to be
 * aligned to sizeof(unsigned long) because it's not accessed via bitops.
 */
u32 kvm_cpu_caps[NR_KVM_CPU_CAPS] __read_mostly;
EXPORT_SYMBOL_GPL(kvm_cpu_caps);

u32 xstate_required_size(u64 xstate_bv, bool compacted)
{
	int feature_bit = 0;
	u32 ret = XSAVE_HDR_SIZE + XSAVE_HDR_OFFSET;

	xstate_bv &= XFEATURE_MASK_EXTEND;
	while (xstate_bv) {
		if (xstate_bv & 0x1) {
		        u32 eax, ebx, ecx, edx, offset;
		        cpuid_count(0xD, feature_bit, &eax, &ebx, &ecx, &edx);
			/* ECX[1]: 64B alignment in compacted form */
			if (compacted)
				offset = (ecx & 0x2) ? ALIGN(ret, 64) : ret;
			else
				offset = ebx;
			ret = max(ret, offset + eax);
		}

		xstate_bv >>= 1;
		feature_bit++;
	}

	return ret;
}

#define F feature_bit

/* Scattered Flag - For features that are scattered by cpufeatures.h. */
#define SF(name)						\
({								\
	BUILD_BUG_ON(X86_FEATURE_##name >= MAX_CPU_FEATURES);	\
	(boot_cpu_has(X86_FEATURE_##name) ? F(name) : 0);	\
})

/*
 * Magic value used by KVM when querying userspace-provided CPUID entries and
 * doesn't care about the CPIUD index because the index of the function in
 * question is not significant.  Note, this magic value must have at least one
 * bit set in bits[63:32] and must be consumed as a u64 by cpuid_entry2_find()
 * to avoid false positives when processing guest CPUID input.
 */
#define KVM_CPUID_INDEX_NOT_SIGNIFICANT -1ull

static inline struct kvm_cpuid_entry2 *cpuid_entry2_find(
	struct kvm_cpuid_entry2 *entries, int nent, u32 function, u64 index)
{
	struct kvm_cpuid_entry2 *e;
	int i;

	/*
	 * KVM has a semi-arbitrary rule that querying the guest's CPUID model
	 * with IRQs disabled is disallowed.  The CPUID model can legitimately
	 * have over one hundred entries, i.e. the lookup is slow, and IRQs are
	 * typically disabled in KVM only when KVM is in a performance critical
	 * path, e.g. the core VM-Enter/VM-Exit run loop.  Nothing will break
	 * if this rule is violated, this assertion is purely to flag potential
	 * performance issues.  If this fires, consider moving the lookup out
	 * of the hotpath, e.g. by caching information during CPUID updates.
	 */
	lockdep_assert_irqs_enabled();

	for (i = 0; i < nent; i++) {
		e = &entries[i];

		if (e->function != function)
			continue;

		/*
		 * If the index isn't significant, use the first entry with a
		 * matching function.  It's userspace's responsibilty to not
		 * provide "duplicate" entries in all cases.
		 */
		if (!(e->flags & KVM_CPUID_FLAG_SIGNIFCANT_INDEX) || e->index == index)
			return e;


		/*
		 * Similarly, use the first matching entry if KVM is doing a
		 * lookup (as opposed to emulating CPUID) for a function that's
		 * architecturally defined as not having a significant index.
		 */
		if (index == KVM_CPUID_INDEX_NOT_SIGNIFICANT) {
			/*
			 * Direct lookups from KVM should not diverge from what
			 * KVM defines internally (the architectural behavior).
			 */
			WARN_ON_ONCE(cpuid_function_is_indexed(function));
			return e;
		}
	}

	return NULL;
}

static int kvm_check_hfi_cpuid(struct kvm_cpuid_entry2 *entries, int nent)
{
	struct hfi_features hfi_features;
	struct kvm_cpuid_entry2 *best = NULL;
	bool hfi_enabled, itd_enabled;
	int nr_classes, ret;
	union cpuid6_ecx ecx;
	union cpuid6_edx edx;
	unsigned int data_size;

	best = cpuid_entry2_find(entries, nent, 0x6, 0);
	if (!best)
		return 0;

	hfi_enabled = cpuid_entry_has(best, X86_FEATURE_HFI);
	itd_enabled = cpuid_entry_has(best, X86_FEATURE_ITD);
	if (!hfi_enabled && !itd_enabled)
		return 0;

	/* Guest's HFI must base on Host's HFI enablement. */
	if (!intel_hfi_enabled() && hfi_enabled)
		return -EINVAL;

	/*
	 * Only the platform with 1 HFI instance (i.e., client platform)
	 * can enable HFI in Guest. For more information, please refer to
	 * the comment in kvm_set_cpu_caps().
	 */
	if (intel_hfi_max_instances() != 1 && hfi_enabled)
		return -EINVAL;

	/* ITD must base on HFI. */
	if (!hfi_enabled && itd_enabled)
		return -EINVAL;

	/* Guest's ITD must base on Host's ITD enablement. */
	if (!cpu_feature_enabled(X86_FEATURE_ITD) && itd_enabled)
		return -EINVAL;

	nr_classes = itd_enabled ? 4 : 1;
	ret = intel_hfi_build_virt_features(&hfi_features, nr_classes);
	if (ret)
		return ret;

	ecx.full = best->ecx;
	edx.full = best->edx;

	if (ecx.split.nr_classes != hfi_features.nr_classes)
		return -EINVAL;

	if (hweight8(edx.split.capabilities.bits) != hfi_features.class_stride)
		return -EINVAL;

	if (edx.split.table_pages + 1 != hfi_features.nr_table_pages)
		return -EINVAL;

	/*
	 * The total size of the row corresponding to index and all
	 * previous data.
	 */
	data_size = hfi_features.hdr_size + (edx.split.index + 1) *
		    hfi_features.cpu_stride;
	/* Invalid index. */
	if (data_size > hfi_features.nr_table_pages << PAGE_SHIFT)
		return -EINVAL;

	return 0;
}

static int kvm_check_cpuid(struct kvm_vcpu *vcpu,
			   struct kvm_cpuid_entry2 *entries,
			   int nent)
{
	struct kvm_cpuid_entry2 *best;
	u64 xfeatures;
	int ret;

	/*
	 * The existing code assumes virtual address is 48-bit or 57-bit in the
	 * canonical address checks; exit if it is ever changed.
	 */
	best = cpuid_entry2_find(entries, nent, 0x80000008,
				 KVM_CPUID_INDEX_NOT_SIGNIFICANT);
	if (best) {
		int vaddr_bits = (best->eax & 0xff00) >> 8;

		if (vaddr_bits != 48 && vaddr_bits != 57 && vaddr_bits != 0)
			return -EINVAL;
	}

	/*
	 * Exposing dynamic xfeatures to the guest requires additional
	 * enabling in the FPU, e.g. to expand the guest XSAVE state size.
	 */
	best = cpuid_entry2_find(entries, nent, 0xd, 0);
	if (best) {
		xfeatures = best->eax | ((u64)best->edx << 32);
		xfeatures &= XFEATURE_MASK_USER_DYNAMIC;
		if (xfeatures) {
			ret = fpu_enable_guest_xfd_features(&vcpu->arch.guest_fpu,
							    xfeatures);
			if (ret)
				return ret;
		}
	}

	return kvm_check_hfi_cpuid(entries, nent);
}

/* Check whether the supplied CPUID data is equal to what is already set for the vCPU. */
static int kvm_cpuid_check_equal(struct kvm_vcpu *vcpu, struct kvm_cpuid_entry2 *e2,
				 int nent)
{
	struct kvm_cpuid_entry2 *orig;
	int i;

	if (nent != vcpu->arch.cpuid_nent)
		return -EINVAL;

	for (i = 0; i < nent; i++) {
		orig = &vcpu->arch.cpuid_entries[i];
		if (e2[i].function != orig->function ||
		    e2[i].index != orig->index ||
		    e2[i].flags != orig->flags ||
		    e2[i].eax != orig->eax || e2[i].ebx != orig->ebx ||
		    e2[i].ecx != orig->ecx || e2[i].edx != orig->edx)
			return -EINVAL;
	}

	return 0;
}

static struct kvm_hypervisor_cpuid kvm_get_hypervisor_cpuid(struct kvm_vcpu *vcpu,
							    const char *sig)
{
	struct kvm_hypervisor_cpuid cpuid = {};
	struct kvm_cpuid_entry2 *entry;
	u32 base;

	for_each_possible_hypervisor_cpuid_base(base) {
		entry = kvm_find_cpuid_entry(vcpu, base);

		if (entry) {
			u32 signature[3];

			signature[0] = entry->ebx;
			signature[1] = entry->ecx;
			signature[2] = entry->edx;

			if (!memcmp(signature, sig, sizeof(signature))) {
				cpuid.base = base;
				cpuid.limit = entry->eax;
				break;
			}
		}
	}

	return cpuid;
}

static struct kvm_cpuid_entry2 *__kvm_find_kvm_cpuid_features(struct kvm_vcpu *vcpu,
					      struct kvm_cpuid_entry2 *entries, int nent)
{
	u32 base = vcpu->arch.kvm_cpuid.base;

	if (!base)
		return NULL;

	return cpuid_entry2_find(entries, nent, base | KVM_CPUID_FEATURES,
				 KVM_CPUID_INDEX_NOT_SIGNIFICANT);
}

static struct kvm_cpuid_entry2 *kvm_find_kvm_cpuid_features(struct kvm_vcpu *vcpu)
{
	return __kvm_find_kvm_cpuid_features(vcpu, vcpu->arch.cpuid_entries,
					     vcpu->arch.cpuid_nent);
}

void kvm_update_pv_runtime(struct kvm_vcpu *vcpu)
{
	struct kvm_cpuid_entry2 *best = kvm_find_kvm_cpuid_features(vcpu);

	/*
	 * save the feature bitmap to avoid cpuid lookup for every PV
	 * operation
	 */
	if (best)
		vcpu->arch.pv_cpuid.features = best->eax;
}

static void __kvm_update_cpuid_runtime(struct kvm_vcpu *vcpu, struct kvm_cpuid_entry2 *entries,
				       int nent)
{
	struct kvm_cpuid_entry2 *best;

	best = cpuid_entry2_find(entries, nent, 1, KVM_CPUID_INDEX_NOT_SIGNIFICANT);
	if (best) {
		/* Update OSXSAVE bit */
		if (boot_cpu_has(X86_FEATURE_XSAVE))
			cpuid_entry_change(best, X86_FEATURE_OSXSAVE,
					   kvm_is_cr4_bit_set(vcpu, X86_CR4_OSXSAVE));

		cpuid_entry_change(best, X86_FEATURE_APIC,
			   vcpu->arch.apic_base & MSR_IA32_APICBASE_ENABLE);
	}

	best = cpuid_entry2_find(entries, nent, 7, 0);
	if (best && boot_cpu_has(X86_FEATURE_PKU) && best->function == 0x7)
		cpuid_entry_change(best, X86_FEATURE_OSPKE,
				   kvm_is_cr4_bit_set(vcpu, X86_CR4_PKE));

	best = cpuid_entry2_find(entries, nent, 0xD, 0);
	if (best)
		best->ebx = xstate_required_size(vcpu->arch.xcr0, false);

	best = cpuid_entry2_find(entries, nent, 0xD, 1);
<<<<<<< HEAD
	if (best) {
		if (cpuid_entry_has(best, X86_FEATURE_XSAVES) ||
		    cpuid_entry_has(best, X86_FEATURE_XSAVEC))  {
			u64 xstate = vcpu->arch.xcr0 | vcpu->arch.ia32_xss;

			best->ebx = xstate_required_size(xstate, true);
		}

		if (!cpuid_entry_has(best, X86_FEATURE_XSAVES)) {
			best->ecx = 0;
			best->edx = 0;
		}
	}
=======
	if (best && (cpuid_entry_has(best, X86_FEATURE_XSAVES) ||
		     cpuid_entry_has(best, X86_FEATURE_XSAVEC)))
		best->ebx = xstate_required_size(vcpu->arch.xcr0 |
						 vcpu->arch.ia32_xss, true);
>>>>>>> 7e8bfbee

	best = __kvm_find_kvm_cpuid_features(vcpu, entries, nent);
	if (kvm_hlt_in_guest(vcpu->kvm) && best &&
		(best->eax & (1 << KVM_FEATURE_PV_UNHALT)))
		best->eax &= ~(1 << KVM_FEATURE_PV_UNHALT);

	if (!kvm_check_has_quirk(vcpu->kvm, KVM_X86_QUIRK_MISC_ENABLE_NO_MWAIT)) {
		best = cpuid_entry2_find(entries, nent, 0x1, KVM_CPUID_INDEX_NOT_SIGNIFICANT);
		if (best)
			cpuid_entry_change(best, X86_FEATURE_MWAIT,
					   vcpu->arch.ia32_misc_enable_msr &
					   MSR_IA32_MISC_ENABLE_MWAIT);
	}
}

void kvm_update_cpuid_runtime(struct kvm_vcpu *vcpu)
{
	__kvm_update_cpuid_runtime(vcpu, vcpu->arch.cpuid_entries, vcpu->arch.cpuid_nent);
}
EXPORT_SYMBOL_GPL(kvm_update_cpuid_runtime);

/*
 * Calculate guest's supported XCR0 taking into account guest CPUID data and
 * KVM's supported XCR0 (comprised of host's XCR0 and KVM_SUPPORTED_XCR0).
 */
static u64 vcpu_get_supported_xcr0(struct kvm_vcpu *vcpu)
{
	struct kvm_cpuid_entry2 *best;

	best = kvm_find_cpuid_entry_index(vcpu, 0xd, 0);
	if (!best)
		return 0;

	return (best->eax | ((u64)best->edx << 32)) & kvm_caps.supported_xcr0;
}

static u64 vcpu_get_supported_xss(struct kvm_vcpu *vcpu)
{
	struct kvm_cpuid_entry2 *best;

	best = kvm_find_cpuid_entry_index(vcpu, 0xd, 1);
	if (!best)
		return 0;

	return (best->ecx | ((u64)best->edx << 32)) & kvm_caps.supported_xss;
}

static bool kvm_cpuid_has_hyperv(struct kvm_cpuid_entry2 *entries, int nent)
{
	struct kvm_cpuid_entry2 *entry;

	entry = cpuid_entry2_find(entries, nent, HYPERV_CPUID_INTERFACE,
				  KVM_CPUID_INDEX_NOT_SIGNIFICANT);
	return entry && entry->eax == HYPERV_CPUID_SIGNATURE_EAX;
}

static void kvm_vcpu_after_set_cpuid(struct kvm_vcpu *vcpu)
{
	struct kvm_lapic *apic = vcpu->arch.apic;
	struct kvm_cpuid_entry2 *best;
	bool allow_gbpages;

	BUILD_BUG_ON(KVM_NR_GOVERNED_FEATURES > KVM_MAX_NR_GOVERNED_FEATURES);
	bitmap_zero(vcpu->arch.governed_features.enabled,
		    KVM_MAX_NR_GOVERNED_FEATURES);

	/*
	 * If TDP is enabled, let the guest use GBPAGES if they're supported in
	 * hardware.  The hardware page walker doesn't let KVM disable GBPAGES,
	 * i.e. won't treat them as reserved, and KVM doesn't redo the GVA->GPA
	 * walk for performance and complexity reasons.  Not to mention KVM
	 * _can't_ solve the problem because GVA->GPA walks aren't visible to
	 * KVM once a TDP translation is installed.  Mimic hardware behavior so
	 * that KVM's is at least consistent, i.e. doesn't randomly inject #PF.
	 * If TDP is disabled, honor *only* guest CPUID as KVM has full control
	 * and can install smaller shadow pages if the host lacks 1GiB support.
	 */
	allow_gbpages = tdp_enabled ? boot_cpu_has(X86_FEATURE_GBPAGES) :
				      guest_cpuid_has(vcpu, X86_FEATURE_GBPAGES);
	if (allow_gbpages)
		kvm_governed_feature_set(vcpu, X86_FEATURE_GBPAGES);

	best = kvm_find_cpuid_entry(vcpu, 1);
	if (best && apic) {
		if (cpuid_entry_has(best, X86_FEATURE_TSC_DEADLINE_TIMER))
			apic->lapic_timer.timer_mode_mask = 3 << 17;
		else
			apic->lapic_timer.timer_mode_mask = 1 << 17;

		kvm_apic_set_version(vcpu);
	}

	vcpu->arch.guest_supported_xcr0 = vcpu_get_supported_xcr0(vcpu);
	vcpu->arch.guest_supported_xss = vcpu_get_supported_xss(vcpu);

	kvm_update_pv_runtime(vcpu);

	vcpu->arch.maxphyaddr = cpuid_query_maxphyaddr(vcpu);
	vcpu->arch.reserved_gpa_bits = kvm_vcpu_reserved_gpa_bits_raw(vcpu);

	kvm_pmu_refresh(vcpu);
	vcpu->arch.cr4_guest_rsvd_bits =
	    __cr4_reserved_bits(guest_cpuid_has, vcpu);

	kvm_hv_set_cpuid(vcpu, kvm_cpuid_has_hyperv(vcpu->arch.cpuid_entries,
						    vcpu->arch.cpuid_nent));

	/* Invoke the vendor callback only after the above state is updated. */
	static_call(kvm_x86_vcpu_after_set_cpuid)(vcpu);

	/*
	 * Except for the MMU, which needs to do its thing any vendor specific
	 * adjustments to the reserved GPA bits.
	 */
	kvm_mmu_after_set_cpuid(vcpu);
}

int cpuid_query_maxphyaddr(struct kvm_vcpu *vcpu)
{
	struct kvm_cpuid_entry2 *best;

	best = kvm_find_cpuid_entry(vcpu, 0x80000000);
	if (!best || best->eax < 0x80000008)
		goto not_found;
	best = kvm_find_cpuid_entry(vcpu, 0x80000008);
	if (best)
		return best->eax & 0xff;
not_found:
	return 36;
}

/*
 * This "raw" version returns the reserved GPA bits without any adjustments for
 * encryption technologies that usurp bits.  The raw mask should be used if and
 * only if hardware does _not_ strip the usurped bits, e.g. in virtual MTRRs.
 */
u64 kvm_vcpu_reserved_gpa_bits_raw(struct kvm_vcpu *vcpu)
{
	return rsvd_bits(cpuid_maxphyaddr(vcpu), 63);
}

static int kvm_set_cpuid(struct kvm_vcpu *vcpu, struct kvm_cpuid_entry2 *e2,
                        int nent)
{
	int r;

	__kvm_update_cpuid_runtime(vcpu, e2, nent);

	/*
	 * KVM does not correctly handle changing guest CPUID after KVM_RUN, as
	 * MAXPHYADDR, GBPAGES support, AMD reserved bit behavior, etc.. aren't
	 * tracked in kvm_mmu_page_role.  As a result, KVM may miss guest page
	 * faults due to reusing SPs/SPTEs. In practice no sane VMM mucks with
	 * the core vCPU model on the fly. It would've been better to forbid any
	 * KVM_SET_CPUID{,2} calls after KVM_RUN altogether but unfortunately
	 * some VMMs (e.g. QEMU) reuse vCPU fds for CPU hotplug/unplug and do
	 * KVM_SET_CPUID{,2} again. To support this legacy behavior, check
	 * whether the supplied CPUID data is equal to what's already set.
	 */
	if (kvm_vcpu_has_run(vcpu)) {
		r = kvm_cpuid_check_equal(vcpu, e2, nent);
		if (r)
			return r;

		kvfree(e2);
		return 0;
	}

	if (kvm_cpuid_has_hyperv(e2, nent)) {
		r = kvm_hv_vcpu_init(vcpu);
		if (r)
			return r;
	}

	r = kvm_check_cpuid(vcpu, e2, nent);
	if (r)
		return r;

	kvfree(vcpu->arch.cpuid_entries);
	vcpu->arch.cpuid_entries = e2;
	vcpu->arch.cpuid_nent = nent;

	vcpu->arch.kvm_cpuid = kvm_get_hypervisor_cpuid(vcpu, KVM_SIGNATURE);
	vcpu->arch.xen.cpuid = kvm_get_hypervisor_cpuid(vcpu, XEN_SIGNATURE);
	kvm_vcpu_after_set_cpuid(vcpu);

	return 0;
}

/* when an old userspace process fills a new kernel module */
int kvm_vcpu_ioctl_set_cpuid(struct kvm_vcpu *vcpu,
			     struct kvm_cpuid *cpuid,
			     struct kvm_cpuid_entry __user *entries)
{
	int r, i;
	struct kvm_cpuid_entry *e = NULL;
	struct kvm_cpuid_entry2 *e2 = NULL;

	if (cpuid->nent > KVM_MAX_CPUID_ENTRIES)
		return -E2BIG;

	if (cpuid->nent) {
		e = vmemdup_user(entries, array_size(sizeof(*e), cpuid->nent));
		if (IS_ERR(e))
			return PTR_ERR(e);

		e2 = kvmalloc_array(cpuid->nent, sizeof(*e2), GFP_KERNEL_ACCOUNT);
		if (!e2) {
			r = -ENOMEM;
			goto out_free_cpuid;
		}
	}
	for (i = 0; i < cpuid->nent; i++) {
		e2[i].function = e[i].function;
		e2[i].eax = e[i].eax;
		e2[i].ebx = e[i].ebx;
		e2[i].ecx = e[i].ecx;
		e2[i].edx = e[i].edx;
		e2[i].index = 0;
		e2[i].flags = 0;
		e2[i].padding[0] = 0;
		e2[i].padding[1] = 0;
		e2[i].padding[2] = 0;
	}

	r = kvm_set_cpuid(vcpu, e2, cpuid->nent);
	if (r)
		kvfree(e2);

out_free_cpuid:
	kvfree(e);

	return r;
}

int kvm_vcpu_ioctl_set_cpuid2(struct kvm_vcpu *vcpu,
			      struct kvm_cpuid2 *cpuid,
			      struct kvm_cpuid_entry2 __user *entries)
{
	struct kvm_cpuid_entry2 *e2 = NULL;
	int r;

	if (cpuid->nent > KVM_MAX_CPUID_ENTRIES)
		return -E2BIG;

	if (cpuid->nent) {
		e2 = vmemdup_user(entries, array_size(sizeof(*e2), cpuid->nent));
		if (IS_ERR(e2))
			return PTR_ERR(e2);
	}

	r = kvm_set_cpuid(vcpu, e2, cpuid->nent);
	if (r)
		kvfree(e2);

	return r;
}

int kvm_vcpu_ioctl_get_cpuid2(struct kvm_vcpu *vcpu,
			      struct kvm_cpuid2 *cpuid,
			      struct kvm_cpuid_entry2 __user *entries)
{
	if (cpuid->nent < vcpu->arch.cpuid_nent)
		return -E2BIG;

	if (copy_to_user(entries, vcpu->arch.cpuid_entries,
			 vcpu->arch.cpuid_nent * sizeof(struct kvm_cpuid_entry2)))
		return -EFAULT;

	cpuid->nent = vcpu->arch.cpuid_nent;
	return 0;
}

/* Mask kvm_cpu_caps for @leaf with the raw CPUID capabilities of this CPU. */
static __always_inline void __kvm_cpu_cap_mask(unsigned int leaf)
{
	const struct cpuid_reg cpuid = x86_feature_cpuid(leaf * 32);
	struct kvm_cpuid_entry2 entry;

	reverse_cpuid_check(leaf);

	cpuid_count(cpuid.function, cpuid.index,
		    &entry.eax, &entry.ebx, &entry.ecx, &entry.edx);

	kvm_cpu_caps[leaf] &= *__cpuid_entry_get_reg(&entry, cpuid.reg);
}

static __always_inline
void kvm_cpu_cap_init_kvm_defined(enum kvm_only_cpuid_leafs leaf, u32 mask)
{
	/* Use kvm_cpu_cap_mask for leafs that aren't KVM-only. */
	BUILD_BUG_ON(leaf < NCAPINTS);

	kvm_cpu_caps[leaf] = mask;

	__kvm_cpu_cap_mask(leaf);
}

static __always_inline void kvm_cpu_cap_mask(enum cpuid_leafs leaf, u32 mask)
{
	/* Use kvm_cpu_cap_init_kvm_defined for KVM-only leafs. */
	BUILD_BUG_ON(leaf >= NCAPINTS);

	kvm_cpu_caps[leaf] &= mask;

	__kvm_cpu_cap_mask(leaf);
}

void kvm_set_cpu_caps(void)
{
#ifdef CONFIG_X86_64
	unsigned int f_gbpages = F(GBPAGES);
	unsigned int f_lm = F(LM);
	unsigned int f_xfd = F(XFD);
#else
	unsigned int f_gbpages = 0;
	unsigned int f_lm = 0;
	unsigned int f_xfd = 0;
#endif
	memset(kvm_cpu_caps, 0, sizeof(kvm_cpu_caps));

	BUILD_BUG_ON(sizeof(kvm_cpu_caps) - (NKVMCAPINTS * sizeof(*kvm_cpu_caps)) >
		     sizeof(boot_cpu_data.x86_capability));

	memcpy(&kvm_cpu_caps, &boot_cpu_data.x86_capability,
	       sizeof(kvm_cpu_caps) - (NKVMCAPINTS * sizeof(*kvm_cpu_caps)));

	kvm_cpu_cap_mask(CPUID_1_ECX,
		/*
		 * NOTE: MONITOR (and MWAIT) are emulated as NOP, but *not*
		 * advertised to guests via CPUID!
		 */
		F(XMM3) | F(PCLMULQDQ) | 0 /* DTES64, MONITOR */ |
		0 /* DS-CPL, VMX, SMX, EST */ |
		0 /* TM2 */ | F(SSSE3) | 0 /* CNXT-ID */ | 0 /* Reserved */ |
		F(FMA) | F(CX16) | 0 /* xTPR Update */ | F(PDCM) |
		F(PCID) | 0 /* Reserved, DCA */ | F(XMM4_1) |
		F(XMM4_2) | F(X2APIC) | F(MOVBE) | F(POPCNT) |
		0 /* Reserved*/ | F(AES) | F(XSAVE) | 0 /* OSXSAVE */ | F(AVX) |
		F(F16C) | F(RDRAND)
	);
	/* KVM emulates x2apic in software irrespective of host support. */
	kvm_cpu_cap_set(X86_FEATURE_X2APIC);

	kvm_cpu_cap_mask(CPUID_1_EDX,
		F(FPU) | F(VME) | F(DE) | F(PSE) |
		F(TSC) | F(MSR) | F(PAE) | F(MCE) |
		F(CX8) | F(APIC) | 0 /* Reserved */ | F(SEP) |
		F(MTRR) | F(PGE) | F(MCA) | F(CMOV) |
		F(PAT) | F(PSE36) | 0 /* PSN */ | F(CLFLUSH) |
		0 /* Reserved, DS */ | F(ACPI) | F(MMX) |
		F(FXSR) | F(XMM) | F(XMM2) | F(SELFSNOOP) |
		0 /* HTT */ | F(ACC) | 0 /* Reserved, PBE */
	);

	kvm_cpu_cap_mask(CPUID_6_EAX,
		F(ARAT)
	);

	/*
	 * PTS and HFI are the dependencies of ITD, currently we only use PTS/HFI
	 * for enabling ITD in KVM. Since KVM does not support msr topology at
	 * present, the emulation of PTS/HFI has restrictions on the topology of
	 * Guest, so we only expose PTS/HFI when Host enables ITD.
	 *
	 * We also restrict HFI virtualization support to platforms with only 1 HFI
	 * instance (i.e., this is the client platform, and ITD is currently a
	 * client-specific feature), while server platforms with multiple instances
	 * do not require HFI virtualization. This restriction avoids adding
	 * additional complex logic to handle notification register updates when
	 * vCPUs migrate between different HFI instances.
	 */
	if (cpu_feature_enabled(X86_FEATURE_ITD) && intel_hfi_max_instances() == 1) {
		if (boot_cpu_has(X86_FEATURE_PTS))
			kvm_cpu_cap_set(X86_FEATURE_PTS);
		/*
		 * Set HFI/ITD based on hardware capability. Only when the Host has
		 * the valid HFI instance, KVM can build the virtual HFI table.
		 */
		if (intel_hfi_enabled()) {
			kvm_cpu_cap_set(X86_FEATURE_HFI);
			kvm_cpu_cap_set(X86_FEATURE_ITD);
		}
	}

	kvm_cpu_cap_mask(CPUID_7_0_EBX,
		F(FSGSBASE) | F(SGX) | F(BMI1) | F(HLE) | F(AVX2) |
		F(FDP_EXCPTN_ONLY) | F(SMEP) | F(BMI2) | F(ERMS) | F(INVPCID) |
		F(RTM) | F(ZERO_FCS_FDS) | 0 /*MPX*/ | F(AVX512F) |
		F(AVX512DQ) | F(RDSEED) | F(ADX) | F(SMAP) | F(AVX512IFMA) |
		F(CLFLUSHOPT) | F(CLWB) | 0 /*INTEL_PT*/ | F(AVX512PF) |
		F(AVX512ER) | F(AVX512CD) | F(SHA_NI) | F(AVX512BW) |
		F(AVX512VL));

	kvm_cpu_cap_mask(CPUID_7_ECX,
		F(AVX512VBMI) | F(LA57) | F(PKU) | 0 /*OSPKE*/ | F(RDPID) |
		F(AVX512_VPOPCNTDQ) | F(UMIP) | F(AVX512_VBMI2) | F(GFNI) |
		F(VAES) | F(VPCLMULQDQ) | F(AVX512_VNNI) | F(AVX512_BITALG) |
<<<<<<< HEAD
		F(CLDEMOTE) | F(MOVDIRI) | F(MOVDIR64B) | F(ENQCMD) |
		F(SGX_LC) | F(BUS_LOCK_DETECT)
=======
		F(CLDEMOTE) | F(MOVDIRI) | F(MOVDIR64B) | 0 /*WAITPKG*/ |
		F(SGX_LC) | F(BUS_LOCK_DETECT) | F(SHSTK)
>>>>>>> 7e8bfbee
	);
	/* Set LA57 based on hardware capability. */
	if (cpuid_ecx(7) & F(LA57))
		kvm_cpu_cap_set(X86_FEATURE_LA57);

	/*
	 * PKU not yet implemented for shadow paging and requires OSPKE
	 * to be set on the host. Clear it if that is not the case
	 */
	if (!tdp_enabled || !boot_cpu_has(X86_FEATURE_OSPKE))
		kvm_cpu_cap_clear(X86_FEATURE_PKU);

	kvm_cpu_cap_mask(CPUID_7_EDX,
		F(AVX512_4VNNIW) | F(AVX512_4FMAPS) | F(SPEC_CTRL) |
		F(SPEC_CTRL_SSBD) | F(ARCH_CAPABILITIES) | F(INTEL_STIBP) |
		F(MD_CLEAR) | F(AVX512_VP2INTERSECT) | F(FSRM) |
		F(SERIALIZE) | F(TSXLDTRK) | F(AVX512_FP16) |
		F(AMX_TILE) | F(AMX_INT8) | F(AMX_BF16) | F(FLUSH_L1D) |
		F(IBT)
	);

	/* TSC_ADJUST and ARCH_CAPABILITIES are emulated in software. */
	kvm_cpu_cap_set(X86_FEATURE_TSC_ADJUST);
	kvm_cpu_cap_set(X86_FEATURE_ARCH_CAPABILITIES);

	if (boot_cpu_has(X86_FEATURE_IBPB) && boot_cpu_has(X86_FEATURE_IBRS))
		kvm_cpu_cap_set(X86_FEATURE_SPEC_CTRL);
	if (boot_cpu_has(X86_FEATURE_STIBP))
		kvm_cpu_cap_set(X86_FEATURE_INTEL_STIBP);
	if (boot_cpu_has(X86_FEATURE_AMD_SSBD))
		kvm_cpu_cap_set(X86_FEATURE_SPEC_CTRL_SSBD);
	/*
	 * The feature bit in boot_cpu_data.x86_capability could have been
	 * cleared due to ibt=off cmdline option, then add it back if CPU
	 * supports IBT.
	 */
	if (cpuid_edx(7) & F(IBT))
		kvm_cpu_cap_set(X86_FEATURE_IBT);

	kvm_cpu_cap_mask(CPUID_7_1_EAX,
		F(AVX_VNNI) | F(AVX512_BF16) | F(LASS) | F(CMPCCXADD) |
		F(FZRM) | F(FSRS) | F(FSRC) | F(FRED) | F(LKGS) |
		F(WRMSRNS) | F(AMX_FP16) | F(AVX_IFMA) | F(LAM) |
		F(SHA512) | F(SM3) | F(SM4) | F(AVX512_MEDIAX) | F(RAO_INT) | F(MOVRS)
	);

	/* Currently HRESET is used to reset the ITD related history. */
	if (kvm_cpu_cap_has(X86_FEATURE_ITD))
		kvm_cpu_cap_set(X86_FEATURE_HRESET);

	kvm_cpu_cap_init_kvm_defined(CPUID_7_1_EDX,
		F(AVX_VNNI_INT8) | F(AVX_NE_CONVERT) | F(PREFETCHITI) |
		F(AMX_COMPLEX) | F(AVX_VNNI_INT16) | F(AVX512_VNNI_INT8) |
		F(AVX512_VNNI_FP16) | F(AVX512_NE_CONVERT) | F(AVX512_BF16_NE) |
		F(AMX_TRANSPOSE) | F(AMX_TF32) | F(AMX_AVX512) | F(AMX_SPARSE) |
		F(AMX_MOVRS) | F(AVX10_MOVRS)
	);

	kvm_cpu_cap_init_kvm_defined(CPUID_7_1_EBX,
		F(AVX_RAO_FP) | F(AVX512_RAO_FP)
	);

	kvm_cpu_cap_init_kvm_defined(CPUID_7_1_ECX,
		F(AMX_FP8)
	);

	kvm_cpu_cap_mask(CPUID_D_1_EAX,
		F(XSAVEOPT) | F(XSAVEC) | F(XGETBV1) | F(XSAVES) | f_xfd
	);

	kvm_cpu_cap_init_kvm_defined(CPUID_12_EAX,
		SF(SGX1) | SF(SGX2) | SF(SGX_EDECCSSA)
	);

	kvm_cpu_cap_mask(CPUID_8000_0001_ECX,
		F(LAHF_LM) | F(CMP_LEGACY) | 0 /*SVM*/ | 0 /* ExtApicSpace */ |
		F(CR8_LEGACY) | F(ABM) | F(SSE4A) | F(MISALIGNSSE) |
		F(3DNOWPREFETCH) | F(OSVW) | 0 /* IBS */ | F(XOP) |
		0 /* SKINIT, WDT, LWP */ | F(FMA4) | F(TBM) |
		F(TOPOEXT) | 0 /* PERFCTR_CORE */
	);

	kvm_cpu_cap_mask(CPUID_8000_0001_EDX,
		F(FPU) | F(VME) | F(DE) | F(PSE) |
		F(TSC) | F(MSR) | F(PAE) | F(MCE) |
		F(CX8) | F(APIC) | 0 /* Reserved */ | F(SYSCALL) |
		F(MTRR) | F(PGE) | F(MCA) | F(CMOV) |
		F(PAT) | F(PSE36) | 0 /* Reserved */ |
		F(NX) | 0 /* Reserved */ | F(MMXEXT) | F(MMX) |
		F(FXSR) | F(FXSR_OPT) | f_gbpages | F(RDTSCP) |
		0 /* Reserved */ | f_lm | F(3DNOWEXT) | F(3DNOW)
	);

	if (!tdp_enabled && IS_ENABLED(CONFIG_X86_64))
		kvm_cpu_cap_set(X86_FEATURE_GBPAGES);

	kvm_cpu_cap_init_kvm_defined(CPUID_8000_0007_EDX,
		SF(CONSTANT_TSC)
	);

	kvm_cpu_cap_mask(CPUID_8000_0008_EBX,
		F(CLZERO) | F(XSAVEERPTR) |
		F(WBNOINVD) | F(AMD_IBPB) | F(AMD_IBRS) | F(AMD_SSBD) | F(VIRT_SSBD) |
		F(AMD_SSB_NO) | F(AMD_STIBP) | F(AMD_STIBP_ALWAYS_ON) |
		F(AMD_PSFD)
	);

	/*
	 * AMD has separate bits for each SPEC_CTRL bit.
	 * arch/x86/kernel/cpu/bugs.c is kind enough to
	 * record that in cpufeatures so use them.
	 */
	if (boot_cpu_has(X86_FEATURE_IBPB))
		kvm_cpu_cap_set(X86_FEATURE_AMD_IBPB);
	if (boot_cpu_has(X86_FEATURE_IBRS))
		kvm_cpu_cap_set(X86_FEATURE_AMD_IBRS);
	if (boot_cpu_has(X86_FEATURE_STIBP))
		kvm_cpu_cap_set(X86_FEATURE_AMD_STIBP);
	if (boot_cpu_has(X86_FEATURE_SPEC_CTRL_SSBD))
		kvm_cpu_cap_set(X86_FEATURE_AMD_SSBD);
	if (!boot_cpu_has_bug(X86_BUG_SPEC_STORE_BYPASS))
		kvm_cpu_cap_set(X86_FEATURE_AMD_SSB_NO);
	/*
	 * The preference is to use SPEC CTRL MSR instead of the
	 * VIRT_SPEC MSR.
	 */
	if (boot_cpu_has(X86_FEATURE_LS_CFG_SSBD) &&
	    !boot_cpu_has(X86_FEATURE_AMD_SSBD))
		kvm_cpu_cap_set(X86_FEATURE_VIRT_SSBD);

	/*
	 * Hide all SVM features by default, SVM will set the cap bits for
	 * features it emulates and/or exposes for L1.
	 */
	kvm_cpu_cap_mask(CPUID_8000_000A_EDX, 0);

	kvm_cpu_cap_mask(CPUID_8000_001F_EAX,
		0 /* SME */ | F(SEV) | 0 /* VM_PAGE_FLUSH */ | F(SEV_ES) |
		F(SME_COHERENT));

	kvm_cpu_cap_mask(CPUID_8000_0021_EAX,
		F(NO_NESTED_DATA_BP) | F(LFENCE_RDTSC) | 0 /* SmmPgCfgLock */ |
		F(NULL_SEL_CLR_BASE) | F(AUTOIBRS) | 0 /* PrefetchCtlMsr */
	);

	if (cpu_feature_enabled(X86_FEATURE_SRSO_NO))
		kvm_cpu_cap_set(X86_FEATURE_SRSO_NO);

	kvm_cpu_cap_init_kvm_defined(CPUID_8000_0022_EAX,
		F(PERFMON_V2)
	);

	/*
	 * Synthesize "LFENCE is serializing" into the AMD-defined entry in
	 * KVM's supported CPUID if the feature is reported as supported by the
	 * kernel.  LFENCE_RDTSC was a Linux-defined synthetic feature long
	 * before AMD joined the bandwagon, e.g. LFENCE is serializing on most
	 * CPUs that support SSE2.  On CPUs that don't support AMD's leaf,
	 * kvm_cpu_cap_mask() will unfortunately drop the flag due to ANDing
	 * the mask with the raw host CPUID, and reporting support in AMD's
	 * leaf can make it easier for userspace to detect the feature.
	 */
	if (cpu_feature_enabled(X86_FEATURE_LFENCE_RDTSC))
		kvm_cpu_cap_set(X86_FEATURE_LFENCE_RDTSC);
	if (!static_cpu_has_bug(X86_BUG_NULL_SEG))
		kvm_cpu_cap_set(X86_FEATURE_NULL_SEL_CLR_BASE);
	kvm_cpu_cap_set(X86_FEATURE_NO_SMM_CTL_MSR);

	kvm_cpu_cap_mask(CPUID_C000_0001_EDX,
		F(XSTORE) | F(XSTORE_EN) | F(XCRYPT) | F(XCRYPT_EN) |
		F(ACE2) | F(ACE2_EN) | F(PHE) | F(PHE_EN) |
		F(PMM) | F(PMM_EN)
	);

	/*
	 * Hide RDTSCP and RDPID if either feature is reported as supported but
	 * probing MSR_TSC_AUX failed.  This is purely a sanity check and
	 * should never happen, but the guest will likely crash if RDTSCP or
	 * RDPID is misreported, and KVM has botched MSR_TSC_AUX emulation in
	 * the past.  For example, the sanity check may fire if this instance of
	 * KVM is running as L1 on top of an older, broken KVM.
	 */
	if (WARN_ON((kvm_cpu_cap_has(X86_FEATURE_RDTSCP) ||
		     kvm_cpu_cap_has(X86_FEATURE_RDPID)) &&
		     !kvm_is_supported_user_return_msr(MSR_TSC_AUX))) {
		kvm_cpu_cap_clear(X86_FEATURE_RDTSCP);
		kvm_cpu_cap_clear(X86_FEATURE_RDPID);
	}
}
EXPORT_SYMBOL_GPL(kvm_set_cpu_caps);

struct kvm_cpuid_array {
	struct kvm_cpuid_entry2 *entries;
	int maxnent;
	int nent;
};

static struct kvm_cpuid_entry2 *get_next_cpuid(struct kvm_cpuid_array *array)
{
	if (array->nent >= array->maxnent)
		return NULL;

	return &array->entries[array->nent++];
}

static struct kvm_cpuid_entry2 *do_host_cpuid(struct kvm_cpuid_array *array,
					      u32 function, u32 index)
{
	struct kvm_cpuid_entry2 *entry = get_next_cpuid(array);

	if (!entry)
		return NULL;

	memset(entry, 0, sizeof(*entry));
	entry->function = function;
	entry->index = index;
	switch (function & 0xC0000000) {
	case 0x40000000:
		/* Hypervisor leaves are always synthesized by __do_cpuid_func.  */
		return entry;

	case 0x80000000:
		/*
		 * 0x80000021 is sometimes synthesized by __do_cpuid_func, which
		 * would result in out-of-bounds calls to do_host_cpuid.
		 */
		{
			static int max_cpuid_80000000;
			if (!READ_ONCE(max_cpuid_80000000))
				WRITE_ONCE(max_cpuid_80000000, cpuid_eax(0x80000000));
			if (function > READ_ONCE(max_cpuid_80000000))
				return entry;
		}
		break;

	default:
		break;
	}

	cpuid_count(entry->function, entry->index,
		    &entry->eax, &entry->ebx, &entry->ecx, &entry->edx);

	if (cpuid_function_is_indexed(function))
		entry->flags |= KVM_CPUID_FLAG_SIGNIFCANT_INDEX;

	return entry;
}

static int __do_cpuid_func_emulated(struct kvm_cpuid_array *array, u32 func)
{
	struct kvm_cpuid_entry2 *entry;

	if (array->nent >= array->maxnent)
		return -E2BIG;

	entry = &array->entries[array->nent];
	entry->function = func;
	entry->index = 0;
	entry->flags = 0;

	switch (func) {
	case 0:
		entry->eax = 7;
		++array->nent;
		break;
	case 1:
		entry->ecx = F(MOVBE);
		++array->nent;
		break;
	case 7:
		entry->flags |= KVM_CPUID_FLAG_SIGNIFCANT_INDEX;
		entry->eax = 0;
		if (kvm_cpu_cap_has(X86_FEATURE_RDTSCP))
			entry->ecx = F(RDPID);
		++array->nent;
		break;
	default:
		break;
	}

	return 0;
}

static inline int __do_cpuid_func(struct kvm_cpuid_array *array, u32 function)
{
	struct kvm_cpuid_entry2 *entry;
	int r, i, max_idx;

	/* all calls to cpuid_count() should be made on the same cpu */
	get_cpu();

	r = -E2BIG;

	entry = do_host_cpuid(array, function, 0);
	if (!entry)
		goto out;

	switch (function) {
	case 0:
		/* Limited to the highest leaf implemented in KVM. */
		entry->eax = min(entry->eax, 0x20U);
		break;
	case 1:
		cpuid_entry_override(entry, CPUID_1_EDX);
		cpuid_entry_override(entry, CPUID_1_ECX);
		break;
	case 2:
		/*
		 * On ancient CPUs, function 2 entries are STATEFUL.  That is,
		 * CPUID(function=2, index=0) may return different results each
		 * time, with the least-significant byte in EAX enumerating the
		 * number of times software should do CPUID(2, 0).
		 *
		 * Modern CPUs, i.e. every CPU KVM has *ever* run on are less
		 * idiotic.  Intel's SDM states that EAX & 0xff "will always
		 * return 01H. Software should ignore this value and not
		 * interpret it as an informational descriptor", while AMD's
		 * APM states that CPUID(2) is reserved.
		 *
		 * WARN if a frankenstein CPU that supports virtualization and
		 * a stateful CPUID.0x2 is encountered.
		 */
		WARN_ON_ONCE((entry->eax & 0xff) > 1);
		break;
	/* functions 4 and 0x8000001d have additional index. */
	case 4:
	case 0x8000001d:
		/*
		 * Read entries until the cache type in the previous entry is
		 * zero, i.e. indicates an invalid entry.
		 */
		for (i = 1; entry->eax & 0x1f; ++i) {
			entry = do_host_cpuid(array, function, i);
			if (!entry)
				goto out;
		}
		break;
	case 6: /* Thermal management */
		cpuid_entry_override(entry, CPUID_6_EAX);

		/* Always allow ARAT since APICs are emulated. */
		if (!kvm_cpu_cap_has(X86_FEATURE_ARAT))
			entry->eax |= 0x4;

		entry->ebx = 0;

		/*
		 * When Host enables ITD, we will expose ITD and HFI,
		 * otherwise, HFI/ITD will not be exposed to Guest.
		 * ITD is an extension of HFI, so after KVM supports ITD
		 * emulation, HFI-related info in 0x6 leaf should be consistent
		 * with the Host, that is, use the Host's ITD info, except
		 * for the HFI index.
		 *
		 * HFI table size is related to the HFI table indexes, but
		 * this item will be checked in kvm_check_cpuid() after
		 * KVM_SET_CPUID/KVM_SET_CPUID2.
		 */
		if (kvm_cpu_cap_has(X86_FEATURE_ITD)) {
			union cpuid6_ecx ecx;
			union cpuid6_edx edx;
			union cpuid6_ecx *host_ecx = (union cpuid6_ecx *)&entry->ecx;
			union cpuid6_edx *host_edx = (union cpuid6_edx *)&entry->edx;

			ecx.full = 0;
			edx.full = 0;
			/* Number of supported HFI/ITD classes. */
			ecx.split.nr_classes = host_ecx->split.nr_classes;
			/* HFI/ITD supports performance and energy efficiency capabilities. */
			edx.split.capabilities.split.performance =
				host_edx->split.capabilities.split.performance;
			edx.split.capabilities.split.energy_efficiency =
				host_edx->split.capabilities.split.energy_efficiency;
			/* As default, keep the same HFI table size as host. */
			edx.split.table_pages = host_edx->split.table_pages;
			/*
			 * Default HFI index = 0. User should be careful that
			 * the index differ for each CPUs.
			 */
			edx.split.index = 0;

			entry->ecx = ecx.full;
			entry->edx = edx.full;
		} else {
			entry->ecx = 0;
			entry->edx = 0;
		}
		break;
	/* function 7 has additional index. */
	case 7:
		entry->eax = min(entry->eax, 1u);
		cpuid_entry_override(entry, CPUID_7_0_EBX);
		cpuid_entry_override(entry, CPUID_7_ECX);
		cpuid_entry_override(entry, CPUID_7_EDX);

		/* KVM only supports 0x7.0 and 0x7.1, capped above via min(). */
		if (entry->eax == 1) {
			entry = do_host_cpuid(array, function, 1);
			if (!entry)
				goto out;

			cpuid_entry_override(entry, CPUID_7_1_EAX);
			cpuid_entry_override(entry, CPUID_7_1_EBX);
			cpuid_entry_override(entry, CPUID_7_1_ECX);
			cpuid_entry_override(entry, CPUID_7_1_EDX);
		}
		break;
	case 0xa: { /* Architectural Performance Monitoring */
		union cpuid10_eax eax;
		union cpuid10_edx edx;

		if (!enable_pmu || !static_cpu_has(X86_FEATURE_ARCH_PERFMON)) {
			entry->eax = entry->ebx = entry->ecx = entry->edx = 0;
			break;
		}

		eax.split.version_id = kvm_pmu_cap.version;
		eax.split.num_counters = kvm_pmu_cap.num_counters_gp;
		eax.split.bit_width = kvm_pmu_cap.bit_width_gp;
		eax.split.mask_length = kvm_pmu_cap.events_mask_len;
		edx.split.num_counters_fixed = kvm_pmu_cap.num_counters_fixed;
		edx.split.bit_width_fixed = kvm_pmu_cap.bit_width_fixed;

		if (kvm_pmu_cap.version)
			edx.split.anythread_deprecated = 1;
		edx.split.reserved1 = 0;
		edx.split.reserved2 = 0;

		entry->eax = eax.full;
		entry->ebx = kvm_pmu_cap.events_mask;
		entry->ecx = 0;
		entry->edx = edx.full;
		break;
	}
	case 0x1f:
	case 0xb:
		/*
		 * No topology; a valid topology is indicated by the presence
		 * of subleaf 1.
		 */
		entry->eax = entry->ebx = entry->ecx = 0;
		break;
	case 0xd: {
		u64 permitted_xcr0 = kvm_get_filtered_xcr0();
		u64 permitted_xss = kvm_caps.supported_xss;

		entry->eax &= permitted_xcr0;
		entry->ebx = xstate_required_size(permitted_xcr0, false);
		entry->ecx = entry->ebx;
		entry->edx &= permitted_xcr0 >> 32;
		if (!permitted_xcr0)
			break;

		entry = do_host_cpuid(array, function, 1);
		if (!entry)
			goto out;

		cpuid_entry_override(entry, CPUID_D_1_EAX);
		if (entry->eax & (F(XSAVES)|F(XSAVEC)))
			entry->ebx = xstate_required_size(permitted_xcr0 | permitted_xss,
							  true);
		else {
			WARN_ON_ONCE(permitted_xss != 0);
			entry->ebx = 0;
		}
		entry->ecx &= permitted_xss;
		entry->edx &= permitted_xss >> 32;

		for (i = 2; i < 64; ++i) {
			bool s_state;
			if (permitted_xcr0 & BIT_ULL(i))
				s_state = false;
			else if (permitted_xss & BIT_ULL(i))
				s_state = true;
			else
				continue;

			entry = do_host_cpuid(array, function, i);
			if (!entry)
				goto out;

			/*
			 * The supported check above should have filtered out
			 * invalid sub-leafs.  Only valid sub-leafs should
			 * reach this point, and they should have a non-zero
			 * save state size.  Furthermore, check whether the
			 * processor agrees with permitted_xcr0/permitted_xss
			 * on whether this is an XCR0- or IA32_XSS-managed area.
			 */
			if (WARN_ON_ONCE(!entry->eax || (entry->ecx & 0x1) != s_state)) {
				--array->nent;
				continue;
			}

			if (!kvm_cpu_cap_has(X86_FEATURE_XFD))
				entry->ecx &= ~BIT_ULL(2);
			entry->edx = 0;
		}
		break;
	}
	case 0x12:
		/* Intel SGX */
		if (!kvm_cpu_cap_has(X86_FEATURE_SGX)) {
			entry->eax = entry->ebx = entry->ecx = entry->edx = 0;
			break;
		}

		/*
		 * Index 0: Sub-features, MISCSELECT (a.k.a extended features)
		 * and max enclave sizes.   The SGX sub-features and MISCSELECT
		 * are restricted by kernel and KVM capabilities (like most
		 * feature flags), while enclave size is unrestricted.
		 */
		cpuid_entry_override(entry, CPUID_12_EAX);
		entry->ebx &= SGX_MISC_EXINFO;

		entry = do_host_cpuid(array, function, 1);
		if (!entry)
			goto out;

		/*
		 * Index 1: SECS.ATTRIBUTES.  ATTRIBUTES are restricted a la
		 * feature flags.  Advertise all supported flags, including
		 * privileged attributes that require explicit opt-in from
		 * userspace.  ATTRIBUTES.XFRM is not adjusted as userspace is
		 * expected to derive it from supported XCR0.
		 */
		entry->eax &= SGX_ATTR_PRIV_MASK | SGX_ATTR_UNPRIV_MASK;
		entry->ebx &= 0;
		break;
	/* Intel PT */
	case 0x14:
		if (!kvm_cpu_cap_has(X86_FEATURE_INTEL_PT)) {
			entry->eax = entry->ebx = entry->ecx = entry->edx = 0;
			break;
		}

		for (i = 1, max_idx = entry->eax; i <= max_idx; ++i) {
			if (!do_host_cpuid(array, function, i))
				goto out;
		}
		break;
	/* Intel AMX TILE */
	case 0x1d:
		if (!kvm_cpu_cap_has(X86_FEATURE_AMX_TILE)) {
			entry->eax = entry->ebx = entry->ecx = entry->edx = 0;
			break;
		}

		for (i = 1, max_idx = entry->eax; i <= max_idx; ++i) {
			if (!do_host_cpuid(array, function, i))
				goto out;
		}
		break;
	case 0x1e: /* TMUL information */
		if (!kvm_cpu_cap_has(X86_FEATURE_AMX_TILE)) {
			entry->eax = entry->ebx = entry->ecx = entry->edx = 0;
			break;
		}
		break;
	/* Intel HRESET */
	case 0x20:
		if (!kvm_cpu_cap_has(X86_FEATURE_HRESET)) {
			entry->eax = 0;
			entry->ebx = 0;
			entry->ecx = 0;
			entry->edx = 0;
			break;
		}
		break;
	case KVM_CPUID_SIGNATURE: {
		const u32 *sigptr = (const u32 *)KVM_SIGNATURE;
		entry->eax = KVM_CPUID_FEATURES;
		entry->ebx = sigptr[0];
		entry->ecx = sigptr[1];
		entry->edx = sigptr[2];
		break;
	}
	case KVM_CPUID_FEATURES:
		entry->eax = (1 << KVM_FEATURE_CLOCKSOURCE) |
			     (1 << KVM_FEATURE_NOP_IO_DELAY) |
			     (1 << KVM_FEATURE_CLOCKSOURCE2) |
			     (1 << KVM_FEATURE_ASYNC_PF) |
			     (1 << KVM_FEATURE_PV_EOI) |
			     (1 << KVM_FEATURE_CLOCKSOURCE_STABLE_BIT) |
			     (1 << KVM_FEATURE_PV_UNHALT) |
			     (1 << KVM_FEATURE_PV_TLB_FLUSH) |
			     (1 << KVM_FEATURE_ASYNC_PF_VMEXIT) |
			     (1 << KVM_FEATURE_PV_SEND_IPI) |
			     (1 << KVM_FEATURE_POLL_CONTROL) |
			     (1 << KVM_FEATURE_PV_SCHED_YIELD) |
			     (1 << KVM_FEATURE_ASYNC_PF_INT);

		if (sched_info_on())
			entry->eax |= (1 << KVM_FEATURE_STEAL_TIME);

		entry->ebx = 0;
		entry->ecx = 0;
		entry->edx = 0;
		break;
	case 0x80000000:
		entry->eax = min(entry->eax, 0x80000022);
		/*
		 * Serializing LFENCE is reported in a multitude of ways, and
		 * NullSegClearsBase is not reported in CPUID on Zen2; help
		 * userspace by providing the CPUID leaf ourselves.
		 *
		 * However, only do it if the host has CPUID leaf 0x8000001d.
		 * QEMU thinks that it can query the host blindly for that
		 * CPUID leaf if KVM reports that it supports 0x8000001d or
		 * above.  The processor merrily returns values from the
		 * highest Intel leaf which QEMU tries to use as the guest's
		 * 0x8000001d.  Even worse, this can result in an infinite
		 * loop if said highest leaf has no subleaves indexed by ECX.
		 */
		if (entry->eax >= 0x8000001d &&
		    (static_cpu_has(X86_FEATURE_LFENCE_RDTSC)
		     || !static_cpu_has_bug(X86_BUG_NULL_SEG)))
			entry->eax = max(entry->eax, 0x80000021);
		break;
	case 0x80000001:
		entry->ebx &= ~GENMASK(27, 16);
		cpuid_entry_override(entry, CPUID_8000_0001_EDX);
		cpuid_entry_override(entry, CPUID_8000_0001_ECX);
		break;
	case 0x80000005:
		/*  Pass host L1 cache and TLB info. */
		break;
	case 0x80000006:
		/* Drop reserved bits, pass host L2 cache and TLB info. */
		entry->edx &= ~GENMASK(17, 16);
		break;
	case 0x80000007: /* Advanced power management */
		cpuid_entry_override(entry, CPUID_8000_0007_EDX);

		/* mask against host */
		entry->edx &= boot_cpu_data.x86_power;
		entry->eax = entry->ebx = entry->ecx = 0;
		break;
	case 0x80000008: {
		unsigned g_phys_as = (entry->eax >> 16) & 0xff;
		unsigned virt_as = max((entry->eax >> 8) & 0xff, 48U);
		unsigned phys_as = entry->eax & 0xff;

		/*
		 * If TDP (NPT) is disabled use the adjusted host MAXPHYADDR as
		 * the guest operates in the same PA space as the host, i.e.
		 * reductions in MAXPHYADDR for memory encryption affect shadow
		 * paging, too.
		 *
		 * If TDP is enabled but an explicit guest MAXPHYADDR is not
		 * provided, use the raw bare metal MAXPHYADDR as reductions to
		 * the HPAs do not affect GPAs.
		 */
		if (!tdp_enabled)
			g_phys_as = boot_cpu_data.x86_phys_bits;
		else if (!g_phys_as)
			g_phys_as = phys_as;

		entry->eax = g_phys_as | (virt_as << 8);
		entry->ecx &= ~(GENMASK(31, 16) | GENMASK(11, 8));
		entry->edx = 0;
		cpuid_entry_override(entry, CPUID_8000_0008_EBX);
		break;
	}
	case 0x8000000A:
		if (!kvm_cpu_cap_has(X86_FEATURE_SVM)) {
			entry->eax = entry->ebx = entry->ecx = entry->edx = 0;
			break;
		}
		entry->eax = 1; /* SVM revision 1 */
		entry->ebx = 8; /* Lets support 8 ASIDs in case we add proper
				   ASID emulation to nested SVM */
		entry->ecx = 0; /* Reserved */
		cpuid_entry_override(entry, CPUID_8000_000A_EDX);
		break;
	case 0x80000019:
		entry->ecx = entry->edx = 0;
		break;
	case 0x8000001a:
		entry->eax &= GENMASK(2, 0);
		entry->ebx = entry->ecx = entry->edx = 0;
		break;
	case 0x8000001e:
		/* Do not return host topology information.  */
		entry->eax = entry->ebx = entry->ecx = 0;
		entry->edx = 0; /* reserved */
		break;
	case 0x8000001F:
		if (!kvm_cpu_cap_has(X86_FEATURE_SEV)) {
			entry->eax = entry->ebx = entry->ecx = entry->edx = 0;
		} else {
			cpuid_entry_override(entry, CPUID_8000_001F_EAX);
			/* Clear NumVMPL since KVM does not support VMPL.  */
			entry->ebx &= ~GENMASK(31, 12);
			/*
			 * Enumerate '0' for "PA bits reduction", the adjusted
			 * MAXPHYADDR is enumerated directly (see 0x80000008).
			 */
			entry->ebx &= ~GENMASK(11, 6);
		}
		break;
	case 0x80000020:
		entry->eax = entry->ebx = entry->ecx = entry->edx = 0;
		break;
	case 0x80000021:
		entry->ebx = entry->ecx = entry->edx = 0;
		cpuid_entry_override(entry, CPUID_8000_0021_EAX);
		break;
	/* AMD Extended Performance Monitoring and Debug */
	case 0x80000022: {
		union cpuid_0x80000022_ebx ebx;

		entry->ecx = entry->edx = 0;
		if (!enable_pmu || !kvm_cpu_cap_has(X86_FEATURE_PERFMON_V2)) {
			entry->eax = entry->ebx;
			break;
		}

		cpuid_entry_override(entry, CPUID_8000_0022_EAX);

		if (kvm_cpu_cap_has(X86_FEATURE_PERFMON_V2))
			ebx.split.num_core_pmc = kvm_pmu_cap.num_counters_gp;
		else if (kvm_cpu_cap_has(X86_FEATURE_PERFCTR_CORE))
			ebx.split.num_core_pmc = AMD64_NUM_COUNTERS_CORE;
		else
			ebx.split.num_core_pmc = AMD64_NUM_COUNTERS;

		entry->ebx = ebx.full;
		break;
	}
	/*Add support for Centaur's CPUID instruction*/
	case 0xC0000000:
		/*Just support up to 0xC0000004 now*/
		entry->eax = min(entry->eax, 0xC0000004);
		break;
	case 0xC0000001:
		cpuid_entry_override(entry, CPUID_C000_0001_EDX);
		break;
	case 3: /* Processor serial number */
	case 5: /* MONITOR/MWAIT */
	case 0xC0000002:
	case 0xC0000003:
	case 0xC0000004:
	default:
		entry->eax = entry->ebx = entry->ecx = entry->edx = 0;
		break;
	}

	r = 0;

out:
	put_cpu();

	return r;
}

static int do_cpuid_func(struct kvm_cpuid_array *array, u32 func,
			 unsigned int type)
{
	if (type == KVM_GET_EMULATED_CPUID)
		return __do_cpuid_func_emulated(array, func);

	return __do_cpuid_func(array, func);
}

#define CENTAUR_CPUID_SIGNATURE 0xC0000000

static int get_cpuid_func(struct kvm_cpuid_array *array, u32 func,
			  unsigned int type)
{
	u32 limit;
	int r;

	if (func == CENTAUR_CPUID_SIGNATURE &&
	    boot_cpu_data.x86_vendor != X86_VENDOR_CENTAUR)
		return 0;

	r = do_cpuid_func(array, func, type);
	if (r)
		return r;

	limit = array->entries[array->nent - 1].eax;
	for (func = func + 1; func <= limit; ++func) {
		r = do_cpuid_func(array, func, type);
		if (r)
			break;
	}

	return r;
}

static bool sanity_check_entries(struct kvm_cpuid_entry2 __user *entries,
				 __u32 num_entries, unsigned int ioctl_type)
{
	int i;
	__u32 pad[3];

	if (ioctl_type != KVM_GET_EMULATED_CPUID)
		return false;

	/*
	 * We want to make sure that ->padding is being passed clean from
	 * userspace in case we want to use it for something in the future.
	 *
	 * Sadly, this wasn't enforced for KVM_GET_SUPPORTED_CPUID and so we
	 * have to give ourselves satisfied only with the emulated side. /me
	 * sheds a tear.
	 */
	for (i = 0; i < num_entries; i++) {
		if (copy_from_user(pad, entries[i].padding, sizeof(pad)))
			return true;

		if (pad[0] || pad[1] || pad[2])
			return true;
	}
	return false;
}

int kvm_dev_ioctl_get_cpuid(struct kvm_cpuid2 *cpuid,
			    struct kvm_cpuid_entry2 __user *entries,
			    unsigned int type)
{
	static const u32 funcs[] = {
		0, 0x80000000, CENTAUR_CPUID_SIGNATURE, KVM_CPUID_SIGNATURE,
	};

	struct kvm_cpuid_array array = {
		.nent = 0,
	};
	int r, i;

	if (cpuid->nent < 1)
		return -E2BIG;
	if (cpuid->nent > KVM_MAX_CPUID_ENTRIES)
		cpuid->nent = KVM_MAX_CPUID_ENTRIES;

	if (sanity_check_entries(entries, cpuid->nent, type))
		return -EINVAL;

	array.entries = kvcalloc(cpuid->nent, sizeof(struct kvm_cpuid_entry2), GFP_KERNEL);
	if (!array.entries)
		return -ENOMEM;

	array.maxnent = cpuid->nent;

	for (i = 0; i < ARRAY_SIZE(funcs); i++) {
		r = get_cpuid_func(&array, funcs[i], type);
		if (r)
			goto out_free;
	}
	cpuid->nent = array.nent;

	if (copy_to_user(entries, array.entries,
			 array.nent * sizeof(struct kvm_cpuid_entry2)))
		r = -EFAULT;

out_free:
	kvfree(array.entries);
	return r;
}

struct kvm_cpuid_entry2 *kvm_find_cpuid_entry2(
	struct kvm_cpuid_entry2 *entries, int nent, u32 function, u64 index)
{
	return cpuid_entry2_find(entries, nent, function, index);
}
EXPORT_SYMBOL_GPL(kvm_find_cpuid_entry2);

struct kvm_cpuid_entry2 *kvm_find_cpuid_entry_index(struct kvm_vcpu *vcpu,
						    u32 function, u32 index)
{
	return cpuid_entry2_find(vcpu->arch.cpuid_entries, vcpu->arch.cpuid_nent,
				 function, index);
}
EXPORT_SYMBOL_GPL(kvm_find_cpuid_entry_index);

struct kvm_cpuid_entry2 *kvm_find_cpuid_entry(struct kvm_vcpu *vcpu,
					      u32 function)
{
	return cpuid_entry2_find(vcpu->arch.cpuid_entries, vcpu->arch.cpuid_nent,
				 function, KVM_CPUID_INDEX_NOT_SIGNIFICANT);
}
EXPORT_SYMBOL_GPL(kvm_find_cpuid_entry);

/*
 * Intel CPUID semantics treats any query for an out-of-range leaf as if the
 * highest basic leaf (i.e. CPUID.0H:EAX) were requested.  AMD CPUID semantics
 * returns all zeroes for any undefined leaf, whether or not the leaf is in
 * range.  Centaur/VIA follows Intel semantics.
 *
 * A leaf is considered out-of-range if its function is higher than the maximum
 * supported leaf of its associated class or if its associated class does not
 * exist.
 *
 * There are three primary classes to be considered, with their respective
 * ranges described as "<base> - <top>[,<base2> - <top2>] inclusive.  A primary
 * class exists if a guest CPUID entry for its <base> leaf exists.  For a given
 * class, CPUID.<base>.EAX contains the max supported leaf for the class.
 *
 *  - Basic:      0x00000000 - 0x3fffffff, 0x50000000 - 0x7fffffff
 *  - Hypervisor: 0x40000000 - 0x4fffffff
 *  - Extended:   0x80000000 - 0xbfffffff
 *  - Centaur:    0xc0000000 - 0xcfffffff
 *
 * The Hypervisor class is further subdivided into sub-classes that each act as
 * their own independent class associated with a 0x100 byte range.  E.g. if Qemu
 * is advertising support for both HyperV and KVM, the resulting Hypervisor
 * CPUID sub-classes are:
 *
 *  - HyperV:     0x40000000 - 0x400000ff
 *  - KVM:        0x40000100 - 0x400001ff
 */
static struct kvm_cpuid_entry2 *
get_out_of_range_cpuid_entry(struct kvm_vcpu *vcpu, u32 *fn_ptr, u32 index)
{
	struct kvm_cpuid_entry2 *basic, *class;
	u32 function = *fn_ptr;

	basic = kvm_find_cpuid_entry(vcpu, 0);
	if (!basic)
		return NULL;

	if (is_guest_vendor_amd(basic->ebx, basic->ecx, basic->edx) ||
	    is_guest_vendor_hygon(basic->ebx, basic->ecx, basic->edx))
		return NULL;

	if (function >= 0x40000000 && function <= 0x4fffffff)
		class = kvm_find_cpuid_entry(vcpu, function & 0xffffff00);
	else if (function >= 0xc0000000)
		class = kvm_find_cpuid_entry(vcpu, 0xc0000000);
	else
		class = kvm_find_cpuid_entry(vcpu, function & 0x80000000);

	if (class && function <= class->eax)
		return NULL;

	/*
	 * Leaf specific adjustments are also applied when redirecting to the
	 * max basic entry, e.g. if the max basic leaf is 0xb but there is no
	 * entry for CPUID.0xb.index (see below), then the output value for EDX
	 * needs to be pulled from CPUID.0xb.1.
	 */
	*fn_ptr = basic->eax;

	/*
	 * The class does not exist or the requested function is out of range;
	 * the effective CPUID entry is the max basic leaf.  Note, the index of
	 * the original requested leaf is observed!
	 */
	return kvm_find_cpuid_entry_index(vcpu, basic->eax, index);
}

bool kvm_cpuid(struct kvm_vcpu *vcpu, u32 *eax, u32 *ebx,
	       u32 *ecx, u32 *edx, bool exact_only)
{
	u32 orig_function = *eax, function = *eax, index = *ecx;
	struct kvm_cpuid_entry2 *entry;
	bool exact, used_max_basic = false;

	entry = kvm_find_cpuid_entry_index(vcpu, function, index);
	exact = !!entry;

	if (!entry && !exact_only) {
		entry = get_out_of_range_cpuid_entry(vcpu, &function, index);
		used_max_basic = !!entry;
	}

	if (entry) {
		*eax = entry->eax;
		*ebx = entry->ebx;
		*ecx = entry->ecx;
		*edx = entry->edx;
		if (function == 7 && index == 0) {
			u64 data;
		        if (!kvm_msr_read(vcpu, MSR_IA32_TSX_CTRL, &data) &&
			    (data & TSX_CTRL_CPUID_CLEAR))
				*ebx &= ~(F(RTM) | F(HLE));
		} else if (function == 0x80000007) {
			if (kvm_hv_invtsc_suppressed(vcpu))
				*edx &= ~SF(CONSTANT_TSC);
		}
	} else {
		*eax = *ebx = *ecx = *edx = 0;
		/*
		 * When leaf 0BH or 1FH is defined, CL is pass-through
		 * and EDX is always the x2APIC ID, even for undefined
		 * subleaves. Index 1 will exist iff the leaf is
		 * implemented, so we pass through CL iff leaf 1
		 * exists. EDX can be copied from any existing index.
		 */
		if (function == 0xb || function == 0x1f) {
			entry = kvm_find_cpuid_entry_index(vcpu, function, 1);
			if (entry) {
				*ecx = index & 0xff;
				*edx = entry->edx;
			}
		}
	}
	trace_kvm_cpuid(orig_function, index, *eax, *ebx, *ecx, *edx, exact,
			used_max_basic);
	return exact;
}
EXPORT_SYMBOL_GPL(kvm_cpuid);

int kvm_emulate_cpuid(struct kvm_vcpu *vcpu)
{
	u32 eax, ebx, ecx, edx;

	if (cpuid_fault_enabled(vcpu) && !kvm_require_cpl(vcpu, 0))
		return 1;

	eax = kvm_rax_read(vcpu);
	ecx = kvm_rcx_read(vcpu);
	kvm_cpuid(vcpu, &eax, &ebx, &ecx, &edx, false);
	kvm_rax_write(vcpu, eax);
	kvm_rbx_write(vcpu, ebx);
	kvm_rcx_write(vcpu, ecx);
	kvm_rdx_write(vcpu, edx);
	return kvm_skip_emulated_instruction(vcpu);
}
EXPORT_SYMBOL_GPL(kvm_emulate_cpuid);<|MERGE_RESOLUTION|>--- conflicted
+++ resolved
@@ -347,7 +347,6 @@
 		best->ebx = xstate_required_size(vcpu->arch.xcr0, false);
 
 	best = cpuid_entry2_find(entries, nent, 0xD, 1);
-<<<<<<< HEAD
 	if (best) {
 		if (cpuid_entry_has(best, X86_FEATURE_XSAVES) ||
 		    cpuid_entry_has(best, X86_FEATURE_XSAVEC))  {
@@ -361,12 +360,6 @@
 			best->edx = 0;
 		}
 	}
-=======
-	if (best && (cpuid_entry_has(best, X86_FEATURE_XSAVES) ||
-		     cpuid_entry_has(best, X86_FEATURE_XSAVEC)))
-		best->ebx = xstate_required_size(vcpu->arch.xcr0 |
-						 vcpu->arch.ia32_xss, true);
->>>>>>> 7e8bfbee
 
 	best = __kvm_find_kvm_cpuid_features(vcpu, entries, nent);
 	if (kvm_hlt_in_guest(vcpu->kvm) && best &&
@@ -765,13 +758,8 @@
 		F(AVX512VBMI) | F(LA57) | F(PKU) | 0 /*OSPKE*/ | F(RDPID) |
 		F(AVX512_VPOPCNTDQ) | F(UMIP) | F(AVX512_VBMI2) | F(GFNI) |
 		F(VAES) | F(VPCLMULQDQ) | F(AVX512_VNNI) | F(AVX512_BITALG) |
-<<<<<<< HEAD
 		F(CLDEMOTE) | F(MOVDIRI) | F(MOVDIR64B) | F(ENQCMD) |
-		F(SGX_LC) | F(BUS_LOCK_DETECT)
-=======
-		F(CLDEMOTE) | F(MOVDIRI) | F(MOVDIR64B) | 0 /*WAITPKG*/ |
 		F(SGX_LC) | F(BUS_LOCK_DETECT) | F(SHSTK)
->>>>>>> 7e8bfbee
 	);
 	/* Set LA57 based on hardware capability. */
 	if (cpuid_ecx(7) & F(LA57))
