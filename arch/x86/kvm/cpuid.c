// SPDX-License-Identifier: GPL-2.0-only
/*
 * Kernel-based Virtual Machine driver for Linux
 * cpuid support routines
 *
 * derived from arch/x86/kvm/x86.c
 *
 * Copyright 2011 Red Hat, Inc. and/or its affiliates.
 * Copyright IBM Corporation, 2008
 */
#define pr_fmt(fmt) KBUILD_MODNAME ": " fmt

#include <linux/kvm_host.h>
#include "linux/lockdep.h"
#include <linux/export.h>
#include <linux/vmalloc.h>
#include <linux/uaccess.h>
#include <linux/sched/stat.h>

#include <asm/hfi.h>
#include <asm/processor.h>
#include <asm/user.h>
#include <asm/fpu/xstate.h>
#include <asm/sgx.h>
#include <asm/cpuid.h>
#include "cpuid.h"
#include "lapic.h"
#include "mmu.h"
#include "trace.h"
#include "pmu.h"
#include "xen.h"

/*
 * Unlike "struct cpuinfo_x86.x86_capability", kvm_cpu_caps doesn't need to be
 * aligned to sizeof(unsigned long) because it's not accessed via bitops.
 */
u32 kvm_cpu_caps[NR_KVM_CPU_CAPS] __read_mostly;
EXPORT_SYMBOL_GPL(kvm_cpu_caps);

u32 xstate_required_size(u64 xstate_bv, bool compacted)
{
	int feature_bit = 0;
	u32 ret = XSAVE_HDR_SIZE + XSAVE_HDR_OFFSET;

	xstate_bv &= XFEATURE_MASK_EXTEND;
	while (xstate_bv) {
		if (xstate_bv & 0x1) {
		        u32 eax, ebx, ecx, edx, offset;
		        cpuid_count(0xD, feature_bit, &eax, &ebx, &ecx, &edx);
			/* ECX[1]: 64B alignment in compacted form */
			if (compacted)
				offset = (ecx & 0x2) ? ALIGN(ret, 64) : ret;
			else
				offset = ebx;
			ret = max(ret, offset + eax);
		}

		xstate_bv >>= 1;
		feature_bit++;
	}

	return ret;
}

#define F feature_bit

/* Scattered Flag - For features that are scattered by cpufeatures.h. */
#define SF(name)						\
({								\
	BUILD_BUG_ON(X86_FEATURE_##name >= MAX_CPU_FEATURES);	\
	(boot_cpu_has(X86_FEATURE_##name) ? F(name) : 0);	\
})

/*
 * Magic value used by KVM when querying userspace-provided CPUID entries and
 * doesn't care about the CPIUD index because the index of the function in
 * question is not significant.  Note, this magic value must have at least one
 * bit set in bits[63:32] and must be consumed as a u64 by cpuid_entry2_find()
 * to avoid false positives when processing guest CPUID input.
 */
#define KVM_CPUID_INDEX_NOT_SIGNIFICANT -1ull

static inline struct kvm_cpuid_entry2 *cpuid_entry2_find(
	struct kvm_cpuid_entry2 *entries, int nent, u32 function, u64 index)
{
	struct kvm_cpuid_entry2 *e;
	int i;

	/*
	 * KVM has a semi-arbitrary rule that querying the guest's CPUID model
	 * with IRQs disabled is disallowed.  The CPUID model can legitimately
	 * have over one hundred entries, i.e. the lookup is slow, and IRQs are
	 * typically disabled in KVM only when KVM is in a performance critical
	 * path, e.g. the core VM-Enter/VM-Exit run loop.  Nothing will break
	 * if this rule is violated, this assertion is purely to flag potential
	 * performance issues.  If this fires, consider moving the lookup out
	 * of the hotpath, e.g. by caching information during CPUID updates.
	 */
	lockdep_assert_irqs_enabled();

	for (i = 0; i < nent; i++) {
		e = &entries[i];

		if (e->function != function)
			continue;

		/*
		 * If the index isn't significant, use the first entry with a
		 * matching function.  It's userspace's responsibilty to not
		 * provide "duplicate" entries in all cases.
		 */
		if (!(e->flags & KVM_CPUID_FLAG_SIGNIFCANT_INDEX) || e->index == index)
			return e;


		/*
		 * Similarly, use the first matching entry if KVM is doing a
		 * lookup (as opposed to emulating CPUID) for a function that's
		 * architecturally defined as not having a significant index.
		 */
		if (index == KVM_CPUID_INDEX_NOT_SIGNIFICANT) {
			/*
			 * Direct lookups from KVM should not diverge from what
			 * KVM defines internally (the architectural behavior).
			 */
			WARN_ON_ONCE(cpuid_function_is_indexed(function));
			return e;
		}
	}

	return NULL;
}

static int kvm_check_hfi_cpuid(struct kvm_cpuid_entry2 *entries, int nent)
{
	struct hfi_features hfi_features;
	struct kvm_cpuid_entry2 *best = NULL;
	bool hfi_enabled, itd_enabled;
	int nr_classes, ret;
	union cpuid6_ecx ecx;
	union cpuid6_edx edx;
	unsigned int data_size;

	best = cpuid_entry2_find(entries, nent, 0x6, 0);
	if (!best)
		return 0;

	hfi_enabled = cpuid_entry_has(best, X86_FEATURE_HFI);
	itd_enabled = cpuid_entry_has(best, X86_FEATURE_ITD);
	if (!hfi_enabled && !itd_enabled)
		return 0;

	/* Guest's HFI must base on Host's HFI enablement. */
	if (!intel_hfi_enabled() && hfi_enabled)
		return -EINVAL;

	/*
	 * Only the platform with 1 HFI instance (i.e., client platform)
	 * can enable HFI in Guest. For more information, please refer to
	 * the comment in kvm_set_cpu_caps().
	 */
	if (intel_hfi_max_instances() != 1 && hfi_enabled)
		return -EINVAL;

	/* ITD must base on HFI. */
	if (!hfi_enabled && itd_enabled)
		return -EINVAL;

	/* Guest's ITD must base on Host's ITD enablement. */
	if (!cpu_feature_enabled(X86_FEATURE_ITD) && itd_enabled)
		return -EINVAL;

	nr_classes = itd_enabled ? 4 : 1;
	ret = intel_hfi_build_virt_features(&hfi_features, nr_classes);
	if (ret)
		return ret;

	ecx.full = best->ecx;
	edx.full = best->edx;

	if (ecx.split.nr_classes != hfi_features.nr_classes)
		return -EINVAL;

	if (hweight8(edx.split.capabilities.bits) != hfi_features.class_stride)
		return -EINVAL;

	if (edx.split.table_pages + 1 != hfi_features.nr_table_pages)
		return -EINVAL;

	/*
	 * The total size of the row corresponding to index and all
	 * previous data.
	 */
	data_size = hfi_features.hdr_size + (edx.split.index + 1) *
		    hfi_features.cpu_stride;
	/* Invalid index. */
	if (data_size > hfi_features.nr_table_pages << PAGE_SHIFT)
		return -EINVAL;

	return 0;
}

static int kvm_check_cpuid(struct kvm_vcpu *vcpu,
			   struct kvm_cpuid_entry2 *entries,
			   int nent)
{
	struct kvm_cpuid_entry2 *best;
	u64 xfeatures;
<<<<<<< HEAD
	int ret;
=======
	int r;
>>>>>>> 357d0cde

	/*
	 * The existing code assumes virtual address is 48-bit or 57-bit in the
	 * canonical address checks; exit if it is ever changed.
	 */
	best = cpuid_entry2_find(entries, nent, 0x80000008,
				 KVM_CPUID_INDEX_NOT_SIGNIFICANT);
	if (best) {
		int vaddr_bits = (best->eax & 0xff00) >> 8;

		if (vaddr_bits != 48 && vaddr_bits != 57 && vaddr_bits != 0)
			return -EINVAL;
	}

	/*
	 * Exposing dynamic xfeatures to the guest requires additional
	 * enabling in the FPU, e.g. to expand the guest XSAVE state size.
	 */
	best = cpuid_entry2_find(entries, nent, 0xd, 0);
	if (best) {
		xfeatures = best->eax | ((u64)best->edx << 32);
		xfeatures &= XFEATURE_MASK_USER_DYNAMIC;
		if (xfeatures) {
<<<<<<< HEAD
			ret = fpu_enable_guest_xfd_features(&vcpu->arch.guest_fpu,
							    xfeatures);
			if (ret)
				return ret;
		}
	}

	return kvm_check_hfi_cpuid(entries, nent);
=======
			r = fpu_enable_guest_xfd_features(&vcpu->arch.guest_fpu,
							  xfeatures);
			if (r)
				return r;
		}
	}

	return static_call(kvm_x86_vcpu_check_cpuid)(vcpu, entries, nent);
>>>>>>> 357d0cde
}

/* Check whether the supplied CPUID data is equal to what is already set for the vCPU. */
static int kvm_cpuid_check_equal(struct kvm_vcpu *vcpu, struct kvm_cpuid_entry2 *e2,
				 int nent)
{
	struct kvm_cpuid_entry2 *orig;
	int i;

	if (nent != vcpu->arch.cpuid_nent)
		return -EINVAL;

	for (i = 0; i < nent; i++) {
		orig = &vcpu->arch.cpuid_entries[i];
		if (e2[i].function != orig->function ||
		    e2[i].index != orig->index ||
		    e2[i].flags != orig->flags ||
		    e2[i].eax != orig->eax || e2[i].ebx != orig->ebx ||
		    e2[i].ecx != orig->ecx || e2[i].edx != orig->edx)
			return -EINVAL;
	}

	return 0;
}

static struct kvm_hypervisor_cpuid kvm_get_hypervisor_cpuid(struct kvm_vcpu *vcpu,
							    const char *sig)
{
	struct kvm_hypervisor_cpuid cpuid = {};
	struct kvm_cpuid_entry2 *entry;
	u32 base;

	for_each_possible_hypervisor_cpuid_base(base) {
		entry = kvm_find_cpuid_entry(vcpu, base);

		if (entry) {
			u32 signature[3];

			signature[0] = entry->ebx;
			signature[1] = entry->ecx;
			signature[2] = entry->edx;

			if (!memcmp(signature, sig, sizeof(signature))) {
				cpuid.base = base;
				cpuid.limit = entry->eax;
				break;
			}
		}
	}

	return cpuid;
}

static struct kvm_cpuid_entry2 *__kvm_find_kvm_cpuid_features(struct kvm_vcpu *vcpu,
					      struct kvm_cpuid_entry2 *entries, int nent)
{
	u32 base = vcpu->arch.kvm_cpuid.base;

	if (!base)
		return NULL;

	return cpuid_entry2_find(entries, nent, base | KVM_CPUID_FEATURES,
				 KVM_CPUID_INDEX_NOT_SIGNIFICANT);
}

static struct kvm_cpuid_entry2 *kvm_find_kvm_cpuid_features(struct kvm_vcpu *vcpu)
{
	return __kvm_find_kvm_cpuid_features(vcpu, vcpu->arch.cpuid_entries,
					     vcpu->arch.cpuid_nent);
}

void kvm_update_pv_runtime(struct kvm_vcpu *vcpu)
{
	struct kvm_cpuid_entry2 *best = kvm_find_kvm_cpuid_features(vcpu);

	/*
	 * save the feature bitmap to avoid cpuid lookup for every PV
	 * operation
	 */
	if (best)
		vcpu->arch.pv_cpuid.features = best->eax;
}

/*
 * Calculate guest's supported XCR0 taking into account guest CPUID data and
 * KVM's supported XCR0 (comprised of host's XCR0 and KVM_SUPPORTED_XCR0).
 */
static u64 cpuid_get_supported_xcr0(struct kvm_cpuid_entry2 *entries, int nent)
{
	struct kvm_cpuid_entry2 *best;

	best = cpuid_entry2_find(entries, nent, 0xd, 0);
	if (!best)
		return 0;

	return (best->eax | ((u64)best->edx << 32)) & kvm_caps.supported_xcr0;
}

static void __kvm_update_cpuid_runtime(struct kvm_vcpu *vcpu, struct kvm_cpuid_entry2 *entries,
				       int nent)
{
	struct kvm_cpuid_entry2 *best;

	best = cpuid_entry2_find(entries, nent, 1, KVM_CPUID_INDEX_NOT_SIGNIFICANT);
	if (best) {
		/* Update OSXSAVE bit */
		if (boot_cpu_has(X86_FEATURE_XSAVE))
			cpuid_entry_change(best, X86_FEATURE_OSXSAVE,
					   kvm_is_cr4_bit_set(vcpu, X86_CR4_OSXSAVE));

		cpuid_entry_change(best, X86_FEATURE_APIC,
			   vcpu->arch.apic_base & MSR_IA32_APICBASE_ENABLE);
	}

	best = cpuid_entry2_find(entries, nent, 7, 0);
	if (best && boot_cpu_has(X86_FEATURE_PKU) && best->function == 0x7)
		cpuid_entry_change(best, X86_FEATURE_OSPKE,
				   kvm_is_cr4_bit_set(vcpu, X86_CR4_PKE));

	best = cpuid_entry2_find(entries, nent, 0xD, 0);
	if (best)
		best->ebx = xstate_required_size(vcpu->arch.xcr0, false);

	best = cpuid_entry2_find(entries, nent, 0xD, 1);
	if (best) {
		if (cpuid_entry_has(best, X86_FEATURE_XSAVES) ||
		    cpuid_entry_has(best, X86_FEATURE_XSAVEC))  {
			u64 xstate = vcpu->arch.xcr0 | vcpu->arch.ia32_xss;

			best->ebx = xstate_required_size(xstate, true);
		}

		if (!cpuid_entry_has(best, X86_FEATURE_XSAVES)) {
			best->ecx = 0;
			best->edx = 0;
		}
	}

	best = __kvm_find_kvm_cpuid_features(vcpu, entries, nent);
	if (kvm_hlt_in_guest(vcpu->kvm) && best &&
		(best->eax & (1 << KVM_FEATURE_PV_UNHALT)))
		best->eax &= ~(1 << KVM_FEATURE_PV_UNHALT);

	if (!kvm_check_has_quirk(vcpu->kvm, KVM_X86_QUIRK_MISC_ENABLE_NO_MWAIT)) {
		best = cpuid_entry2_find(entries, nent, 0x1, KVM_CPUID_INDEX_NOT_SIGNIFICANT);
		if (best)
			cpuid_entry_change(best, X86_FEATURE_MWAIT,
					   vcpu->arch.ia32_misc_enable_msr &
					   MSR_IA32_MISC_ENABLE_MWAIT);
	}
}

void kvm_update_cpuid_runtime(struct kvm_vcpu *vcpu)
{
	__kvm_update_cpuid_runtime(vcpu, vcpu->arch.cpuid_entries, vcpu->arch.cpuid_nent);
}
EXPORT_SYMBOL_GPL(kvm_update_cpuid_runtime);

static bool kvm_cpuid_has_hyperv(struct kvm_cpuid_entry2 *entries, int nent)
{
	struct kvm_cpuid_entry2 *entry;

	entry = cpuid_entry2_find(entries, nent, HYPERV_CPUID_INTERFACE,
				  KVM_CPUID_INDEX_NOT_SIGNIFICANT);
	return entry && entry->eax == HYPERV_CPUID_SIGNATURE_EAX;
}

static void kvm_vcpu_after_set_cpuid(struct kvm_vcpu *vcpu)
{
	struct kvm_lapic *apic = vcpu->arch.apic;
	struct kvm_cpuid_entry2 *best;
	bool allow_gbpages;

	BUILD_BUG_ON(KVM_NR_GOVERNED_FEATURES > KVM_MAX_NR_GOVERNED_FEATURES);
	bitmap_zero(vcpu->arch.governed_features.enabled,
		    KVM_MAX_NR_GOVERNED_FEATURES);

	/*
	 * If TDP is enabled, let the guest use GBPAGES if they're supported in
	 * hardware.  The hardware page walker doesn't let KVM disable GBPAGES,
	 * i.e. won't treat them as reserved, and KVM doesn't redo the GVA->GPA
	 * walk for performance and complexity reasons.  Not to mention KVM
	 * _can't_ solve the problem because GVA->GPA walks aren't visible to
	 * KVM once a TDP translation is installed.  Mimic hardware behavior so
	 * that KVM's is at least consistent, i.e. doesn't randomly inject #PF.
	 * If TDP is disabled, honor *only* guest CPUID as KVM has full control
	 * and can install smaller shadow pages if the host lacks 1GiB support.
	 */
	allow_gbpages = tdp_enabled ? boot_cpu_has(X86_FEATURE_GBPAGES) :
				      guest_cpuid_has(vcpu, X86_FEATURE_GBPAGES);
	if (allow_gbpages)
		kvm_governed_feature_set(vcpu, X86_FEATURE_GBPAGES);

	best = kvm_find_cpuid_entry(vcpu, 1);
	if (best && apic) {
		if (cpuid_entry_has(best, X86_FEATURE_TSC_DEADLINE_TIMER))
			apic->lapic_timer.timer_mode_mask = 3 << 17;
		else
			apic->lapic_timer.timer_mode_mask = 1 << 17;

		kvm_apic_set_version(vcpu);
	}

	vcpu->arch.guest_supported_xcr0 =
		cpuid_get_supported_xcr0(vcpu->arch.cpuid_entries, vcpu->arch.cpuid_nent);

	kvm_update_pv_runtime(vcpu);

	vcpu->arch.maxphyaddr = cpuid_query_maxphyaddr(vcpu);
	vcpu->arch.reserved_gpa_bits = kvm_vcpu_reserved_gpa_bits_raw(vcpu);

	kvm_pmu_refresh(vcpu);
	vcpu->arch.cr4_guest_rsvd_bits =
	    __cr4_reserved_bits(guest_cpuid_has, vcpu);

	kvm_hv_set_cpuid(vcpu, kvm_cpuid_has_hyperv(vcpu->arch.cpuid_entries,
						    vcpu->arch.cpuid_nent));

	/* Invoke the vendor callback only after the above state is updated. */
	static_call(kvm_x86_vcpu_after_set_cpuid)(vcpu);

	/*
	 * Except for the MMU, which needs to do its thing any vendor specific
	 * adjustments to the reserved GPA bits.
	 */
	kvm_mmu_after_set_cpuid(vcpu);
}

int cpuid_query_maxphyaddr(struct kvm_vcpu *vcpu)
{
	struct kvm_cpuid_entry2 *best;

	best = kvm_find_cpuid_entry(vcpu, 0x80000000);
	if (!best || best->eax < 0x80000008)
		goto not_found;
	best = kvm_find_cpuid_entry(vcpu, 0x80000008);
	if (best)
		return best->eax & 0xff;
not_found:
	return 36;
}

/*
 * This "raw" version returns the reserved GPA bits without any adjustments for
 * encryption technologies that usurp bits.  The raw mask should be used if and
 * only if hardware does _not_ strip the usurped bits, e.g. in virtual MTRRs.
 */
u64 kvm_vcpu_reserved_gpa_bits_raw(struct kvm_vcpu *vcpu)
{
	return rsvd_bits(cpuid_maxphyaddr(vcpu), 63);
}

static int kvm_set_cpuid(struct kvm_vcpu *vcpu, struct kvm_cpuid_entry2 *e2,
                        int nent)
{
	int r;

	__kvm_update_cpuid_runtime(vcpu, e2, nent);

	/*
	 * KVM does not correctly handle changing guest CPUID after KVM_RUN, as
	 * MAXPHYADDR, GBPAGES support, AMD reserved bit behavior, etc.. aren't
	 * tracked in kvm_mmu_page_role.  As a result, KVM may miss guest page
	 * faults due to reusing SPs/SPTEs. In practice no sane VMM mucks with
	 * the core vCPU model on the fly. It would've been better to forbid any
	 * KVM_SET_CPUID{,2} calls after KVM_RUN altogether but unfortunately
	 * some VMMs (e.g. QEMU) reuse vCPU fds for CPU hotplug/unplug and do
	 * KVM_SET_CPUID{,2} again. To support this legacy behavior, check
	 * whether the supplied CPUID data is equal to what's already set.
	 */
	if (kvm_vcpu_has_run(vcpu)) {
		r = kvm_cpuid_check_equal(vcpu, e2, nent);
		if (r)
			return r;

		kvfree(e2);
		return 0;
	}

	if (kvm_cpuid_has_hyperv(e2, nent)) {
		r = kvm_hv_vcpu_init(vcpu);
		if (r)
			return r;
	}

	r = kvm_check_cpuid(vcpu, e2, nent);
	if (r)
		return r;

	kvfree(vcpu->arch.cpuid_entries);
	vcpu->arch.cpuid_entries = e2;
	vcpu->arch.cpuid_nent = nent;

	vcpu->arch.kvm_cpuid = kvm_get_hypervisor_cpuid(vcpu, KVM_SIGNATURE);
	vcpu->arch.xen.cpuid = kvm_get_hypervisor_cpuid(vcpu, XEN_SIGNATURE);
	kvm_vcpu_after_set_cpuid(vcpu);

	return 0;
}

/* when an old userspace process fills a new kernel module */
int kvm_vcpu_ioctl_set_cpuid(struct kvm_vcpu *vcpu,
			     struct kvm_cpuid *cpuid,
			     struct kvm_cpuid_entry __user *entries)
{
	int r, i;
	struct kvm_cpuid_entry *e = NULL;
	struct kvm_cpuid_entry2 *e2 = NULL;

	if (cpuid->nent > KVM_MAX_CPUID_ENTRIES)
		return -E2BIG;

	if (cpuid->nent) {
		e = vmemdup_user(entries, array_size(sizeof(*e), cpuid->nent));
		if (IS_ERR(e))
			return PTR_ERR(e);

		e2 = kvmalloc_array(cpuid->nent, sizeof(*e2), GFP_KERNEL_ACCOUNT);
		if (!e2) {
			r = -ENOMEM;
			goto out_free_cpuid;
		}
	}
	for (i = 0; i < cpuid->nent; i++) {
		e2[i].function = e[i].function;
		e2[i].eax = e[i].eax;
		e2[i].ebx = e[i].ebx;
		e2[i].ecx = e[i].ecx;
		e2[i].edx = e[i].edx;
		e2[i].index = 0;
		e2[i].flags = 0;
		e2[i].padding[0] = 0;
		e2[i].padding[1] = 0;
		e2[i].padding[2] = 0;
	}

	r = kvm_set_cpuid(vcpu, e2, cpuid->nent);
	if (r)
		kvfree(e2);

out_free_cpuid:
	kvfree(e);

	return r;
}

int kvm_vcpu_ioctl_set_cpuid2(struct kvm_vcpu *vcpu,
			      struct kvm_cpuid2 *cpuid,
			      struct kvm_cpuid_entry2 __user *entries)
{
	struct kvm_cpuid_entry2 *e2 = NULL;
	int r;

	if (cpuid->nent > KVM_MAX_CPUID_ENTRIES)
		return -E2BIG;

	if (cpuid->nent) {
		e2 = vmemdup_user(entries, array_size(sizeof(*e2), cpuid->nent));
		if (IS_ERR(e2))
			return PTR_ERR(e2);
	}

	r = kvm_set_cpuid(vcpu, e2, cpuid->nent);
	if (r)
		kvfree(e2);

	return r;
}

int kvm_vcpu_ioctl_get_cpuid2(struct kvm_vcpu *vcpu,
			      struct kvm_cpuid2 *cpuid,
			      struct kvm_cpuid_entry2 __user *entries)
{
	if (cpuid->nent < vcpu->arch.cpuid_nent)
		return -E2BIG;

	if (copy_to_user(entries, vcpu->arch.cpuid_entries,
			 vcpu->arch.cpuid_nent * sizeof(struct kvm_cpuid_entry2)))
		return -EFAULT;

	cpuid->nent = vcpu->arch.cpuid_nent;
	return 0;
}

/* Mask kvm_cpu_caps for @leaf with the raw CPUID capabilities of this CPU. */
static __always_inline void __kvm_cpu_cap_mask(unsigned int leaf)
{
	const struct cpuid_reg cpuid = x86_feature_cpuid(leaf * 32);
	struct kvm_cpuid_entry2 entry;

	reverse_cpuid_check(leaf);

	cpuid_count(cpuid.function, cpuid.index,
		    &entry.eax, &entry.ebx, &entry.ecx, &entry.edx);

	kvm_cpu_caps[leaf] &= *__cpuid_entry_get_reg(&entry, cpuid.reg);
}

static __always_inline
void kvm_cpu_cap_init_kvm_defined(enum kvm_only_cpuid_leafs leaf, u32 mask)
{
	/* Use kvm_cpu_cap_mask for leafs that aren't KVM-only. */
	BUILD_BUG_ON(leaf < NCAPINTS);

	kvm_cpu_caps[leaf] = mask;

	__kvm_cpu_cap_mask(leaf);
}

static __always_inline void kvm_cpu_cap_mask(enum cpuid_leafs leaf, u32 mask)
{
	/* Use kvm_cpu_cap_init_kvm_defined for KVM-only leafs. */
	BUILD_BUG_ON(leaf >= NCAPINTS);

	kvm_cpu_caps[leaf] &= mask;

	__kvm_cpu_cap_mask(leaf);
}

void kvm_set_cpu_caps(void)
{
#ifdef CONFIG_X86_64
	unsigned int f_gbpages = F(GBPAGES);
	unsigned int f_lm = F(LM);
	unsigned int f_xfd = F(XFD);
#else
	unsigned int f_gbpages = 0;
	unsigned int f_lm = 0;
	unsigned int f_xfd = 0;
#endif
	memset(kvm_cpu_caps, 0, sizeof(kvm_cpu_caps));

	BUILD_BUG_ON(sizeof(kvm_cpu_caps) - (NKVMCAPINTS * sizeof(*kvm_cpu_caps)) >
		     sizeof(boot_cpu_data.x86_capability));

	memcpy(&kvm_cpu_caps, &boot_cpu_data.x86_capability,
	       sizeof(kvm_cpu_caps) - (NKVMCAPINTS * sizeof(*kvm_cpu_caps)));

	kvm_cpu_cap_mask(CPUID_1_ECX,
		/*
		 * NOTE: MONITOR (and MWAIT) are emulated as NOP, but *not*
		 * advertised to guests via CPUID!
		 */
		F(XMM3) | F(PCLMULQDQ) | 0 /* DTES64, MONITOR */ |
		0 /* DS-CPL, VMX, SMX, EST */ |
		0 /* TM2 */ | F(SSSE3) | 0 /* CNXT-ID */ | 0 /* Reserved */ |
		F(FMA) | F(CX16) | 0 /* xTPR Update */ | F(PDCM) |
		F(PCID) | 0 /* Reserved, DCA */ | F(XMM4_1) |
		F(XMM4_2) | F(X2APIC) | F(MOVBE) | F(POPCNT) |
		0 /* Reserved*/ | F(AES) | F(XSAVE) | 0 /* OSXSAVE */ | F(AVX) |
		F(F16C) | F(RDRAND)
	);
	/* KVM emulates x2apic in software irrespective of host support. */
	kvm_cpu_cap_set(X86_FEATURE_X2APIC);

	kvm_cpu_cap_mask(CPUID_1_EDX,
		F(FPU) | F(VME) | F(DE) | F(PSE) |
		F(TSC) | F(MSR) | F(PAE) | F(MCE) |
		F(CX8) | F(APIC) | 0 /* Reserved */ | F(SEP) |
		F(MTRR) | F(PGE) | F(MCA) | F(CMOV) |
		F(PAT) | F(PSE36) | 0 /* PSN */ | F(CLFLUSH) |
		0 /* Reserved, DS */ | F(ACPI) | F(MMX) |
		F(FXSR) | F(XMM) | F(XMM2) | F(SELFSNOOP) |
		0 /* HTT */ | F(ACC) | 0 /* Reserved, PBE */
	);

	kvm_cpu_cap_mask(CPUID_6_EAX,
		F(ARAT)
	);

	/*
	 * PTS and HFI are the dependencies of ITD, currently we only use PTS/HFI
	 * for enabling ITD in KVM. Since KVM does not support msr topology at
	 * present, the emulation of PTS/HFI has restrictions on the topology of
	 * Guest, so we only expose PTS/HFI when Host enables ITD.
	 *
	 * We also restrict HFI virtualization support to platforms with only 1 HFI
	 * instance (i.e., this is the client platform, and ITD is currently a
	 * client-specific feature), while server platforms with multiple instances
	 * do not require HFI virtualization. This restriction avoids adding
	 * additional complex logic to handle notification register updates when
	 * vCPUs migrate between different HFI instances.
	 */
	if (cpu_feature_enabled(X86_FEATURE_ITD) && intel_hfi_max_instances() == 1) {
		if (boot_cpu_has(X86_FEATURE_PTS))
			kvm_cpu_cap_set(X86_FEATURE_PTS);
		/*
		 * Set HFI/ITD based on hardware capability. Only when the Host has
		 * the valid HFI instance, KVM can build the virtual HFI table.
		 */
		if (intel_hfi_enabled()) {
			kvm_cpu_cap_set(X86_FEATURE_HFI);
			kvm_cpu_cap_set(X86_FEATURE_ITD);
		}
	}

	kvm_cpu_cap_mask(CPUID_7_0_EBX,
		F(FSGSBASE) | F(SGX) | F(BMI1) | F(HLE) | F(AVX2) |
		F(FDP_EXCPTN_ONLY) | F(SMEP) | F(BMI2) | F(ERMS) | F(INVPCID) |
		F(RTM) | F(ZERO_FCS_FDS) | 0 /*MPX*/ | F(AVX512F) |
		F(AVX512DQ) | F(RDSEED) | F(ADX) | F(SMAP) | F(AVX512IFMA) |
		F(CLFLUSHOPT) | F(CLWB) | 0 /*INTEL_PT*/ | F(AVX512PF) |
		F(AVX512ER) | F(AVX512CD) | F(SHA_NI) | F(AVX512BW) |
		F(AVX512VL));

	kvm_cpu_cap_mask(CPUID_7_ECX,
		F(AVX512VBMI) | F(LA57) | F(PKU) | 0 /*OSPKE*/ | F(RDPID) |
		F(AVX512_VPOPCNTDQ) | F(UMIP) | F(AVX512_VBMI2) | F(GFNI) |
		F(VAES) | F(VPCLMULQDQ) | F(AVX512_VNNI) | F(AVX512_BITALG) |
		F(CLDEMOTE) | F(MOVDIRI) | F(MOVDIR64B) | F(ENQCMD) |
		F(SGX_LC) | F(BUS_LOCK_DETECT)
	);
	/* Set LA57 based on hardware capability. */
	if (cpuid_ecx(7) & F(LA57))
		kvm_cpu_cap_set(X86_FEATURE_LA57);

	/*
	 * PKU not yet implemented for shadow paging and requires OSPKE
	 * to be set on the host. Clear it if that is not the case
	 */
	if (!tdp_enabled || !boot_cpu_has(X86_FEATURE_OSPKE))
		kvm_cpu_cap_clear(X86_FEATURE_PKU);

	kvm_cpu_cap_mask(CPUID_7_EDX,
		F(AVX512_4VNNIW) | F(AVX512_4FMAPS) | F(SPEC_CTRL) |
		F(SPEC_CTRL_SSBD) | F(ARCH_CAPABILITIES) | F(INTEL_STIBP) |
		F(MD_CLEAR) | F(AVX512_VP2INTERSECT) | F(FSRM) |
		F(SERIALIZE) | F(TSXLDTRK) | F(AVX512_FP16) |
		F(AMX_TILE) | F(AMX_INT8) | F(AMX_BF16) | F(FLUSH_L1D)
	);

	/* TSC_ADJUST and ARCH_CAPABILITIES are emulated in software. */
	kvm_cpu_cap_set(X86_FEATURE_TSC_ADJUST);
	kvm_cpu_cap_set(X86_FEATURE_ARCH_CAPABILITIES);

	if (boot_cpu_has(X86_FEATURE_IBPB) && boot_cpu_has(X86_FEATURE_IBRS))
		kvm_cpu_cap_set(X86_FEATURE_SPEC_CTRL);
	if (boot_cpu_has(X86_FEATURE_STIBP))
		kvm_cpu_cap_set(X86_FEATURE_INTEL_STIBP);
	if (boot_cpu_has(X86_FEATURE_AMD_SSBD))
		kvm_cpu_cap_set(X86_FEATURE_SPEC_CTRL_SSBD);

	kvm_cpu_cap_mask(CPUID_7_1_EAX,
		F(AVX_VNNI) | F(AVX512_BF16) | F(LASS) | F(CMPCCXADD) |
		F(FZRM) | F(FSRS) | F(FSRC) | F(FRED) | F(LKGS) |
		F(WRMSRNS) | F(AMX_FP16) | F(AVX_IFMA) | F(LAM) |
		F(SHA512) | F(SM3) | F(SM4) | F(AVX512_MEDIAX) | F(RAO_INT) | F(MOVRS)
	);

	/* Currently HRESET is used to reset the ITD related history. */
	if (kvm_cpu_cap_has(X86_FEATURE_ITD))
		kvm_cpu_cap_set(X86_FEATURE_HRESET);

	kvm_cpu_cap_init_kvm_defined(CPUID_7_1_EDX,
		F(AVX_VNNI_INT8) | F(AVX_NE_CONVERT) | F(PREFETCHITI) |
		F(AMX_COMPLEX) | F(AVX_VNNI_INT16) | F(AVX512_VNNI_INT8) |
		F(AVX512_VNNI_FP16) | F(AVX512_NE_CONVERT) | F(AVX512_BF16_NE) |
		F(AMX_TRANSPOSE) | F(AMX_TF32) | F(AMX_AVX512) | F(AMX_SPARSE) |
		F(AMX_MOVRS) | F(AVX10_MOVRS)
	);

	kvm_cpu_cap_init_kvm_defined(CPUID_7_1_EBX,
		F(AVX_RAO_FP) | F(AVX512_RAO_FP)
	);

	kvm_cpu_cap_init_kvm_defined(CPUID_7_1_ECX,
		F(AMX_FP8)
	);

	kvm_cpu_cap_mask(CPUID_D_1_EAX,
		F(XSAVEOPT) | F(XSAVEC) | F(XGETBV1) | F(XSAVES) | f_xfd
	);

	kvm_cpu_cap_init_kvm_defined(CPUID_12_EAX,
		SF(SGX1) | SF(SGX2) | SF(SGX_EDECCSSA)
	);

	kvm_cpu_cap_mask(CPUID_8000_0001_ECX,
		F(LAHF_LM) | F(CMP_LEGACY) | 0 /*SVM*/ | 0 /* ExtApicSpace */ |
		F(CR8_LEGACY) | F(ABM) | F(SSE4A) | F(MISALIGNSSE) |
		F(3DNOWPREFETCH) | F(OSVW) | 0 /* IBS */ | F(XOP) |
		0 /* SKINIT, WDT, LWP */ | F(FMA4) | F(TBM) |
		F(TOPOEXT) | 0 /* PERFCTR_CORE */
	);

	kvm_cpu_cap_mask(CPUID_8000_0001_EDX,
		F(FPU) | F(VME) | F(DE) | F(PSE) |
		F(TSC) | F(MSR) | F(PAE) | F(MCE) |
		F(CX8) | F(APIC) | 0 /* Reserved */ | F(SYSCALL) |
		F(MTRR) | F(PGE) | F(MCA) | F(CMOV) |
		F(PAT) | F(PSE36) | 0 /* Reserved */ |
		F(NX) | 0 /* Reserved */ | F(MMXEXT) | F(MMX) |
		F(FXSR) | F(FXSR_OPT) | f_gbpages | F(RDTSCP) |
		0 /* Reserved */ | f_lm | F(3DNOWEXT) | F(3DNOW)
	);

	if (!tdp_enabled && IS_ENABLED(CONFIG_X86_64))
		kvm_cpu_cap_set(X86_FEATURE_GBPAGES);

	kvm_cpu_cap_init_kvm_defined(CPUID_8000_0007_EDX,
		SF(CONSTANT_TSC)
	);

	kvm_cpu_cap_mask(CPUID_8000_0008_EBX,
		F(CLZERO) | F(XSAVEERPTR) |
		F(WBNOINVD) | F(AMD_IBPB) | F(AMD_IBRS) | F(AMD_SSBD) | F(VIRT_SSBD) |
		F(AMD_SSB_NO) | F(AMD_STIBP) | F(AMD_STIBP_ALWAYS_ON) |
		F(AMD_PSFD)
	);

	/*
	 * AMD has separate bits for each SPEC_CTRL bit.
	 * arch/x86/kernel/cpu/bugs.c is kind enough to
	 * record that in cpufeatures so use them.
	 */
	if (boot_cpu_has(X86_FEATURE_IBPB))
		kvm_cpu_cap_set(X86_FEATURE_AMD_IBPB);
	if (boot_cpu_has(X86_FEATURE_IBRS))
		kvm_cpu_cap_set(X86_FEATURE_AMD_IBRS);
	if (boot_cpu_has(X86_FEATURE_STIBP))
		kvm_cpu_cap_set(X86_FEATURE_AMD_STIBP);
	if (boot_cpu_has(X86_FEATURE_SPEC_CTRL_SSBD))
		kvm_cpu_cap_set(X86_FEATURE_AMD_SSBD);
	if (!boot_cpu_has_bug(X86_BUG_SPEC_STORE_BYPASS))
		kvm_cpu_cap_set(X86_FEATURE_AMD_SSB_NO);
	/*
	 * The preference is to use SPEC CTRL MSR instead of the
	 * VIRT_SPEC MSR.
	 */
	if (boot_cpu_has(X86_FEATURE_LS_CFG_SSBD) &&
	    !boot_cpu_has(X86_FEATURE_AMD_SSBD))
		kvm_cpu_cap_set(X86_FEATURE_VIRT_SSBD);

	/*
	 * Hide all SVM features by default, SVM will set the cap bits for
	 * features it emulates and/or exposes for L1.
	 */
	kvm_cpu_cap_mask(CPUID_8000_000A_EDX, 0);

	kvm_cpu_cap_mask(CPUID_8000_001F_EAX,
		0 /* SME */ | F(SEV) | 0 /* VM_PAGE_FLUSH */ | F(SEV_ES) |
		F(SME_COHERENT));

	kvm_cpu_cap_mask(CPUID_8000_0021_EAX,
		F(NO_NESTED_DATA_BP) | F(LFENCE_RDTSC) | 0 /* SmmPgCfgLock */ |
		F(NULL_SEL_CLR_BASE) | F(AUTOIBRS) | 0 /* PrefetchCtlMsr */
	);

	if (cpu_feature_enabled(X86_FEATURE_SRSO_NO))
		kvm_cpu_cap_set(X86_FEATURE_SRSO_NO);

	kvm_cpu_cap_init_kvm_defined(CPUID_8000_0022_EAX,
		F(PERFMON_V2)
	);

	/*
	 * Synthesize "LFENCE is serializing" into the AMD-defined entry in
	 * KVM's supported CPUID if the feature is reported as supported by the
	 * kernel.  LFENCE_RDTSC was a Linux-defined synthetic feature long
	 * before AMD joined the bandwagon, e.g. LFENCE is serializing on most
	 * CPUs that support SSE2.  On CPUs that don't support AMD's leaf,
	 * kvm_cpu_cap_mask() will unfortunately drop the flag due to ANDing
	 * the mask with the raw host CPUID, and reporting support in AMD's
	 * leaf can make it easier for userspace to detect the feature.
	 */
	if (cpu_feature_enabled(X86_FEATURE_LFENCE_RDTSC))
		kvm_cpu_cap_set(X86_FEATURE_LFENCE_RDTSC);
	if (!static_cpu_has_bug(X86_BUG_NULL_SEG))
		kvm_cpu_cap_set(X86_FEATURE_NULL_SEL_CLR_BASE);
	kvm_cpu_cap_set(X86_FEATURE_NO_SMM_CTL_MSR);

	kvm_cpu_cap_mask(CPUID_C000_0001_EDX,
		F(XSTORE) | F(XSTORE_EN) | F(XCRYPT) | F(XCRYPT_EN) |
		F(ACE2) | F(ACE2_EN) | F(PHE) | F(PHE_EN) |
		F(PMM) | F(PMM_EN)
	);

	/*
	 * Hide RDTSCP and RDPID if either feature is reported as supported but
	 * probing MSR_TSC_AUX failed.  This is purely a sanity check and
	 * should never happen, but the guest will likely crash if RDTSCP or
	 * RDPID is misreported, and KVM has botched MSR_TSC_AUX emulation in
	 * the past.  For example, the sanity check may fire if this instance of
	 * KVM is running as L1 on top of an older, broken KVM.
	 */
	if (WARN_ON((kvm_cpu_cap_has(X86_FEATURE_RDTSCP) ||
		     kvm_cpu_cap_has(X86_FEATURE_RDPID)) &&
		     !kvm_is_supported_user_return_msr(MSR_TSC_AUX))) {
		kvm_cpu_cap_clear(X86_FEATURE_RDTSCP);
		kvm_cpu_cap_clear(X86_FEATURE_RDPID);
	}
}
EXPORT_SYMBOL_GPL(kvm_set_cpu_caps);

struct kvm_cpuid_array {
	struct kvm_cpuid_entry2 *entries;
	int maxnent;
	int nent;
};

static struct kvm_cpuid_entry2 *get_next_cpuid(struct kvm_cpuid_array *array)
{
	if (array->nent >= array->maxnent)
		return NULL;

	return &array->entries[array->nent++];
}

static struct kvm_cpuid_entry2 *do_host_cpuid(struct kvm_cpuid_array *array,
					      u32 function, u32 index)
{
	struct kvm_cpuid_entry2 *entry = get_next_cpuid(array);

	if (!entry)
		return NULL;

	memset(entry, 0, sizeof(*entry));
	entry->function = function;
	entry->index = index;
	switch (function & 0xC0000000) {
	case 0x40000000:
		/* Hypervisor leaves are always synthesized by __do_cpuid_func.  */
		return entry;

	case 0x80000000:
		/*
		 * 0x80000021 is sometimes synthesized by __do_cpuid_func, which
		 * would result in out-of-bounds calls to do_host_cpuid.
		 */
		{
			static int max_cpuid_80000000;
			if (!READ_ONCE(max_cpuid_80000000))
				WRITE_ONCE(max_cpuid_80000000, cpuid_eax(0x80000000));
			if (function > READ_ONCE(max_cpuid_80000000))
				return entry;
		}
		break;

	default:
		break;
	}

	cpuid_count(entry->function, entry->index,
		    &entry->eax, &entry->ebx, &entry->ecx, &entry->edx);

	if (cpuid_function_is_indexed(function))
		entry->flags |= KVM_CPUID_FLAG_SIGNIFCANT_INDEX;

	return entry;
}

static int __do_cpuid_func_emulated(struct kvm_cpuid_array *array, u32 func)
{
	struct kvm_cpuid_entry2 *entry;

	if (array->nent >= array->maxnent)
		return -E2BIG;

	entry = &array->entries[array->nent];
	entry->function = func;
	entry->index = 0;
	entry->flags = 0;

	switch (func) {
	case 0:
		entry->eax = 7;
		++array->nent;
		break;
	case 1:
		entry->ecx = F(MOVBE);
		++array->nent;
		break;
	case 7:
		entry->flags |= KVM_CPUID_FLAG_SIGNIFCANT_INDEX;
		entry->eax = 0;
		if (kvm_cpu_cap_has(X86_FEATURE_RDTSCP))
			entry->ecx = F(RDPID);
		++array->nent;
		break;
	default:
		break;
	}

	return 0;
}

static inline int __do_cpuid_func(struct kvm_cpuid_array *array, u32 function)
{
	struct kvm_cpuid_entry2 *entry;
	int r, i, max_idx;

	/* all calls to cpuid_count() should be made on the same cpu */
	get_cpu();

	r = -E2BIG;

	entry = do_host_cpuid(array, function, 0);
	if (!entry)
		goto out;

	switch (function) {
	case 0:
		/* Limited to the highest leaf implemented in KVM. */
		entry->eax = min(entry->eax, 0x20U);
		break;
	case 1:
		cpuid_entry_override(entry, CPUID_1_EDX);
		cpuid_entry_override(entry, CPUID_1_ECX);
		break;
	case 2:
		/*
		 * On ancient CPUs, function 2 entries are STATEFUL.  That is,
		 * CPUID(function=2, index=0) may return different results each
		 * time, with the least-significant byte in EAX enumerating the
		 * number of times software should do CPUID(2, 0).
		 *
		 * Modern CPUs, i.e. every CPU KVM has *ever* run on are less
		 * idiotic.  Intel's SDM states that EAX & 0xff "will always
		 * return 01H. Software should ignore this value and not
		 * interpret it as an informational descriptor", while AMD's
		 * APM states that CPUID(2) is reserved.
		 *
		 * WARN if a frankenstein CPU that supports virtualization and
		 * a stateful CPUID.0x2 is encountered.
		 */
		WARN_ON_ONCE((entry->eax & 0xff) > 1);
		break;
	/* functions 4 and 0x8000001d have additional index. */
	case 4:
	case 0x8000001d:
		/*
		 * Read entries until the cache type in the previous entry is
		 * zero, i.e. indicates an invalid entry.
		 */
		for (i = 1; entry->eax & 0x1f; ++i) {
			entry = do_host_cpuid(array, function, i);
			if (!entry)
				goto out;
		}
		break;
	case 6: /* Thermal management */
		cpuid_entry_override(entry, CPUID_6_EAX);

		/* Always allow ARAT since APICs are emulated. */
		if (!kvm_cpu_cap_has(X86_FEATURE_ARAT))
			entry->eax |= 0x4;

		entry->ebx = 0;

		/*
		 * When Host enables ITD, we will expose ITD and HFI,
		 * otherwise, HFI/ITD will not be exposed to Guest.
		 * ITD is an extension of HFI, so after KVM supports ITD
		 * emulation, HFI-related info in 0x6 leaf should be consistent
		 * with the Host, that is, use the Host's ITD info, except
		 * for the HFI index.
		 *
		 * HFI table size is related to the HFI table indexes, but
		 * this item will be checked in kvm_check_cpuid() after
		 * KVM_SET_CPUID/KVM_SET_CPUID2.
		 */
		if (kvm_cpu_cap_has(X86_FEATURE_ITD)) {
			union cpuid6_ecx ecx;
			union cpuid6_edx edx;
			union cpuid6_ecx *host_ecx = (union cpuid6_ecx *)&entry->ecx;
			union cpuid6_edx *host_edx = (union cpuid6_edx *)&entry->edx;

			ecx.full = 0;
			edx.full = 0;
			/* Number of supported HFI/ITD classes. */
			ecx.split.nr_classes = host_ecx->split.nr_classes;
			/* HFI/ITD supports performance and energy efficiency capabilities. */
			edx.split.capabilities.split.performance =
				host_edx->split.capabilities.split.performance;
			edx.split.capabilities.split.energy_efficiency =
				host_edx->split.capabilities.split.energy_efficiency;
			/* As default, keep the same HFI table size as host. */
			edx.split.table_pages = host_edx->split.table_pages;
			/*
			 * Default HFI index = 0. User should be careful that
			 * the index differ for each CPUs.
			 */
			edx.split.index = 0;

			entry->ecx = ecx.full;
			entry->edx = edx.full;
		} else {
			entry->ecx = 0;
			entry->edx = 0;
		}
		break;
	/* function 7 has additional index. */
	case 7:
		entry->eax = min(entry->eax, 1u);
		cpuid_entry_override(entry, CPUID_7_0_EBX);
		cpuid_entry_override(entry, CPUID_7_ECX);
		cpuid_entry_override(entry, CPUID_7_EDX);

		/* KVM only supports 0x7.0 and 0x7.1, capped above via min(). */
		if (entry->eax == 1) {
			entry = do_host_cpuid(array, function, 1);
			if (!entry)
				goto out;

			cpuid_entry_override(entry, CPUID_7_1_EAX);
			cpuid_entry_override(entry, CPUID_7_1_EBX);
			cpuid_entry_override(entry, CPUID_7_1_ECX);
			cpuid_entry_override(entry, CPUID_7_1_EDX);
		}
		break;
	case 0xa: { /* Architectural Performance Monitoring */
		union cpuid10_eax eax;
		union cpuid10_edx edx;

		if (!enable_pmu || !static_cpu_has(X86_FEATURE_ARCH_PERFMON)) {
			entry->eax = entry->ebx = entry->ecx = entry->edx = 0;
			break;
		}

		eax.split.version_id = kvm_pmu_cap.version;
		eax.split.num_counters = kvm_pmu_cap.num_counters_gp;
		eax.split.bit_width = kvm_pmu_cap.bit_width_gp;
		eax.split.mask_length = kvm_pmu_cap.events_mask_len;
		edx.split.num_counters_fixed = kvm_pmu_cap.num_counters_fixed;
		edx.split.bit_width_fixed = kvm_pmu_cap.bit_width_fixed;

		if (kvm_pmu_cap.version)
			edx.split.anythread_deprecated = 1;
		edx.split.reserved1 = 0;
		edx.split.reserved2 = 0;

		entry->eax = eax.full;
		entry->ebx = kvm_pmu_cap.events_mask;
		entry->ecx = 0;
		entry->edx = edx.full;
		break;
	}
	case 0x1f:
	case 0xb:
		/*
		 * No topology; a valid topology is indicated by the presence
		 * of subleaf 1.
		 */
		entry->eax = entry->ebx = entry->ecx = 0;
		break;
	case 0xd: {
		u64 permitted_xcr0 = kvm_get_filtered_xcr0();
		u64 permitted_xss = kvm_caps.supported_xss;

		entry->eax &= permitted_xcr0;
		entry->ebx = xstate_required_size(permitted_xcr0, false);
		entry->ecx = entry->ebx;
		entry->edx &= permitted_xcr0 >> 32;
		if (!permitted_xcr0)
			break;

		entry = do_host_cpuid(array, function, 1);
		if (!entry)
			goto out;

		cpuid_entry_override(entry, CPUID_D_1_EAX);
		if (entry->eax & (F(XSAVES)|F(XSAVEC)))
			entry->ebx = xstate_required_size(permitted_xcr0 | permitted_xss,
							  true);
		else {
			WARN_ON_ONCE(permitted_xss != 0);
			entry->ebx = 0;
		}
		entry->ecx &= permitted_xss;
		entry->edx &= permitted_xss >> 32;

		for (i = 2; i < 64; ++i) {
			bool s_state;
			if (permitted_xcr0 & BIT_ULL(i))
				s_state = false;
			else if (permitted_xss & BIT_ULL(i))
				s_state = true;
			else
				continue;

			entry = do_host_cpuid(array, function, i);
			if (!entry)
				goto out;

			/*
			 * The supported check above should have filtered out
			 * invalid sub-leafs.  Only valid sub-leafs should
			 * reach this point, and they should have a non-zero
			 * save state size.  Furthermore, check whether the
			 * processor agrees with permitted_xcr0/permitted_xss
			 * on whether this is an XCR0- or IA32_XSS-managed area.
			 */
			if (WARN_ON_ONCE(!entry->eax || (entry->ecx & 0x1) != s_state)) {
				--array->nent;
				continue;
			}

			if (!kvm_cpu_cap_has(X86_FEATURE_XFD))
				entry->ecx &= ~BIT_ULL(2);
			entry->edx = 0;
		}
		break;
	}
	case 0x12:
		/* Intel SGX */
		if (!kvm_cpu_cap_has(X86_FEATURE_SGX)) {
			entry->eax = entry->ebx = entry->ecx = entry->edx = 0;
			break;
		}

		/*
		 * Index 0: Sub-features, MISCSELECT (a.k.a extended features)
		 * and max enclave sizes.   The SGX sub-features and MISCSELECT
		 * are restricted by kernel and KVM capabilities (like most
		 * feature flags), while enclave size is unrestricted.
		 */
		cpuid_entry_override(entry, CPUID_12_EAX);
		entry->ebx &= SGX_MISC_EXINFO;

		entry = do_host_cpuid(array, function, 1);
		if (!entry)
			goto out;

		/*
		 * Index 1: SECS.ATTRIBUTES.  ATTRIBUTES are restricted a la
		 * feature flags.  Advertise all supported flags, including
		 * privileged attributes that require explicit opt-in from
		 * userspace.  ATTRIBUTES.XFRM is not adjusted as userspace is
		 * expected to derive it from supported XCR0.
		 */
		entry->eax &= SGX_ATTR_PRIV_MASK | SGX_ATTR_UNPRIV_MASK;
		entry->ebx &= 0;
		break;
	/* Intel PT */
	case 0x14:
		if (!kvm_cpu_cap_has(X86_FEATURE_INTEL_PT)) {
			entry->eax = entry->ebx = entry->ecx = entry->edx = 0;
			break;
		}

		for (i = 1, max_idx = entry->eax; i <= max_idx; ++i) {
			if (!do_host_cpuid(array, function, i))
				goto out;
		}
		break;
	/* Intel AMX TILE */
	case 0x1d:
		if (!kvm_cpu_cap_has(X86_FEATURE_AMX_TILE)) {
			entry->eax = entry->ebx = entry->ecx = entry->edx = 0;
			break;
		}

		for (i = 1, max_idx = entry->eax; i <= max_idx; ++i) {
			if (!do_host_cpuid(array, function, i))
				goto out;
		}
		break;
	case 0x1e: /* TMUL information */
		if (!kvm_cpu_cap_has(X86_FEATURE_AMX_TILE)) {
			entry->eax = entry->ebx = entry->ecx = entry->edx = 0;
			break;
		}
		break;
	/* Intel HRESET */
	case 0x20:
		if (!kvm_cpu_cap_has(X86_FEATURE_HRESET)) {
			entry->eax = 0;
			entry->ebx = 0;
			entry->ecx = 0;
			entry->edx = 0;
			break;
		}
		break;
	case KVM_CPUID_SIGNATURE: {
		const u32 *sigptr = (const u32 *)KVM_SIGNATURE;
		entry->eax = KVM_CPUID_FEATURES;
		entry->ebx = sigptr[0];
		entry->ecx = sigptr[1];
		entry->edx = sigptr[2];
		break;
	}
	case KVM_CPUID_FEATURES:
		entry->eax = (1 << KVM_FEATURE_CLOCKSOURCE) |
			     (1 << KVM_FEATURE_NOP_IO_DELAY) |
			     (1 << KVM_FEATURE_CLOCKSOURCE2) |
			     (1 << KVM_FEATURE_ASYNC_PF) |
			     (1 << KVM_FEATURE_PV_EOI) |
			     (1 << KVM_FEATURE_CLOCKSOURCE_STABLE_BIT) |
			     (1 << KVM_FEATURE_PV_UNHALT) |
			     (1 << KVM_FEATURE_PV_TLB_FLUSH) |
			     (1 << KVM_FEATURE_ASYNC_PF_VMEXIT) |
			     (1 << KVM_FEATURE_PV_SEND_IPI) |
			     (1 << KVM_FEATURE_POLL_CONTROL) |
			     (1 << KVM_FEATURE_PV_SCHED_YIELD) |
			     (1 << KVM_FEATURE_ASYNC_PF_INT);

		if (sched_info_on())
			entry->eax |= (1 << KVM_FEATURE_STEAL_TIME);

		entry->ebx = 0;
		entry->ecx = 0;
		entry->edx = 0;
		break;
	case 0x80000000:
		entry->eax = min(entry->eax, 0x80000022);
		/*
		 * Serializing LFENCE is reported in a multitude of ways, and
		 * NullSegClearsBase is not reported in CPUID on Zen2; help
		 * userspace by providing the CPUID leaf ourselves.
		 *
		 * However, only do it if the host has CPUID leaf 0x8000001d.
		 * QEMU thinks that it can query the host blindly for that
		 * CPUID leaf if KVM reports that it supports 0x8000001d or
		 * above.  The processor merrily returns values from the
		 * highest Intel leaf which QEMU tries to use as the guest's
		 * 0x8000001d.  Even worse, this can result in an infinite
		 * loop if said highest leaf has no subleaves indexed by ECX.
		 */
		if (entry->eax >= 0x8000001d &&
		    (static_cpu_has(X86_FEATURE_LFENCE_RDTSC)
		     || !static_cpu_has_bug(X86_BUG_NULL_SEG)))
			entry->eax = max(entry->eax, 0x80000021);
		break;
	case 0x80000001:
		entry->ebx &= ~GENMASK(27, 16);
		cpuid_entry_override(entry, CPUID_8000_0001_EDX);
		cpuid_entry_override(entry, CPUID_8000_0001_ECX);
		break;
	case 0x80000005:
		/*  Pass host L1 cache and TLB info. */
		break;
	case 0x80000006:
		/* Drop reserved bits, pass host L2 cache and TLB info. */
		entry->edx &= ~GENMASK(17, 16);
		break;
	case 0x80000007: /* Advanced power management */
		cpuid_entry_override(entry, CPUID_8000_0007_EDX);

		/* mask against host */
		entry->edx &= boot_cpu_data.x86_power;
		entry->eax = entry->ebx = entry->ecx = 0;
		break;
	case 0x80000008: {
		unsigned g_phys_as = (entry->eax >> 16) & 0xff;
		unsigned virt_as = max((entry->eax >> 8) & 0xff, 48U);
		unsigned phys_as = entry->eax & 0xff;

		/*
		 * If TDP (NPT) is disabled use the adjusted host MAXPHYADDR as
		 * the guest operates in the same PA space as the host, i.e.
		 * reductions in MAXPHYADDR for memory encryption affect shadow
		 * paging, too.
		 *
		 * If TDP is enabled but an explicit guest MAXPHYADDR is not
		 * provided, use the raw bare metal MAXPHYADDR as reductions to
		 * the HPAs do not affect GPAs.
		 */
		if (!tdp_enabled)
			g_phys_as = boot_cpu_data.x86_phys_bits;
		else if (!g_phys_as)
			g_phys_as = phys_as;

		entry->eax = g_phys_as | (virt_as << 8);
		entry->ecx &= ~(GENMASK(31, 16) | GENMASK(11, 8));
		entry->edx = 0;
		cpuid_entry_override(entry, CPUID_8000_0008_EBX);
		break;
	}
	case 0x8000000A:
		if (!kvm_cpu_cap_has(X86_FEATURE_SVM)) {
			entry->eax = entry->ebx = entry->ecx = entry->edx = 0;
			break;
		}
		entry->eax = 1; /* SVM revision 1 */
		entry->ebx = 8; /* Lets support 8 ASIDs in case we add proper
				   ASID emulation to nested SVM */
		entry->ecx = 0; /* Reserved */
		cpuid_entry_override(entry, CPUID_8000_000A_EDX);
		break;
	case 0x80000019:
		entry->ecx = entry->edx = 0;
		break;
	case 0x8000001a:
		entry->eax &= GENMASK(2, 0);
		entry->ebx = entry->ecx = entry->edx = 0;
		break;
	case 0x8000001e:
		/* Do not return host topology information.  */
		entry->eax = entry->ebx = entry->ecx = 0;
		entry->edx = 0; /* reserved */
		break;
	case 0x8000001F:
		if (!kvm_cpu_cap_has(X86_FEATURE_SEV)) {
			entry->eax = entry->ebx = entry->ecx = entry->edx = 0;
		} else {
			cpuid_entry_override(entry, CPUID_8000_001F_EAX);
			/* Clear NumVMPL since KVM does not support VMPL.  */
			entry->ebx &= ~GENMASK(31, 12);
			/*
			 * Enumerate '0' for "PA bits reduction", the adjusted
			 * MAXPHYADDR is enumerated directly (see 0x80000008).
			 */
			entry->ebx &= ~GENMASK(11, 6);
		}
		break;
	case 0x80000020:
		entry->eax = entry->ebx = entry->ecx = entry->edx = 0;
		break;
	case 0x80000021:
		entry->ebx = entry->ecx = entry->edx = 0;
		cpuid_entry_override(entry, CPUID_8000_0021_EAX);
		break;
	/* AMD Extended Performance Monitoring and Debug */
	case 0x80000022: {
		union cpuid_0x80000022_ebx ebx;

		entry->ecx = entry->edx = 0;
		if (!enable_pmu || !kvm_cpu_cap_has(X86_FEATURE_PERFMON_V2)) {
			entry->eax = entry->ebx;
			break;
		}

		cpuid_entry_override(entry, CPUID_8000_0022_EAX);

		if (kvm_cpu_cap_has(X86_FEATURE_PERFMON_V2))
			ebx.split.num_core_pmc = kvm_pmu_cap.num_counters_gp;
		else if (kvm_cpu_cap_has(X86_FEATURE_PERFCTR_CORE))
			ebx.split.num_core_pmc = AMD64_NUM_COUNTERS_CORE;
		else
			ebx.split.num_core_pmc = AMD64_NUM_COUNTERS;

		entry->ebx = ebx.full;
		break;
	}
	/*Add support for Centaur's CPUID instruction*/
	case 0xC0000000:
		/*Just support up to 0xC0000004 now*/
		entry->eax = min(entry->eax, 0xC0000004);
		break;
	case 0xC0000001:
		cpuid_entry_override(entry, CPUID_C000_0001_EDX);
		break;
	case 3: /* Processor serial number */
	case 5: /* MONITOR/MWAIT */
	case 0xC0000002:
	case 0xC0000003:
	case 0xC0000004:
	default:
		entry->eax = entry->ebx = entry->ecx = entry->edx = 0;
		break;
	}

	r = 0;

out:
	put_cpu();

	return r;
}

static int do_cpuid_func(struct kvm_cpuid_array *array, u32 func,
			 unsigned int type)
{
	if (type == KVM_GET_EMULATED_CPUID)
		return __do_cpuid_func_emulated(array, func);

	return __do_cpuid_func(array, func);
}

#define CENTAUR_CPUID_SIGNATURE 0xC0000000

static int get_cpuid_func(struct kvm_cpuid_array *array, u32 func,
			  unsigned int type)
{
	u32 limit;
	int r;

	if (func == CENTAUR_CPUID_SIGNATURE &&
	    boot_cpu_data.x86_vendor != X86_VENDOR_CENTAUR)
		return 0;

	r = do_cpuid_func(array, func, type);
	if (r)
		return r;

	limit = array->entries[array->nent - 1].eax;
	for (func = func + 1; func <= limit; ++func) {
		r = do_cpuid_func(array, func, type);
		if (r)
			break;
	}

	return r;
}

static bool sanity_check_entries(struct kvm_cpuid_entry2 __user *entries,
				 __u32 num_entries, unsigned int ioctl_type)
{
	int i;
	__u32 pad[3];

	if (ioctl_type != KVM_GET_EMULATED_CPUID)
		return false;

	/*
	 * We want to make sure that ->padding is being passed clean from
	 * userspace in case we want to use it for something in the future.
	 *
	 * Sadly, this wasn't enforced for KVM_GET_SUPPORTED_CPUID and so we
	 * have to give ourselves satisfied only with the emulated side. /me
	 * sheds a tear.
	 */
	for (i = 0; i < num_entries; i++) {
		if (copy_from_user(pad, entries[i].padding, sizeof(pad)))
			return true;

		if (pad[0] || pad[1] || pad[2])
			return true;
	}
	return false;
}

int kvm_dev_ioctl_get_cpuid(struct kvm_cpuid2 *cpuid,
			    struct kvm_cpuid_entry2 __user *entries,
			    unsigned int type)
{
	static const u32 funcs[] = {
		0, 0x80000000, CENTAUR_CPUID_SIGNATURE, KVM_CPUID_SIGNATURE,
	};

	struct kvm_cpuid_array array = {
		.nent = 0,
	};
	int r, i;

	if (cpuid->nent < 1)
		return -E2BIG;
	if (cpuid->nent > KVM_MAX_CPUID_ENTRIES)
		cpuid->nent = KVM_MAX_CPUID_ENTRIES;

	if (sanity_check_entries(entries, cpuid->nent, type))
		return -EINVAL;

	array.entries = kvcalloc(cpuid->nent, sizeof(struct kvm_cpuid_entry2), GFP_KERNEL);
	if (!array.entries)
		return -ENOMEM;

	array.maxnent = cpuid->nent;

	for (i = 0; i < ARRAY_SIZE(funcs); i++) {
		r = get_cpuid_func(&array, funcs[i], type);
		if (r)
			goto out_free;
	}
	cpuid->nent = array.nent;

	if (copy_to_user(entries, array.entries,
			 array.nent * sizeof(struct kvm_cpuid_entry2)))
		r = -EFAULT;

out_free:
	kvfree(array.entries);
	return r;
}

struct kvm_cpuid_entry2 *kvm_find_cpuid_entry2(
	struct kvm_cpuid_entry2 *entries, int nent, u32 function, u64 index)
{
	return cpuid_entry2_find(entries, nent, function, index);
}
EXPORT_SYMBOL_GPL(kvm_find_cpuid_entry2);

struct kvm_cpuid_entry2 *kvm_find_cpuid_entry_index(struct kvm_vcpu *vcpu,
						    u32 function, u32 index)
{
	return cpuid_entry2_find(vcpu->arch.cpuid_entries, vcpu->arch.cpuid_nent,
				 function, index);
}
EXPORT_SYMBOL_GPL(kvm_find_cpuid_entry_index);

struct kvm_cpuid_entry2 *kvm_find_cpuid_entry(struct kvm_vcpu *vcpu,
					      u32 function)
{
	return cpuid_entry2_find(vcpu->arch.cpuid_entries, vcpu->arch.cpuid_nent,
				 function, KVM_CPUID_INDEX_NOT_SIGNIFICANT);
}
EXPORT_SYMBOL_GPL(kvm_find_cpuid_entry);

/*
 * Intel CPUID semantics treats any query for an out-of-range leaf as if the
 * highest basic leaf (i.e. CPUID.0H:EAX) were requested.  AMD CPUID semantics
 * returns all zeroes for any undefined leaf, whether or not the leaf is in
 * range.  Centaur/VIA follows Intel semantics.
 *
 * A leaf is considered out-of-range if its function is higher than the maximum
 * supported leaf of its associated class or if its associated class does not
 * exist.
 *
 * There are three primary classes to be considered, with their respective
 * ranges described as "<base> - <top>[,<base2> - <top2>] inclusive.  A primary
 * class exists if a guest CPUID entry for its <base> leaf exists.  For a given
 * class, CPUID.<base>.EAX contains the max supported leaf for the class.
 *
 *  - Basic:      0x00000000 - 0x3fffffff, 0x50000000 - 0x7fffffff
 *  - Hypervisor: 0x40000000 - 0x4fffffff
 *  - Extended:   0x80000000 - 0xbfffffff
 *  - Centaur:    0xc0000000 - 0xcfffffff
 *
 * The Hypervisor class is further subdivided into sub-classes that each act as
 * their own independent class associated with a 0x100 byte range.  E.g. if Qemu
 * is advertising support for both HyperV and KVM, the resulting Hypervisor
 * CPUID sub-classes are:
 *
 *  - HyperV:     0x40000000 - 0x400000ff
 *  - KVM:        0x40000100 - 0x400001ff
 */
static struct kvm_cpuid_entry2 *
get_out_of_range_cpuid_entry(struct kvm_vcpu *vcpu, u32 *fn_ptr, u32 index)
{
	struct kvm_cpuid_entry2 *basic, *class;
	u32 function = *fn_ptr;

	basic = kvm_find_cpuid_entry(vcpu, 0);
	if (!basic)
		return NULL;

	if (is_guest_vendor_amd(basic->ebx, basic->ecx, basic->edx) ||
	    is_guest_vendor_hygon(basic->ebx, basic->ecx, basic->edx))
		return NULL;

	if (function >= 0x40000000 && function <= 0x4fffffff)
		class = kvm_find_cpuid_entry(vcpu, function & 0xffffff00);
	else if (function >= 0xc0000000)
		class = kvm_find_cpuid_entry(vcpu, 0xc0000000);
	else
		class = kvm_find_cpuid_entry(vcpu, function & 0x80000000);

	if (class && function <= class->eax)
		return NULL;

	/*
	 * Leaf specific adjustments are also applied when redirecting to the
	 * max basic entry, e.g. if the max basic leaf is 0xb but there is no
	 * entry for CPUID.0xb.index (see below), then the output value for EDX
	 * needs to be pulled from CPUID.0xb.1.
	 */
	*fn_ptr = basic->eax;

	/*
	 * The class does not exist or the requested function is out of range;
	 * the effective CPUID entry is the max basic leaf.  Note, the index of
	 * the original requested leaf is observed!
	 */
	return kvm_find_cpuid_entry_index(vcpu, basic->eax, index);
}

bool kvm_cpuid(struct kvm_vcpu *vcpu, u32 *eax, u32 *ebx,
	       u32 *ecx, u32 *edx, bool exact_only)
{
	u32 orig_function = *eax, function = *eax, index = *ecx;
	struct kvm_cpuid_entry2 *entry;
	bool exact, used_max_basic = false;

	entry = kvm_find_cpuid_entry_index(vcpu, function, index);
	exact = !!entry;

	if (!entry && !exact_only) {
		entry = get_out_of_range_cpuid_entry(vcpu, &function, index);
		used_max_basic = !!entry;
	}

	if (entry) {
		*eax = entry->eax;
		*ebx = entry->ebx;
		*ecx = entry->ecx;
		*edx = entry->edx;
		if (function == 7 && index == 0) {
			u64 data;
		        if (!__kvm_get_msr(vcpu, MSR_IA32_TSX_CTRL, &data, true) &&
			    (data & TSX_CTRL_CPUID_CLEAR))
				*ebx &= ~(F(RTM) | F(HLE));
		} else if (function == 0x80000007) {
			if (kvm_hv_invtsc_suppressed(vcpu))
				*edx &= ~SF(CONSTANT_TSC);
		}
	} else {
		*eax = *ebx = *ecx = *edx = 0;
		/*
		 * When leaf 0BH or 1FH is defined, CL is pass-through
		 * and EDX is always the x2APIC ID, even for undefined
		 * subleaves. Index 1 will exist iff the leaf is
		 * implemented, so we pass through CL iff leaf 1
		 * exists. EDX can be copied from any existing index.
		 */
		if (function == 0xb || function == 0x1f) {
			entry = kvm_find_cpuid_entry_index(vcpu, function, 1);
			if (entry) {
				*ecx = index & 0xff;
				*edx = entry->edx;
			}
		}
	}
	trace_kvm_cpuid(orig_function, index, *eax, *ebx, *ecx, *edx, exact,
			used_max_basic);
	return exact;
}
EXPORT_SYMBOL_GPL(kvm_cpuid);

int kvm_emulate_cpuid(struct kvm_vcpu *vcpu)
{
	u32 eax, ebx, ecx, edx;

	if (cpuid_fault_enabled(vcpu) && !kvm_require_cpl(vcpu, 0))
		return 1;

	eax = kvm_rax_read(vcpu);
	ecx = kvm_rcx_read(vcpu);
	kvm_cpuid(vcpu, &eax, &ebx, &ecx, &edx, false);
	kvm_rax_write(vcpu, eax);
	kvm_rbx_write(vcpu, ebx);
	kvm_rcx_write(vcpu, ecx);
	kvm_rdx_write(vcpu, edx);
	return kvm_skip_emulated_instruction(vcpu);
}
EXPORT_SYMBOL_GPL(kvm_emulate_cpuid);<|MERGE_RESOLUTION|>--- conflicted
+++ resolved
@@ -206,11 +206,7 @@
 {
 	struct kvm_cpuid_entry2 *best;
 	u64 xfeatures;
-<<<<<<< HEAD
 	int ret;
-=======
-	int r;
->>>>>>> 357d0cde
 
 	/*
 	 * The existing code assumes virtual address is 48-bit or 57-bit in the
@@ -234,7 +230,6 @@
 		xfeatures = best->eax | ((u64)best->edx << 32);
 		xfeatures &= XFEATURE_MASK_USER_DYNAMIC;
 		if (xfeatures) {
-<<<<<<< HEAD
 			ret = fpu_enable_guest_xfd_features(&vcpu->arch.guest_fpu,
 							    xfeatures);
 			if (ret)
@@ -243,16 +238,6 @@
 	}
 
 	return kvm_check_hfi_cpuid(entries, nent);
-=======
-			r = fpu_enable_guest_xfd_features(&vcpu->arch.guest_fpu,
-							  xfeatures);
-			if (r)
-				return r;
-		}
-	}
-
-	return static_call(kvm_x86_vcpu_check_cpuid)(vcpu, entries, nent);
->>>>>>> 357d0cde
 }
 
 /* Check whether the supplied CPUID data is equal to what is already set for the vCPU. */
