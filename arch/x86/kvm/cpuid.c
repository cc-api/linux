--- conflicted
+++ resolved
@@ -671,14 +671,10 @@
 		kvm_cpu_cap_set(X86_FEATURE_IBT);
 
 	kvm_cpu_cap_mask(CPUID_7_1_EAX,
-<<<<<<< HEAD
 		F(AVX_VNNI) | F(AVX512_BF16) | F(CMPCCXADD) |
 		F(FZRM) | F(FSRS) | F(FSRC) |
-		F(AMX_FP16) | F(AVX_IFMA) | F(LAM)
-=======
-		F(AVX_VNNI) | F(AVX512_BF16) | F(LASS) | F(CMPCCXADD) |
-		F(FZRM) | F(FSRS) | F(FSRC) | F(AMX_FP16) | F(AVX_IFMA)
->>>>>>> dc14ad88
+		F(AMX_FP16) | F(AVX_IFMA) | F(LAM) |
+		F(LASS)
 	);
 
 	kvm_cpu_cap_init_kvm_defined(CPUID_7_1_EDX,
