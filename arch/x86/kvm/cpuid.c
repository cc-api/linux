--- conflicted
+++ resolved
@@ -827,16 +827,11 @@
 		kvm_cpu_cap_set(X86_FEATURE_IBT);
 
 	kvm_cpu_cap_mask(CPUID_7_1_EAX,
-<<<<<<< HEAD
 		F(AVX_VNNI) | F(AVX512_BF16) | F(LASS) | F(CMPCCXADD) |
 		F(FZRM) | F(FSRS) | F(FSRC) | F(FRED) | F(LKGS) |
 		F(WRMSRNS) | F(AMX_FP16) | F(AVX_IFMA) | F(LAM) |
-		F(SHA512) | F(SM3) | F(SM4) | F(AVX512_MEDIAX) | F(RAO_INT) | F(MOVRS)
-=======
-		F(AVX_VNNI) | F(AVX512_BF16) | F(CMPCCXADD) |
-		F(FZRM) | F(FSRS) | F(FSRC) |
-		F(AMX_FP16) | F(AVX_IFMA) | F(ARCH_PERFMON_EXT)
->>>>>>> 1cd87c85
+		F(SHA512) | F(SM3) | F(SM4) | F(AVX512_MEDIAX) | F(RAO_INT) | F(MOVRS) |
+		F(ARCH_PERFMON_EXT)
 	);
 
 	/* Currently HRESET is used to reset the ITD related history. */
@@ -1093,11 +1088,7 @@
 	switch (function) {
 	case 0:
 		/* Limited to the highest leaf implemented in KVM. */
-<<<<<<< HEAD
-		entry->eax = min(entry->eax, 0x20U);
-=======
 		entry->eax = min(entry->eax, 0x23U);
->>>>>>> 1cd87c85
 		break;
 	case 1:
 		cpuid_entry_override(entry, CPUID_1_EDX);
@@ -1365,7 +1356,6 @@
 			break;
 		}
 		break;
-<<<<<<< HEAD
 	/* Intel HRESET */
 	case 0x20:
 		if (!kvm_cpu_cap_has(X86_FEATURE_HRESET)) {
@@ -1376,7 +1366,6 @@
 			break;
 		}
 		break;
-=======
 	/* Intel archPerfmon extended leaf */
 	case 0x23: {
 		u32 subleaves;
@@ -1432,7 +1421,6 @@
 		}
 		break;
 	}
->>>>>>> 1cd87c85
 	case KVM_CPUID_SIGNATURE: {
 		const u32 *sigptr = (const u32 *)KVM_SIGNATURE;
 		entry->eax = KVM_CPUID_FEATURES;
