// SPDX-License-Identifier: GPL-2.0-only
/*
 * Kernel-based Virtual Machine driver for Linux
 * cpuid support routines
 *
 * derived from arch/x86/kvm/x86.c
 *
 * Copyright 2011 Red Hat, Inc. and/or its affiliates.
 * Copyright IBM Corporation, 2008
 */
#define pr_fmt(fmt) KBUILD_MODNAME ": " fmt

#include <linux/kvm_host.h>
#include <linux/export.h>
#include <linux/vmalloc.h>
#include <linux/uaccess.h>
#include <linux/sched/stat.h>

#include <asm/hfi.h>
#include <asm/processor.h>
#include <asm/user.h>
#include <asm/fpu/xstate.h>
#include <asm/sgx.h>
#include <asm/cpuid.h>
#include "cpuid.h"
#include "lapic.h"
#include "mmu.h"
#include "trace.h"
#include "pmu.h"
#include "xen.h"

/*
 * Unlike "struct cpuinfo_x86.x86_capability", kvm_cpu_caps doesn't need to be
 * aligned to sizeof(unsigned long) because it's not accessed via bitops.
 */
u32 kvm_cpu_caps[NR_KVM_CPU_CAPS] __read_mostly;
EXPORT_SYMBOL_GPL(kvm_cpu_caps);

u32 xstate_required_size(u64 xstate_bv, bool compacted)
{
	int feature_bit = 0;
	u32 ret = XSAVE_HDR_SIZE + XSAVE_HDR_OFFSET;

	xstate_bv &= XFEATURE_MASK_EXTEND;
	while (xstate_bv) {
		if (xstate_bv & 0x1) {
		        u32 eax, ebx, ecx, edx, offset;
		        cpuid_count(0xD, feature_bit, &eax, &ebx, &ecx, &edx);
			/* ECX[1]: 64B alignment in compacted form */
			if (compacted)
				offset = (ecx & 0x2) ? ALIGN(ret, 64) : ret;
			else
				offset = ebx;
			ret = max(ret, offset + eax);
		}

		xstate_bv >>= 1;
		feature_bit++;
	}

	return ret;
}

#define F feature_bit

/* Scattered Flag - For features that are scattered by cpufeatures.h. */
#define SF(name)						\
({								\
	BUILD_BUG_ON(X86_FEATURE_##name >= MAX_CPU_FEATURES);	\
	(boot_cpu_has(X86_FEATURE_##name) ? F(name) : 0);	\
})

/*
 * Magic value used by KVM when querying userspace-provided CPUID entries and
 * doesn't care about the CPIUD index because the index of the function in
 * question is not significant.  Note, this magic value must have at least one
 * bit set in bits[63:32] and must be consumed as a u64 by cpuid_entry2_find()
 * to avoid false positives when processing guest CPUID input.
 */
#define KVM_CPUID_INDEX_NOT_SIGNIFICANT -1ull

static inline struct kvm_cpuid_entry2 *cpuid_entry2_find(
	struct kvm_cpuid_entry2 *entries, int nent, u32 function, u64 index)
{
	struct kvm_cpuid_entry2 *e;
	int i;

	for (i = 0; i < nent; i++) {
		e = &entries[i];

		if (e->function != function)
			continue;

		/*
		 * If the index isn't significant, use the first entry with a
		 * matching function.  It's userspace's responsibilty to not
		 * provide "duplicate" entries in all cases.
		 */
		if (!(e->flags & KVM_CPUID_FLAG_SIGNIFCANT_INDEX) || e->index == index)
			return e;


		/*
		 * Similarly, use the first matching entry if KVM is doing a
		 * lookup (as opposed to emulating CPUID) for a function that's
		 * architecturally defined as not having a significant index.
		 */
		if (index == KVM_CPUID_INDEX_NOT_SIGNIFICANT) {
			/*
			 * Direct lookups from KVM should not diverge from what
			 * KVM defines internally (the architectural behavior).
			 */
			WARN_ON_ONCE(cpuid_function_is_indexed(function));
			return e;
		}
	}

	return NULL;
}

static int kvm_check_hfi_cpuid(struct kvm_cpuid_entry2 *entries, int nent)
{
	struct hfi_features hfi_features;
	struct kvm_cpuid_entry2 *best = NULL;
	bool hfi_enabled, itd_enabled;
	int nr_classes, ret;
	union cpuid6_ecx ecx;
	union cpuid6_edx edx;
	unsigned int data_size;

	best = cpuid_entry2_find(entries, nent, 0x6, 0);
	if (!best)
		return 0;

	hfi_enabled = cpuid_entry_has(best, X86_FEATURE_HFI);
	itd_enabled = cpuid_entry_has(best, X86_FEATURE_ITD);
	if (!hfi_enabled && !itd_enabled)
		return 0;

	/* Guest's HFI must base on Host's HFI enablement. */
	if (!intel_hfi_enabled() && hfi_enabled)
		return -EINVAL;

	/*
	 * Only the platform with 1 HFI instance (i.e., client platform)
	 * can enable HFI in Guest. For more information, please refer to
	 * the comment in kvm_set_cpu_caps().
	 */
	if (intel_hfi_max_instances() != 1 && hfi_enabled)
		return -EINVAL;

	/* ITD must base on HFI. */
	if (!hfi_enabled && itd_enabled)
		return -EINVAL;

	/* Guest's ITD must base on Host's ITD enablement. */
	if (!cpu_feature_enabled(X86_FEATURE_ITD) && itd_enabled)
		return -EINVAL;

	nr_classes = itd_enabled ? 4 : 1;
	ret = intel_hfi_build_virt_features(&hfi_features, nr_classes);
	if (ret)
		return ret;

	ecx.full = best->ecx;
	edx.full = best->edx;

	if (ecx.split.nr_classes != hfi_features.nr_classes)
		return -EINVAL;

	if (hweight8(edx.split.capabilities.bits) != hfi_features.class_stride)
		return -EINVAL;

	if (edx.split.table_pages + 1 != hfi_features.nr_table_pages)
		return -EINVAL;

	/*
	 * The total size of the row corresponding to index and all
	 * previous data.
	 */
	data_size = hfi_features.hdr_size + (edx.split.index + 1) *
		    hfi_features.cpu_stride;
	/* Invalid index. */
	if (data_size > hfi_features.nr_table_pages << PAGE_SHIFT)
		return -EINVAL;

	return 0;
}

static int kvm_check_cpuid(struct kvm_vcpu *vcpu,
			   struct kvm_cpuid_entry2 *entries,
			   int nent)
{
	struct kvm_cpuid_entry2 *best;
	u64 xfeatures;
<<<<<<< HEAD
	int r;
=======
	int ret;
>>>>>>> 08959934

	/*
	 * The existing code assumes virtual address is 48-bit or 57-bit in the
	 * canonical address checks; exit if it is ever changed.
	 */
	best = cpuid_entry2_find(entries, nent, 0x80000008,
				 KVM_CPUID_INDEX_NOT_SIGNIFICANT);
	if (best) {
		int vaddr_bits = (best->eax & 0xff00) >> 8;

		if (vaddr_bits != 48 && vaddr_bits != 57 && vaddr_bits != 0)
			return -EINVAL;
	}

	/*
	 * Exposing dynamic xfeatures to the guest requires additional
	 * enabling in the FPU, e.g. to expand the guest XSAVE state size.
	 */
	best = cpuid_entry2_find(entries, nent, 0xd, 0);
	if (best) {
		xfeatures = best->eax | ((u64)best->edx << 32);
		xfeatures &= XFEATURE_MASK_USER_DYNAMIC;
		if (xfeatures) {
			ret = fpu_enable_guest_xfd_features(&vcpu->arch.guest_fpu,
							    xfeatures);
			if (ret)
				return ret;
		}
	}

<<<<<<< HEAD
	r = fpu_enable_guest_xfd_features(&vcpu->arch.guest_fpu, xfeatures);
	if (r)
		return r;
	return static_call(kvm_x86_vcpu_check_cpuid)(vcpu, entries, nent);
=======
	return kvm_check_hfi_cpuid(entries, nent);
>>>>>>> 08959934
}

/* Check whether the supplied CPUID data is equal to what is already set for the vCPU. */
static int kvm_cpuid_check_equal(struct kvm_vcpu *vcpu, struct kvm_cpuid_entry2 *e2,
				 int nent)
{
	struct kvm_cpuid_entry2 *orig;
	int i;

	if (nent != vcpu->arch.cpuid_nent)
		return -EINVAL;

	for (i = 0; i < nent; i++) {
		orig = &vcpu->arch.cpuid_entries[i];
		if (e2[i].function != orig->function ||
		    e2[i].index != orig->index ||
		    e2[i].flags != orig->flags ||
		    e2[i].eax != orig->eax || e2[i].ebx != orig->ebx ||
		    e2[i].ecx != orig->ecx || e2[i].edx != orig->edx)
			return -EINVAL;
	}

	return 0;
}

static struct kvm_hypervisor_cpuid kvm_get_hypervisor_cpuid(struct kvm_vcpu *vcpu,
							    const char *sig)
{
	struct kvm_hypervisor_cpuid cpuid = {};
	struct kvm_cpuid_entry2 *entry;
	u32 base;

	for_each_possible_hypervisor_cpuid_base(base) {
		entry = kvm_find_cpuid_entry(vcpu, base);

		if (entry) {
			u32 signature[3];

			signature[0] = entry->ebx;
			signature[1] = entry->ecx;
			signature[2] = entry->edx;

			if (!memcmp(signature, sig, sizeof(signature))) {
				cpuid.base = base;
				cpuid.limit = entry->eax;
				break;
			}
		}
	}

	return cpuid;
}

static struct kvm_cpuid_entry2 *__kvm_find_kvm_cpuid_features(struct kvm_vcpu *vcpu,
					      struct kvm_cpuid_entry2 *entries, int nent)
{
	u32 base = vcpu->arch.kvm_cpuid.base;

	if (!base)
		return NULL;

	return cpuid_entry2_find(entries, nent, base | KVM_CPUID_FEATURES,
				 KVM_CPUID_INDEX_NOT_SIGNIFICANT);
}

static struct kvm_cpuid_entry2 *kvm_find_kvm_cpuid_features(struct kvm_vcpu *vcpu)
{
	return __kvm_find_kvm_cpuid_features(vcpu, vcpu->arch.cpuid_entries,
					     vcpu->arch.cpuid_nent);
}

void kvm_update_pv_runtime(struct kvm_vcpu *vcpu)
{
	struct kvm_cpuid_entry2 *best = kvm_find_kvm_cpuid_features(vcpu);

	/*
	 * save the feature bitmap to avoid cpuid lookup for every PV
	 * operation
	 */
	if (best)
		vcpu->arch.pv_cpuid.features = best->eax;
}

/*
 * Calculate guest's supported XCR0 taking into account guest CPUID data and
 * KVM's supported XCR0 (comprised of host's XCR0 and KVM_SUPPORTED_XCR0).
 */
static u64 cpuid_get_supported_xcr0(struct kvm_cpuid_entry2 *entries, int nent)
{
	struct kvm_cpuid_entry2 *best;

	best = cpuid_entry2_find(entries, nent, 0xd, 0);
	if (!best)
		return 0;

	return (best->eax | ((u64)best->edx << 32)) & kvm_caps.supported_xcr0;
}

static u64 cpuid_get_supported_xss(struct kvm_cpuid_entry2 *entries, int nent)
{
	struct kvm_cpuid_entry2 *best;

	best = cpuid_entry2_find(entries, nent, 0xd, 1);
	if (!best)
		return 0;

	return (best->ecx | ((u64)best->edx << 32)) & kvm_caps.supported_xss;
}

static void __kvm_update_cpuid_runtime(struct kvm_vcpu *vcpu, struct kvm_cpuid_entry2 *entries,
				       int nent)
{
	struct kvm_cpuid_entry2 *best;

	best = cpuid_entry2_find(entries, nent, 1, KVM_CPUID_INDEX_NOT_SIGNIFICANT);
	if (best) {
		/* Update OSXSAVE bit */
		if (boot_cpu_has(X86_FEATURE_XSAVE))
			cpuid_entry_change(best, X86_FEATURE_OSXSAVE,
					   kvm_is_cr4_bit_set(vcpu, X86_CR4_OSXSAVE));

		cpuid_entry_change(best, X86_FEATURE_APIC,
			   vcpu->arch.apic_base & MSR_IA32_APICBASE_ENABLE);
	}

	best = cpuid_entry2_find(entries, nent, 7, 0);
	if (best && boot_cpu_has(X86_FEATURE_PKU) && best->function == 0x7)
		cpuid_entry_change(best, X86_FEATURE_OSPKE,
				   kvm_is_cr4_bit_set(vcpu, X86_CR4_PKE));

	best = cpuid_entry2_find(entries, nent, 0xD, 0);
	if (best)
		best->ebx = xstate_required_size(vcpu->arch.xcr0, false);

	best = cpuid_entry2_find(entries, nent, 0xD, 1);
	if (best && (cpuid_entry_has(best, X86_FEATURE_XSAVES) ||
		     cpuid_entry_has(best, X86_FEATURE_XSAVEC))) {
		u64 xstate = vcpu->arch.xcr0 | vcpu->arch.ia32_xss;

		best->ebx = xstate_required_size(xstate, true);
	}

	best = __kvm_find_kvm_cpuid_features(vcpu, entries, nent);
	if (kvm_hlt_in_guest(vcpu->kvm) && best &&
		(best->eax & (1 << KVM_FEATURE_PV_UNHALT)))
		best->eax &= ~(1 << KVM_FEATURE_PV_UNHALT);

	if (!kvm_check_has_quirk(vcpu->kvm, KVM_X86_QUIRK_MISC_ENABLE_NO_MWAIT)) {
		best = cpuid_entry2_find(entries, nent, 0x1, KVM_CPUID_INDEX_NOT_SIGNIFICANT);
		if (best)
			cpuid_entry_change(best, X86_FEATURE_MWAIT,
					   vcpu->arch.ia32_misc_enable_msr &
					   MSR_IA32_MISC_ENABLE_MWAIT);
	}
}

void kvm_update_cpuid_runtime(struct kvm_vcpu *vcpu)
{
	__kvm_update_cpuid_runtime(vcpu, vcpu->arch.cpuid_entries, vcpu->arch.cpuid_nent);
}
EXPORT_SYMBOL_GPL(kvm_update_cpuid_runtime);

static bool kvm_cpuid_has_hyperv(struct kvm_cpuid_entry2 *entries, int nent)
{
	struct kvm_cpuid_entry2 *entry;

	entry = cpuid_entry2_find(entries, nent, HYPERV_CPUID_INTERFACE,
				  KVM_CPUID_INDEX_NOT_SIGNIFICANT);
	return entry && entry->eax == HYPERV_CPUID_SIGNATURE_EAX;
}

static void kvm_vcpu_after_set_cpuid(struct kvm_vcpu *vcpu)
{
	struct kvm_lapic *apic = vcpu->arch.apic;
	struct kvm_cpuid_entry2 *best;

	vcpu->arch.governed_features.enabled = 0;

	best = kvm_find_cpuid_entry(vcpu, 1);
	if (best && apic) {
		if (cpuid_entry_has(best, X86_FEATURE_TSC_DEADLINE_TIMER))
			apic->lapic_timer.timer_mode_mask = 3 << 17;
		else
			apic->lapic_timer.timer_mode_mask = 1 << 17;

		kvm_apic_set_version(vcpu);
	}

	vcpu->arch.guest_supported_xcr0 =
		cpuid_get_supported_xcr0(vcpu->arch.cpuid_entries, vcpu->arch.cpuid_nent);
	vcpu->arch.guest_supported_xss =
		cpuid_get_supported_xss(vcpu->arch.cpuid_entries, vcpu->arch.cpuid_nent);

	/*
	 * FP+SSE can always be saved/restored via KVM_{G,S}ET_XSAVE, even if
	 * XSAVE/XCRO are not exposed to the guest, and even if XSAVE isn't
	 * supported by the host.
	 */
	vcpu->arch.guest_fpu.fpstate->user_xfeatures = vcpu->arch.guest_supported_xcr0 |
						       XFEATURE_MASK_FPSSE;

	kvm_update_pv_runtime(vcpu);

	vcpu->arch.maxphyaddr = cpuid_query_maxphyaddr(vcpu);
	vcpu->arch.reserved_gpa_bits = kvm_vcpu_reserved_gpa_bits_raw(vcpu);

	kvm_pmu_refresh(vcpu);
	vcpu->arch.cr4_guest_rsvd_bits =
	    __cr4_reserved_bits(guest_cpuid_has, vcpu);

	kvm_hv_set_cpuid(vcpu, kvm_cpuid_has_hyperv(vcpu->arch.cpuid_entries,
						    vcpu->arch.cpuid_nent));

	/* Invoke the vendor callback only after the above state is updated. */
	static_call(kvm_x86_vcpu_after_set_cpuid)(vcpu);

	/*
	 * Except for the MMU, which needs to do its thing any vendor specific
	 * adjustments to the reserved GPA bits.
	 */
	kvm_mmu_after_set_cpuid(vcpu);
}

int cpuid_query_maxphyaddr(struct kvm_vcpu *vcpu)
{
	struct kvm_cpuid_entry2 *best;

	best = kvm_find_cpuid_entry(vcpu, 0x80000000);
	if (!best || best->eax < 0x80000008)
		goto not_found;
	best = kvm_find_cpuid_entry(vcpu, 0x80000008);
	if (best)
		return best->eax & 0xff;
not_found:
	return 36;
}

/*
 * This "raw" version returns the reserved GPA bits without any adjustments for
 * encryption technologies that usurp bits.  The raw mask should be used if and
 * only if hardware does _not_ strip the usurped bits, e.g. in virtual MTRRs.
 */
u64 kvm_vcpu_reserved_gpa_bits_raw(struct kvm_vcpu *vcpu)
{
	return rsvd_bits(cpuid_maxphyaddr(vcpu), 63);
}

static int kvm_set_cpuid(struct kvm_vcpu *vcpu, struct kvm_cpuid_entry2 *e2,
                        int nent)
{
	int r;

	__kvm_update_cpuid_runtime(vcpu, e2, nent);

	/*
	 * KVM does not correctly handle changing guest CPUID after KVM_RUN, as
	 * MAXPHYADDR, GBPAGES support, AMD reserved bit behavior, etc.. aren't
	 * tracked in kvm_mmu_page_role.  As a result, KVM may miss guest page
	 * faults due to reusing SPs/SPTEs. In practice no sane VMM mucks with
	 * the core vCPU model on the fly. It would've been better to forbid any
	 * KVM_SET_CPUID{,2} calls after KVM_RUN altogether but unfortunately
	 * some VMMs (e.g. QEMU) reuse vCPU fds for CPU hotplug/unplug and do
	 * KVM_SET_CPUID{,2} again. To support this legacy behavior, check
	 * whether the supplied CPUID data is equal to what's already set.
	 */
	if (kvm_vcpu_has_run(vcpu)) {
		r = kvm_cpuid_check_equal(vcpu, e2, nent);
		if (r)
			return r;

		kvfree(e2);
		return 0;
	}

	if (kvm_cpuid_has_hyperv(e2, nent)) {
		r = kvm_hv_vcpu_init(vcpu);
		if (r)
			return r;
	}

	r = kvm_check_cpuid(vcpu, e2, nent);
	if (r)
		return r;

	kvfree(vcpu->arch.cpuid_entries);
	vcpu->arch.cpuid_entries = e2;
	vcpu->arch.cpuid_nent = nent;

	vcpu->arch.kvm_cpuid = kvm_get_hypervisor_cpuid(vcpu, KVM_SIGNATURE);
	vcpu->arch.xen.cpuid = kvm_get_hypervisor_cpuid(vcpu, XEN_SIGNATURE);
	kvm_vcpu_after_set_cpuid(vcpu);

	return 0;
}

/* when an old userspace process fills a new kernel module */
int kvm_vcpu_ioctl_set_cpuid(struct kvm_vcpu *vcpu,
			     struct kvm_cpuid *cpuid,
			     struct kvm_cpuid_entry __user *entries)
{
	int r, i;
	struct kvm_cpuid_entry *e = NULL;
	struct kvm_cpuid_entry2 *e2 = NULL;

	if (cpuid->nent > KVM_MAX_CPUID_ENTRIES)
		return -E2BIG;

	if (cpuid->nent) {
		e = vmemdup_user(entries, array_size(sizeof(*e), cpuid->nent));
		if (IS_ERR(e))
			return PTR_ERR(e);

		e2 = kvmalloc_array(cpuid->nent, sizeof(*e2), GFP_KERNEL_ACCOUNT);
		if (!e2) {
			r = -ENOMEM;
			goto out_free_cpuid;
		}
	}
	for (i = 0; i < cpuid->nent; i++) {
		e2[i].function = e[i].function;
		e2[i].eax = e[i].eax;
		e2[i].ebx = e[i].ebx;
		e2[i].ecx = e[i].ecx;
		e2[i].edx = e[i].edx;
		e2[i].index = 0;
		e2[i].flags = 0;
		e2[i].padding[0] = 0;
		e2[i].padding[1] = 0;
		e2[i].padding[2] = 0;
	}

	r = kvm_set_cpuid(vcpu, e2, cpuid->nent);
	if (r)
		kvfree(e2);

out_free_cpuid:
	kvfree(e);

	return r;
}

int kvm_vcpu_ioctl_set_cpuid2(struct kvm_vcpu *vcpu,
			      struct kvm_cpuid2 *cpuid,
			      struct kvm_cpuid_entry2 __user *entries)
{
	struct kvm_cpuid_entry2 *e2 = NULL;
	int r;

	if (cpuid->nent > KVM_MAX_CPUID_ENTRIES)
		return -E2BIG;

	if (cpuid->nent) {
		e2 = vmemdup_user(entries, array_size(sizeof(*e2), cpuid->nent));
		if (IS_ERR(e2))
			return PTR_ERR(e2);
	}

	r = kvm_set_cpuid(vcpu, e2, cpuid->nent);
	if (r)
		kvfree(e2);

	return r;
}

int kvm_vcpu_ioctl_get_cpuid2(struct kvm_vcpu *vcpu,
			      struct kvm_cpuid2 *cpuid,
			      struct kvm_cpuid_entry2 __user *entries)
{
	if (cpuid->nent < vcpu->arch.cpuid_nent)
		return -E2BIG;

	if (copy_to_user(entries, vcpu->arch.cpuid_entries,
			 vcpu->arch.cpuid_nent * sizeof(struct kvm_cpuid_entry2)))
		return -EFAULT;

	cpuid->nent = vcpu->arch.cpuid_nent;
	return 0;
}

/* Mask kvm_cpu_caps for @leaf with the raw CPUID capabilities of this CPU. */
static __always_inline void __kvm_cpu_cap_mask(unsigned int leaf)
{
	const struct cpuid_reg cpuid = x86_feature_cpuid(leaf * 32);
	struct kvm_cpuid_entry2 entry;

	reverse_cpuid_check(leaf);

	cpuid_count(cpuid.function, cpuid.index,
		    &entry.eax, &entry.ebx, &entry.ecx, &entry.edx);

	kvm_cpu_caps[leaf] &= *__cpuid_entry_get_reg(&entry, cpuid.reg);
}

static __always_inline
void kvm_cpu_cap_init_kvm_defined(enum kvm_only_cpuid_leafs leaf, u32 mask)
{
	/* Use kvm_cpu_cap_mask for leafs that aren't KVM-only. */
	BUILD_BUG_ON(leaf < NCAPINTS);

	kvm_cpu_caps[leaf] = mask;

	__kvm_cpu_cap_mask(leaf);
}

static __always_inline void kvm_cpu_cap_mask(enum cpuid_leafs leaf, u32 mask)
{
	/* Use kvm_cpu_cap_init_kvm_defined for KVM-only leafs. */
	BUILD_BUG_ON(leaf >= NCAPINTS);

	kvm_cpu_caps[leaf] &= mask;

	__kvm_cpu_cap_mask(leaf);
}

void kvm_set_cpu_caps(void)
{
#ifdef CONFIG_X86_64
	unsigned int f_gbpages = F(GBPAGES);
	unsigned int f_lm = F(LM);
	unsigned int f_xfd = F(XFD);
#else
	unsigned int f_gbpages = 0;
	unsigned int f_lm = 0;
	unsigned int f_xfd = 0;
#endif
	memset(kvm_cpu_caps, 0, sizeof(kvm_cpu_caps));

	BUILD_BUG_ON(sizeof(kvm_cpu_caps) - (NKVMCAPINTS * sizeof(*kvm_cpu_caps)) >
		     sizeof(boot_cpu_data.x86_capability));

	memcpy(&kvm_cpu_caps, &boot_cpu_data.x86_capability,
	       sizeof(kvm_cpu_caps) - (NKVMCAPINTS * sizeof(*kvm_cpu_caps)));

	kvm_cpu_cap_mask(CPUID_1_ECX,
		/*
		 * NOTE: MONITOR (and MWAIT) are emulated as NOP, but *not*
		 * advertised to guests via CPUID!
		 */
		F(XMM3) | F(PCLMULQDQ) | 0 /* DTES64, MONITOR */ |
		0 /* DS-CPL, VMX, SMX, EST */ |
		0 /* TM2 */ | F(SSSE3) | 0 /* CNXT-ID */ | 0 /* Reserved */ |
		F(FMA) | F(CX16) | 0 /* xTPR Update */ | F(PDCM) |
		F(PCID) | 0 /* Reserved, DCA */ | F(XMM4_1) |
		F(XMM4_2) | F(X2APIC) | F(MOVBE) | F(POPCNT) |
		0 /* Reserved*/ | F(AES) | F(XSAVE) | 0 /* OSXSAVE */ | F(AVX) |
		F(F16C) | F(RDRAND)
	);
	/* KVM emulates x2apic in software irrespective of host support. */
	kvm_cpu_cap_set(X86_FEATURE_X2APIC);

	kvm_cpu_cap_mask(CPUID_1_EDX,
		F(FPU) | F(VME) | F(DE) | F(PSE) |
		F(TSC) | F(MSR) | F(PAE) | F(MCE) |
		F(CX8) | F(APIC) | 0 /* Reserved */ | F(SEP) |
		F(MTRR) | F(PGE) | F(MCA) | F(CMOV) |
		F(PAT) | F(PSE36) | 0 /* PSN */ | F(CLFLUSH) |
		0 /* Reserved, DS */ | F(ACPI) | F(MMX) |
		F(FXSR) | F(XMM) | F(XMM2) | F(SELFSNOOP) |
		0 /* HTT */ | F(ACC) | 0 /* Reserved, PBE */
	);

	kvm_cpu_cap_mask(CPUID_6_EAX,
		F(ARAT)
	);

	/*
	 * PTS and HFI are the dependencies of ITD, currently we only use PTS/HFI
	 * for enabling ITD in KVM. Since KVM does not support msr topology at
	 * present, the emulation of PTS/HFI has restrictions on the topology of
	 * Guest, so we only expose PTS/HFI when Host enables ITD.
	 *
	 * We also restrict HFI virtualization support to platforms with only 1 HFI
	 * instance (i.e., this is the client platform, and ITD is currently a
	 * client-specific feature), while server platforms with multiple instances
	 * do not require HFI virtualization. This restriction avoids adding
	 * additional complex logic to handle notification register updates when
	 * vCPUs migrate between different HFI instances.
	 */
	if (cpu_feature_enabled(X86_FEATURE_ITD) && intel_hfi_max_instances() == 1) {
		if (boot_cpu_has(X86_FEATURE_PTS))
			kvm_cpu_cap_set(X86_FEATURE_PTS);
		/*
		 * Set HFI/ITD based on hardware capability. Only when the Host has
		 * the valid HFI instance, KVM can build the virtual HFI table.
		 */
		if (intel_hfi_enabled()) {
			kvm_cpu_cap_set(X86_FEATURE_HFI);
			kvm_cpu_cap_set(X86_FEATURE_ITD);
		}
	}

	kvm_cpu_cap_mask(CPUID_7_0_EBX,
		F(FSGSBASE) | F(SGX) | F(BMI1) | F(HLE) | F(AVX2) |
		F(FDP_EXCPTN_ONLY) | F(SMEP) | F(BMI2) | F(ERMS) | F(INVPCID) |
		F(RTM) | F(ZERO_FCS_FDS) | 0 /*MPX*/ | F(AVX512F) |
		F(AVX512DQ) | F(RDSEED) | F(ADX) | F(SMAP) | F(AVX512IFMA) |
		F(CLFLUSHOPT) | F(CLWB) | 0 /*INTEL_PT*/ | F(AVX512PF) |
		F(AVX512ER) | F(AVX512CD) | F(SHA_NI) | F(AVX512BW) |
		F(AVX512VL));

	kvm_cpu_cap_mask(CPUID_7_ECX,
		F(AVX512VBMI) | F(LA57) | F(PKU) | 0 /*OSPKE*/ | F(RDPID) |
		F(AVX512_VPOPCNTDQ) | F(UMIP) | F(AVX512_VBMI2) | F(GFNI) |
		F(VAES) | F(VPCLMULQDQ) | F(AVX512_VNNI) | F(AVX512_BITALG) |
		F(CLDEMOTE) | F(MOVDIRI) | F(MOVDIR64B) | 0 /*WAITPKG*/ |
		F(SGX_LC) | F(BUS_LOCK_DETECT) | F(SHSTK)
	);
	/* Set LA57 based on hardware capability. */
	if (cpuid_ecx(7) & F(LA57))
		kvm_cpu_cap_set(X86_FEATURE_LA57);

	/*
	 * PKU not yet implemented for shadow paging and requires OSPKE
	 * to be set on the host. Clear it if that is not the case
	 */
	if (!tdp_enabled || !boot_cpu_has(X86_FEATURE_OSPKE))
		kvm_cpu_cap_clear(X86_FEATURE_PKU);

	kvm_cpu_cap_mask(CPUID_7_EDX,
		F(AVX512_4VNNIW) | F(AVX512_4FMAPS) | F(SPEC_CTRL) |
		F(SPEC_CTRL_SSBD) | F(ARCH_CAPABILITIES) | F(INTEL_STIBP) |
		F(MD_CLEAR) | F(AVX512_VP2INTERSECT) | F(FSRM) |
		F(SERIALIZE) | F(TSXLDTRK) | F(AVX512_FP16) |
		F(AMX_TILE) | F(AMX_INT8) | F(AMX_BF16) | F(FLUSH_L1D) |
		F(IBT)
	);

	/* TSC_ADJUST and ARCH_CAPABILITIES are emulated in software. */
	kvm_cpu_cap_set(X86_FEATURE_TSC_ADJUST);
	kvm_cpu_cap_set(X86_FEATURE_ARCH_CAPABILITIES);

	if (boot_cpu_has(X86_FEATURE_IBPB) && boot_cpu_has(X86_FEATURE_IBRS))
		kvm_cpu_cap_set(X86_FEATURE_SPEC_CTRL);
	if (boot_cpu_has(X86_FEATURE_STIBP))
		kvm_cpu_cap_set(X86_FEATURE_INTEL_STIBP);
	if (boot_cpu_has(X86_FEATURE_AMD_SSBD))
		kvm_cpu_cap_set(X86_FEATURE_SPEC_CTRL_SSBD);
	/*
	 * The feature bit in boot_cpu_data.x86_capability could have been
	 * cleared due to ibt=off cmdline option, then add it back if CPU
	 * supports IBT.
	 */
	if (cpuid_edx(7) & F(IBT))
		kvm_cpu_cap_set(X86_FEATURE_IBT);

	kvm_cpu_cap_mask(CPUID_7_1_EAX,
		F(AVX_VNNI) | F(AVX512_BF16) | F(CMPCCXADD) |
		F(FZRM) | F(FSRS) | F(FSRC) |
		F(AMX_FP16) | F(AVX_IFMA) | F(LAM) |
		F(LASS) |
		F(MSRLIST) |
		F(SHA512) | F(SM3) | F(SM4)
	);

	/* Currently HRESET is used to reset the ITD related history. */
	if (kvm_cpu_cap_has(X86_FEATURE_ITD))
		kvm_cpu_cap_set(X86_FEATURE_HRESET);

	kvm_cpu_cap_init_kvm_defined(CPUID_7_1_EDX,
		F(AVX_VNNI_INT8) | F(AVX_NE_CONVERT) | F(PREFETCHITI) |
		F(AVX_VNNI_INT16) | F(AVX512_VNNI_INT8)
	);

	kvm_cpu_cap_mask(CPUID_D_1_EAX,
		F(XSAVEOPT) | F(XSAVEC) | F(XGETBV1) | F(XSAVES) | f_xfd
	);

	kvm_cpu_cap_init_kvm_defined(CPUID_12_EAX,
		SF(SGX1) | SF(SGX2) | SF(SGX_EDECCSSA)
	);

	kvm_cpu_cap_mask(CPUID_8000_0001_ECX,
		F(LAHF_LM) | F(CMP_LEGACY) | 0 /*SVM*/ | 0 /* ExtApicSpace */ |
		F(CR8_LEGACY) | F(ABM) | F(SSE4A) | F(MISALIGNSSE) |
		F(3DNOWPREFETCH) | F(OSVW) | 0 /* IBS */ | F(XOP) |
		0 /* SKINIT, WDT, LWP */ | F(FMA4) | F(TBM) |
		F(TOPOEXT) | 0 /* PERFCTR_CORE */
	);

	kvm_cpu_cap_mask(CPUID_8000_0001_EDX,
		F(FPU) | F(VME) | F(DE) | F(PSE) |
		F(TSC) | F(MSR) | F(PAE) | F(MCE) |
		F(CX8) | F(APIC) | 0 /* Reserved */ | F(SYSCALL) |
		F(MTRR) | F(PGE) | F(MCA) | F(CMOV) |
		F(PAT) | F(PSE36) | 0 /* Reserved */ |
		F(NX) | 0 /* Reserved */ | F(MMXEXT) | F(MMX) |
		F(FXSR) | F(FXSR_OPT) | f_gbpages | F(RDTSCP) |
		0 /* Reserved */ | f_lm | F(3DNOWEXT) | F(3DNOW)
	);

	if (!tdp_enabled && IS_ENABLED(CONFIG_X86_64))
		kvm_cpu_cap_set(X86_FEATURE_GBPAGES);

	kvm_cpu_cap_init_kvm_defined(CPUID_8000_0007_EDX,
		SF(CONSTANT_TSC)
	);

	kvm_cpu_cap_mask(CPUID_8000_0008_EBX,
		F(CLZERO) | F(XSAVEERPTR) |
		F(WBNOINVD) | F(AMD_IBPB) | F(AMD_IBRS) | F(AMD_SSBD) | F(VIRT_SSBD) |
		F(AMD_SSB_NO) | F(AMD_STIBP) | F(AMD_STIBP_ALWAYS_ON) |
		F(AMD_PSFD)
	);

	/*
	 * AMD has separate bits for each SPEC_CTRL bit.
	 * arch/x86/kernel/cpu/bugs.c is kind enough to
	 * record that in cpufeatures so use them.
	 */
	if (boot_cpu_has(X86_FEATURE_IBPB))
		kvm_cpu_cap_set(X86_FEATURE_AMD_IBPB);
	if (boot_cpu_has(X86_FEATURE_IBRS))
		kvm_cpu_cap_set(X86_FEATURE_AMD_IBRS);
	if (boot_cpu_has(X86_FEATURE_STIBP))
		kvm_cpu_cap_set(X86_FEATURE_AMD_STIBP);
	if (boot_cpu_has(X86_FEATURE_SPEC_CTRL_SSBD))
		kvm_cpu_cap_set(X86_FEATURE_AMD_SSBD);
	if (!boot_cpu_has_bug(X86_BUG_SPEC_STORE_BYPASS))
		kvm_cpu_cap_set(X86_FEATURE_AMD_SSB_NO);
	/*
	 * The preference is to use SPEC CTRL MSR instead of the
	 * VIRT_SPEC MSR.
	 */
	if (boot_cpu_has(X86_FEATURE_LS_CFG_SSBD) &&
	    !boot_cpu_has(X86_FEATURE_AMD_SSBD))
		kvm_cpu_cap_set(X86_FEATURE_VIRT_SSBD);

	/*
	 * Hide all SVM features by default, SVM will set the cap bits for
	 * features it emulates and/or exposes for L1.
	 */
	kvm_cpu_cap_mask(CPUID_8000_000A_EDX, 0);

	kvm_cpu_cap_mask(CPUID_8000_001F_EAX,
		0 /* SME */ | F(SEV) | 0 /* VM_PAGE_FLUSH */ | F(SEV_ES) |
		F(SME_COHERENT));

	kvm_cpu_cap_mask(CPUID_8000_0021_EAX,
		F(NO_NESTED_DATA_BP) | F(LFENCE_RDTSC) | 0 /* SmmPgCfgLock */ |
		F(NULL_SEL_CLR_BASE) | F(AUTOIBRS) | 0 /* PrefetchCtlMsr */
	);

	if (cpu_feature_enabled(X86_FEATURE_SRSO_NO))
		kvm_cpu_cap_set(X86_FEATURE_SRSO_NO);

	kvm_cpu_cap_init_kvm_defined(CPUID_8000_0022_EAX,
		F(PERFMON_V2)
	);

	/*
	 * Synthesize "LFENCE is serializing" into the AMD-defined entry in
	 * KVM's supported CPUID if the feature is reported as supported by the
	 * kernel.  LFENCE_RDTSC was a Linux-defined synthetic feature long
	 * before AMD joined the bandwagon, e.g. LFENCE is serializing on most
	 * CPUs that support SSE2.  On CPUs that don't support AMD's leaf,
	 * kvm_cpu_cap_mask() will unfortunately drop the flag due to ANDing
	 * the mask with the raw host CPUID, and reporting support in AMD's
	 * leaf can make it easier for userspace to detect the feature.
	 */
	if (cpu_feature_enabled(X86_FEATURE_LFENCE_RDTSC))
		kvm_cpu_cap_set(X86_FEATURE_LFENCE_RDTSC);
	if (!static_cpu_has_bug(X86_BUG_NULL_SEG))
		kvm_cpu_cap_set(X86_FEATURE_NULL_SEL_CLR_BASE);
	kvm_cpu_cap_set(X86_FEATURE_NO_SMM_CTL_MSR);

	kvm_cpu_cap_mask(CPUID_C000_0001_EDX,
		F(XSTORE) | F(XSTORE_EN) | F(XCRYPT) | F(XCRYPT_EN) |
		F(ACE2) | F(ACE2_EN) | F(PHE) | F(PHE_EN) |
		F(PMM) | F(PMM_EN)
	);

	/*
	 * Hide RDTSCP and RDPID if either feature is reported as supported but
	 * probing MSR_TSC_AUX failed.  This is purely a sanity check and
	 * should never happen, but the guest will likely crash if RDTSCP or
	 * RDPID is misreported, and KVM has botched MSR_TSC_AUX emulation in
	 * the past.  For example, the sanity check may fire if this instance of
	 * KVM is running as L1 on top of an older, broken KVM.
	 */
	if (WARN_ON((kvm_cpu_cap_has(X86_FEATURE_RDTSCP) ||
		     kvm_cpu_cap_has(X86_FEATURE_RDPID)) &&
		     !kvm_is_supported_user_return_msr(MSR_TSC_AUX))) {
		kvm_cpu_cap_clear(X86_FEATURE_RDTSCP);
		kvm_cpu_cap_clear(X86_FEATURE_RDPID);
	}
}
EXPORT_SYMBOL_GPL(kvm_set_cpu_caps);

struct kvm_cpuid_array {
	struct kvm_cpuid_entry2 *entries;
	int maxnent;
	int nent;
};

static struct kvm_cpuid_entry2 *get_next_cpuid(struct kvm_cpuid_array *array)
{
	if (array->nent >= array->maxnent)
		return NULL;

	return &array->entries[array->nent++];
}

static struct kvm_cpuid_entry2 *do_host_cpuid(struct kvm_cpuid_array *array,
					      u32 function, u32 index)
{
	struct kvm_cpuid_entry2 *entry = get_next_cpuid(array);

	if (!entry)
		return NULL;

	memset(entry, 0, sizeof(*entry));
	entry->function = function;
	entry->index = index;
	switch (function & 0xC0000000) {
	case 0x40000000:
		/* Hypervisor leaves are always synthesized by __do_cpuid_func.  */
		return entry;

	case 0x80000000:
		/*
		 * 0x80000021 is sometimes synthesized by __do_cpuid_func, which
		 * would result in out-of-bounds calls to do_host_cpuid.
		 */
		{
			static int max_cpuid_80000000;
			if (!READ_ONCE(max_cpuid_80000000))
				WRITE_ONCE(max_cpuid_80000000, cpuid_eax(0x80000000));
			if (function > READ_ONCE(max_cpuid_80000000))
				return entry;
		}
		break;

	default:
		break;
	}

	cpuid_count(entry->function, entry->index,
		    &entry->eax, &entry->ebx, &entry->ecx, &entry->edx);

	if (cpuid_function_is_indexed(function))
		entry->flags |= KVM_CPUID_FLAG_SIGNIFCANT_INDEX;

	return entry;
}

static int __do_cpuid_func_emulated(struct kvm_cpuid_array *array, u32 func)
{
	struct kvm_cpuid_entry2 *entry;

	if (array->nent >= array->maxnent)
		return -E2BIG;

	entry = &array->entries[array->nent];
	entry->function = func;
	entry->index = 0;
	entry->flags = 0;

	switch (func) {
	case 0:
		entry->eax = 7;
		++array->nent;
		break;
	case 1:
		entry->ecx = F(MOVBE);
		++array->nent;
		break;
	case 7:
		entry->flags |= KVM_CPUID_FLAG_SIGNIFCANT_INDEX;
		entry->eax = 0;
		if (kvm_cpu_cap_has(X86_FEATURE_RDTSCP))
			entry->ecx = F(RDPID);
		++array->nent;
		break;
	default:
		break;
	}

	return 0;
}

static inline int __do_cpuid_func(struct kvm_cpuid_array *array, u32 function)
{
	struct kvm_cpuid_entry2 *entry;
	int r, i, max_idx;

	/* all calls to cpuid_count() should be made on the same cpu */
	get_cpu();

	r = -E2BIG;

	entry = do_host_cpuid(array, function, 0);
	if (!entry)
		goto out;

	switch (function) {
	case 0:
		/* Limited to the highest leaf implemented in KVM. */
		entry->eax = min(entry->eax, 0x20U);
		break;
	case 1:
		cpuid_entry_override(entry, CPUID_1_EDX);
		cpuid_entry_override(entry, CPUID_1_ECX);
		break;
	case 2:
		/*
		 * On ancient CPUs, function 2 entries are STATEFUL.  That is,
		 * CPUID(function=2, index=0) may return different results each
		 * time, with the least-significant byte in EAX enumerating the
		 * number of times software should do CPUID(2, 0).
		 *
		 * Modern CPUs, i.e. every CPU KVM has *ever* run on are less
		 * idiotic.  Intel's SDM states that EAX & 0xff "will always
		 * return 01H. Software should ignore this value and not
		 * interpret it as an informational descriptor", while AMD's
		 * APM states that CPUID(2) is reserved.
		 *
		 * WARN if a frankenstein CPU that supports virtualization and
		 * a stateful CPUID.0x2 is encountered.
		 */
		WARN_ON_ONCE((entry->eax & 0xff) > 1);
		break;
	/* functions 4 and 0x8000001d have additional index. */
	case 4:
	case 0x8000001d:
		/*
		 * Read entries until the cache type in the previous entry is
		 * zero, i.e. indicates an invalid entry.
		 */
		for (i = 1; entry->eax & 0x1f; ++i) {
			entry = do_host_cpuid(array, function, i);
			if (!entry)
				goto out;
		}
		break;
	case 6: /* Thermal management */
		cpuid_entry_override(entry, CPUID_6_EAX);

		/* Always allow ARAT since APICs are emulated. */
		if (!kvm_cpu_cap_has(X86_FEATURE_ARAT))
			entry->eax |= 0x4;

		entry->ebx = 0;

		/*
		 * When Host enables ITD, we will expose ITD and HFI,
		 * otherwise, HFI/ITD will not be exposed to Guest.
		 * ITD is an extension of HFI, so after KVM supports ITD
		 * emulation, HFI-related info in 0x6 leaf should be consistent
		 * with the Host, that is, use the Host's ITD info, except
		 * for the HFI index.
		 *
		 * HFI table size is related to the HFI table indexes, but
		 * this item will be checked in kvm_check_cpuid() after
		 * KVM_SET_CPUID/KVM_SET_CPUID2.
		 */
		if (kvm_cpu_cap_has(X86_FEATURE_ITD)) {
			union cpuid6_ecx ecx;
			union cpuid6_edx edx;
			union cpuid6_ecx *host_ecx = (union cpuid6_ecx *)&entry->ecx;
			union cpuid6_edx *host_edx = (union cpuid6_edx *)&entry->edx;

			ecx.full = 0;
			edx.full = 0;
			/* Number of supported HFI/ITD classes. */
			ecx.split.nr_classes = host_ecx->split.nr_classes;
			/* HFI/ITD supports performance and energy efficiency capabilities. */
			edx.split.capabilities.split.performance =
				host_edx->split.capabilities.split.performance;
			edx.split.capabilities.split.energy_efficiency =
				host_edx->split.capabilities.split.energy_efficiency;
			/* As default, keep the same HFI table size as host. */
			edx.split.table_pages = host_edx->split.table_pages;
			/*
			 * Default HFI index = 0. User should be careful that
			 * the index differ for each CPUs.
			 */
			edx.split.index = 0;

			entry->ecx = ecx.full;
			entry->edx = edx.full;
		} else {
			entry->ecx = 0;
			entry->edx = 0;
		}
		break;
	/* function 7 has additional index. */
	case 7:
		entry->eax = min(entry->eax, 1u);
		cpuid_entry_override(entry, CPUID_7_0_EBX);
		cpuid_entry_override(entry, CPUID_7_ECX);
		cpuid_entry_override(entry, CPUID_7_EDX);

		/* KVM only supports 0x7.0 and 0x7.1, capped above via min(). */
		if (entry->eax == 1) {
			entry = do_host_cpuid(array, function, 1);
			if (!entry)
				goto out;

			cpuid_entry_override(entry, CPUID_7_1_EAX);
			cpuid_entry_override(entry, CPUID_7_1_EDX);
			entry->ebx = 0;
			entry->ecx = 0;
		}
		break;
	case 0xa: { /* Architectural Performance Monitoring */
		union cpuid10_eax eax;
		union cpuid10_edx edx;

		if (!enable_pmu || !static_cpu_has(X86_FEATURE_ARCH_PERFMON)) {
			entry->eax = entry->ebx = entry->ecx = entry->edx = 0;
			break;
		}

		eax.split.version_id = kvm_pmu_cap.version;
		eax.split.num_counters = kvm_pmu_cap.num_counters_gp;
		eax.split.bit_width = kvm_pmu_cap.bit_width_gp;
		eax.split.mask_length = kvm_pmu_cap.events_mask_len;
		edx.split.num_counters_fixed = kvm_pmu_cap.num_counters_fixed;
		edx.split.bit_width_fixed = kvm_pmu_cap.bit_width_fixed;

		if (kvm_pmu_cap.version)
			edx.split.anythread_deprecated = 1;
		edx.split.reserved1 = 0;
		edx.split.reserved2 = 0;

		entry->eax = eax.full;
		entry->ebx = kvm_pmu_cap.events_mask;
		entry->ecx = 0;
		entry->edx = edx.full;
		break;
	}
	case 0x1f:
	case 0xb:
		/*
		 * No topology; a valid topology is indicated by the presence
		 * of subleaf 1.
		 */
		entry->eax = entry->ebx = entry->ecx = 0;
		break;
	case 0xd: {
		u64 permitted_xcr0 = kvm_get_filtered_xcr0();
		u64 permitted_xss = kvm_caps.supported_xss;

		entry->eax &= permitted_xcr0;
		entry->ebx = xstate_required_size(permitted_xcr0, false);
		entry->ecx = entry->ebx;
		entry->edx &= permitted_xcr0 >> 32;
		if (!permitted_xcr0)
			break;

		entry = do_host_cpuid(array, function, 1);
		if (!entry)
			goto out;

		cpuid_entry_override(entry, CPUID_D_1_EAX);
		if (entry->eax & (F(XSAVES)|F(XSAVEC)))
			entry->ebx = xstate_required_size(permitted_xcr0 | permitted_xss,
							  true);
		else {
			WARN_ON_ONCE(permitted_xss != 0);
			entry->ebx = 0;
		}
		entry->ecx &= permitted_xss;
		entry->edx &= permitted_xss >> 32;

		for (i = 2; i < 64; ++i) {
			bool s_state;
			if (permitted_xcr0 & BIT_ULL(i))
				s_state = false;
			else if (permitted_xss & BIT_ULL(i))
				s_state = true;
			else
				continue;

			entry = do_host_cpuid(array, function, i);
			if (!entry)
				goto out;

			/*
			 * The supported check above should have filtered out
			 * invalid sub-leafs.  Only valid sub-leafs should
			 * reach this point, and they should have a non-zero
			 * save state size.  Furthermore, check whether the
			 * processor agrees with permitted_xcr0/permitted_xss
			 * on whether this is an XCR0- or IA32_XSS-managed area.
			 */
			if (WARN_ON_ONCE(!entry->eax || (entry->ecx & 0x1) != s_state)) {
				--array->nent;
				continue;
			}

			if (!kvm_cpu_cap_has(X86_FEATURE_XFD))
				entry->ecx &= ~BIT_ULL(2);
			entry->edx = 0;
		}
		break;
	}
	case 0x12:
		/* Intel SGX */
		if (!kvm_cpu_cap_has(X86_FEATURE_SGX)) {
			entry->eax = entry->ebx = entry->ecx = entry->edx = 0;
			break;
		}

		/*
		 * Index 0: Sub-features, MISCSELECT (a.k.a extended features)
		 * and max enclave sizes.   The SGX sub-features and MISCSELECT
		 * are restricted by kernel and KVM capabilities (like most
		 * feature flags), while enclave size is unrestricted.
		 */
		cpuid_entry_override(entry, CPUID_12_EAX);
		entry->ebx &= SGX_MISC_EXINFO;

		entry = do_host_cpuid(array, function, 1);
		if (!entry)
			goto out;

		/*
		 * Index 1: SECS.ATTRIBUTES.  ATTRIBUTES are restricted a la
		 * feature flags.  Advertise all supported flags, including
		 * privileged attributes that require explicit opt-in from
		 * userspace.  ATTRIBUTES.XFRM is not adjusted as userspace is
		 * expected to derive it from supported XCR0.
		 */
		entry->eax &= SGX_ATTR_PRIV_MASK | SGX_ATTR_UNPRIV_MASK;
		entry->ebx &= 0;
		break;
	/* Intel PT */
	case 0x14:
		if (!kvm_cpu_cap_has(X86_FEATURE_INTEL_PT)) {
			entry->eax = entry->ebx = entry->ecx = entry->edx = 0;
			break;
		}

		for (i = 1, max_idx = entry->eax; i <= max_idx; ++i) {
			if (!do_host_cpuid(array, function, i))
				goto out;
		}
		break;
	/* Intel AMX TILE */
	case 0x1d:
		if (!kvm_cpu_cap_has(X86_FEATURE_AMX_TILE)) {
			entry->eax = entry->ebx = entry->ecx = entry->edx = 0;
			break;
		}

		for (i = 1, max_idx = entry->eax; i <= max_idx; ++i) {
			if (!do_host_cpuid(array, function, i))
				goto out;
		}
		break;
	case 0x1e: /* TMUL information */
		if (!kvm_cpu_cap_has(X86_FEATURE_AMX_TILE)) {
			entry->eax = entry->ebx = entry->ecx = entry->edx = 0;
			break;
		}
		break;
	/* Intel HRESET */
	case 0x20:
		if (!kvm_cpu_cap_has(X86_FEATURE_HRESET)) {
			entry->eax = 0;
			entry->ebx = 0;
			entry->ecx = 0;
			entry->edx = 0;
			break;
		}
		break;
	case KVM_CPUID_SIGNATURE: {
		const u32 *sigptr = (const u32 *)KVM_SIGNATURE;
		entry->eax = KVM_CPUID_FEATURES;
		entry->ebx = sigptr[0];
		entry->ecx = sigptr[1];
		entry->edx = sigptr[2];
		break;
	}
	case KVM_CPUID_FEATURES:
		entry->eax = (1 << KVM_FEATURE_CLOCKSOURCE) |
			     (1 << KVM_FEATURE_NOP_IO_DELAY) |
			     (1 << KVM_FEATURE_CLOCKSOURCE2) |
			     (1 << KVM_FEATURE_ASYNC_PF) |
			     (1 << KVM_FEATURE_PV_EOI) |
			     (1 << KVM_FEATURE_CLOCKSOURCE_STABLE_BIT) |
			     (1 << KVM_FEATURE_PV_UNHALT) |
			     (1 << KVM_FEATURE_PV_TLB_FLUSH) |
			     (1 << KVM_FEATURE_ASYNC_PF_VMEXIT) |
			     (1 << KVM_FEATURE_PV_SEND_IPI) |
			     (1 << KVM_FEATURE_POLL_CONTROL) |
			     (1 << KVM_FEATURE_PV_SCHED_YIELD) |
			     (1 << KVM_FEATURE_ASYNC_PF_INT);

		if (sched_info_on())
			entry->eax |= (1 << KVM_FEATURE_STEAL_TIME);

		entry->ebx = 0;
		entry->ecx = 0;
		entry->edx = 0;
		break;
	case 0x80000000:
		entry->eax = min(entry->eax, 0x80000022);
		/*
		 * Serializing LFENCE is reported in a multitude of ways, and
		 * NullSegClearsBase is not reported in CPUID on Zen2; help
		 * userspace by providing the CPUID leaf ourselves.
		 *
		 * However, only do it if the host has CPUID leaf 0x8000001d.
		 * QEMU thinks that it can query the host blindly for that
		 * CPUID leaf if KVM reports that it supports 0x8000001d or
		 * above.  The processor merrily returns values from the
		 * highest Intel leaf which QEMU tries to use as the guest's
		 * 0x8000001d.  Even worse, this can result in an infinite
		 * loop if said highest leaf has no subleaves indexed by ECX.
		 */
		if (entry->eax >= 0x8000001d &&
		    (static_cpu_has(X86_FEATURE_LFENCE_RDTSC)
		     || !static_cpu_has_bug(X86_BUG_NULL_SEG)))
			entry->eax = max(entry->eax, 0x80000021);
		break;
	case 0x80000001:
		entry->ebx &= ~GENMASK(27, 16);
		cpuid_entry_override(entry, CPUID_8000_0001_EDX);
		cpuid_entry_override(entry, CPUID_8000_0001_ECX);
		break;
	case 0x80000006:
		/* Drop reserved bits, pass host L2 cache and TLB info. */
		entry->edx &= ~GENMASK(17, 16);
		break;
	case 0x80000007: /* Advanced power management */
		cpuid_entry_override(entry, CPUID_8000_0007_EDX);

		/* mask against host */
		entry->edx &= boot_cpu_data.x86_power;
		entry->eax = entry->ebx = entry->ecx = 0;
		break;
	case 0x80000008: {
		unsigned g_phys_as = (entry->eax >> 16) & 0xff;
		unsigned virt_as = max((entry->eax >> 8) & 0xff, 48U);
		unsigned phys_as = entry->eax & 0xff;

		/*
		 * If TDP (NPT) is disabled use the adjusted host MAXPHYADDR as
		 * the guest operates in the same PA space as the host, i.e.
		 * reductions in MAXPHYADDR for memory encryption affect shadow
		 * paging, too.
		 *
		 * If TDP is enabled but an explicit guest MAXPHYADDR is not
		 * provided, use the raw bare metal MAXPHYADDR as reductions to
		 * the HPAs do not affect GPAs.
		 */
		if (!tdp_enabled)
			g_phys_as = boot_cpu_data.x86_phys_bits;
		else if (!g_phys_as)
			g_phys_as = phys_as;

		entry->eax = g_phys_as | (virt_as << 8);
		entry->ecx &= ~(GENMASK(31, 16) | GENMASK(11, 8));
		entry->edx = 0;
		cpuid_entry_override(entry, CPUID_8000_0008_EBX);
		break;
	}
	case 0x8000000A:
		if (!kvm_cpu_cap_has(X86_FEATURE_SVM)) {
			entry->eax = entry->ebx = entry->ecx = entry->edx = 0;
			break;
		}
		entry->eax = 1; /* SVM revision 1 */
		entry->ebx = 8; /* Lets support 8 ASIDs in case we add proper
				   ASID emulation to nested SVM */
		entry->ecx = 0; /* Reserved */
		cpuid_entry_override(entry, CPUID_8000_000A_EDX);
		break;
	case 0x80000019:
		entry->ecx = entry->edx = 0;
		break;
	case 0x8000001a:
		entry->eax &= GENMASK(2, 0);
		entry->ebx = entry->ecx = entry->edx = 0;
		break;
	case 0x8000001e:
		/* Do not return host topology information.  */
		entry->eax = entry->ebx = entry->ecx = 0;
		entry->edx = 0; /* reserved */
		break;
	case 0x8000001F:
		if (!kvm_cpu_cap_has(X86_FEATURE_SEV)) {
			entry->eax = entry->ebx = entry->ecx = entry->edx = 0;
		} else {
			cpuid_entry_override(entry, CPUID_8000_001F_EAX);
			/* Clear NumVMPL since KVM does not support VMPL.  */
			entry->ebx &= ~GENMASK(31, 12);
			/*
			 * Enumerate '0' for "PA bits reduction", the adjusted
			 * MAXPHYADDR is enumerated directly (see 0x80000008).
			 */
			entry->ebx &= ~GENMASK(11, 6);
		}
		break;
	case 0x80000020:
		entry->eax = entry->ebx = entry->ecx = entry->edx = 0;
		break;
	case 0x80000021:
		entry->ebx = entry->ecx = entry->edx = 0;
		cpuid_entry_override(entry, CPUID_8000_0021_EAX);
		break;
	/* AMD Extended Performance Monitoring and Debug */
	case 0x80000022: {
		union cpuid_0x80000022_ebx ebx;

		entry->ecx = entry->edx = 0;
		if (!enable_pmu || !kvm_cpu_cap_has(X86_FEATURE_PERFMON_V2)) {
			entry->eax = entry->ebx;
			break;
		}

		cpuid_entry_override(entry, CPUID_8000_0022_EAX);

		if (kvm_cpu_cap_has(X86_FEATURE_PERFMON_V2))
			ebx.split.num_core_pmc = kvm_pmu_cap.num_counters_gp;
		else if (kvm_cpu_cap_has(X86_FEATURE_PERFCTR_CORE))
			ebx.split.num_core_pmc = AMD64_NUM_COUNTERS_CORE;
		else
			ebx.split.num_core_pmc = AMD64_NUM_COUNTERS;

		entry->ebx = ebx.full;
		break;
	}
	/*Add support for Centaur's CPUID instruction*/
	case 0xC0000000:
		/*Just support up to 0xC0000004 now*/
		entry->eax = min(entry->eax, 0xC0000004);
		break;
	case 0xC0000001:
		cpuid_entry_override(entry, CPUID_C000_0001_EDX);
		break;
	case 3: /* Processor serial number */
	case 5: /* MONITOR/MWAIT */
	case 0xC0000002:
	case 0xC0000003:
	case 0xC0000004:
	default:
		entry->eax = entry->ebx = entry->ecx = entry->edx = 0;
		break;
	}

	r = 0;

out:
	put_cpu();

	return r;
}

static int do_cpuid_func(struct kvm_cpuid_array *array, u32 func,
			 unsigned int type)
{
	if (type == KVM_GET_EMULATED_CPUID)
		return __do_cpuid_func_emulated(array, func);

	return __do_cpuid_func(array, func);
}

#define CENTAUR_CPUID_SIGNATURE 0xC0000000

static int get_cpuid_func(struct kvm_cpuid_array *array, u32 func,
			  unsigned int type)
{
	u32 limit;
	int r;

	if (func == CENTAUR_CPUID_SIGNATURE &&
	    boot_cpu_data.x86_vendor != X86_VENDOR_CENTAUR)
		return 0;

	r = do_cpuid_func(array, func, type);
	if (r)
		return r;

	limit = array->entries[array->nent - 1].eax;
	for (func = func + 1; func <= limit; ++func) {
		r = do_cpuid_func(array, func, type);
		if (r)
			break;
	}

	return r;
}

static bool sanity_check_entries(struct kvm_cpuid_entry2 __user *entries,
				 __u32 num_entries, unsigned int ioctl_type)
{
	int i;
	__u32 pad[3];

	if (ioctl_type != KVM_GET_EMULATED_CPUID)
		return false;

	/*
	 * We want to make sure that ->padding is being passed clean from
	 * userspace in case we want to use it for something in the future.
	 *
	 * Sadly, this wasn't enforced for KVM_GET_SUPPORTED_CPUID and so we
	 * have to give ourselves satisfied only with the emulated side. /me
	 * sheds a tear.
	 */
	for (i = 0; i < num_entries; i++) {
		if (copy_from_user(pad, entries[i].padding, sizeof(pad)))
			return true;

		if (pad[0] || pad[1] || pad[2])
			return true;
	}
	return false;
}

int kvm_dev_ioctl_get_cpuid(struct kvm_cpuid2 *cpuid,
			    struct kvm_cpuid_entry2 __user *entries,
			    unsigned int type)
{
	static const u32 funcs[] = {
		0, 0x80000000, CENTAUR_CPUID_SIGNATURE, KVM_CPUID_SIGNATURE,
	};

	struct kvm_cpuid_array array = {
		.nent = 0,
	};
	int r, i;

	if (cpuid->nent < 1)
		return -E2BIG;
	if (cpuid->nent > KVM_MAX_CPUID_ENTRIES)
		cpuid->nent = KVM_MAX_CPUID_ENTRIES;

	if (sanity_check_entries(entries, cpuid->nent, type))
		return -EINVAL;

	array.entries = kvcalloc(cpuid->nent, sizeof(struct kvm_cpuid_entry2), GFP_KERNEL);
	if (!array.entries)
		return -ENOMEM;

	array.maxnent = cpuid->nent;

	for (i = 0; i < ARRAY_SIZE(funcs); i++) {
		r = get_cpuid_func(&array, funcs[i], type);
		if (r)
			goto out_free;
	}
	cpuid->nent = array.nent;

	if (copy_to_user(entries, array.entries,
			 array.nent * sizeof(struct kvm_cpuid_entry2)))
		r = -EFAULT;

out_free:
	kvfree(array.entries);
	return r;
}

struct kvm_cpuid_entry2 *kvm_find_cpuid_entry2(
	struct kvm_cpuid_entry2 *entries, int nent, u32 function, u64 index)
{
	return cpuid_entry2_find(entries, nent, function, index);
}
EXPORT_SYMBOL_GPL(kvm_find_cpuid_entry2);

struct kvm_cpuid_entry2 *kvm_find_cpuid_entry_index(struct kvm_vcpu *vcpu,
						    u32 function, u32 index)
{
	return cpuid_entry2_find(vcpu->arch.cpuid_entries, vcpu->arch.cpuid_nent,
				 function, index);
}
EXPORT_SYMBOL_GPL(kvm_find_cpuid_entry_index);

struct kvm_cpuid_entry2 *kvm_find_cpuid_entry(struct kvm_vcpu *vcpu,
					      u32 function)
{
	return cpuid_entry2_find(vcpu->arch.cpuid_entries, vcpu->arch.cpuid_nent,
				 function, KVM_CPUID_INDEX_NOT_SIGNIFICANT);
}
EXPORT_SYMBOL_GPL(kvm_find_cpuid_entry);

/*
 * Intel CPUID semantics treats any query for an out-of-range leaf as if the
 * highest basic leaf (i.e. CPUID.0H:EAX) were requested.  AMD CPUID semantics
 * returns all zeroes for any undefined leaf, whether or not the leaf is in
 * range.  Centaur/VIA follows Intel semantics.
 *
 * A leaf is considered out-of-range if its function is higher than the maximum
 * supported leaf of its associated class or if its associated class does not
 * exist.
 *
 * There are three primary classes to be considered, with their respective
 * ranges described as "<base> - <top>[,<base2> - <top2>] inclusive.  A primary
 * class exists if a guest CPUID entry for its <base> leaf exists.  For a given
 * class, CPUID.<base>.EAX contains the max supported leaf for the class.
 *
 *  - Basic:      0x00000000 - 0x3fffffff, 0x50000000 - 0x7fffffff
 *  - Hypervisor: 0x40000000 - 0x4fffffff
 *  - Extended:   0x80000000 - 0xbfffffff
 *  - Centaur:    0xc0000000 - 0xcfffffff
 *
 * The Hypervisor class is further subdivided into sub-classes that each act as
 * their own independent class associated with a 0x100 byte range.  E.g. if Qemu
 * is advertising support for both HyperV and KVM, the resulting Hypervisor
 * CPUID sub-classes are:
 *
 *  - HyperV:     0x40000000 - 0x400000ff
 *  - KVM:        0x40000100 - 0x400001ff
 */
static struct kvm_cpuid_entry2 *
get_out_of_range_cpuid_entry(struct kvm_vcpu *vcpu, u32 *fn_ptr, u32 index)
{
	struct kvm_cpuid_entry2 *basic, *class;
	u32 function = *fn_ptr;

	basic = kvm_find_cpuid_entry(vcpu, 0);
	if (!basic)
		return NULL;

	if (is_guest_vendor_amd(basic->ebx, basic->ecx, basic->edx) ||
	    is_guest_vendor_hygon(basic->ebx, basic->ecx, basic->edx))
		return NULL;

	if (function >= 0x40000000 && function <= 0x4fffffff)
		class = kvm_find_cpuid_entry(vcpu, function & 0xffffff00);
	else if (function >= 0xc0000000)
		class = kvm_find_cpuid_entry(vcpu, 0xc0000000);
	else
		class = kvm_find_cpuid_entry(vcpu, function & 0x80000000);

	if (class && function <= class->eax)
		return NULL;

	/*
	 * Leaf specific adjustments are also applied when redirecting to the
	 * max basic entry, e.g. if the max basic leaf is 0xb but there is no
	 * entry for CPUID.0xb.index (see below), then the output value for EDX
	 * needs to be pulled from CPUID.0xb.1.
	 */
	*fn_ptr = basic->eax;

	/*
	 * The class does not exist or the requested function is out of range;
	 * the effective CPUID entry is the max basic leaf.  Note, the index of
	 * the original requested leaf is observed!
	 */
	return kvm_find_cpuid_entry_index(vcpu, basic->eax, index);
}

bool kvm_cpuid(struct kvm_vcpu *vcpu, u32 *eax, u32 *ebx,
	       u32 *ecx, u32 *edx, bool exact_only)
{
	u32 orig_function = *eax, function = *eax, index = *ecx;
	struct kvm_cpuid_entry2 *entry;
	bool exact, used_max_basic = false;

	entry = kvm_find_cpuid_entry_index(vcpu, function, index);
	exact = !!entry;

	if (!entry && !exact_only) {
		entry = get_out_of_range_cpuid_entry(vcpu, &function, index);
		used_max_basic = !!entry;
	}

	if (entry) {
		*eax = entry->eax;
		*ebx = entry->ebx;
		*ecx = entry->ecx;
		*edx = entry->edx;
		if (function == 7 && index == 0) {
			u64 data;
		        if (!__kvm_get_msr(vcpu, MSR_IA32_TSX_CTRL, &data, true) &&
			    (data & TSX_CTRL_CPUID_CLEAR))
				*ebx &= ~(F(RTM) | F(HLE));
		} else if (function == 0x80000007) {
			if (kvm_hv_invtsc_suppressed(vcpu))
				*edx &= ~SF(CONSTANT_TSC);
		}
	} else {
		*eax = *ebx = *ecx = *edx = 0;
		/*
		 * When leaf 0BH or 1FH is defined, CL is pass-through
		 * and EDX is always the x2APIC ID, even for undefined
		 * subleaves. Index 1 will exist iff the leaf is
		 * implemented, so we pass through CL iff leaf 1
		 * exists. EDX can be copied from any existing index.
		 */
		if (function == 0xb || function == 0x1f) {
			entry = kvm_find_cpuid_entry_index(vcpu, function, 1);
			if (entry) {
				*ecx = index & 0xff;
				*edx = entry->edx;
			}
		}
	}
	trace_kvm_cpuid(orig_function, index, *eax, *ebx, *ecx, *edx, exact,
			used_max_basic);
	return exact;
}
EXPORT_SYMBOL_GPL(kvm_cpuid);

int kvm_emulate_cpuid(struct kvm_vcpu *vcpu)
{
	u32 eax, ebx, ecx, edx;

	if (cpuid_fault_enabled(vcpu) && !kvm_require_cpl(vcpu, 0))
		return 1;

	eax = kvm_rax_read(vcpu);
	ecx = kvm_rcx_read(vcpu);
	kvm_cpuid(vcpu, &eax, &ebx, &ecx, &edx, false);
	kvm_rax_write(vcpu, eax);
	kvm_rbx_write(vcpu, ebx);
	kvm_rcx_write(vcpu, ecx);
	kvm_rdx_write(vcpu, edx);
	return kvm_skip_emulated_instruction(vcpu);
}
EXPORT_SYMBOL_GPL(kvm_emulate_cpuid);<|MERGE_RESOLUTION|>--- conflicted
+++ resolved
@@ -193,11 +193,7 @@
 {
 	struct kvm_cpuid_entry2 *best;
 	u64 xfeatures;
-<<<<<<< HEAD
-	int r;
-=======
 	int ret;
->>>>>>> 08959934
 
 	/*
 	 * The existing code assumes virtual address is 48-bit or 57-bit in the
@@ -228,14 +224,7 @@
 		}
 	}
 
-<<<<<<< HEAD
-	r = fpu_enable_guest_xfd_features(&vcpu->arch.guest_fpu, xfeatures);
-	if (r)
-		return r;
-	return static_call(kvm_x86_vcpu_check_cpuid)(vcpu, entries, nent);
-=======
 	return kvm_check_hfi_cpuid(entries, nent);
->>>>>>> 08959934
 }
 
 /* Check whether the supplied CPUID data is equal to what is already set for the vCPU. */
