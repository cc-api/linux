--- conflicted
+++ resolved
@@ -727,11 +727,11 @@
 }
 #endif
 
-<<<<<<< HEAD
 void pci_disable_early(void)
 {
 	pci_probe |= PCI_PROBE_NOEARLY;
-=======
+}
+
 /*
  * We want to figure out which context we are running in. But the hardware
  * does not introduce a reliable way (instruction, CPUID leaf, MSR, whatever)
@@ -800,5 +800,4 @@
 	 * the bare metal.
 	 */
 	return on_bare_metal(&pdev->dev);
->>>>>>> 4188499c
 }