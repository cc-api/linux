--- conflicted
+++ resolved
@@ -732,7 +732,11 @@
 	pci_probe |= PCI_PROBE_NOEARLY;
 }
 
-<<<<<<< HEAD
+void pci_disable_mmconf(void)
+{
+	pci_probe &= ~PCI_PROBE_MMCONF;
+}
+
 /*
  * We want to figure out which context we are running in. But the hardware
  * does not introduce a reliable way (instruction, CPUID leaf, MSR, whatever)
@@ -801,11 +805,4 @@
 	 * the bare metal.
 	 */
 	return on_bare_metal(&pdev->dev);
-}
-
-=======
->>>>>>> 0d009ad7
-void pci_disable_mmconf(void)
-{
-	pci_probe &= ~PCI_PROBE_MMCONF;
 }