--- conflicted
+++ resolved
@@ -224,7 +224,6 @@
 	return ex_handler_uaccess(fixup, regs, trapnr, fault_address);
 }
 
-<<<<<<< HEAD
 #ifdef CONFIG_X86_FRED
 static bool ex_handler_eretu(const struct exception_table_entry *fixup,
 			     struct pt_regs *regs, unsigned long error_code)
@@ -298,7 +297,7 @@
 	return ex_handler_default(fixup, regs);
 }
 #endif
-=======
+
 static bool ex_handler_tdx_mc(const struct exception_table_entry *fixup,
 			      struct pt_regs *regs, int trapnr,
 			      unsigned long error_code,
@@ -317,7 +316,6 @@
 
 	return false;
 }
->>>>>>> 357d0cde
 
 int ex_get_fixup_type(unsigned long ip)
 {
@@ -396,15 +394,12 @@
 		return ex_handler_ucopy_len(e, regs, trapnr, fault_addr, reg, imm);
 	case EX_TYPE_ZEROPAD:
 		return ex_handler_zeropad(e, regs, fault_addr);
-<<<<<<< HEAD
 #ifdef CONFIG_X86_FRED
 	case EX_TYPE_ERETU:
 		return ex_handler_eretu(e, regs, error_code);
 #endif
-=======
 	case EX_TYPE_TDX_MC:
 		return ex_handler_tdx_mc(e, regs, trapnr, error_code, fault_addr);
->>>>>>> 357d0cde
 	}
 	BUG();
 }
