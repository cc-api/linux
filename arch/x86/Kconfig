--- conflicted
+++ resolved
@@ -1956,7 +1956,6 @@
 
 	  If unsure, say N.
 
-<<<<<<< HEAD
 config X86_USER_SHADOW_STACK
 	bool "X86 userspace shadow stack"
 	depends on AS_WRUSS
@@ -1975,7 +1974,6 @@
 
 	  If unsure, say N.
 
-=======
 config INTEL_TDX_HOST
 	bool "Intel Trust Domain Extensions (TDX) host support"
 	depends on CPU_SUP_INTEL
@@ -2030,7 +2028,6 @@
 	help
 	  This enables kernel to load P-SEAMLDR and TDX module at boot time.
 
->>>>>>> fbf688d8
 config EFI
 	bool "EFI runtime service support"
 	depends on ACPI
