# SPDX-License-Identifier: GPL-2.0
# Select 32 or 64 bit
config 64BIT
	bool "64-bit kernel" if "$(ARCH)" = "x86"
	default "$(ARCH)" != "i386"
	help
	  Say yes to build a 64-bit kernel - formerly known as x86_64
	  Say no to build a 32-bit kernel - formerly known as i386

config X86_32
	def_bool y
	depends on !64BIT
	# Options that are inherently 32-bit kernel only:
	select ARCH_WANT_IPC_PARSE_VERSION
	select CLKSRC_I8253
	select CLONE_BACKWARDS
	select GENERIC_VDSO_32
	select HAVE_DEBUG_STACKOVERFLOW
	select KMAP_LOCAL
	select MODULES_USE_ELF_REL
	select OLD_SIGACTION
	select ARCH_SPLIT_ARG64

config X86_64
	def_bool y
	depends on 64BIT
	# Options that are inherently 64-bit kernel only:
	select ARCH_HAS_GIGANTIC_PAGE
	select ARCH_HAS_SHADOW_STACK
	select ARCH_SUPPORTS_INT128 if CC_HAS_INT128
	select ARCH_USE_CMPXCHG_LOCKREF
	select HAVE_ARCH_SOFT_DIRTY
	select MODULES_USE_ELF_RELA
	select NEED_DMA_MAP_STATE
	select SWIOTLB
	select ARCH_HAS_ELFCORE_COMPAT
	select ZONE_DMA32

config FORCE_DYNAMIC_FTRACE
	def_bool y
	depends on X86_32
	depends on FUNCTION_TRACER
	select DYNAMIC_FTRACE
	help
	  We keep the static function tracing (!DYNAMIC_FTRACE) around
	  in order to test the non static function tracing in the
	  generic code, as other architectures still use it. But we
	  only need to keep it around for x86_64. No need to keep it
	  for x86_32. For x86_32, force DYNAMIC_FTRACE.
#
# Arch settings
#
# ( Note that options that are marked 'if X86_64' could in principle be
#   ported to 32-bit as well. )
#
config X86
	def_bool y
	#
	# Note: keep this list sorted alphabetically
	#
	select ACPI_LEGACY_TABLES_LOOKUP	if ACPI
	select ACPI_SYSTEM_POWER_STATES_SUPPORT	if ACPI
	select ARCH_32BIT_OFF_T			if X86_32
	select ARCH_CLOCKSOURCE_INIT
	select ARCH_CORRECT_STACKTRACE_ON_KRETPROBE
	select ARCH_ENABLE_HUGEPAGE_MIGRATION if X86_64 && HUGETLB_PAGE && MIGRATION
	select ARCH_ENABLE_MEMORY_HOTPLUG if X86_64
	select ARCH_ENABLE_MEMORY_HOTREMOVE if MEMORY_HOTPLUG
	select ARCH_ENABLE_SPLIT_PMD_PTLOCK if (PGTABLE_LEVELS > 2) && (X86_64 || X86_PAE)
	select ARCH_ENABLE_THP_MIGRATION if X86_64 && TRANSPARENT_HUGEPAGE
	select ARCH_HAS_ACPI_TABLE_UPGRADE	if ACPI
	select ARCH_HAS_CACHE_LINE_SIZE
	select ARCH_HAS_CURRENT_STACK_POINTER
	select ARCH_HAS_DEBUG_VIRTUAL
	select ARCH_HAS_DEBUG_VM_PGTABLE	if !X86_PAE
	select ARCH_HAS_DEVMEM_IS_ALLOWED
	select ARCH_HAS_EARLY_DEBUG		if KGDB
	select ARCH_HAS_ELF_RANDOMIZE
	select ARCH_HAS_FAST_MULTIPLIER
	select ARCH_HAS_FORTIFY_SOURCE
	select ARCH_HAS_GCOV_PROFILE_ALL
	select ARCH_HAS_KCOV			if X86_64
	select ARCH_HAS_MEM_ENCRYPT
	select ARCH_HAS_MEMBARRIER_SYNC_CORE
	select ARCH_HAS_NON_OVERLAPPING_ADDRESS_SPACE
	select ARCH_HAS_PMEM_API		if X86_64
	select ARCH_HAS_PTE_DEVMAP		if X86_64
	select ARCH_HAS_PTE_SPECIAL
	select ARCH_HAS_UACCESS_FLUSHCACHE	if X86_64
	select ARCH_HAS_COPY_MC			if X86_64
	select ARCH_HAS_SET_MEMORY
	select ARCH_HAS_SET_DIRECT_MAP
	select ARCH_HAS_STRICT_KERNEL_RWX
	select ARCH_HAS_STRICT_MODULE_RWX
	select ARCH_HAS_SYNC_CORE_BEFORE_USERMODE
	select ARCH_HAS_SYSCALL_WRAPPER
	select ARCH_HAS_UBSAN_SANITIZE_ALL
	select ARCH_HAS_VM_GET_PAGE_PROT
	select ARCH_HAS_DEBUG_WX
	select ARCH_HAS_ZONE_DMA_SET if EXPERT
	select ARCH_HAVE_NMI_SAFE_CMPXCHG
	select ARCH_MIGHT_HAVE_ACPI_PDC		if ACPI
	select ARCH_MIGHT_HAVE_PC_PARPORT
	select ARCH_MIGHT_HAVE_PC_SERIO
	select ARCH_STACKWALK
	select ARCH_SUPPORTS_ACPI
	select ARCH_SUPPORTS_ATOMIC_RMW
	select ARCH_SUPPORTS_DEBUG_PAGEALLOC
	select ARCH_SUPPORTS_PAGE_TABLE_CHECK	if X86_64
	select ARCH_SUPPORTS_NUMA_BALANCING	if X86_64
	select ARCH_SUPPORTS_KMAP_LOCAL_FORCE_MAP	if NR_CPUS <= 4096
	select ARCH_SUPPORTS_LTO_CLANG
	select ARCH_SUPPORTS_LTO_CLANG_THIN
	select ARCH_USE_BUILTIN_BSWAP
	select ARCH_USE_MEMTEST
	select ARCH_USE_QUEUED_RWLOCKS
	select ARCH_USE_QUEUED_SPINLOCKS
	select ARCH_USE_SYM_ANNOTATIONS
	select ARCH_WANT_BATCHED_UNMAP_TLB_FLUSH
	select ARCH_WANT_DEFAULT_BPF_JIT	if X86_64
	select ARCH_WANTS_DYNAMIC_TASK_STRUCT
	select ARCH_WANTS_NO_INSTR
	select ARCH_WANT_GENERAL_HUGETLB
	select ARCH_WANT_HUGE_PMD_SHARE
	select ARCH_WANT_HUGETLB_PAGE_OPTIMIZE_VMEMMAP	if X86_64
	select ARCH_WANT_LD_ORPHAN_WARN
	select ARCH_WANTS_THP_SWAP		if X86_64
	select ARCH_HAS_PARANOID_L1D_FLUSH
	select BUILDTIME_TABLE_SORT
	select CLKEVT_I8253
	select CLOCKSOURCE_VALIDATE_LAST_CYCLE
	select CLOCKSOURCE_WATCHDOG
	select DCACHE_WORD_ACCESS
	select DYNAMIC_SIGFRAME
	select EDAC_ATOMIC_SCRUB
	select EDAC_SUPPORT
	select GENERIC_CLOCKEVENTS_BROADCAST	if X86_64 || (X86_32 && X86_LOCAL_APIC)
	select GENERIC_CLOCKEVENTS_MIN_ADJUST
	select GENERIC_CMOS_UPDATE
	select GENERIC_CPU_AUTOPROBE
	select GENERIC_CPU_VULNERABILITIES
	select GENERIC_EARLY_IOREMAP
	select GENERIC_ENTRY
	select GENERIC_IOMAP
	select GENERIC_IRQ_EFFECTIVE_AFF_MASK	if SMP
	select GENERIC_IRQ_MATRIX_ALLOCATOR	if X86_LOCAL_APIC
	select GENERIC_IRQ_MIGRATION		if SMP
	select GENERIC_IRQ_PROBE
	select GENERIC_IRQ_RESERVATION_MODE
	select GENERIC_IRQ_SHOW
	select GENERIC_PENDING_IRQ		if SMP
	select GENERIC_PTDUMP
	select GENERIC_SMP_IDLE_THREAD
	select GENERIC_TIME_VSYSCALL
	select GENERIC_GETTIMEOFDAY
	select GENERIC_VDSO_TIME_NS
	select GUP_GET_PTE_LOW_HIGH		if X86_PAE
	select HARDIRQS_SW_RESEND
	select HARDLOCKUP_CHECK_TIMESTAMP	if X86_64
	select HAVE_ACPI_APEI			if ACPI
	select HAVE_ACPI_APEI_NMI		if ACPI
	select HAVE_ALIGNED_STRUCT_PAGE		if SLUB
	select HAVE_ARCH_AUDITSYSCALL
	select HAVE_ARCH_HUGE_VMAP		if X86_64 || X86_PAE
	select HAVE_ARCH_HUGE_VMALLOC		if X86_64
	select HAVE_ARCH_JUMP_LABEL
	select HAVE_ARCH_JUMP_LABEL_RELATIVE
	select HAVE_ARCH_KASAN			if X86_64
	select HAVE_ARCH_KASAN_VMALLOC		if X86_64
	select HAVE_ARCH_KFENCE
	select HAVE_ARCH_KGDB
	select HAVE_ARCH_MMAP_RND_BITS		if MMU
	select HAVE_ARCH_MMAP_RND_COMPAT_BITS	if MMU && COMPAT
	select HAVE_ARCH_COMPAT_MMAP_BASES	if MMU && COMPAT
	select HAVE_ARCH_PREL32_RELOCATIONS
	select HAVE_ARCH_SECCOMP_FILTER
	select HAVE_ARCH_THREAD_STRUCT_WHITELIST
	select HAVE_ARCH_STACKLEAK
	select HAVE_ARCH_TRACEHOOK
	select HAVE_ARCH_TRANSPARENT_HUGEPAGE
	select HAVE_ARCH_TRANSPARENT_HUGEPAGE_PUD if X86_64
	select HAVE_ARCH_USERFAULTFD_WP         if X86_64 && USERFAULTFD
	select HAVE_ARCH_USERFAULTFD_MINOR	if X86_64 && USERFAULTFD
	select HAVE_ARCH_VMAP_STACK		if X86_64
	select HAVE_ARCH_RANDOMIZE_KSTACK_OFFSET
	select HAVE_ARCH_WITHIN_STACK_FRAMES
	select HAVE_ASM_MODVERSIONS
	select HAVE_CMPXCHG_DOUBLE
	select HAVE_CMPXCHG_LOCAL
	select HAVE_CONTEXT_TRACKING		if X86_64
	select HAVE_CONTEXT_TRACKING_OFFSTACK	if HAVE_CONTEXT_TRACKING
	select HAVE_C_RECORDMCOUNT
	select HAVE_OBJTOOL_MCOUNT		if HAVE_OBJTOOL
	select HAVE_BUILDTIME_MCOUNT_SORT
	select HAVE_DEBUG_KMEMLEAK
	select HAVE_DMA_CONTIGUOUS
	select HAVE_DYNAMIC_FTRACE
	select HAVE_DYNAMIC_FTRACE_WITH_REGS
	select HAVE_DYNAMIC_FTRACE_WITH_ARGS	if X86_64
	select HAVE_DYNAMIC_FTRACE_WITH_DIRECT_CALLS
	select HAVE_SAMPLE_FTRACE_DIRECT	if X86_64
	select HAVE_SAMPLE_FTRACE_DIRECT_MULTI	if X86_64
	select HAVE_EBPF_JIT
	select HAVE_EFFICIENT_UNALIGNED_ACCESS
	select HAVE_EISA
	select HAVE_EXIT_THREAD
	select HAVE_FAST_GUP
	select HAVE_FENTRY			if X86_64 || DYNAMIC_FTRACE
	select HAVE_FTRACE_MCOUNT_RECORD
	select HAVE_FUNCTION_GRAPH_TRACER	if X86_32 || (X86_64 && DYNAMIC_FTRACE)
	select HAVE_FUNCTION_TRACER
	select HAVE_GCC_PLUGINS
	select HAVE_HW_BREAKPOINT
	select HAVE_IOREMAP_PROT
	select HAVE_IRQ_EXIT_ON_IRQ_STACK	if X86_64
	select HAVE_IRQ_TIME_ACCOUNTING
	select HAVE_JUMP_LABEL_HACK		if HAVE_OBJTOOL
	select HAVE_KERNEL_BZIP2
	select HAVE_KERNEL_GZIP
	select HAVE_KERNEL_LZ4
	select HAVE_KERNEL_LZMA
	select HAVE_KERNEL_LZO
	select HAVE_KERNEL_XZ
	select HAVE_KERNEL_ZSTD
	select HAVE_KPROBES
	select HAVE_KPROBES_ON_FTRACE
	select HAVE_FUNCTION_ERROR_INJECTION
	select HAVE_KRETPROBES
	select HAVE_RETHOOK
	select HAVE_KVM
	select HAVE_LIVEPATCH			if X86_64
	select HAVE_MIXED_BREAKPOINTS_REGS
	select HAVE_MOD_ARCH_SPECIFIC
	select HAVE_MOVE_PMD
	select HAVE_MOVE_PUD
	select HAVE_NOINSTR_HACK		if HAVE_OBJTOOL
	select HAVE_NMI
	select HAVE_NOINSTR_VALIDATION		if HAVE_OBJTOOL
	select HAVE_OBJTOOL			if X86_64
	select HAVE_OPTPROBES
	select HAVE_PCSPKR_PLATFORM
	select HAVE_PERF_EVENTS
	select HAVE_PERF_EVENTS_NMI
	select HAVE_HARDLOCKUP_DETECTOR_PERF	if PERF_EVENTS && HAVE_PERF_EVENTS_NMI
	select HAVE_PCI
	select HAVE_PERF_REGS
	select HAVE_PERF_USER_STACK_DUMP
	select MMU_GATHER_RCU_TABLE_FREE	if PARAVIRT
	select MMU_GATHER_MERGE_VMAS
	select HAVE_POSIX_CPU_TIMERS_TASK_WORK
	select HAVE_REGS_AND_STACK_ACCESS_API
	select HAVE_RELIABLE_STACKTRACE		if UNWINDER_ORC || STACK_VALIDATION
	select HAVE_FUNCTION_ARG_ACCESS_API
	select HAVE_SETUP_PER_CPU_AREA
	select HAVE_SOFTIRQ_ON_OWN_STACK
	select HAVE_STACKPROTECTOR		if CC_HAS_SANE_STACKPROTECTOR
	select HAVE_STACK_VALIDATION		if HAVE_OBJTOOL
	select HAVE_STATIC_CALL
	select HAVE_STATIC_CALL_INLINE		if HAVE_OBJTOOL
	select HAVE_PREEMPT_DYNAMIC_CALL
	select HAVE_RSEQ
	select HAVE_SYSCALL_TRACEPOINTS
	select HAVE_UACCESS_VALIDATION		if HAVE_OBJTOOL
	select HAVE_UNSTABLE_SCHED_CLOCK
	select HAVE_USER_RETURN_NOTIFIER
	select HAVE_GENERIC_VDSO
	select HOTPLUG_SMT			if SMP
	select IRQ_FORCED_THREADING
	select NEED_PER_CPU_EMBED_FIRST_CHUNK
	select NEED_PER_CPU_PAGE_FIRST_CHUNK
	select NEED_SG_DMA_LENGTH
	select PCI_DOMAINS			if PCI
	select PCI_LOCKLESS_CONFIG		if PCI
	select PERF_EVENTS
	select RTC_LIB
	select RTC_MC146818_LIB
	select SPARSE_IRQ
	select SRCU
	select SYSCTL_EXCEPTION_TRACE
	select THREAD_INFO_IN_TASK
	select TRACE_IRQFLAGS_SUPPORT
	select USER_STACKTRACE_SUPPORT
	select VIRT_TO_BUS
	select HAVE_ARCH_KCSAN			if X86_64
	select X86_FEATURE_NAMES		if PROC_FS
	select PROC_PID_ARCH_STATUS		if PROC_FS
	select HAVE_ARCH_NODE_DEV_GROUP		if X86_SGX
	imply IMA_SECURE_AND_OR_TRUSTED_BOOT    if EFI

config INSTRUCTION_DECODER
	def_bool y
	depends on KPROBES || PERF_EVENTS || UPROBES

config OUTPUT_FORMAT
	string
	default "elf32-i386" if X86_32
	default "elf64-x86-64" if X86_64

config LOCKDEP_SUPPORT
	def_bool y

config STACKTRACE_SUPPORT
	def_bool y

config MMU
	def_bool y

config ARCH_MMAP_RND_BITS_MIN
	default 28 if 64BIT
	default 8

config ARCH_MMAP_RND_BITS_MAX
	default 32 if 64BIT
	default 16

config ARCH_MMAP_RND_COMPAT_BITS_MIN
	default 8

config ARCH_MMAP_RND_COMPAT_BITS_MAX
	default 16

config SBUS
	bool

config GENERIC_ISA_DMA
	def_bool y
	depends on ISA_DMA_API

config GENERIC_BUG
	def_bool y
	depends on BUG
	select GENERIC_BUG_RELATIVE_POINTERS if X86_64

config GENERIC_BUG_RELATIVE_POINTERS
	bool

config ARCH_MAY_HAVE_PC_FDC
	def_bool y
	depends on ISA_DMA_API

config GENERIC_CALIBRATE_DELAY
	def_bool y

config ARCH_HAS_CPU_RELAX
	def_bool y

config ARCH_HIBERNATION_POSSIBLE
	def_bool y

config ARCH_NR_GPIO
	int
	default 1024 if X86_64
	default 512

config ARCH_SUSPEND_POSSIBLE
	def_bool y

config AUDIT_ARCH
	def_bool y if X86_64

config KASAN_SHADOW_OFFSET
	hex
	depends on KASAN
	default 0xdffffc0000000000

config HAVE_INTEL_TXT
	def_bool y
	depends on INTEL_IOMMU && ACPI

config X86_32_SMP
	def_bool y
	depends on X86_32 && SMP

config X86_64_SMP
	def_bool y
	depends on X86_64 && SMP

config ARCH_SUPPORTS_UPROBES
	def_bool y

config FIX_EARLYCON_MEM
	def_bool y

config DYNAMIC_PHYSICAL_MASK
	bool

config PGTABLE_LEVELS
	int
	default 5 if X86_5LEVEL
	default 4 if X86_64
	default 3 if X86_PAE
	default 2

config CC_HAS_SANE_STACKPROTECTOR
	bool
	default $(success,$(srctree)/scripts/gcc-x86_64-has-stack-protector.sh $(CC)) if 64BIT
	default $(success,$(srctree)/scripts/gcc-x86_32-has-stack-protector.sh $(CC))
	help
	  We have to make sure stack protector is unconditionally disabled if
	  the compiler produces broken code or if it does not let us control
	  the segment on 32-bit kernels.

menu "Processor type and features"

config SMP
	bool "Symmetric multi-processing support"
	help
	  This enables support for systems with more than one CPU. If you have
	  a system with only one CPU, say N. If you have a system with more
	  than one CPU, say Y.

	  If you say N here, the kernel will run on uni- and multiprocessor
	  machines, but will use only one CPU of a multiprocessor machine. If
	  you say Y here, the kernel will run on many, but not all,
	  uniprocessor machines. On a uniprocessor machine, the kernel
	  will run faster if you say N here.

	  Note that if you say Y here and choose architecture "586" or
	  "Pentium" under "Processor family", the kernel will not work on 486
	  architectures. Similarly, multiprocessor kernels for the "PPro"
	  architecture may not work on all Pentium based boards.

	  People using multiprocessor machines who say Y here should also say
	  Y to "Enhanced Real Time Clock Support", below. The "Advanced Power
	  Management" code will be disabled if you say Y here.

	  See also <file:Documentation/x86/i386/IO-APIC.rst>,
	  <file:Documentation/admin-guide/lockup-watchdogs.rst> and the SMP-HOWTO available at
	  <http://www.tldp.org/docs.html#howto>.

	  If you don't know what to do here, say N.

config X86_FEATURE_NAMES
	bool "Processor feature human-readable names" if EMBEDDED
	default y
	help
	  This option compiles in a table of x86 feature bits and corresponding
	  names.  This is required to support /proc/cpuinfo and a few kernel
	  messages.  You can disable this to save space, at the expense of
	  making those few kernel messages show numeric feature bits instead.

	  If in doubt, say Y.

config X86_X2APIC
	bool "Support x2apic"
	depends on X86_LOCAL_APIC && X86_64 && (IRQ_REMAP || HYPERVISOR_GUEST)
	help
	  This enables x2apic support on CPUs that have this feature.

	  This allows 32-bit apic IDs (so it can support very large systems),
	  and accesses the local apic via MSRs not via mmio.

	  If you don't know what to do here, say N.

config X86_MPPARSE
	bool "Enable MPS table" if ACPI
	default y
	depends on X86_LOCAL_APIC
	help
	  For old smp systems that do not have proper acpi support. Newer systems
	  (esp with 64bit cpus) with acpi support, MADT and DSDT will override it

config GOLDFISH
	def_bool y
	depends on X86_GOLDFISH

config X86_CPU_RESCTRL
	bool "x86 CPU resource control support"
	depends on X86 && (CPU_SUP_INTEL || CPU_SUP_AMD)
	select KERNFS
	select PROC_CPU_RESCTRL		if PROC_FS
	help
	  Enable x86 CPU resource control support.

	  Provide support for the allocation and monitoring of system resources
	  usage by the CPU.

	  Intel calls this Intel Resource Director Technology
	  (Intel(R) RDT). More information about RDT can be found in the
	  Intel x86 Architecture Software Developer Manual.

	  AMD calls this AMD Platform Quality of Service (AMD QoS).
	  More information about AMD QoS can be found in the AMD64 Technology
	  Platform Quality of Service Extensions manual.

	  Say N if unsure.

if X86_32
config X86_BIGSMP
	bool "Support for big SMP systems with more than 8 CPUs"
	depends on SMP
	help
	  This option is needed for the systems that have more than 8 CPUs.

config X86_EXTENDED_PLATFORM
	bool "Support for extended (non-PC) x86 platforms"
	default y
	help
	  If you disable this option then the kernel will only support
	  standard PC platforms. (which covers the vast majority of
	  systems out there.)

	  If you enable this option then you'll be able to select support
	  for the following (non-PC) 32 bit x86 platforms:
		Goldfish (Android emulator)
		AMD Elan
		RDC R-321x SoC
		SGI 320/540 (Visual Workstation)
		STA2X11-based (e.g. Northville)
		Moorestown MID devices

	  If you have one of these systems, or if you want to build a
	  generic distribution kernel, say Y here - otherwise say N.
endif # X86_32

if X86_64
config X86_EXTENDED_PLATFORM
	bool "Support for extended (non-PC) x86 platforms"
	default y
	help
	  If you disable this option then the kernel will only support
	  standard PC platforms. (which covers the vast majority of
	  systems out there.)

	  If you enable this option then you'll be able to select support
	  for the following (non-PC) 64 bit x86 platforms:
		Numascale NumaChip
		ScaleMP vSMP
		SGI Ultraviolet

	  If you have one of these systems, or if you want to build a
	  generic distribution kernel, say Y here - otherwise say N.
endif # X86_64
# This is an alphabetically sorted list of 64 bit extended platforms
# Please maintain the alphabetic order if and when there are additions
config X86_NUMACHIP
	bool "Numascale NumaChip"
	depends on X86_64
	depends on X86_EXTENDED_PLATFORM
	depends on NUMA
	depends on SMP
	depends on X86_X2APIC
	depends on PCI_MMCONFIG
	help
	  Adds support for Numascale NumaChip large-SMP systems. Needed to
	  enable more than ~168 cores.
	  If you don't have one of these, you should say N here.

config X86_VSMP
	bool "ScaleMP vSMP"
	select HYPERVISOR_GUEST
	select PARAVIRT
	depends on X86_64 && PCI
	depends on X86_EXTENDED_PLATFORM
	depends on SMP
	help
	  Support for ScaleMP vSMP systems.  Say 'Y' here if this kernel is
	  supposed to run on these EM64T-based machines.  Only choose this option
	  if you have one of these machines.

config X86_UV
	bool "SGI Ultraviolet"
	depends on X86_64
	depends on X86_EXTENDED_PLATFORM
	depends on NUMA
	depends on EFI
	depends on KEXEC_CORE
	depends on X86_X2APIC
	depends on PCI
	help
	  This option is needed in order to support SGI Ultraviolet systems.
	  If you don't have one of these, you should say N here.

# Following is an alphabetically sorted list of 32 bit extended platforms
# Please maintain the alphabetic order if and when there are additions

config X86_GOLDFISH
	bool "Goldfish (Virtual Platform)"
	depends on X86_EXTENDED_PLATFORM
	help
	  Enable support for the Goldfish virtual platform used primarily
	  for Android development. Unless you are building for the Android
	  Goldfish emulator say N here.

config X86_INTEL_CE
	bool "CE4100 TV platform"
	depends on PCI
	depends on PCI_GODIRECT
	depends on X86_IO_APIC
	depends on X86_32
	depends on X86_EXTENDED_PLATFORM
	select X86_REBOOTFIXUPS
	select OF
	select OF_EARLY_FLATTREE
	help
	  Select for the Intel CE media processor (CE4100) SOC.
	  This option compiles in support for the CE4100 SOC for settop
	  boxes and media devices.

config X86_INTEL_MID
	bool "Intel MID platform support"
	depends on X86_EXTENDED_PLATFORM
	depends on X86_PLATFORM_DEVICES
	depends on PCI
	depends on X86_64 || (PCI_GOANY && X86_32)
	depends on X86_IO_APIC
	select I2C
	select DW_APB_TIMER
	select INTEL_SCU_PCI
	help
	  Select to build a kernel capable of supporting Intel MID (Mobile
	  Internet Device) platform systems which do not have the PCI legacy
	  interfaces. If you are building for a PC class system say N here.

	  Intel MID platforms are based on an Intel processor and chipset which
	  consume less power than most of the x86 derivatives.

config X86_INTEL_QUARK
	bool "Intel Quark platform support"
	depends on X86_32
	depends on X86_EXTENDED_PLATFORM
	depends on X86_PLATFORM_DEVICES
	depends on X86_TSC
	depends on PCI
	depends on PCI_GOANY
	depends on X86_IO_APIC
	select IOSF_MBI
	select INTEL_IMR
	select COMMON_CLK
	help
	  Select to include support for Quark X1000 SoC.
	  Say Y here if you have a Quark based system such as the Arduino
	  compatible Intel Galileo.

config X86_INTEL_LPSS
	bool "Intel Low Power Subsystem Support"
	depends on X86 && ACPI && PCI
	select COMMON_CLK
	select PINCTRL
	select IOSF_MBI
	help
	  Select to build support for Intel Low Power Subsystem such as
	  found on Intel Lynxpoint PCH. Selecting this option enables
	  things like clock tree (common clock framework) and pincontrol
	  which are needed by the LPSS peripheral drivers.

config X86_AMD_PLATFORM_DEVICE
	bool "AMD ACPI2Platform devices support"
	depends on ACPI
	select COMMON_CLK
	select PINCTRL
	help
	  Select to interpret AMD specific ACPI device to platform device
	  such as I2C, UART, GPIO found on AMD Carrizo and later chipsets.
	  I2C and UART depend on COMMON_CLK to set clock. GPIO driver is
	  implemented under PINCTRL subsystem.

config IOSF_MBI
	tristate "Intel SoC IOSF Sideband support for SoC platforms"
	depends on PCI
	help
	  This option enables sideband register access support for Intel SoC
	  platforms. On these platforms the IOSF sideband is used in lieu of
	  MSR's for some register accesses, mostly but not limited to thermal
	  and power. Drivers may query the availability of this device to
	  determine if they need the sideband in order to work on these
	  platforms. The sideband is available on the following SoC products.
	  This list is not meant to be exclusive.
	   - BayTrail
	   - Braswell
	   - Quark

	  You should say Y if you are running a kernel on one of these SoC's.

config IOSF_MBI_DEBUG
	bool "Enable IOSF sideband access through debugfs"
	depends on IOSF_MBI && DEBUG_FS
	help
	  Select this option to expose the IOSF sideband access registers (MCR,
	  MDR, MCRX) through debugfs to write and read register information from
	  different units on the SoC. This is most useful for obtaining device
	  state information for debug and analysis. As this is a general access
	  mechanism, users of this option would have specific knowledge of the
	  device they want to access.

	  If you don't require the option or are in doubt, say N.

config X86_RDC321X
	bool "RDC R-321x SoC"
	depends on X86_32
	depends on X86_EXTENDED_PLATFORM
	select M486
	select X86_REBOOTFIXUPS
	help
	  This option is needed for RDC R-321x system-on-chip, also known
	  as R-8610-(G).
	  If you don't have one of these chips, you should say N here.

config X86_32_NON_STANDARD
	bool "Support non-standard 32-bit SMP architectures"
	depends on X86_32 && SMP
	depends on X86_EXTENDED_PLATFORM
	help
	  This option compiles in the bigsmp and STA2X11 default
	  subarchitectures.  It is intended for a generic binary
	  kernel. If you select them all, kernel will probe it one by
	  one and will fallback to default.

# Alphabetically sorted list of Non standard 32 bit platforms

config X86_SUPPORTS_MEMORY_FAILURE
	def_bool y
	# MCE code calls memory_failure():
	depends on X86_MCE
	# On 32-bit this adds too big of NODES_SHIFT and we run out of page flags:
	# On 32-bit SPARSEMEM adds too big of SECTIONS_WIDTH:
	depends on X86_64 || !SPARSEMEM
	select ARCH_SUPPORTS_MEMORY_FAILURE

config STA2X11
	bool "STA2X11 Companion Chip Support"
	depends on X86_32_NON_STANDARD && PCI
	select SWIOTLB
	select MFD_STA2X11
	select GPIOLIB
	help
	  This adds support for boards based on the STA2X11 IO-Hub,
	  a.k.a. "ConneXt". The chip is used in place of the standard
	  PC chipset, so all "standard" peripherals are missing. If this
	  option is selected the kernel will still be able to boot on
	  standard PC machines.

config X86_32_IRIS
	tristate "Eurobraille/Iris poweroff module"
	depends on X86_32
	help
	  The Iris machines from EuroBraille do not have APM or ACPI support
	  to shut themselves down properly.  A special I/O sequence is
	  needed to do so, which is what this module does at
	  kernel shutdown.

	  This is only for Iris machines from EuroBraille.

	  If unused, say N.

config SCHED_OMIT_FRAME_POINTER
	def_bool y
	prompt "Single-depth WCHAN output"
	depends on X86
	help
	  Calculate simpler /proc/<PID>/wchan values. If this option
	  is disabled then wchan values will recurse back to the
	  caller function. This provides more accurate wchan values,
	  at the expense of slightly more scheduling overhead.

	  If in doubt, say "Y".

menuconfig HYPERVISOR_GUEST
	bool "Linux guest support"
	select ARCH_HAS_CC_PLATFORM
	help
	  Say Y here to enable options for running Linux under various hyper-
	  visors. This option enables basic hypervisor detection and platform
	  setup.

	  If you say N, all options in this submenu will be skipped and
	  disabled, and Linux guest support won't be built in.

if HYPERVISOR_GUEST

config PARAVIRT
	bool "Enable paravirtualization code"
	depends on HAVE_STATIC_CALL
	help
	  This changes the kernel so it can modify itself when it is run
	  under a hypervisor, potentially improving performance significantly
	  over full virtualization.  However, when run without a hypervisor
	  the kernel is theoretically slower and slightly larger.

config PARAVIRT_XXL
	bool

config PARAVIRT_DEBUG
	bool "paravirt-ops debugging"
	depends on PARAVIRT && DEBUG_KERNEL
	help
	  Enable to debug paravirt_ops internals.  Specifically, BUG if
	  a paravirt_op is missing when it is called.

config PARAVIRT_SPINLOCKS
	bool "Paravirtualization layer for spinlocks"
	depends on PARAVIRT && SMP
	help
	  Paravirtualized spinlocks allow a pvops backend to replace the
	  spinlock implementation with something virtualization-friendly
	  (for example, block the virtual CPU rather than spinning).

	  It has a minimal impact on native kernels and gives a nice performance
	  benefit on paravirtualized KVM / Xen kernels.

	  If you are unsure how to answer this question, answer Y.

config X86_HV_CALLBACK_VECTOR
	def_bool n

source "arch/x86/xen/Kconfig"

config KVM_GUEST
	bool "KVM Guest support (including kvmclock)"
	depends on PARAVIRT
	select PARAVIRT_CLOCK
	select ARCH_CPUIDLE_HALTPOLL
	select X86_HV_CALLBACK_VECTOR
	default y
	help
	  This option enables various optimizations for running under the KVM
	  hypervisor. It includes a paravirtualized clock, so that instead
	  of relying on a PIT (or probably other) emulation by the
	  underlying device model, the host provides the guest with
	  timing infrastructure such as time of day, and system time

config ARCH_CPUIDLE_HALTPOLL
	def_bool n
	prompt "Disable host haltpoll when loading haltpoll driver"
	help
	  If virtualized under KVM, disable host haltpoll.

config PVH
	bool "Support for running PVH guests"
	help
	  This option enables the PVH entry point for guest virtual machines
	  as specified in the x86/HVM direct boot ABI.

config PARAVIRT_TIME_ACCOUNTING
	bool "Paravirtual steal time accounting"
	depends on PARAVIRT
	help
	  Select this option to enable fine granularity task steal time
	  accounting. Time spent executing other tasks in parallel with
	  the current vCPU is discounted from the vCPU power. To account for
	  that, there can be a small performance impact.

	  If in doubt, say N here.

config PARAVIRT_CLOCK
	bool

config JAILHOUSE_GUEST
	bool "Jailhouse non-root cell support"
	depends on X86_64 && PCI
	select X86_PM_TIMER
	help
	  This option allows to run Linux as guest in a Jailhouse non-root
	  cell. You can leave this option disabled if you only want to start
	  Jailhouse and run Linux afterwards in the root cell.

config ACRN_GUEST
	bool "ACRN Guest support"
	depends on X86_64
	select X86_HV_CALLBACK_VECTOR
	help
	  This option allows to run Linux as guest in the ACRN hypervisor. ACRN is
	  a flexible, lightweight reference open-source hypervisor, built with
	  real-time and safety-criticality in mind. It is built for embedded
	  IOT with small footprint and real-time features. More details can be
	  found in https://projectacrn.org/.

config INTEL_TDX_GUEST
	bool "Intel TDX (Trust Domain Extensions) - Guest Support"
	depends on X86_64 && CPU_SUP_INTEL
	depends on X86_X2APIC
	select ARCH_HAS_CC_PLATFORM
	select X86_MEM_ENCRYPT
	select X86_MCE
	help
	  Support running as a guest under Intel TDX.  Without this support,
	  the guest kernel can not boot or run under TDX.
	  TDX includes memory encryption and integrity capabilities
	  which protect the confidentiality and integrity of guest
	  memory contents and CPU state. TDX guests are protected from
	  some attacks from the VMM.

endif # HYPERVISOR_GUEST

source "arch/x86/Kconfig.cpu"

config HPET_TIMER
	def_bool X86_64
	prompt "HPET Timer Support" if X86_32
	help
	  Use the IA-PC HPET (High Precision Event Timer) to manage
	  time in preference to the PIT and RTC, if a HPET is
	  present.
	  HPET is the next generation timer replacing legacy 8254s.
	  The HPET provides a stable time base on SMP
	  systems, unlike the TSC, but it is more expensive to access,
	  as it is off-chip.  The interface used is documented
	  in the HPET spec, revision 1.

	  You can safely choose Y here.  However, HPET will only be
	  activated if the platform and the BIOS support this feature.
	  Otherwise the 8254 will be used for timing services.

	  Choose N to continue using the legacy 8254 timer.

config HPET_EMULATE_RTC
	def_bool y
	depends on HPET_TIMER && (RTC_DRV_CMOS=m || RTC_DRV_CMOS=y)

# Mark as expert because too many people got it wrong.
# The code disables itself when not needed.
config DMI
	default y
	select DMI_SCAN_MACHINE_NON_EFI_FALLBACK
	bool "Enable DMI scanning" if EXPERT
	help
	  Enabled scanning of DMI to identify machine quirks. Say Y
	  here unless you have verified that your setup is not
	  affected by entries in the DMI blacklist. Required by PNP
	  BIOS code.

config GART_IOMMU
	bool "Old AMD GART IOMMU support"
	select DMA_OPS
	select IOMMU_HELPER
	select SWIOTLB
	depends on X86_64 && PCI && AMD_NB
	help
	  Provides a driver for older AMD Athlon64/Opteron/Turion/Sempron
	  GART based hardware IOMMUs.

	  The GART supports full DMA access for devices with 32-bit access
	  limitations, on systems with more than 3 GB. This is usually needed
	  for USB, sound, many IDE/SATA chipsets and some other devices.

	  Newer systems typically have a modern AMD IOMMU, supported via
	  the CONFIG_AMD_IOMMU=y config option.

	  In normal configurations this driver is only active when needed:
	  there's more than 3 GB of memory and the system contains a
	  32-bit limited device.

	  If unsure, say Y.

config BOOT_VESA_SUPPORT
	bool
	help
	  If true, at least one selected framebuffer driver can take advantage
	  of VESA video modes set at an early boot stage via the vga= parameter.

config MAXSMP
	bool "Enable Maximum number of SMP Processors and NUMA Nodes"
	depends on X86_64 && SMP && DEBUG_KERNEL
	select CPUMASK_OFFSTACK
	help
	  Enable maximum number of CPUS and NUMA Nodes for this architecture.
	  If unsure, say N.

#
# The maximum number of CPUs supported:
#
# The main config value is NR_CPUS, which defaults to NR_CPUS_DEFAULT,
# and which can be configured interactively in the
# [NR_CPUS_RANGE_BEGIN ... NR_CPUS_RANGE_END] range.
#
# The ranges are different on 32-bit and 64-bit kernels, depending on
# hardware capabilities and scalability features of the kernel.
#
# ( If MAXSMP is enabled we just use the highest possible value and disable
#   interactive configuration. )
#

config NR_CPUS_RANGE_BEGIN
	int
	default NR_CPUS_RANGE_END if MAXSMP
	default    1 if !SMP
	default    2

config NR_CPUS_RANGE_END
	int
	depends on X86_32
	default   64 if  SMP &&  X86_BIGSMP
	default    8 if  SMP && !X86_BIGSMP
	default    1 if !SMP

config NR_CPUS_RANGE_END
	int
	depends on X86_64
	default 8192 if  SMP && CPUMASK_OFFSTACK
	default  512 if  SMP && !CPUMASK_OFFSTACK
	default    1 if !SMP

config NR_CPUS_DEFAULT
	int
	depends on X86_32
	default   32 if  X86_BIGSMP
	default    8 if  SMP
	default    1 if !SMP

config NR_CPUS_DEFAULT
	int
	depends on X86_64
	default 8192 if  MAXSMP
	default   64 if  SMP
	default    1 if !SMP

config NR_CPUS
	int "Maximum number of CPUs" if SMP && !MAXSMP
	range NR_CPUS_RANGE_BEGIN NR_CPUS_RANGE_END
	default NR_CPUS_DEFAULT
	help
	  This allows you to specify the maximum number of CPUs which this
	  kernel will support.  If CPUMASK_OFFSTACK is enabled, the maximum
	  supported value is 8192, otherwise the maximum value is 512.  The
	  minimum value which makes sense is 2.

	  This is purely to save memory: each supported CPU adds about 8KB
	  to the kernel image.

config SCHED_CLUSTER
	bool "Cluster scheduler support"
	depends on SMP
	default y
	help
	  Cluster scheduler support improves the CPU scheduler's decision
	  making when dealing with machines that have clusters of CPUs.
	  Cluster usually means a couple of CPUs which are placed closely
	  by sharing mid-level caches, last-level cache tags or internal
	  busses.

config SCHED_SMT
	def_bool y if SMP

config SCHED_MC
	def_bool y
	prompt "Multi-core scheduler support"
	depends on SMP
	help
	  Multi-core scheduler support improves the CPU scheduler's decision
	  making when dealing with multi-core CPU chips at a cost of slightly
	  increased overhead in some places. If unsure say N here.

config SCHED_MC_PRIO
	bool "CPU core priorities scheduler support"
	depends on SCHED_MC && CPU_SUP_INTEL
	select X86_INTEL_PSTATE
	select CPU_FREQ
	default y
	help
	  Intel Turbo Boost Max Technology 3.0 enabled CPUs have a
	  core ordering determined at manufacturing time, which allows
	  certain cores to reach higher turbo frequencies (when running
	  single threaded workloads) than others.

	  Enabling this kernel feature teaches the scheduler about
	  the TBM3 (aka ITMT) priority order of the CPU cores and adjusts the
	  scheduler's CPU selection logic accordingly, so that higher
	  overall system performance can be achieved.

	  This feature will have no effect on CPUs without this feature.

	  If unsure say Y here.

config UP_LATE_INIT
	def_bool y
	depends on !SMP && X86_LOCAL_APIC

config X86_UP_APIC
	bool "Local APIC support on uniprocessors" if !PCI_MSI
	default PCI_MSI
	depends on X86_32 && !SMP && !X86_32_NON_STANDARD
	help
	  A local APIC (Advanced Programmable Interrupt Controller) is an
	  integrated interrupt controller in the CPU. If you have a single-CPU
	  system which has a processor with a local APIC, you can say Y here to
	  enable and use it. If you say Y here even though your machine doesn't
	  have a local APIC, then the kernel will still run with no slowdown at
	  all. The local APIC supports CPU-generated self-interrupts (timer,
	  performance counters), and the NMI watchdog which detects hard
	  lockups.

config X86_UP_IOAPIC
	bool "IO-APIC support on uniprocessors"
	depends on X86_UP_APIC
	help
	  An IO-APIC (I/O Advanced Programmable Interrupt Controller) is an
	  SMP-capable replacement for PC-style interrupt controllers. Most
	  SMP systems and many recent uniprocessor systems have one.

	  If you have a single-CPU system with an IO-APIC, you can say Y here
	  to use it. If you say Y here even though your machine doesn't have
	  an IO-APIC, then the kernel will still run with no slowdown at all.

config X86_LOCAL_APIC
	def_bool y
	depends on X86_64 || SMP || X86_32_NON_STANDARD || X86_UP_APIC || PCI_MSI
	select IRQ_DOMAIN_HIERARCHY
	select PCI_MSI_IRQ_DOMAIN if PCI_MSI

config X86_IO_APIC
	def_bool y
	depends on X86_LOCAL_APIC || X86_UP_IOAPIC

config X86_REROUTE_FOR_BROKEN_BOOT_IRQS
	bool "Reroute for broken boot IRQs"
	depends on X86_IO_APIC
	help
	  This option enables a workaround that fixes a source of
	  spurious interrupts. This is recommended when threaded
	  interrupt handling is used on systems where the generation of
	  superfluous "boot interrupts" cannot be disabled.

	  Some chipsets generate a legacy INTx "boot IRQ" when the IRQ
	  entry in the chipset's IO-APIC is masked (as, e.g. the RT
	  kernel does during interrupt handling). On chipsets where this
	  boot IRQ generation cannot be disabled, this workaround keeps
	  the original IRQ line masked so that only the equivalent "boot
	  IRQ" is delivered to the CPUs. The workaround also tells the
	  kernel to set up the IRQ handler on the boot IRQ line. In this
	  way only one interrupt is delivered to the kernel. Otherwise
	  the spurious second interrupt may cause the kernel to bring
	  down (vital) interrupt lines.

	  Only affects "broken" chipsets. Interrupt sharing may be
	  increased on these systems.

config X86_MCE
	bool "Machine Check / overheating reporting"
	select GENERIC_ALLOCATOR
	default y
	help
	  Machine Check support allows the processor to notify the
	  kernel if it detects a problem (e.g. overheating, data corruption).
	  The action the kernel takes depends on the severity of the problem,
	  ranging from warning messages to halting the machine.

config X86_MCELOG_LEGACY
	bool "Support for deprecated /dev/mcelog character device"
	depends on X86_MCE
	help
	  Enable support for /dev/mcelog which is needed by the old mcelog
	  userspace logging daemon. Consider switching to the new generation
	  rasdaemon solution.

config X86_MCE_INTEL
	def_bool y
	prompt "Intel MCE features"
	depends on X86_MCE && X86_LOCAL_APIC
	help
	  Additional support for intel specific MCE features such as
	  the thermal monitor.

config X86_MCE_AMD
	def_bool y
	prompt "AMD MCE features"
	depends on X86_MCE && X86_LOCAL_APIC && AMD_NB
	help
	  Additional support for AMD specific MCE features such as
	  the DRAM Error Threshold.

config X86_ANCIENT_MCE
	bool "Support for old Pentium 5 / WinChip machine checks"
	depends on X86_32 && X86_MCE
	help
	  Include support for machine check handling on old Pentium 5 or WinChip
	  systems. These typically need to be enabled explicitly on the command
	  line.

config X86_MCE_THRESHOLD
	depends on X86_MCE_AMD || X86_MCE_INTEL
	def_bool y

config X86_MCE_INJECT
	depends on X86_MCE && X86_LOCAL_APIC && DEBUG_FS
	tristate "Machine check injector support"
	help
	  Provide support for injecting machine checks for testing purposes.
	  If you don't know what a machine check is and you don't do kernel
	  QA it is safe to say n.

source "arch/x86/events/Kconfig"

config X86_LEGACY_VM86
	bool "Legacy VM86 support"
	depends on X86_32
	help
	  This option allows user programs to put the CPU into V8086
	  mode, which is an 80286-era approximation of 16-bit real mode.

	  Some very old versions of X and/or vbetool require this option
	  for user mode setting.  Similarly, DOSEMU will use it if
	  available to accelerate real mode DOS programs.  However, any
	  recent version of DOSEMU, X, or vbetool should be fully
	  functional even without kernel VM86 support, as they will all
	  fall back to software emulation. Nevertheless, if you are using
	  a 16-bit DOS program where 16-bit performance matters, vm86
	  mode might be faster than emulation and you might want to
	  enable this option.

	  Note that any app that works on a 64-bit kernel is unlikely to
	  need this option, as 64-bit kernels don't, and can't, support
	  V8086 mode. This option is also unrelated to 16-bit protected
	  mode and is not needed to run most 16-bit programs under Wine.

	  Enabling this option increases the complexity of the kernel
	  and slows down exception handling a tiny bit.

	  If unsure, say N here.

config VM86
	bool
	default X86_LEGACY_VM86

config X86_16BIT
	bool "Enable support for 16-bit segments" if EXPERT
	default y
	depends on MODIFY_LDT_SYSCALL
	help
	  This option is required by programs like Wine to run 16-bit
	  protected mode legacy code on x86 processors.  Disabling
	  this option saves about 300 bytes on i386, or around 6K text
	  plus 16K runtime memory on x86-64,

config X86_ESPFIX32
	def_bool y
	depends on X86_16BIT && X86_32

config X86_ESPFIX64
	def_bool y
	depends on X86_16BIT && X86_64

config X86_VSYSCALL_EMULATION
	bool "Enable vsyscall emulation" if EXPERT
	default y
	depends on X86_64
	help
	  This enables emulation of the legacy vsyscall page.  Disabling
	  it is roughly equivalent to booting with vsyscall=none, except
	  that it will also disable the helpful warning if a program
	  tries to use a vsyscall.  With this option set to N, offending
	  programs will just segfault, citing addresses of the form
	  0xffffffffff600?00.

	  This option is required by many programs built before 2013, and
	  care should be used even with newer programs if set to N.

	  Disabling this option saves about 7K of kernel size and
	  possibly 4K of additional runtime pagetable memory.

config X86_IOPL_IOPERM
	bool "IOPERM and IOPL Emulation"
	default y
	help
	  This enables the ioperm() and iopl() syscalls which are necessary
	  for legacy applications.

	  Legacy IOPL support is an overbroad mechanism which allows user
	  space aside of accessing all 65536 I/O ports also to disable
	  interrupts. To gain this access the caller needs CAP_SYS_RAWIO
	  capabilities and permission from potentially active security
	  modules.

	  The emulation restricts the functionality of the syscall to
	  only allowing the full range I/O port access, but prevents the
	  ability to disable interrupts from user space which would be
	  granted if the hardware IOPL mechanism would be used.

config TOSHIBA
	tristate "Toshiba Laptop support"
	depends on X86_32
	help
	  This adds a driver to safely access the System Management Mode of
	  the CPU on Toshiba portables with a genuine Toshiba BIOS. It does
	  not work on models with a Phoenix BIOS. The System Management Mode
	  is used to set the BIOS and power saving options on Toshiba portables.

	  For information on utilities to make use of this driver see the
	  Toshiba Linux utilities web site at:
	  <http://www.buzzard.org.uk/toshiba/>.

	  Say Y if you intend to run this kernel on a Toshiba portable.
	  Say N otherwise.

config X86_REBOOTFIXUPS
	bool "Enable X86 board specific fixups for reboot"
	depends on X86_32
	help
	  This enables chipset and/or board specific fixups to be done
	  in order to get reboot to work correctly. This is only needed on
	  some combinations of hardware and BIOS. The symptom, for which
	  this config is intended, is when reboot ends with a stalled/hung
	  system.

	  Currently, the only fixup is for the Geode machines using
	  CS5530A and CS5536 chipsets and the RDC R-321x SoC.

	  Say Y if you want to enable the fixup. Currently, it's safe to
	  enable this option even if you don't need it.
	  Say N otherwise.

config MICROCODE
	bool "CPU microcode loading support"
	default y
	depends on CPU_SUP_AMD || CPU_SUP_INTEL
	help
	  If you say Y here, you will be able to update the microcode on
	  Intel and AMD processors. The Intel support is for the IA32 family,
	  e.g. Pentium Pro, Pentium II, Pentium III, Pentium 4, Xeon etc. The
	  AMD support is for families 0x10 and later. You will obviously need
	  the actual microcode binary data itself which is not shipped with
	  the Linux kernel.

	  The preferred method to load microcode from a detached initrd is described
	  in Documentation/x86/microcode.rst. For that you need to enable
	  CONFIG_BLK_DEV_INITRD in order for the loader to be able to scan the
	  initrd for microcode blobs.

	  In addition, you can build the microcode into the kernel. For that you
	  need to add the vendor-supplied microcode to the CONFIG_EXTRA_FIRMWARE
	  config option.

config MICROCODE_INTEL
	bool "Intel microcode loading support"
	depends on CPU_SUP_INTEL && MICROCODE
	default MICROCODE
	help
	  This options enables microcode patch loading support for Intel
	  processors.

	  For the current Intel microcode data package go to
	  <https://downloadcenter.intel.com> and search for
	  'Linux Processor Microcode Data File'.

config MICROCODE_AMD
	bool "AMD microcode loading support"
	depends on CPU_SUP_AMD && MICROCODE
	help
	  If you select this option, microcode patch loading support for AMD
	  processors will be enabled.

config MICROCODE_LATE_LOADING
	bool "Late microcode loading (DANGEROUS)"
	default n
	depends on MICROCODE
	help
	  Loading microcode late, when the system is up and executing instructions
	  is a tricky business and should be avoided if possible. Just the sequence
	  of synchronizing all cores and SMT threads is one fragile dance which does
	  not guarantee that cores might not softlock after the loading. Therefore,
	  use this at your own risk. Late loading taints the kernel too.

config X86_MSR
	tristate "/dev/cpu/*/msr - Model-specific register support"
	help
	  This device gives privileged processes access to the x86
	  Model-Specific Registers (MSRs).  It is a character device with
	  major 202 and minors 0 to 31 for /dev/cpu/0/msr to /dev/cpu/31/msr.
	  MSR accesses are directed to a specific CPU on multi-processor
	  systems.

config X86_CPUID
	tristate "/dev/cpu/*/cpuid - CPU information support"
	help
	  This device gives processes access to the x86 CPUID instruction to
	  be executed on a specific processor.  It is a character device
	  with major 203 and minors 0 to 31 for /dev/cpu/0/cpuid to
	  /dev/cpu/31/cpuid.

choice
	prompt "High Memory Support"
	default HIGHMEM4G
	depends on X86_32

config NOHIGHMEM
	bool "off"
	help
	  Linux can use up to 64 Gigabytes of physical memory on x86 systems.
	  However, the address space of 32-bit x86 processors is only 4
	  Gigabytes large. That means that, if you have a large amount of
	  physical memory, not all of it can be "permanently mapped" by the
	  kernel. The physical memory that's not permanently mapped is called
	  "high memory".

	  If you are compiling a kernel which will never run on a machine with
	  more than 1 Gigabyte total physical RAM, answer "off" here (default
	  choice and suitable for most users). This will result in a "3GB/1GB"
	  split: 3GB are mapped so that each process sees a 3GB virtual memory
	  space and the remaining part of the 4GB virtual memory space is used
	  by the kernel to permanently map as much physical memory as
	  possible.

	  If the machine has between 1 and 4 Gigabytes physical RAM, then
	  answer "4GB" here.

	  If more than 4 Gigabytes is used then answer "64GB" here. This
	  selection turns Intel PAE (Physical Address Extension) mode on.
	  PAE implements 3-level paging on IA32 processors. PAE is fully
	  supported by Linux, PAE mode is implemented on all recent Intel
	  processors (Pentium Pro and better). NOTE: If you say "64GB" here,
	  then the kernel will not boot on CPUs that don't support PAE!

	  The actual amount of total physical memory will either be
	  auto detected or can be forced by using a kernel command line option
	  such as "mem=256M". (Try "man bootparam" or see the documentation of
	  your boot loader (lilo or loadlin) about how to pass options to the
	  kernel at boot time.)

	  If unsure, say "off".

config HIGHMEM4G
	bool "4GB"
	help
	  Select this if you have a 32-bit processor and between 1 and 4
	  gigabytes of physical RAM.

config HIGHMEM64G
	bool "64GB"
	depends on !M486SX && !M486 && !M586 && !M586TSC && !M586MMX && !MGEODE_LX && !MGEODEGX1 && !MCYRIXIII && !MELAN && !MWINCHIPC6 && !MWINCHIP3D && !MK6
	select X86_PAE
	help
	  Select this if you have a 32-bit processor and more than 4
	  gigabytes of physical RAM.

endchoice

choice
	prompt "Memory split" if EXPERT
	default VMSPLIT_3G
	depends on X86_32
	help
	  Select the desired split between kernel and user memory.

	  If the address range available to the kernel is less than the
	  physical memory installed, the remaining memory will be available
	  as "high memory". Accessing high memory is a little more costly
	  than low memory, as it needs to be mapped into the kernel first.
	  Note that increasing the kernel address space limits the range
	  available to user programs, making the address space there
	  tighter.  Selecting anything other than the default 3G/1G split
	  will also likely make your kernel incompatible with binary-only
	  kernel modules.

	  If you are not absolutely sure what you are doing, leave this
	  option alone!

	config VMSPLIT_3G
		bool "3G/1G user/kernel split"
	config VMSPLIT_3G_OPT
		depends on !X86_PAE
		bool "3G/1G user/kernel split (for full 1G low memory)"
	config VMSPLIT_2G
		bool "2G/2G user/kernel split"
	config VMSPLIT_2G_OPT
		depends on !X86_PAE
		bool "2G/2G user/kernel split (for full 2G low memory)"
	config VMSPLIT_1G
		bool "1G/3G user/kernel split"
endchoice

config PAGE_OFFSET
	hex
	default 0xB0000000 if VMSPLIT_3G_OPT
	default 0x80000000 if VMSPLIT_2G
	default 0x78000000 if VMSPLIT_2G_OPT
	default 0x40000000 if VMSPLIT_1G
	default 0xC0000000
	depends on X86_32

config HIGHMEM
	def_bool y
	depends on X86_32 && (HIGHMEM64G || HIGHMEM4G)

config X86_PAE
	bool "PAE (Physical Address Extension) Support"
	depends on X86_32 && !HIGHMEM4G
	select PHYS_ADDR_T_64BIT
	select SWIOTLB
	help
	  PAE is required for NX support, and furthermore enables
	  larger swapspace support for non-overcommit purposes. It
	  has the cost of more pagetable lookup overhead, and also
	  consumes more pagetable space per process.

config X86_5LEVEL
	bool "Enable 5-level page tables support"
	default y
	select DYNAMIC_MEMORY_LAYOUT
	select SPARSEMEM_VMEMMAP
	depends on X86_64
	help
	  5-level paging enables access to larger address space:
	  upto 128 PiB of virtual address space and 4 PiB of
	  physical address space.

	  It will be supported by future Intel CPUs.

	  A kernel with the option enabled can be booted on machines that
	  support 4- or 5-level paging.

	  See Documentation/x86/x86_64/5level-paging.rst for more
	  information.

	  Say N if unsure.

config X86_DIRECT_GBPAGES
	def_bool y
	depends on X86_64
	help
	  Certain kernel features effectively disable kernel
	  linear 1 GB mappings (even if the CPU otherwise
	  supports them), so don't confuse the user by printing
	  that we have them enabled.

config X86_CPA_STATISTICS
	bool "Enable statistic for Change Page Attribute"
	depends on DEBUG_FS
	help
	  Expose statistics about the Change Page Attribute mechanism, which
	  helps to determine the effectiveness of preserving large and huge
	  page mappings when mapping protections are changed.

config X86_MEM_ENCRYPT
	select ARCH_HAS_FORCE_DMA_UNENCRYPTED
	select DYNAMIC_PHYSICAL_MASK
	def_bool n

config AMD_MEM_ENCRYPT
	bool "AMD Secure Memory Encryption (SME) support"
	depends on X86_64 && CPU_SUP_AMD
	select DMA_COHERENT_POOL
	select ARCH_USE_MEMREMAP_PROT
	select INSTRUCTION_DECODER
	select ARCH_HAS_CC_PLATFORM
	select X86_MEM_ENCRYPT
	help
	  Say yes to enable support for the encryption of system memory.
	  This requires an AMD processor that supports Secure Memory
	  Encryption (SME).

config AMD_MEM_ENCRYPT_ACTIVE_BY_DEFAULT
	bool "Activate AMD Secure Memory Encryption (SME) by default"
	depends on AMD_MEM_ENCRYPT
	help
	  Say yes to have system memory encrypted by default if running on
	  an AMD processor that supports Secure Memory Encryption (SME).

	  If set to Y, then the encryption of system memory can be
	  deactivated with the mem_encrypt=off command line option.

	  If set to N, then the encryption of system memory can be
	  activated with the mem_encrypt=on command line option.

# Common NUMA Features
config NUMA
	bool "NUMA Memory Allocation and Scheduler Support"
	depends on SMP
	depends on X86_64 || (X86_32 && HIGHMEM64G && X86_BIGSMP)
	default y if X86_BIGSMP
	select USE_PERCPU_NUMA_NODE_ID
	help
	  Enable NUMA (Non-Uniform Memory Access) support.

	  The kernel will try to allocate memory used by a CPU on the
	  local memory controller of the CPU and add some more
	  NUMA awareness to the kernel.

	  For 64-bit this is recommended if the system is Intel Core i7
	  (or later), AMD Opteron, or EM64T NUMA.

	  For 32-bit this is only needed if you boot a 32-bit
	  kernel on a 64-bit NUMA platform.

	  Otherwise, you should say N.

config AMD_NUMA
	def_bool y
	prompt "Old style AMD Opteron NUMA detection"
	depends on X86_64 && NUMA && PCI
	help
	  Enable AMD NUMA node topology detection.  You should say Y here if
	  you have a multi processor AMD system. This uses an old method to
	  read the NUMA configuration directly from the builtin Northbridge
	  of Opteron. It is recommended to use X86_64_ACPI_NUMA instead,
	  which also takes priority if both are compiled in.

config X86_64_ACPI_NUMA
	def_bool y
	prompt "ACPI NUMA detection"
	depends on X86_64 && NUMA && ACPI && PCI
	select ACPI_NUMA
	help
	  Enable ACPI SRAT based node topology detection.

config NUMA_EMU
	bool "NUMA emulation"
	depends on NUMA
	help
	  Enable NUMA emulation. A flat machine will be split
	  into virtual nodes when booted with "numa=fake=N", where N is the
	  number of nodes. This is only useful for debugging.

config NODES_SHIFT
	int "Maximum NUMA Nodes (as a power of 2)" if !MAXSMP
	range 1 10
	default "10" if MAXSMP
	default "6" if X86_64
	default "3"
	depends on NUMA
	help
	  Specify the maximum number of NUMA Nodes available on the target
	  system.  Increases memory reserved to accommodate various tables.

config ARCH_FLATMEM_ENABLE
	def_bool y
	depends on X86_32 && !NUMA

config ARCH_SPARSEMEM_ENABLE
	def_bool y
	depends on X86_64 || NUMA || X86_32 || X86_32_NON_STANDARD
	select SPARSEMEM_STATIC if X86_32
	select SPARSEMEM_VMEMMAP_ENABLE if X86_64

config ARCH_SPARSEMEM_DEFAULT
	def_bool X86_64 || (NUMA && X86_32)

config ARCH_SELECT_MEMORY_MODEL
	def_bool y
	depends on ARCH_SPARSEMEM_ENABLE && ARCH_FLATMEM_ENABLE

config ARCH_MEMORY_PROBE
	bool "Enable sysfs memory/probe interface"
	depends on MEMORY_HOTPLUG
	help
	  This option enables a sysfs memory/probe interface for testing.
	  See Documentation/admin-guide/mm/memory-hotplug.rst for more information.
	  If you are unsure how to answer this question, answer N.

config ARCH_PROC_KCORE_TEXT
	def_bool y
	depends on X86_64 && PROC_KCORE

config ILLEGAL_POINTER_VALUE
	hex
	default 0 if X86_32
	default 0xdead000000000000 if X86_64

config X86_PMEM_LEGACY_DEVICE
	bool

config X86_PMEM_LEGACY
	tristate "Support non-standard NVDIMMs and ADR protected memory"
	depends on PHYS_ADDR_T_64BIT
	depends on BLK_DEV
	select X86_PMEM_LEGACY_DEVICE
	select NUMA_KEEP_MEMINFO if NUMA
	select LIBNVDIMM
	help
	  Treat memory marked using the non-standard e820 type of 12 as used
	  by the Intel Sandy Bridge-EP reference BIOS as protected memory.
	  The kernel will offer these regions to the 'pmem' driver so
	  they can be used for persistent storage.

	  Say Y if unsure.

config HIGHPTE
	bool "Allocate 3rd-level pagetables from highmem"
	depends on HIGHMEM
	help
	  The VM uses one page table entry for each page of physical memory.
	  For systems with a lot of RAM, this can be wasteful of precious
	  low memory.  Setting this option will put user-space page table
	  entries in high memory.

config X86_CHECK_BIOS_CORRUPTION
	bool "Check for low memory corruption"
	help
	  Periodically check for memory corruption in low memory, which
	  is suspected to be caused by BIOS.  Even when enabled in the
	  configuration, it is disabled at runtime.  Enable it by
	  setting "memory_corruption_check=1" on the kernel command
	  line.  By default it scans the low 64k of memory every 60
	  seconds; see the memory_corruption_check_size and
	  memory_corruption_check_period parameters in
	  Documentation/admin-guide/kernel-parameters.rst to adjust this.

	  When enabled with the default parameters, this option has
	  almost no overhead, as it reserves a relatively small amount
	  of memory and scans it infrequently.  It both detects corruption
	  and prevents it from affecting the running system.

	  It is, however, intended as a diagnostic tool; if repeatable
	  BIOS-originated corruption always affects the same memory,
	  you can use memmap= to prevent the kernel from using that
	  memory.

config X86_BOOTPARAM_MEMORY_CORRUPTION_CHECK
	bool "Set the default setting of memory_corruption_check"
	depends on X86_CHECK_BIOS_CORRUPTION
	default y
	help
	  Set whether the default state of memory_corruption_check is
	  on or off.

config MATH_EMULATION
	bool
	depends on MODIFY_LDT_SYSCALL
	prompt "Math emulation" if X86_32 && (M486SX || MELAN)
	help
	  Linux can emulate a math coprocessor (used for floating point
	  operations) if you don't have one. 486DX and Pentium processors have
	  a math coprocessor built in, 486SX and 386 do not, unless you added
	  a 487DX or 387, respectively. (The messages during boot time can
	  give you some hints here ["man dmesg"].) Everyone needs either a
	  coprocessor or this emulation.

	  If you don't have a math coprocessor, you need to say Y here; if you
	  say Y here even though you have a coprocessor, the coprocessor will
	  be used nevertheless. (This behavior can be changed with the kernel
	  command line option "no387", which comes handy if your coprocessor
	  is broken. Try "man bootparam" or see the documentation of your boot
	  loader (lilo or loadlin) about how to pass options to the kernel at
	  boot time.) This means that it is a good idea to say Y here if you
	  intend to use this kernel on different machines.

	  More information about the internals of the Linux math coprocessor
	  emulation can be found in <file:arch/x86/math-emu/README>.

	  If you are not sure, say Y; apart from resulting in a 66 KB bigger
	  kernel, it won't hurt.

config MTRR
	def_bool y
	prompt "MTRR (Memory Type Range Register) support" if EXPERT
	help
	  On Intel P6 family processors (Pentium Pro, Pentium II and later)
	  the Memory Type Range Registers (MTRRs) may be used to control
	  processor access to memory ranges. This is most useful if you have
	  a video (VGA) card on a PCI or AGP bus. Enabling write-combining
	  allows bus write transfers to be combined into a larger transfer
	  before bursting over the PCI/AGP bus. This can increase performance
	  of image write operations 2.5 times or more. Saying Y here creates a
	  /proc/mtrr file which may be used to manipulate your processor's
	  MTRRs. Typically the X server should use this.

	  This code has a reasonably generic interface so that similar
	  control registers on other processors can be easily supported
	  as well:

	  The Cyrix 6x86, 6x86MX and M II processors have Address Range
	  Registers (ARRs) which provide a similar functionality to MTRRs. For
	  these, the ARRs are used to emulate the MTRRs.
	  The AMD K6-2 (stepping 8 and above) and K6-3 processors have two
	  MTRRs. The Centaur C6 (WinChip) has 8 MCRs, allowing
	  write-combining. All of these processors are supported by this code
	  and it makes sense to say Y here if you have one of them.

	  Saying Y here also fixes a problem with buggy SMP BIOSes which only
	  set the MTRRs for the boot CPU and not for the secondary CPUs. This
	  can lead to all sorts of problems, so it's good to say Y here.

	  You can safely say Y even if your machine doesn't have MTRRs, you'll
	  just add about 9 KB to your kernel.

	  See <file:Documentation/x86/mtrr.rst> for more information.

config MTRR_SANITIZER
	def_bool y
	prompt "MTRR cleanup support"
	depends on MTRR
	help
	  Convert MTRR layout from continuous to discrete, so X drivers can
	  add writeback entries.

	  Can be disabled with disable_mtrr_cleanup on the kernel command line.
	  The largest mtrr entry size for a continuous block can be set with
	  mtrr_chunk_size.

	  If unsure, say Y.

config MTRR_SANITIZER_ENABLE_DEFAULT
	int "MTRR cleanup enable value (0-1)"
	range 0 1
	default "0"
	depends on MTRR_SANITIZER
	help
	  Enable mtrr cleanup default value

config MTRR_SANITIZER_SPARE_REG_NR_DEFAULT
	int "MTRR cleanup spare reg num (0-7)"
	range 0 7
	default "1"
	depends on MTRR_SANITIZER
	help
	  mtrr cleanup spare entries default, it can be changed via
	  mtrr_spare_reg_nr=N on the kernel command line.

config X86_PAT
	def_bool y
	prompt "x86 PAT support" if EXPERT
	depends on MTRR
	help
	  Use PAT attributes to setup page level cache control.

	  PATs are the modern equivalents of MTRRs and are much more
	  flexible than MTRRs.

	  Say N here if you see bootup problems (boot crash, boot hang,
	  spontaneous reboots) or a non-working video driver.

	  If unsure, say Y.

config ARCH_USES_PG_UNCACHED
	def_bool y
	depends on X86_PAT

config ARCH_RANDOM
	def_bool y
	prompt "x86 architectural random number generator" if EXPERT
	help
	  Enable the x86 architectural RDRAND instruction
	  (Intel Bull Mountain technology) to generate random numbers.
	  If supported, this is a high bandwidth, cryptographically
	  secure hardware random number generator.

config X86_LASS
	def_bool y
	prompt "Linear Address Space Separation" if EXPERT
	help
	  Linear Address Space Separation (LASS) is a
	  security feature in newer Intel processors.
	  It helps in defending against address space
	  layout probes.

	  if unsure, say Y.

config X86_UMIP
	def_bool y
	prompt "User Mode Instruction Prevention" if EXPERT
	help
	  User Mode Instruction Prevention (UMIP) is a security feature in
	  some x86 processors. If enabled, a general protection fault is
	  issued if the SGDT, SLDT, SIDT, SMSW or STR instructions are
	  executed in user mode. These instructions unnecessarily expose
	  information about the hardware state.

	  The vast majority of applications do not use these instructions.
	  For the very few that do, software emulation is provided in
	  specific cases in protected and virtual-8086 modes. Emulated
	  results are dummy.

config CC_HAS_IBT
	# GCC >= 9 and binutils >= 2.29
	# Retpoline check to work around https://gcc.gnu.org/bugzilla/show_bug.cgi?id=93654
	# Clang/LLVM >= 14
	# https://github.com/llvm/llvm-project/commit/e0b89df2e0f0130881bf6c39bf31d7f6aac00e0f
	# https://github.com/llvm/llvm-project/commit/dfcf69770bc522b9e411c66454934a37c1f35332
	def_bool ((CC_IS_GCC && $(cc-option, -fcf-protection=branch -mindirect-branch-register)) || \
		  (CC_IS_CLANG && CLANG_VERSION >= 140000)) && \
		  $(as-instr,endbr64)

config X86_KERNEL_IBT
	prompt "Indirect Branch Tracking"
	bool
	depends on X86_64 && CC_HAS_IBT && HAVE_OBJTOOL
	# https://github.com/llvm/llvm-project/commit/9d7001eba9c4cb311e03cd8cdc231f9e579f2d0f
	depends on !LD_IS_LLD || LLD_VERSION >= 140000
	select OBJTOOL
	help
	  Build the kernel with support for Indirect Branch Tracking, a
	  hardware support course-grain forward-edge Control Flow Integrity
	  protection. It enforces that all indirect calls must land on
	  an ENDBR instruction, as such, the compiler will instrument the
	  code with them to make this happen.

	  In addition to building the kernel with IBT, seal all functions that
	  are not indirect call targets, avoiding them ever becoming one.

	  This requires LTO like objtool runs and will slow down the build. It
	  does significantly reduce the number of ENDBR instructions in the
	  kernel image.

config X86_INTEL_MEMORY_PROTECTION_KEYS
	prompt "Memory Protection Keys"
	def_bool y
	# Note: only available in 64-bit mode
	depends on X86_64 && (CPU_SUP_INTEL || CPU_SUP_AMD)
	select ARCH_USES_HIGH_VMA_FLAGS
	select ARCH_HAS_PKEYS
	help
	  Memory Protection Keys provides a mechanism for enforcing
	  page-based protections, but without requiring modification of the
	  page tables when an application changes protection domains.

	  For details, see Documentation/core-api/protection-keys.rst

	  If unsure, say y.

choice
	prompt "TSX enable mode"
	depends on CPU_SUP_INTEL
	default X86_INTEL_TSX_MODE_OFF
	help
	  Intel's TSX (Transactional Synchronization Extensions) feature
	  allows to optimize locking protocols through lock elision which
	  can lead to a noticeable performance boost.

	  On the other hand it has been shown that TSX can be exploited
	  to form side channel attacks (e.g. TAA) and chances are there
	  will be more of those attacks discovered in the future.

	  Therefore TSX is not enabled by default (aka tsx=off). An admin
	  might override this decision by tsx=on the command line parameter.
	  Even with TSX enabled, the kernel will attempt to enable the best
	  possible TAA mitigation setting depending on the microcode available
	  for the particular machine.

	  This option allows to set the default tsx mode between tsx=on, =off
	  and =auto. See Documentation/admin-guide/kernel-parameters.txt for more
	  details.

	  Say off if not sure, auto if TSX is in use but it should be used on safe
	  platforms or on if TSX is in use and the security aspect of tsx is not
	  relevant.

config X86_INTEL_TSX_MODE_OFF
	bool "off"
	help
	  TSX is disabled if possible - equals to tsx=off command line parameter.

config X86_INTEL_TSX_MODE_ON
	bool "on"
	help
	  TSX is always enabled on TSX capable HW - equals the tsx=on command
	  line parameter.

config X86_INTEL_TSX_MODE_AUTO
	bool "auto"
	help
	  TSX is enabled on TSX capable HW that is believed to be safe against
	  side channel attacks- equals the tsx=auto command line parameter.
endchoice

config X86_SGX
	bool "Software Guard eXtensions (SGX)"
	depends on X86_64 && CPU_SUP_INTEL
	depends on CRYPTO=y
	depends on CRYPTO_SHA256=y
	select SRCU
	select MMU_NOTIFIER
	select NUMA_KEEP_MEMINFO if NUMA
	select XARRAY_MULTI
	help
	  Intel(R) Software Guard eXtensions (SGX) is a set of CPU instructions
	  that can be used by applications to set aside private regions of code
	  and data, referred to as enclaves. An enclave's private memory can
	  only be accessed by code running within the enclave. Accesses from
	  outside the enclave, including other enclaves, are disallowed by
	  hardware.

	  If unsure, say N.

<<<<<<< HEAD
config ARCH_HAS_SHADOW_STACK
	def_bool n

config X86_SHADOW_STACK
	prompt "X86 Shadow Stack"
	def_bool n
	depends on ARCH_HAS_SHADOW_STACK
	help
	  Shadow Stack protection is a hardware feature that detects function
	  return address corruption. Today the kernel's support is limited to
	  virtualizing it in KVM guests.

	  CPUs supporting shadow stacks were first released in 2020.

	  If unsure, say N.
=======
config INTEL_TDX_HOST
	bool "Intel Trust Domain Extensions (TDX) host support"
	default n
	depends on CPU_SUP_INTEL
	depends on X86_64
	depends on KVM_INTEL || SVOS
	depends on CONTIG_ALLOC
	select ARCH_KEEP_MEMBLOCK
	help
	  Intel Trust Domain Extensions (TDX) protects guest VMs from malicious
	  host and certain physical attacks.  This option enables necessary TDX
	  support in host kernel to run protected VMs.

	  If unsure, say N.

config INTEL_TDX_HOST_OLD
	bool "Intel Trust Domain Externsions (TDX) host support (old)"
	default n
	depends on INTEL_TDX_HOST
	help
	  Initialize TDX module at boot time.

config INTEL_TDX_HOST_DEBUG
	tristate "TDX host debugfs"
	default n
	depends on INTEL_TDX_HOST
	depends on DEBUG_FS
	depends on KVM
	help
	  TDX module debug support via debug fs.  The debug version of TDX
	  module is required.

config INTEL_TDX_MODULE_LOADER_OLD
	bool "TDX module boot-time loader"
	default n
	depends on INTEL_TDX_HOST
	depends on SYSFS
	select FW_LOADER
	help
	  This enables kernel to load P-SEAMLDR and TDX module at boot time.
>>>>>>> 03ec3082

config EFI
	bool "EFI runtime service support"
	depends on ACPI
	select UCS2_STRING
	select EFI_RUNTIME_WRAPPERS
	select ARCH_USE_MEMREMAP_PROT
	help
	  This enables the kernel to use EFI runtime services that are
	  available (such as the EFI variable services).

	  This option is only useful on systems that have EFI firmware.
	  In addition, you should use the latest ELILO loader available
	  at <http://elilo.sourceforge.net> in order to take advantage
	  of EFI runtime services. However, even with this option, the
	  resultant kernel should continue to boot on existing non-EFI
	  platforms.

config EFI_STUB
	bool "EFI stub support"
	depends on EFI
	depends on $(cc-option,-mabi=ms) || X86_32
	select RELOCATABLE
	help
	  This kernel feature allows a bzImage to be loaded directly
	  by EFI firmware without the use of a bootloader.

	  See Documentation/admin-guide/efi-stub.rst for more information.

config EFI_MIXED
	bool "EFI mixed-mode support"
	depends on EFI_STUB && X86_64
	help
	  Enabling this feature allows a 64-bit kernel to be booted
	  on a 32-bit firmware, provided that your CPU supports 64-bit
	  mode.

	  Note that it is not possible to boot a mixed-mode enabled
	  kernel via the EFI boot stub - a bootloader that supports
	  the EFI handover protocol must be used.

	  If unsure, say N.

source "kernel/Kconfig.hz"

config KEXEC
	bool "kexec system call"
	select KEXEC_CORE
	help
	  kexec is a system call that implements the ability to shutdown your
	  current kernel, and to start another kernel.  It is like a reboot
	  but it is independent of the system firmware.   And like a reboot
	  you can start any kernel with it, not just Linux.

	  The name comes from the similarity to the exec system call.

	  It is an ongoing process to be certain the hardware in a machine
	  is properly shutdown, so do not be surprised if this code does not
	  initially work for you.  As of this writing the exact hardware
	  interface is strongly in flux, so no good recommendation can be
	  made.

config KEXEC_FILE
	bool "kexec file based system call"
	select KEXEC_CORE
	select BUILD_BIN2C
	depends on X86_64
	depends on CRYPTO=y
	depends on CRYPTO_SHA256=y
	help
	  This is new version of kexec system call. This system call is
	  file based and takes file descriptors as system call argument
	  for kernel and initramfs as opposed to list of segments as
	  accepted by previous system call.

config ARCH_HAS_KEXEC_PURGATORY
	def_bool KEXEC_FILE

config KEXEC_SIG
	bool "Verify kernel signature during kexec_file_load() syscall"
	depends on KEXEC_FILE
	help

	  This option makes the kexec_file_load() syscall check for a valid
	  signature of the kernel image.  The image can still be loaded without
	  a valid signature unless you also enable KEXEC_SIG_FORCE, though if
	  there's a signature that we can check, then it must be valid.

	  In addition to this option, you need to enable signature
	  verification for the corresponding kernel image type being
	  loaded in order for this to work.

config KEXEC_SIG_FORCE
	bool "Require a valid signature in kexec_file_load() syscall"
	depends on KEXEC_SIG
	help
	  This option makes kernel signature verification mandatory for
	  the kexec_file_load() syscall.

config KEXEC_BZIMAGE_VERIFY_SIG
	bool "Enable bzImage signature verification support"
	depends on KEXEC_SIG
	depends on SIGNED_PE_FILE_VERIFICATION
	select SYSTEM_TRUSTED_KEYRING
	help
	  Enable bzImage signature verification support.

config CRASH_DUMP
	bool "kernel crash dumps"
	depends on X86_64 || (X86_32 && HIGHMEM)
	help
	  Generate crash dump after being started by kexec.
	  This should be normally only set in special crash dump kernels
	  which are loaded in the main kernel with kexec-tools into
	  a specially reserved region and then later executed after
	  a crash by kdump/kexec. The crash dump kernel must be compiled
	  to a memory address not used by the main kernel or BIOS using
	  PHYSICAL_START, or it must be built as a relocatable image
	  (CONFIG_RELOCATABLE=y).
	  For more details see Documentation/admin-guide/kdump/kdump.rst

config KEXEC_JUMP
	bool "kexec jump"
	depends on KEXEC && HIBERNATION
	help
	  Jump between original kernel and kexeced kernel and invoke
	  code in physical address mode via KEXEC

config PHYSICAL_START
	hex "Physical address where the kernel is loaded" if (EXPERT || CRASH_DUMP)
	default "0x1000000"
	help
	  This gives the physical address where the kernel is loaded.

	  If kernel is a not relocatable (CONFIG_RELOCATABLE=n) then
	  bzImage will decompress itself to above physical address and
	  run from there. Otherwise, bzImage will run from the address where
	  it has been loaded by the boot loader and will ignore above physical
	  address.

	  In normal kdump cases one does not have to set/change this option
	  as now bzImage can be compiled as a completely relocatable image
	  (CONFIG_RELOCATABLE=y) and be used to load and run from a different
	  address. This option is mainly useful for the folks who don't want
	  to use a bzImage for capturing the crash dump and want to use a
	  vmlinux instead. vmlinux is not relocatable hence a kernel needs
	  to be specifically compiled to run from a specific memory area
	  (normally a reserved region) and this option comes handy.

	  So if you are using bzImage for capturing the crash dump,
	  leave the value here unchanged to 0x1000000 and set
	  CONFIG_RELOCATABLE=y.  Otherwise if you plan to use vmlinux
	  for capturing the crash dump change this value to start of
	  the reserved region.  In other words, it can be set based on
	  the "X" value as specified in the "crashkernel=YM@XM"
	  command line boot parameter passed to the panic-ed
	  kernel. Please take a look at Documentation/admin-guide/kdump/kdump.rst
	  for more details about crash dumps.

	  Usage of bzImage for capturing the crash dump is recommended as
	  one does not have to build two kernels. Same kernel can be used
	  as production kernel and capture kernel. Above option should have
	  gone away after relocatable bzImage support is introduced. But it
	  is present because there are users out there who continue to use
	  vmlinux for dump capture. This option should go away down the
	  line.

	  Don't change this unless you know what you are doing.

config RELOCATABLE
	bool "Build a relocatable kernel"
	default y
	help
	  This builds a kernel image that retains relocation information
	  so it can be loaded someplace besides the default 1MB.
	  The relocations tend to make the kernel binary about 10% larger,
	  but are discarded at runtime.

	  One use is for the kexec on panic case where the recovery kernel
	  must live at a different physical address than the primary
	  kernel.

	  Note: If CONFIG_RELOCATABLE=y, then the kernel runs from the address
	  it has been loaded at and the compile time physical address
	  (CONFIG_PHYSICAL_START) is used as the minimum location.

config RANDOMIZE_BASE
	bool "Randomize the address of the kernel image (KASLR)"
	depends on RELOCATABLE
	default y
	help
	  In support of Kernel Address Space Layout Randomization (KASLR),
	  this randomizes the physical address at which the kernel image
	  is decompressed and the virtual address where the kernel
	  image is mapped, as a security feature that deters exploit
	  attempts relying on knowledge of the location of kernel
	  code internals.

	  On 64-bit, the kernel physical and virtual addresses are
	  randomized separately. The physical address will be anywhere
	  between 16MB and the top of physical memory (up to 64TB). The
	  virtual address will be randomized from 16MB up to 1GB (9 bits
	  of entropy). Note that this also reduces the memory space
	  available to kernel modules from 1.5GB to 1GB.

	  On 32-bit, the kernel physical and virtual addresses are
	  randomized together. They will be randomized from 16MB up to
	  512MB (8 bits of entropy).

	  Entropy is generated using the RDRAND instruction if it is
	  supported. If RDTSC is supported, its value is mixed into
	  the entropy pool as well. If neither RDRAND nor RDTSC are
	  supported, then entropy is read from the i8254 timer. The
	  usable entropy is limited by the kernel being built using
	  2GB addressing, and that PHYSICAL_ALIGN must be at a
	  minimum of 2MB. As a result, only 10 bits of entropy are
	  theoretically possible, but the implementations are further
	  limited due to memory layouts.

	  If unsure, say Y.

# Relocation on x86 needs some additional build support
config X86_NEED_RELOCS
	def_bool y
	depends on RANDOMIZE_BASE || (X86_32 && RELOCATABLE)

config PHYSICAL_ALIGN
	hex "Alignment value to which kernel should be aligned"
	default "0x200000"
	range 0x2000 0x1000000 if X86_32
	range 0x200000 0x1000000 if X86_64
	help
	  This value puts the alignment restrictions on physical address
	  where kernel is loaded and run from. Kernel is compiled for an
	  address which meets above alignment restriction.

	  If bootloader loads the kernel at a non-aligned address and
	  CONFIG_RELOCATABLE is set, kernel will move itself to nearest
	  address aligned to above value and run from there.

	  If bootloader loads the kernel at a non-aligned address and
	  CONFIG_RELOCATABLE is not set, kernel will ignore the run time
	  load address and decompress itself to the address it has been
	  compiled for and run from there. The address for which kernel is
	  compiled already meets above alignment restrictions. Hence the
	  end result is that kernel runs from a physical address meeting
	  above alignment restrictions.

	  On 32-bit this value must be a multiple of 0x2000. On 64-bit
	  this value must be a multiple of 0x200000.

	  Don't change this unless you know what you are doing.

config DYNAMIC_MEMORY_LAYOUT
	bool
	help
	  This option makes base addresses of vmalloc and vmemmap as well as
	  __PAGE_OFFSET movable during boot.

config RANDOMIZE_MEMORY
	bool "Randomize the kernel memory sections"
	depends on X86_64
	depends on RANDOMIZE_BASE
	select DYNAMIC_MEMORY_LAYOUT
	default RANDOMIZE_BASE
	help
	  Randomizes the base virtual address of kernel memory sections
	  (physical memory mapping, vmalloc & vmemmap). This security feature
	  makes exploits relying on predictable memory locations less reliable.

	  The order of allocations remains unchanged. Entropy is generated in
	  the same way as RANDOMIZE_BASE. Current implementation in the optimal
	  configuration have in average 30,000 different possible virtual
	  addresses for each memory section.

	  If unsure, say Y.

config RANDOMIZE_MEMORY_PHYSICAL_PADDING
	hex "Physical memory mapping padding" if EXPERT
	depends on RANDOMIZE_MEMORY
	default "0xa" if MEMORY_HOTPLUG
	default "0x0"
	range 0x1 0x40 if MEMORY_HOTPLUG
	range 0x0 0x40
	help
	  Define the padding in terabytes added to the existing physical
	  memory size during kernel memory randomization. It is useful
	  for memory hotplug support but reduces the entropy available for
	  address randomization.

	  If unsure, leave at the default value.

config HOTPLUG_CPU
	def_bool y
	depends on SMP

config BOOTPARAM_HOTPLUG_CPU0
	bool "Set default setting of cpu0_hotpluggable"
	depends on HOTPLUG_CPU
	help
	  Set whether default state of cpu0_hotpluggable is on or off.

	  Say Y here to enable CPU0 hotplug by default. If this switch
	  is turned on, there is no need to give cpu0_hotplug kernel
	  parameter and the CPU0 hotplug feature is enabled by default.

	  Please note: there are two known CPU0 dependencies if you want
	  to enable the CPU0 hotplug feature either by this switch or by
	  cpu0_hotplug kernel parameter.

	  First, resume from hibernate or suspend always starts from CPU0.
	  So hibernate and suspend are prevented if CPU0 is offline.

	  Second dependency is PIC interrupts always go to CPU0. CPU0 can not
	  offline if any interrupt can not migrate out of CPU0. There may
	  be other CPU0 dependencies.

	  Please make sure the dependencies are under your control before
	  you enable this feature.

	  Say N if you don't want to enable CPU0 hotplug feature by default.
	  You still can enable the CPU0 hotplug feature at boot by kernel
	  parameter cpu0_hotplug.

config DEBUG_HOTPLUG_CPU0
	def_bool n
	prompt "Debug CPU0 hotplug"
	depends on HOTPLUG_CPU
	help
	  Enabling this option offlines CPU0 (if CPU0 can be offlined) as
	  soon as possible and boots up userspace with CPU0 offlined. User
	  can online CPU0 back after boot time.

	  To debug CPU0 hotplug, you need to enable CPU0 offline/online
	  feature by either turning on CONFIG_BOOTPARAM_HOTPLUG_CPU0 during
	  compilation or giving cpu0_hotplug kernel parameter at boot.

	  If unsure, say N.

config COMPAT_VDSO
	def_bool n
	prompt "Disable the 32-bit vDSO (needed for glibc 2.3.3)"
	depends on COMPAT_32
	help
	  Certain buggy versions of glibc will crash if they are
	  presented with a 32-bit vDSO that is not mapped at the address
	  indicated in its segment table.

	  The bug was introduced by f866314b89d56845f55e6f365e18b31ec978ec3a
	  and fixed by 3b3ddb4f7db98ec9e912ccdf54d35df4aa30e04a and
	  49ad572a70b8aeb91e57483a11dd1b77e31c4468.  Glibc 2.3.3 is
	  the only released version with the bug, but OpenSUSE 9
	  contains a buggy "glibc 2.3.2".

	  The symptom of the bug is that everything crashes on startup, saying:
	  dl_main: Assertion `(void *) ph->p_vaddr == _rtld_local._dl_sysinfo_dso' failed!

	  Saying Y here changes the default value of the vdso32 boot
	  option from 1 to 0, which turns off the 32-bit vDSO entirely.
	  This works around the glibc bug but hurts performance.

	  If unsure, say N: if you are compiling your own kernel, you
	  are unlikely to be using a buggy version of glibc.

choice
	prompt "vsyscall table for legacy applications"
	depends on X86_64
	default LEGACY_VSYSCALL_XONLY
	help
	  Legacy user code that does not know how to find the vDSO expects
	  to be able to issue three syscalls by calling fixed addresses in
	  kernel space. Since this location is not randomized with ASLR,
	  it can be used to assist security vulnerability exploitation.

	  This setting can be changed at boot time via the kernel command
	  line parameter vsyscall=[emulate|xonly|none].  Emulate mode
	  is deprecated and can only be enabled using the kernel command
	  line.

	  On a system with recent enough glibc (2.14 or newer) and no
	  static binaries, you can say None without a performance penalty
	  to improve security.

	  If unsure, select "Emulate execution only".

	config LEGACY_VSYSCALL_XONLY
		bool "Emulate execution only"
		help
		  The kernel traps and emulates calls into the fixed vsyscall
		  address mapping and does not allow reads.  This
		  configuration is recommended when userspace might use the
		  legacy vsyscall area but support for legacy binary
		  instrumentation of legacy code is not needed.  It mitigates
		  certain uses of the vsyscall area as an ASLR-bypassing
		  buffer.

	config LEGACY_VSYSCALL_NONE
		bool "None"
		help
		  There will be no vsyscall mapping at all. This will
		  eliminate any risk of ASLR bypass due to the vsyscall
		  fixed address mapping. Attempts to use the vsyscalls
		  will be reported to dmesg, so that either old or
		  malicious userspace programs can be identified.

endchoice

config CMDLINE_BOOL
	bool "Built-in kernel command line"
	help
	  Allow for specifying boot arguments to the kernel at
	  build time.  On some systems (e.g. embedded ones), it is
	  necessary or convenient to provide some or all of the
	  kernel boot arguments with the kernel itself (that is,
	  to not rely on the boot loader to provide them.)

	  To compile command line arguments into the kernel,
	  set this option to 'Y', then fill in the
	  boot arguments in CONFIG_CMDLINE.

	  Systems with fully functional boot loaders (i.e. non-embedded)
	  should leave this option set to 'N'.

config CMDLINE
	string "Built-in kernel command string"
	depends on CMDLINE_BOOL
	default ""
	help
	  Enter arguments here that should be compiled into the kernel
	  image and used at boot time.  If the boot loader provides a
	  command line at boot time, it is appended to this string to
	  form the full kernel command line, when the system boots.

	  However, you can use the CONFIG_CMDLINE_OVERRIDE option to
	  change this behavior.

	  In most cases, the command line (whether built-in or provided
	  by the boot loader) should specify the device for the root
	  file system.

config CMDLINE_OVERRIDE
	bool "Built-in command line overrides boot loader arguments"
	depends on CMDLINE_BOOL && CMDLINE != ""
	help
	  Set this option to 'Y' to have the kernel ignore the boot loader
	  command line, and use ONLY the built-in command line.

	  This is used to work around broken boot loaders.  This should
	  be set to 'N' under normal conditions.

config MODIFY_LDT_SYSCALL
	bool "Enable the LDT (local descriptor table)" if EXPERT
	default y
	help
	  Linux can allow user programs to install a per-process x86
	  Local Descriptor Table (LDT) using the modify_ldt(2) system
	  call.  This is required to run 16-bit or segmented code such as
	  DOSEMU or some Wine programs.  It is also used by some very old
	  threading libraries.

	  Enabling this feature adds a small amount of overhead to
	  context switches and increases the low-level kernel attack
	  surface.  Disabling it removes the modify_ldt(2) system call.

	  Saying 'N' here may make sense for embedded or server kernels.

config STRICT_SIGALTSTACK_SIZE
	bool "Enforce strict size checking for sigaltstack"
	depends on DYNAMIC_SIGFRAME
	help
	  For historical reasons MINSIGSTKSZ is a constant which became
	  already too small with AVX512 support. Add a mechanism to
	  enforce strict checking of the sigaltstack size against the
	  real size of the FPU frame. This option enables the check
	  by default. It can also be controlled via the kernel command
	  line option 'strict_sas_size' independent of this config
	  switch. Enabling it might break existing applications which
	  allocate a too small sigaltstack but 'work' because they
	  never get a signal delivered.

	  Say 'N' unless you want to really enforce this check.

source "kernel/livepatch/Kconfig"

endmenu

config CC_HAS_SLS
	def_bool $(cc-option,-mharden-sls=all)

config CC_HAS_RETURN_THUNK
	def_bool $(cc-option,-mfunction-return=thunk-extern)

menuconfig SPECULATION_MITIGATIONS
	bool "Mitigations for speculative execution vulnerabilities"
	default y
	help
	  Say Y here to enable options which enable mitigations for
	  speculative execution hardware vulnerabilities.

	  If you say N, all mitigations will be disabled. You really
	  should know what you are doing to say so.

if SPECULATION_MITIGATIONS

config PAGE_TABLE_ISOLATION
	bool "Remove the kernel mapping in user mode"
	default y
	depends on (X86_64 || X86_PAE)
	help
	  This feature reduces the number of hardware side channels by
	  ensuring that the majority of kernel addresses are not mapped
	  into userspace.

	  See Documentation/x86/pti.rst for more details.

config RETPOLINE
	bool "Avoid speculative indirect branches in kernel"
	select OBJTOOL if HAVE_OBJTOOL
	default y
	help
	  Compile kernel with the retpoline compiler options to guard against
	  kernel-to-user data leaks by avoiding speculative indirect
	  branches. Requires a compiler with -mindirect-branch=thunk-extern
	  support for full protection. The kernel may run slower.

config RETHUNK
	bool "Enable return-thunks"
	depends on RETPOLINE && CC_HAS_RETURN_THUNK
	select OBJTOOL if HAVE_OBJTOOL
	default y if X86_64
	help
	  Compile the kernel with the return-thunks compiler option to guard
	  against kernel-to-user data leaks by avoiding return speculation.
	  Requires a compiler with -mfunction-return=thunk-extern
	  support for full protection. The kernel may run slower.

config CPU_UNRET_ENTRY
	bool "Enable UNRET on kernel entry"
	depends on CPU_SUP_AMD && RETHUNK && X86_64
	default y
	help
	  Compile the kernel with support for the retbleed=unret mitigation.

config CPU_IBPB_ENTRY
	bool "Enable IBPB on kernel entry"
	depends on CPU_SUP_AMD && X86_64
	default y
	help
	  Compile the kernel with support for the retbleed=ibpb mitigation.

config CPU_IBRS_ENTRY
	bool "Enable IBRS on kernel entry"
	depends on CPU_SUP_INTEL && X86_64
	default y
	help
	  Compile the kernel with support for the spectre_v2=ibrs mitigation.
	  This mitigates both spectre_v2 and retbleed at great cost to
	  performance.

config SLS
	bool "Mitigate Straight-Line-Speculation"
	depends on CC_HAS_SLS && X86_64
	select OBJTOOL if HAVE_OBJTOOL
	default n
	help
	  Compile the kernel with straight-line-speculation options to guard
	  against straight line speculation. The kernel image might be slightly
	  larger.

endif

config ARCH_HAS_ADD_PAGES
	def_bool y
	depends on ARCH_ENABLE_MEMORY_HOTPLUG

config ARCH_MHP_MEMMAP_ON_MEMORY_ENABLE
	def_bool y

menu "Power management and ACPI options"

config ARCH_HIBERNATION_HEADER
	def_bool y
	depends on HIBERNATION

source "kernel/power/Kconfig"

source "drivers/acpi/Kconfig"

config X86_APM_BOOT
	def_bool y
	depends on APM

menuconfig APM
	tristate "APM (Advanced Power Management) BIOS support"
	depends on X86_32 && PM_SLEEP
	help
	  APM is a BIOS specification for saving power using several different
	  techniques. This is mostly useful for battery powered laptops with
	  APM compliant BIOSes. If you say Y here, the system time will be
	  reset after a RESUME operation, the /proc/apm device will provide
	  battery status information, and user-space programs will receive
	  notification of APM "events" (e.g. battery status change).

	  If you select "Y" here, you can disable actual use of the APM
	  BIOS by passing the "apm=off" option to the kernel at boot time.

	  Note that the APM support is almost completely disabled for
	  machines with more than one CPU.

	  In order to use APM, you will need supporting software. For location
	  and more information, read <file:Documentation/power/apm-acpi.rst>
	  and the Battery Powered Linux mini-HOWTO, available from
	  <http://www.tldp.org/docs.html#howto>.

	  This driver does not spin down disk drives (see the hdparm(8)
	  manpage ("man 8 hdparm") for that), and it doesn't turn off
	  VESA-compliant "green" monitors.

	  This driver does not support the TI 4000M TravelMate and the ACER
	  486/DX4/75 because they don't have compliant BIOSes. Many "green"
	  desktop machines also don't have compliant BIOSes, and this driver
	  may cause those machines to panic during the boot phase.

	  Generally, if you don't have a battery in your machine, there isn't
	  much point in using this driver and you should say N. If you get
	  random kernel OOPSes or reboots that don't seem to be related to
	  anything, try disabling/enabling this option (or disabling/enabling
	  APM in your BIOS).

	  Some other things you should try when experiencing seemingly random,
	  "weird" problems:

	  1) make sure that you have enough swap space and that it is
	  enabled.
	  2) pass the "no-hlt" option to the kernel
	  3) switch on floating point emulation in the kernel and pass
	  the "no387" option to the kernel
	  4) pass the "floppy=nodma" option to the kernel
	  5) pass the "mem=4M" option to the kernel (thereby disabling
	  all but the first 4 MB of RAM)
	  6) make sure that the CPU is not over clocked.
	  7) read the sig11 FAQ at <http://www.bitwizard.nl/sig11/>
	  8) disable the cache from your BIOS settings
	  9) install a fan for the video card or exchange video RAM
	  10) install a better fan for the CPU
	  11) exchange RAM chips
	  12) exchange the motherboard.

	  To compile this driver as a module, choose M here: the
	  module will be called apm.

if APM

config APM_IGNORE_USER_SUSPEND
	bool "Ignore USER SUSPEND"
	help
	  This option will ignore USER SUSPEND requests. On machines with a
	  compliant APM BIOS, you want to say N. However, on the NEC Versa M
	  series notebooks, it is necessary to say Y because of a BIOS bug.

config APM_DO_ENABLE
	bool "Enable PM at boot time"
	help
	  Enable APM features at boot time. From page 36 of the APM BIOS
	  specification: "When disabled, the APM BIOS does not automatically
	  power manage devices, enter the Standby State, enter the Suspend
	  State, or take power saving steps in response to CPU Idle calls."
	  This driver will make CPU Idle calls when Linux is idle (unless this
	  feature is turned off -- see "Do CPU IDLE calls", below). This
	  should always save battery power, but more complicated APM features
	  will be dependent on your BIOS implementation. You may need to turn
	  this option off if your computer hangs at boot time when using APM
	  support, or if it beeps continuously instead of suspending. Turn
	  this off if you have a NEC UltraLite Versa 33/C or a Toshiba
	  T400CDT. This is off by default since most machines do fine without
	  this feature.

config APM_CPU_IDLE
	depends on CPU_IDLE
	bool "Make CPU Idle calls when idle"
	help
	  Enable calls to APM CPU Idle/CPU Busy inside the kernel's idle loop.
	  On some machines, this can activate improved power savings, such as
	  a slowed CPU clock rate, when the machine is idle. These idle calls
	  are made after the idle loop has run for some length of time (e.g.,
	  333 mS). On some machines, this will cause a hang at boot time or
	  whenever the CPU becomes idle. (On machines with more than one CPU,
	  this option does nothing.)

config APM_DISPLAY_BLANK
	bool "Enable console blanking using APM"
	help
	  Enable console blanking using the APM. Some laptops can use this to
	  turn off the LCD backlight when the screen blanker of the Linux
	  virtual console blanks the screen. Note that this is only used by
	  the virtual console screen blanker, and won't turn off the backlight
	  when using the X Window system. This also doesn't have anything to
	  do with your VESA-compliant power-saving monitor. Further, this
	  option doesn't work for all laptops -- it might not turn off your
	  backlight at all, or it might print a lot of errors to the console,
	  especially if you are using gpm.

config APM_ALLOW_INTS
	bool "Allow interrupts during APM BIOS calls"
	help
	  Normally we disable external interrupts while we are making calls to
	  the APM BIOS as a measure to lessen the effects of a badly behaving
	  BIOS implementation.  The BIOS should reenable interrupts if it
	  needs to.  Unfortunately, some BIOSes do not -- especially those in
	  many of the newer IBM Thinkpads.  If you experience hangs when you
	  suspend, try setting this to Y.  Otherwise, say N.

endif # APM

source "drivers/cpufreq/Kconfig"

source "drivers/cpuidle/Kconfig"

source "drivers/idle/Kconfig"

endmenu

menu "Bus options (PCI etc.)"

choice
	prompt "PCI access mode"
	depends on X86_32 && PCI
	default PCI_GOANY
	help
	  On PCI systems, the BIOS can be used to detect the PCI devices and
	  determine their configuration. However, some old PCI motherboards
	  have BIOS bugs and may crash if this is done. Also, some embedded
	  PCI-based systems don't have any BIOS at all. Linux can also try to
	  detect the PCI hardware directly without using the BIOS.

	  With this option, you can specify how Linux should detect the
	  PCI devices. If you choose "BIOS", the BIOS will be used,
	  if you choose "Direct", the BIOS won't be used, and if you
	  choose "MMConfig", then PCI Express MMCONFIG will be used.
	  If you choose "Any", the kernel will try MMCONFIG, then the
	  direct access method and falls back to the BIOS if that doesn't
	  work. If unsure, go with the default, which is "Any".

config PCI_GOBIOS
	bool "BIOS"

config PCI_GOMMCONFIG
	bool "MMConfig"

config PCI_GODIRECT
	bool "Direct"

config PCI_GOOLPC
	bool "OLPC XO-1"
	depends on OLPC

config PCI_GOANY
	bool "Any"

endchoice

config PCI_BIOS
	def_bool y
	depends on X86_32 && PCI && (PCI_GOBIOS || PCI_GOANY)

# x86-64 doesn't support PCI BIOS access from long mode so always go direct.
config PCI_DIRECT
	def_bool y
	depends on PCI && (X86_64 || (PCI_GODIRECT || PCI_GOANY || PCI_GOOLPC || PCI_GOMMCONFIG))

config PCI_MMCONFIG
	bool "Support mmconfig PCI config space access" if X86_64
	default y
	depends on PCI && (ACPI || JAILHOUSE_GUEST)
	depends on X86_64 || (PCI_GOANY || PCI_GOMMCONFIG)

config PCI_OLPC
	def_bool y
	depends on PCI && OLPC && (PCI_GOOLPC || PCI_GOANY)

config PCI_XEN
	def_bool y
	depends on PCI && XEN

config MMCONF_FAM10H
	def_bool y
	depends on X86_64 && PCI_MMCONFIG && ACPI

config PCI_CNB20LE_QUIRK
	bool "Read CNB20LE Host Bridge Windows" if EXPERT
	depends on PCI
	help
	  Read the PCI windows out of the CNB20LE host bridge. This allows
	  PCI hotplug to work on systems with the CNB20LE chipset which do
	  not have ACPI.

	  There's no public spec for this chipset, and this functionality
	  is known to be incomplete.

	  You should say N unless you know you need this.

config ISA_BUS
	bool "ISA bus support on modern systems" if EXPERT
	help
	  Expose ISA bus device drivers and options available for selection and
	  configuration. Enable this option if your target machine has an ISA
	  bus. ISA is an older system, displaced by PCI and newer bus
	  architectures -- if your target machine is modern, it probably does
	  not have an ISA bus.

	  If unsure, say N.

# x86_64 have no ISA slots, but can have ISA-style DMA.
config ISA_DMA_API
	bool "ISA-style DMA support" if (X86_64 && EXPERT)
	default y
	help
	  Enables ISA-style DMA support for devices requiring such controllers.
	  If unsure, say Y.

if X86_32

config ISA
	bool "ISA support"
	help
	  Find out whether you have ISA slots on your motherboard.  ISA is the
	  name of a bus system, i.e. the way the CPU talks to the other stuff
	  inside your box.  Other bus systems are PCI, EISA, MicroChannel
	  (MCA) or VESA.  ISA is an older system, now being displaced by PCI;
	  newer boards don't support it.  If you have ISA, say Y, otherwise N.

config SCx200
	tristate "NatSemi SCx200 support"
	help
	  This provides basic support for National Semiconductor's
	  (now AMD's) Geode processors.  The driver probes for the
	  PCI-IDs of several on-chip devices, so its a good dependency
	  for other scx200_* drivers.

	  If compiled as a module, the driver is named scx200.

config SCx200HR_TIMER
	tristate "NatSemi SCx200 27MHz High-Resolution Timer Support"
	depends on SCx200
	default y
	help
	  This driver provides a clocksource built upon the on-chip
	  27MHz high-resolution timer.  Its also a workaround for
	  NSC Geode SC-1100's buggy TSC, which loses time when the
	  processor goes idle (as is done by the scheduler).  The
	  other workaround is idle=poll boot option.

config OLPC
	bool "One Laptop Per Child support"
	depends on !X86_PAE
	select GPIOLIB
	select OF
	select OF_PROMTREE
	select IRQ_DOMAIN
	select OLPC_EC
	help
	  Add support for detecting the unique features of the OLPC
	  XO hardware.

config OLPC_XO1_PM
	bool "OLPC XO-1 Power Management"
	depends on OLPC && MFD_CS5535=y && PM_SLEEP
	help
	  Add support for poweroff and suspend of the OLPC XO-1 laptop.

config OLPC_XO1_RTC
	bool "OLPC XO-1 Real Time Clock"
	depends on OLPC_XO1_PM && RTC_DRV_CMOS
	help
	  Add support for the XO-1 real time clock, which can be used as a
	  programmable wakeup source.

config OLPC_XO1_SCI
	bool "OLPC XO-1 SCI extras"
	depends on OLPC && OLPC_XO1_PM && GPIO_CS5535=y
	depends on INPUT=y
	select POWER_SUPPLY
	help
	  Add support for SCI-based features of the OLPC XO-1 laptop:
	   - EC-driven system wakeups
	   - Power button
	   - Ebook switch
	   - Lid switch
	   - AC adapter status updates
	   - Battery status updates

config OLPC_XO15_SCI
	bool "OLPC XO-1.5 SCI extras"
	depends on OLPC && ACPI
	select POWER_SUPPLY
	help
	  Add support for SCI-based features of the OLPC XO-1.5 laptop:
	   - EC-driven system wakeups
	   - AC adapter status updates
	   - Battery status updates

config ALIX
	bool "PCEngines ALIX System Support (LED setup)"
	select GPIOLIB
	help
	  This option enables system support for the PCEngines ALIX.
	  At present this just sets up LEDs for GPIO control on
	  ALIX2/3/6 boards.  However, other system specific setup should
	  get added here.

	  Note: You must still enable the drivers for GPIO and LED support
	  (GPIO_CS5535 & LEDS_GPIO) to actually use the LEDs

	  Note: You have to set alix.force=1 for boards with Award BIOS.

config NET5501
	bool "Soekris Engineering net5501 System Support (LEDS, GPIO, etc)"
	select GPIOLIB
	help
	  This option enables system support for the Soekris Engineering net5501.

config GEOS
	bool "Traverse Technologies GEOS System Support (LEDS, GPIO, etc)"
	select GPIOLIB
	depends on DMI
	help
	  This option enables system support for the Traverse Technologies GEOS.

config TS5500
	bool "Technologic Systems TS-5500 platform support"
	depends on MELAN
	select CHECK_SIGNATURE
	select NEW_LEDS
	select LEDS_CLASS
	help
	  This option enables system support for the Technologic Systems TS-5500.

endif # X86_32

config AMD_NB
	def_bool y
	depends on CPU_SUP_AMD && PCI

endmenu

menu "Binary Emulations"

config IA32_EMULATION
	bool "IA32 Emulation"
	depends on X86_64
	select ARCH_WANT_OLD_COMPAT_IPC
	select BINFMT_ELF
	select COMPAT_OLD_SIGACTION
	help
	  Include code to run legacy 32-bit programs under a
	  64-bit kernel. You should likely turn this on, unless you're
	  100% sure that you don't have any 32-bit programs left.

config X86_X32_ABI
	bool "x32 ABI for 64-bit mode"
	depends on X86_64
	# llvm-objcopy does not convert x86_64 .note.gnu.property or
	# compressed debug sections to x86_x32 properly:
	# https://github.com/ClangBuiltLinux/linux/issues/514
	# https://github.com/ClangBuiltLinux/linux/issues/1141
	depends on $(success,$(OBJCOPY) --version | head -n1 | grep -qv llvm)
	help
	  Include code to run binaries for the x32 native 32-bit ABI
	  for 64-bit processors.  An x32 process gets access to the
	  full 64-bit register file and wide data path while leaving
	  pointers at 32 bits for smaller memory footprint.

config COMPAT_32
	def_bool y
	depends on IA32_EMULATION || X86_32
	select HAVE_UID16
	select OLD_SIGSUSPEND3

config COMPAT
	def_bool y
	depends on IA32_EMULATION || X86_X32_ABI

config COMPAT_FOR_U64_ALIGNMENT
	def_bool y
	depends on COMPAT

endmenu

config HAVE_ATOMIC_IOMAP
	def_bool y
	depends on X86_32

source "arch/x86/kvm/Kconfig"

source "arch/x86/Kconfig.assembler"<|MERGE_RESOLUTION|>--- conflicted
+++ resolved
@@ -1959,7 +1959,6 @@
 
 	  If unsure, say N.
 
-<<<<<<< HEAD
 config ARCH_HAS_SHADOW_STACK
 	def_bool n
 
@@ -1975,7 +1974,7 @@
 	  CPUs supporting shadow stacks were first released in 2020.
 
 	  If unsure, say N.
-=======
+
 config INTEL_TDX_HOST
 	bool "Intel Trust Domain Extensions (TDX) host support"
 	default n
@@ -2016,7 +2015,6 @@
 	select FW_LOADER
 	help
 	  This enables kernel to load P-SEAMLDR and TDX module at boot time.
->>>>>>> 03ec3082
 
 config EFI
 	bool "EFI runtime service support"
