--- conflicted
+++ resolved
@@ -1896,7 +1896,6 @@
 
 	  If unsure, say y.
 
-<<<<<<< HEAD
 config X86_USER_INTERRUPTS
 	bool "User Interrupts (UINTR)"
 	depends on X86_LOCAL_APIC && X86_64
@@ -1908,12 +1907,11 @@
 	  device.
 
 	  Refer, Documentation/x86/user-interrupts.rst for details.
-=======
+
 config ARCH_HAS_PTREGS_AUXILIARY
 	def_bool y
 	depends on X86_64
 	depends on ARCH_ENABLE_SUPERVISOR_PKEYS
->>>>>>> b2290ea4
 
 choice
 	prompt "TSX enable mode"
