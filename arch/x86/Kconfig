# SPDX-License-Identifier: GPL-2.0
# Select 32 or 64 bit
config 64BIT
	bool "64-bit kernel" if "$(ARCH)" = "x86"
	default "$(ARCH)" != "i386"
	help
	  Say yes to build a 64-bit kernel - formerly known as x86_64
	  Say no to build a 32-bit kernel - formerly known as i386

config X86_32
	def_bool y
	depends on !64BIT
	# Options that are inherently 32-bit kernel only:
	select ARCH_WANT_IPC_PARSE_VERSION
	select CLKSRC_I8253
	select CLONE_BACKWARDS
	select GENERIC_VDSO_32
	select HAVE_DEBUG_STACKOVERFLOW
	select KMAP_LOCAL
	select MODULES_USE_ELF_REL
	select OLD_SIGACTION
	select ARCH_SPLIT_ARG64

config X86_64
	def_bool y
	depends on 64BIT
	# Options that are inherently 64-bit kernel only:
	select ARCH_HAS_GIGANTIC_PAGE
	select ARCH_SUPPORTS_INT128 if CC_HAS_INT128
	select ARCH_SUPPORTS_PER_VMA_LOCK
	select ARCH_USE_CMPXCHG_LOCKREF
	select HAVE_ARCH_SOFT_DIRTY
	select MODULES_USE_ELF_RELA
	select NEED_DMA_MAP_STATE
	select SWIOTLB
	select ARCH_HAS_ELFCORE_COMPAT
	select ZONE_DMA32

config FORCE_DYNAMIC_FTRACE
	def_bool y
	depends on X86_32
	depends on FUNCTION_TRACER
	select DYNAMIC_FTRACE
	help
	  We keep the static function tracing (!DYNAMIC_FTRACE) around
	  in order to test the non static function tracing in the
	  generic code, as other architectures still use it. But we
	  only need to keep it around for x86_64. No need to keep it
	  for x86_32. For x86_32, force DYNAMIC_FTRACE.
#
# Arch settings
#
# ( Note that options that are marked 'if X86_64' could in principle be
#   ported to 32-bit as well. )
#
config X86
	def_bool y
	#
	# Note: keep this list sorted alphabetically
	#
	select ACPI_LEGACY_TABLES_LOOKUP	if ACPI
	select ACPI_SYSTEM_POWER_STATES_SUPPORT	if ACPI
	select ARCH_32BIT_OFF_T			if X86_32
	select ARCH_CLOCKSOURCE_INIT
	select ARCH_CORRECT_STACKTRACE_ON_KRETPROBE
	select ARCH_ENABLE_HUGEPAGE_MIGRATION if X86_64 && HUGETLB_PAGE && MIGRATION
	select ARCH_ENABLE_MEMORY_HOTPLUG if X86_64
	select ARCH_ENABLE_MEMORY_HOTREMOVE if MEMORY_HOTPLUG
	select ARCH_ENABLE_SPLIT_PMD_PTLOCK if (PGTABLE_LEVELS > 2) && (X86_64 || X86_PAE)
	select ARCH_ENABLE_THP_MIGRATION if X86_64 && TRANSPARENT_HUGEPAGE
	select ARCH_HAS_ACPI_TABLE_UPGRADE	if ACPI
	select ARCH_HAS_CACHE_LINE_SIZE
	select ARCH_HAS_CPU_CACHE_INVALIDATE_MEMREGION
	select ARCH_HAS_CPU_FINALIZE_INIT
	select ARCH_HAS_CURRENT_STACK_POINTER
	select ARCH_HAS_DEBUG_VIRTUAL
	select ARCH_HAS_DEBUG_VM_PGTABLE	if !X86_PAE
	select ARCH_HAS_DEVMEM_IS_ALLOWED
	select ARCH_HAS_EARLY_DEBUG		if KGDB
	select ARCH_HAS_ELF_RANDOMIZE
	select ARCH_HAS_FAST_MULTIPLIER
	select ARCH_HAS_FORTIFY_SOURCE
	select ARCH_HAS_GCOV_PROFILE_ALL
	select ARCH_HAS_KCOV			if X86_64
	select ARCH_HAS_MEM_ENCRYPT
	select ARCH_HAS_MEMBARRIER_SYNC_CORE
	select ARCH_HAS_NMI_SAFE_THIS_CPU_OPS
	select ARCH_HAS_NON_OVERLAPPING_ADDRESS_SPACE
	select ARCH_HAS_PMEM_API		if X86_64
	select ARCH_HAS_PTE_DEVMAP		if X86_64
	select ARCH_HAS_PTE_SPECIAL
	select ARCH_HAS_NONLEAF_PMD_YOUNG	if PGTABLE_LEVELS > 2
	select ARCH_HAS_UACCESS_FLUSHCACHE	if X86_64
	select ARCH_HAS_COPY_MC			if X86_64
	select ARCH_HAS_SET_MEMORY
	select ARCH_HAS_SET_DIRECT_MAP
	select ARCH_HAS_STRICT_KERNEL_RWX
	select ARCH_HAS_STRICT_MODULE_RWX
	select ARCH_HAS_SYNC_CORE_BEFORE_USERMODE
	select ARCH_HAS_SYSCALL_WRAPPER
	select ARCH_HAS_UBSAN_SANITIZE_ALL
	select ARCH_HAS_DEBUG_WX
	select ARCH_HAS_ZONE_DMA_SET if EXPERT
	select ARCH_HAVE_NMI_SAFE_CMPXCHG
	select ARCH_MHP_MEMMAP_ON_MEMORY_ENABLE
	select ARCH_MIGHT_HAVE_ACPI_PDC		if ACPI
	select ARCH_MIGHT_HAVE_PC_PARPORT
	select ARCH_MIGHT_HAVE_PC_SERIO
	select ARCH_STACKWALK
	select ARCH_SUPPORTS_ACPI
	select ARCH_SUPPORTS_ATOMIC_RMW
	select ARCH_SUPPORTS_DEBUG_PAGEALLOC
	select ARCH_SUPPORTS_PAGE_TABLE_CHECK	if X86_64
	select ARCH_SUPPORTS_NUMA_BALANCING	if X86_64
	select ARCH_SUPPORTS_KMAP_LOCAL_FORCE_MAP	if NR_CPUS <= 4096
	select ARCH_SUPPORTS_CFI_CLANG		if X86_64
	select ARCH_USES_CFI_TRAPS		if X86_64 && CFI_CLANG
	select ARCH_SUPPORTS_LTO_CLANG
	select ARCH_SUPPORTS_LTO_CLANG_THIN
	select ARCH_USE_BUILTIN_BSWAP
	select ARCH_USE_MEMTEST
	select ARCH_USE_QUEUED_RWLOCKS
	select ARCH_USE_QUEUED_SPINLOCKS
	select ARCH_USE_SYM_ANNOTATIONS
	select ARCH_WANT_BATCHED_UNMAP_TLB_FLUSH
	select ARCH_WANT_DEFAULT_BPF_JIT	if X86_64
	select ARCH_WANTS_DYNAMIC_TASK_STRUCT
	select ARCH_WANTS_NO_INSTR
	select ARCH_WANT_GENERAL_HUGETLB
	select ARCH_WANT_HUGE_PMD_SHARE
	select ARCH_WANT_LD_ORPHAN_WARN
	select ARCH_WANT_OPTIMIZE_DAX_VMEMMAP	if X86_64
	select ARCH_WANT_OPTIMIZE_HUGETLB_VMEMMAP	if X86_64
	select ARCH_WANTS_THP_SWAP		if X86_64
	select ARCH_HAS_PARANOID_L1D_FLUSH
	select BUILDTIME_TABLE_SORT
	select CLKEVT_I8253
	select CLOCKSOURCE_VALIDATE_LAST_CYCLE
	select CLOCKSOURCE_WATCHDOG
	# Word-size accesses may read uninitialized data past the trailing \0
	# in strings and cause false KMSAN reports.
	select DCACHE_WORD_ACCESS		if !KMSAN
	select DYNAMIC_SIGFRAME
	select EDAC_ATOMIC_SCRUB
	select EDAC_SUPPORT
	select GENERIC_CLOCKEVENTS_BROADCAST	if X86_64 || (X86_32 && X86_LOCAL_APIC)
	select GENERIC_CLOCKEVENTS_MIN_ADJUST
	select GENERIC_CMOS_UPDATE
	select GENERIC_CPU_AUTOPROBE
	select GENERIC_CPU_VULNERABILITIES
	select GENERIC_EARLY_IOREMAP
	select GENERIC_ENTRY
	select GENERIC_IOMAP
	select GENERIC_IRQ_EFFECTIVE_AFF_MASK	if SMP
	select GENERIC_IRQ_MATRIX_ALLOCATOR	if X86_LOCAL_APIC
	select GENERIC_IRQ_MIGRATION		if SMP
	select GENERIC_IRQ_PROBE
	select GENERIC_IRQ_RESERVATION_MODE
	select GENERIC_IRQ_SHOW
	select GENERIC_PENDING_IRQ		if SMP
	select GENERIC_PTDUMP
	select GENERIC_SMP_IDLE_THREAD
	select GENERIC_TIME_VSYSCALL
	select GENERIC_GETTIMEOFDAY
	select GENERIC_VDSO_TIME_NS
	select GUP_GET_PXX_LOW_HIGH		if X86_PAE
	select HARDIRQS_SW_RESEND
	select HARDLOCKUP_CHECK_TIMESTAMP	if X86_64
	select HAS_IOPORT
	select HAVE_ACPI_APEI			if ACPI
	select HAVE_ACPI_APEI_NMI		if ACPI
	select HAVE_ALIGNED_STRUCT_PAGE		if SLUB
	select HAVE_ARCH_AUDITSYSCALL
	select HAVE_ARCH_HUGE_VMAP		if X86_64 || X86_PAE
	select HAVE_ARCH_HUGE_VMALLOC		if X86_64
	select HAVE_ARCH_JUMP_LABEL
	select HAVE_ARCH_JUMP_LABEL_RELATIVE
	select HAVE_ARCH_KASAN			if X86_64
	select HAVE_ARCH_KASAN_VMALLOC		if X86_64
	select HAVE_ARCH_KFENCE
	select HAVE_ARCH_KMSAN			if X86_64
	select HAVE_ARCH_KGDB
	select HAVE_ARCH_MMAP_RND_BITS		if MMU
	select HAVE_ARCH_MMAP_RND_COMPAT_BITS	if MMU && COMPAT
	select HAVE_ARCH_COMPAT_MMAP_BASES	if MMU && COMPAT
	select HAVE_ARCH_PREL32_RELOCATIONS
	select HAVE_ARCH_SECCOMP_FILTER
	select HAVE_ARCH_THREAD_STRUCT_WHITELIST
	select HAVE_ARCH_STACKLEAK
	select HAVE_ARCH_TRACEHOOK
	select HAVE_ARCH_TRANSPARENT_HUGEPAGE
	select HAVE_ARCH_TRANSPARENT_HUGEPAGE_PUD if X86_64
	select HAVE_ARCH_USERFAULTFD_WP         if X86_64 && USERFAULTFD
	select HAVE_ARCH_USERFAULTFD_MINOR	if X86_64 && USERFAULTFD
	select HAVE_ARCH_VMAP_STACK		if X86_64
	select HAVE_ARCH_RANDOMIZE_KSTACK_OFFSET
	select HAVE_ARCH_WITHIN_STACK_FRAMES
	select HAVE_ASM_MODVERSIONS
	select HAVE_CMPXCHG_DOUBLE
	select HAVE_CMPXCHG_LOCAL
	select HAVE_CONTEXT_TRACKING_USER		if X86_64
	select HAVE_CONTEXT_TRACKING_USER_OFFSTACK	if HAVE_CONTEXT_TRACKING_USER
	select HAVE_C_RECORDMCOUNT
	select HAVE_OBJTOOL_MCOUNT		if HAVE_OBJTOOL
	select HAVE_OBJTOOL_NOP_MCOUNT		if HAVE_OBJTOOL_MCOUNT
	select HAVE_BUILDTIME_MCOUNT_SORT
	select HAVE_DEBUG_KMEMLEAK
	select HAVE_DMA_CONTIGUOUS
	select HAVE_DYNAMIC_FTRACE
	select HAVE_DYNAMIC_FTRACE_WITH_REGS
	select HAVE_DYNAMIC_FTRACE_WITH_ARGS	if X86_64
	select HAVE_DYNAMIC_FTRACE_WITH_DIRECT_CALLS
	select HAVE_SAMPLE_FTRACE_DIRECT	if X86_64
	select HAVE_SAMPLE_FTRACE_DIRECT_MULTI	if X86_64
	select HAVE_EBPF_JIT
	select HAVE_EFFICIENT_UNALIGNED_ACCESS
	select HAVE_EISA
	select HAVE_EXIT_THREAD
	select HAVE_FAST_GUP
	select HAVE_FENTRY			if X86_64 || DYNAMIC_FTRACE
	select HAVE_FTRACE_MCOUNT_RECORD
	select HAVE_FUNCTION_GRAPH_RETVAL	if HAVE_FUNCTION_GRAPH_TRACER
	select HAVE_FUNCTION_GRAPH_TRACER	if X86_32 || (X86_64 && DYNAMIC_FTRACE)
	select HAVE_FUNCTION_TRACER
	select HAVE_GCC_PLUGINS
	select HAVE_HW_BREAKPOINT
	select HAVE_IOREMAP_PROT
	select HAVE_IRQ_EXIT_ON_IRQ_STACK	if X86_64
	select HAVE_IRQ_TIME_ACCOUNTING
	select HAVE_JUMP_LABEL_HACK		if HAVE_OBJTOOL
	select HAVE_KERNEL_BZIP2
	select HAVE_KERNEL_GZIP
	select HAVE_KERNEL_LZ4
	select HAVE_KERNEL_LZMA
	select HAVE_KERNEL_LZO
	select HAVE_KERNEL_XZ
	select HAVE_KERNEL_ZSTD
	select HAVE_KPROBES
	select HAVE_KPROBES_ON_FTRACE
	select HAVE_FUNCTION_ERROR_INJECTION
	select HAVE_KRETPROBES
	select HAVE_RETHOOK
	select HAVE_KVM
	select HAVE_LIVEPATCH			if X86_64
	select HAVE_MIXED_BREAKPOINTS_REGS
	select HAVE_MOD_ARCH_SPECIFIC
	select HAVE_MOVE_PMD
	select HAVE_MOVE_PUD
	select HAVE_NOINSTR_HACK		if HAVE_OBJTOOL
	select HAVE_NMI
	select HAVE_NOINSTR_VALIDATION		if HAVE_OBJTOOL
	select HAVE_OBJTOOL			if X86_64
	select HAVE_OPTPROBES
	select HAVE_PCSPKR_PLATFORM
	select HAVE_PERF_EVENTS
	select HAVE_PERF_EVENTS_NMI
	select HAVE_HARDLOCKUP_DETECTOR_PERF	if PERF_EVENTS && HAVE_PERF_EVENTS_NMI
	select HAVE_PCI
	select HAVE_PERF_REGS
	select HAVE_PERF_USER_STACK_DUMP
	select MMU_GATHER_RCU_TABLE_FREE	if PARAVIRT
	select MMU_GATHER_MERGE_VMAS
	select HAVE_POSIX_CPU_TIMERS_TASK_WORK
	select HAVE_REGS_AND_STACK_ACCESS_API
	select HAVE_RELIABLE_STACKTRACE		if UNWINDER_ORC || STACK_VALIDATION
	select HAVE_FUNCTION_ARG_ACCESS_API
	select HAVE_SETUP_PER_CPU_AREA
	select HAVE_SOFTIRQ_ON_OWN_STACK
	select HAVE_STACKPROTECTOR		if CC_HAS_SANE_STACKPROTECTOR
	select HAVE_STACK_VALIDATION		if HAVE_OBJTOOL
	select HAVE_STATIC_CALL
	select HAVE_STATIC_CALL_INLINE		if HAVE_OBJTOOL
	select HAVE_PREEMPT_DYNAMIC_CALL
	select HAVE_RSEQ
	select HAVE_RUST			if X86_64
	select HAVE_SYSCALL_TRACEPOINTS
	select HAVE_UACCESS_VALIDATION		if HAVE_OBJTOOL
	select HAVE_UNSTABLE_SCHED_CLOCK
	select HAVE_USER_RETURN_NOTIFIER
	select HAVE_GENERIC_VDSO
	select HOTPLUG_PARALLEL			if SMP && X86_64
	select HOTPLUG_SMT			if SMP
	select HOTPLUG_SPLIT_STARTUP		if SMP && X86_32
	select IRQ_FORCED_THREADING
	select LOCK_MM_AND_FIND_VMA
	select NEED_PER_CPU_EMBED_FIRST_CHUNK
	select NEED_PER_CPU_PAGE_FIRST_CHUNK
	select NEED_SG_DMA_LENGTH
	select PCI_DOMAINS			if PCI
	select PCI_LOCKLESS_CONFIG		if PCI
	select PERF_EVENTS
	select RTC_LIB
	select RTC_MC146818_LIB
	select SPARSE_IRQ
	select SYSCTL_EXCEPTION_TRACE
	select THREAD_INFO_IN_TASK
	select TRACE_IRQFLAGS_SUPPORT
	select TRACE_IRQFLAGS_NMI_SUPPORT
	select USER_STACKTRACE_SUPPORT
	select HAVE_ARCH_KCSAN			if X86_64
	select PROC_PID_ARCH_STATUS		if PROC_FS
	select HAVE_ARCH_NODE_DEV_GROUP		if X86_SGX
	select FUNCTION_ALIGNMENT_16B		if X86_64 || X86_ALIGNMENT_16
	select FUNCTION_ALIGNMENT_4B
	imply IMA_SECURE_AND_OR_TRUSTED_BOOT    if EFI
	select HAVE_DYNAMIC_FTRACE_NO_PATCHABLE

config INSTRUCTION_DECODER
	def_bool y
	depends on KPROBES || PERF_EVENTS || UPROBES

config OUTPUT_FORMAT
	string
	default "elf32-i386" if X86_32
	default "elf64-x86-64" if X86_64

config LOCKDEP_SUPPORT
	def_bool y

config STACKTRACE_SUPPORT
	def_bool y

config MMU
	def_bool y

config ARCH_MMAP_RND_BITS_MIN
	default 28 if 64BIT
	default 8

config ARCH_MMAP_RND_BITS_MAX
	default 32 if 64BIT
	default 16

config ARCH_MMAP_RND_COMPAT_BITS_MIN
	default 8

config ARCH_MMAP_RND_COMPAT_BITS_MAX
	default 16

config SBUS
	bool

config GENERIC_ISA_DMA
	def_bool y
	depends on ISA_DMA_API

config GENERIC_CSUM
	bool
	default y if KMSAN || KASAN

config GENERIC_BUG
	def_bool y
	depends on BUG
	select GENERIC_BUG_RELATIVE_POINTERS if X86_64

config GENERIC_BUG_RELATIVE_POINTERS
	bool

config ARCH_MAY_HAVE_PC_FDC
	def_bool y
	depends on ISA_DMA_API

config GENERIC_CALIBRATE_DELAY
	def_bool y

config ARCH_HAS_CPU_RELAX
	def_bool y

config ARCH_HIBERNATION_POSSIBLE
	def_bool y

config ARCH_SUSPEND_POSSIBLE
	def_bool y

config AUDIT_ARCH
	def_bool y if X86_64

config KASAN_SHADOW_OFFSET
	hex
	depends on KASAN
	default 0xdffffc0000000000

config HAVE_INTEL_TXT
	def_bool y
	depends on INTEL_IOMMU && ACPI

config X86_32_SMP
	def_bool y
	depends on X86_32 && SMP

config X86_64_SMP
	def_bool y
	depends on X86_64 && SMP

config ARCH_SUPPORTS_UPROBES
	def_bool y

config FIX_EARLYCON_MEM
	def_bool y

config DYNAMIC_PHYSICAL_MASK
	bool

config PGTABLE_LEVELS
	int
	default 5 if X86_5LEVEL
	default 4 if X86_64
	default 3 if X86_PAE
	default 2

config CC_HAS_SANE_STACKPROTECTOR
	bool
	default $(success,$(srctree)/scripts/gcc-x86_64-has-stack-protector.sh $(CC) $(CLANG_FLAGS)) if 64BIT
	default $(success,$(srctree)/scripts/gcc-x86_32-has-stack-protector.sh $(CC) $(CLANG_FLAGS))
	help
	  We have to make sure stack protector is unconditionally disabled if
	  the compiler produces broken code or if it does not let us control
	  the segment on 32-bit kernels.

menu "Processor type and features"

config SMP
	bool "Symmetric multi-processing support"
	help
	  This enables support for systems with more than one CPU. If you have
	  a system with only one CPU, say N. If you have a system with more
	  than one CPU, say Y.

	  If you say N here, the kernel will run on uni- and multiprocessor
	  machines, but will use only one CPU of a multiprocessor machine. If
	  you say Y here, the kernel will run on many, but not all,
	  uniprocessor machines. On a uniprocessor machine, the kernel
	  will run faster if you say N here.

	  Note that if you say Y here and choose architecture "586" or
	  "Pentium" under "Processor family", the kernel will not work on 486
	  architectures. Similarly, multiprocessor kernels for the "PPro"
	  architecture may not work on all Pentium based boards.

	  People using multiprocessor machines who say Y here should also say
	  Y to "Enhanced Real Time Clock Support", below. The "Advanced Power
	  Management" code will be disabled if you say Y here.

	  See also <file:Documentation/arch/x86/i386/IO-APIC.rst>,
	  <file:Documentation/admin-guide/lockup-watchdogs.rst> and the SMP-HOWTO available at
	  <http://www.tldp.org/docs.html#howto>.

	  If you don't know what to do here, say N.

config X86_X2APIC
	bool "Support x2apic"
	depends on X86_LOCAL_APIC && X86_64 && (IRQ_REMAP || HYPERVISOR_GUEST)
	help
	  This enables x2apic support on CPUs that have this feature.

	  This allows 32-bit apic IDs (so it can support very large systems),
	  and accesses the local apic via MSRs not via mmio.

	  Some Intel systems circa 2022 and later are locked into x2APIC mode
	  and can not fall back to the legacy APIC modes if SGX or TDX are
	  enabled in the BIOS. They will boot with very reduced functionality
	  without enabling this option.

	  If you don't know what to do here, say N.

config X86_MPPARSE
	bool "Enable MPS table" if ACPI
	default y
	depends on X86_LOCAL_APIC
	help
	  For old smp systems that do not have proper acpi support. Newer systems
	  (esp with 64bit cpus) with acpi support, MADT and DSDT will override it

config GOLDFISH
	def_bool y
	depends on X86_GOLDFISH

config X86_CPU_RESCTRL
	bool "x86 CPU resource control support"
	depends on X86 && (CPU_SUP_INTEL || CPU_SUP_AMD)
	select KERNFS
	select PROC_CPU_RESCTRL		if PROC_FS
	help
	  Enable x86 CPU resource control support.

	  Provide support for the allocation and monitoring of system resources
	  usage by the CPU.

	  Intel calls this Intel Resource Director Technology
	  (Intel(R) RDT). More information about RDT can be found in the
	  Intel x86 Architecture Software Developer Manual.

	  AMD calls this AMD Platform Quality of Service (AMD QoS).
	  More information about AMD QoS can be found in the AMD64 Technology
	  Platform Quality of Service Extensions manual.

	  Say N if unsure.

config X86_FRED
	bool "Flexible Return and Event Delivery"
	depends on X86_64
	help
	  When enabled, try to use Flexible Return and Event Delivery
	  instead of the legacy SYSCALL/SYSENTER/IDT architecture for
	  ring transitions and exception/interrupt handling if the
	  system supports.

if X86_32
config X86_BIGSMP
	bool "Support for big SMP systems with more than 8 CPUs"
	depends on SMP
	help
	  This option is needed for the systems that have more than 8 CPUs.

config X86_EXTENDED_PLATFORM
	bool "Support for extended (non-PC) x86 platforms"
	default y
	help
	  If you disable this option then the kernel will only support
	  standard PC platforms. (which covers the vast majority of
	  systems out there.)

	  If you enable this option then you'll be able to select support
	  for the following (non-PC) 32 bit x86 platforms:
		Goldfish (Android emulator)
		AMD Elan
		RDC R-321x SoC
		SGI 320/540 (Visual Workstation)
		STA2X11-based (e.g. Northville)
		Moorestown MID devices

	  If you have one of these systems, or if you want to build a
	  generic distribution kernel, say Y here - otherwise say N.
endif # X86_32

if X86_64
config X86_EXTENDED_PLATFORM
	bool "Support for extended (non-PC) x86 platforms"
	default y
	help
	  If you disable this option then the kernel will only support
	  standard PC platforms. (which covers the vast majority of
	  systems out there.)

	  If you enable this option then you'll be able to select support
	  for the following (non-PC) 64 bit x86 platforms:
		Numascale NumaChip
		ScaleMP vSMP
		SGI Ultraviolet

	  If you have one of these systems, or if you want to build a
	  generic distribution kernel, say Y here - otherwise say N.
endif # X86_64
# This is an alphabetically sorted list of 64 bit extended platforms
# Please maintain the alphabetic order if and when there are additions
config X86_NUMACHIP
	bool "Numascale NumaChip"
	depends on X86_64
	depends on X86_EXTENDED_PLATFORM
	depends on NUMA
	depends on SMP
	depends on X86_X2APIC
	depends on PCI_MMCONFIG
	help
	  Adds support for Numascale NumaChip large-SMP systems. Needed to
	  enable more than ~168 cores.
	  If you don't have one of these, you should say N here.

config X86_VSMP
	bool "ScaleMP vSMP"
	select HYPERVISOR_GUEST
	select PARAVIRT
	depends on X86_64 && PCI
	depends on X86_EXTENDED_PLATFORM
	depends on SMP
	help
	  Support for ScaleMP vSMP systems.  Say 'Y' here if this kernel is
	  supposed to run on these EM64T-based machines.  Only choose this option
	  if you have one of these machines.

config X86_UV
	bool "SGI Ultraviolet"
	depends on X86_64
	depends on X86_EXTENDED_PLATFORM
	depends on NUMA
	depends on EFI
	depends on KEXEC_CORE
	depends on X86_X2APIC
	depends on PCI
	help
	  This option is needed in order to support SGI Ultraviolet systems.
	  If you don't have one of these, you should say N here.

# Following is an alphabetically sorted list of 32 bit extended platforms
# Please maintain the alphabetic order if and when there are additions

config X86_GOLDFISH
	bool "Goldfish (Virtual Platform)"
	depends on X86_EXTENDED_PLATFORM
	help
	  Enable support for the Goldfish virtual platform used primarily
	  for Android development. Unless you are building for the Android
	  Goldfish emulator say N here.

config X86_INTEL_CE
	bool "CE4100 TV platform"
	depends on PCI
	depends on PCI_GODIRECT
	depends on X86_IO_APIC
	depends on X86_32
	depends on X86_EXTENDED_PLATFORM
	select X86_REBOOTFIXUPS
	select OF
	select OF_EARLY_FLATTREE
	help
	  Select for the Intel CE media processor (CE4100) SOC.
	  This option compiles in support for the CE4100 SOC for settop
	  boxes and media devices.

config X86_INTEL_MID
	bool "Intel MID platform support"
	depends on X86_EXTENDED_PLATFORM
	depends on X86_PLATFORM_DEVICES
	depends on PCI
	depends on X86_64 || (PCI_GOANY && X86_32)
	depends on X86_IO_APIC
	select I2C
	select DW_APB_TIMER
	select INTEL_SCU_PCI
	help
	  Select to build a kernel capable of supporting Intel MID (Mobile
	  Internet Device) platform systems which do not have the PCI legacy
	  interfaces. If you are building for a PC class system say N here.

	  Intel MID platforms are based on an Intel processor and chipset which
	  consume less power than most of the x86 derivatives.

config X86_INTEL_QUARK
	bool "Intel Quark platform support"
	depends on X86_32
	depends on X86_EXTENDED_PLATFORM
	depends on X86_PLATFORM_DEVICES
	depends on X86_TSC
	depends on PCI
	depends on PCI_GOANY
	depends on X86_IO_APIC
	select IOSF_MBI
	select INTEL_IMR
	select COMMON_CLK
	help
	  Select to include support for Quark X1000 SoC.
	  Say Y here if you have a Quark based system such as the Arduino
	  compatible Intel Galileo.

config X86_INTEL_LPSS
	bool "Intel Low Power Subsystem Support"
	depends on X86 && ACPI && PCI
	select COMMON_CLK
	select PINCTRL
	select IOSF_MBI
	help
	  Select to build support for Intel Low Power Subsystem such as
	  found on Intel Lynxpoint PCH. Selecting this option enables
	  things like clock tree (common clock framework) and pincontrol
	  which are needed by the LPSS peripheral drivers.

config X86_AMD_PLATFORM_DEVICE
	bool "AMD ACPI2Platform devices support"
	depends on ACPI
	select COMMON_CLK
	select PINCTRL
	help
	  Select to interpret AMD specific ACPI device to platform device
	  such as I2C, UART, GPIO found on AMD Carrizo and later chipsets.
	  I2C and UART depend on COMMON_CLK to set clock. GPIO driver is
	  implemented under PINCTRL subsystem.

config IOSF_MBI
	tristate "Intel SoC IOSF Sideband support for SoC platforms"
	depends on PCI
	help
	  This option enables sideband register access support for Intel SoC
	  platforms. On these platforms the IOSF sideband is used in lieu of
	  MSR's for some register accesses, mostly but not limited to thermal
	  and power. Drivers may query the availability of this device to
	  determine if they need the sideband in order to work on these
	  platforms. The sideband is available on the following SoC products.
	  This list is not meant to be exclusive.
	   - BayTrail
	   - Braswell
	   - Quark

	  You should say Y if you are running a kernel on one of these SoC's.

config IOSF_MBI_DEBUG
	bool "Enable IOSF sideband access through debugfs"
	depends on IOSF_MBI && DEBUG_FS
	help
	  Select this option to expose the IOSF sideband access registers (MCR,
	  MDR, MCRX) through debugfs to write and read register information from
	  different units on the SoC. This is most useful for obtaining device
	  state information for debug and analysis. As this is a general access
	  mechanism, users of this option would have specific knowledge of the
	  device they want to access.

	  If you don't require the option or are in doubt, say N.

config X86_RDC321X
	bool "RDC R-321x SoC"
	depends on X86_32
	depends on X86_EXTENDED_PLATFORM
	select M486
	select X86_REBOOTFIXUPS
	help
	  This option is needed for RDC R-321x system-on-chip, also known
	  as R-8610-(G).
	  If you don't have one of these chips, you should say N here.

config X86_32_NON_STANDARD
	bool "Support non-standard 32-bit SMP architectures"
	depends on X86_32 && SMP
	depends on X86_EXTENDED_PLATFORM
	help
	  This option compiles in the bigsmp and STA2X11 default
	  subarchitectures.  It is intended for a generic binary
	  kernel. If you select them all, kernel will probe it one by
	  one and will fallback to default.

# Alphabetically sorted list of Non standard 32 bit platforms

config X86_SUPPORTS_MEMORY_FAILURE
	def_bool y
	# MCE code calls memory_failure():
	depends on X86_MCE
	# On 32-bit this adds too big of NODES_SHIFT and we run out of page flags:
	# On 32-bit SPARSEMEM adds too big of SECTIONS_WIDTH:
	depends on X86_64 || !SPARSEMEM
	select ARCH_SUPPORTS_MEMORY_FAILURE

config STA2X11
	bool "STA2X11 Companion Chip Support"
	depends on X86_32_NON_STANDARD && PCI
	select SWIOTLB
	select MFD_STA2X11
	select GPIOLIB
	help
	  This adds support for boards based on the STA2X11 IO-Hub,
	  a.k.a. "ConneXt". The chip is used in place of the standard
	  PC chipset, so all "standard" peripherals are missing. If this
	  option is selected the kernel will still be able to boot on
	  standard PC machines.

config X86_32_IRIS
	tristate "Eurobraille/Iris poweroff module"
	depends on X86_32
	help
	  The Iris machines from EuroBraille do not have APM or ACPI support
	  to shut themselves down properly.  A special I/O sequence is
	  needed to do so, which is what this module does at
	  kernel shutdown.

	  This is only for Iris machines from EuroBraille.

	  If unused, say N.

config SCHED_OMIT_FRAME_POINTER
	def_bool y
	prompt "Single-depth WCHAN output"
	depends on X86
	help
	  Calculate simpler /proc/<PID>/wchan values. If this option
	  is disabled then wchan values will recurse back to the
	  caller function. This provides more accurate wchan values,
	  at the expense of slightly more scheduling overhead.

	  If in doubt, say "Y".

menuconfig HYPERVISOR_GUEST
	bool "Linux guest support"
	help
	  Say Y here to enable options for running Linux under various hyper-
	  visors. This option enables basic hypervisor detection and platform
	  setup.

	  If you say N, all options in this submenu will be skipped and
	  disabled, and Linux guest support won't be built in.

if HYPERVISOR_GUEST

config PARAVIRT
	bool "Enable paravirtualization code"
	depends on HAVE_STATIC_CALL
	help
	  This changes the kernel so it can modify itself when it is run
	  under a hypervisor, potentially improving performance significantly
	  over full virtualization.  However, when run without a hypervisor
	  the kernel is theoretically slower and slightly larger.

config PARAVIRT_XXL
	bool

config PARAVIRT_DEBUG
	bool "paravirt-ops debugging"
	depends on PARAVIRT && DEBUG_KERNEL
	help
	  Enable to debug paravirt_ops internals.  Specifically, BUG if
	  a paravirt_op is missing when it is called.

config PARAVIRT_SPINLOCKS
	bool "Paravirtualization layer for spinlocks"
	depends on PARAVIRT && SMP
	help
	  Paravirtualized spinlocks allow a pvops backend to replace the
	  spinlock implementation with something virtualization-friendly
	  (for example, block the virtual CPU rather than spinning).

	  It has a minimal impact on native kernels and gives a nice performance
	  benefit on paravirtualized KVM / Xen kernels.

	  If you are unsure how to answer this question, answer Y.

config X86_HV_CALLBACK_VECTOR
	def_bool n

source "arch/x86/xen/Kconfig"

config KVM_GUEST
	bool "KVM Guest support (including kvmclock)"
	depends on PARAVIRT
	select PARAVIRT_CLOCK
	select ARCH_CPUIDLE_HALTPOLL
	select X86_HV_CALLBACK_VECTOR
	default y
	help
	  This option enables various optimizations for running under the KVM
	  hypervisor. It includes a paravirtualized clock, so that instead
	  of relying on a PIT (or probably other) emulation by the
	  underlying device model, the host provides the guest with
	  timing infrastructure such as time of day, and system time

config ARCH_CPUIDLE_HALTPOLL
	def_bool n
	prompt "Disable host haltpoll when loading haltpoll driver"
	help
	  If virtualized under KVM, disable host haltpoll.

config PVH
	bool "Support for running PVH guests"
	help
	  This option enables the PVH entry point for guest virtual machines
	  as specified in the x86/HVM direct boot ABI.

config PARAVIRT_TIME_ACCOUNTING
	bool "Paravirtual steal time accounting"
	depends on PARAVIRT
	help
	  Select this option to enable fine granularity task steal time
	  accounting. Time spent executing other tasks in parallel with
	  the current vCPU is discounted from the vCPU power. To account for
	  that, there can be a small performance impact.

	  If in doubt, say N here.

config PARAVIRT_CLOCK
	bool

config JAILHOUSE_GUEST
	bool "Jailhouse non-root cell support"
	depends on X86_64 && PCI
	select X86_PM_TIMER
	help
	  This option allows to run Linux as guest in a Jailhouse non-root
	  cell. You can leave this option disabled if you only want to start
	  Jailhouse and run Linux afterwards in the root cell.

config ACRN_GUEST
	bool "ACRN Guest support"
	depends on X86_64
	select X86_HV_CALLBACK_VECTOR
	help
	  This option allows to run Linux as guest in the ACRN hypervisor. ACRN is
	  a flexible, lightweight reference open-source hypervisor, built with
	  real-time and safety-criticality in mind. It is built for embedded
	  IOT with small footprint and real-time features. More details can be
	  found in https://projectacrn.org/.

config INTEL_TDX_GUEST
	bool "Intel TDX (Trust Domain Extensions) - Guest Support"
	depends on X86_64 && CPU_SUP_INTEL
	depends on X86_X2APIC
	depends on EFI_STUB
	select ARCH_HAS_CC_PLATFORM
	select X86_MEM_ENCRYPT
	select X86_MCE
	select UNACCEPTED_MEMORY
	select IOMAP_IND_MMIO
	help
	  Support running as a guest under Intel TDX.  Without this support,
	  the guest kernel can not boot or run under TDX.
	  TDX includes memory encryption and integrity capabilities
	  which protect the confidentiality and integrity of guest
	  memory contents and CPU state. TDX guests are protected from
	  some attacks from the VMM.

endif # HYPERVISOR_GUEST

source "arch/x86/Kconfig.cpu"

config HPET_TIMER
	def_bool X86_64
	prompt "HPET Timer Support" if X86_32
	help
	  Use the IA-PC HPET (High Precision Event Timer) to manage
	  time in preference to the PIT and RTC, if a HPET is
	  present.
	  HPET is the next generation timer replacing legacy 8254s.
	  The HPET provides a stable time base on SMP
	  systems, unlike the TSC, but it is more expensive to access,
	  as it is off-chip.  The interface used is documented
	  in the HPET spec, revision 1.

	  You can safely choose Y here.  However, HPET will only be
	  activated if the platform and the BIOS support this feature.
	  Otherwise the 8254 will be used for timing services.

	  Choose N to continue using the legacy 8254 timer.

config HPET_EMULATE_RTC
	def_bool y
	depends on HPET_TIMER && (RTC_DRV_CMOS=m || RTC_DRV_CMOS=y)

# Mark as expert because too many people got it wrong.
# The code disables itself when not needed.
config DMI
	default y
	select DMI_SCAN_MACHINE_NON_EFI_FALLBACK
	bool "Enable DMI scanning" if EXPERT
	help
	  Enabled scanning of DMI to identify machine quirks. Say Y
	  here unless you have verified that your setup is not
	  affected by entries in the DMI blacklist. Required by PNP
	  BIOS code.

config GART_IOMMU
	bool "Old AMD GART IOMMU support"
	select DMA_OPS
	select IOMMU_HELPER
	select SWIOTLB
	depends on X86_64 && PCI && AMD_NB
	help
	  Provides a driver for older AMD Athlon64/Opteron/Turion/Sempron
	  GART based hardware IOMMUs.

	  The GART supports full DMA access for devices with 32-bit access
	  limitations, on systems with more than 3 GB. This is usually needed
	  for USB, sound, many IDE/SATA chipsets and some other devices.

	  Newer systems typically have a modern AMD IOMMU, supported via
	  the CONFIG_AMD_IOMMU=y config option.

	  In normal configurations this driver is only active when needed:
	  there's more than 3 GB of memory and the system contains a
	  32-bit limited device.

	  If unsure, say Y.

config BOOT_VESA_SUPPORT
	bool
	help
	  If true, at least one selected framebuffer driver can take advantage
	  of VESA video modes set at an early boot stage via the vga= parameter.

config MAXSMP
	bool "Enable Maximum number of SMP Processors and NUMA Nodes"
	depends on X86_64 && SMP && DEBUG_KERNEL
	select CPUMASK_OFFSTACK
	help
	  Enable maximum number of CPUS and NUMA Nodes for this architecture.
	  If unsure, say N.

#
# The maximum number of CPUs supported:
#
# The main config value is NR_CPUS, which defaults to NR_CPUS_DEFAULT,
# and which can be configured interactively in the
# [NR_CPUS_RANGE_BEGIN ... NR_CPUS_RANGE_END] range.
#
# The ranges are different on 32-bit and 64-bit kernels, depending on
# hardware capabilities and scalability features of the kernel.
#
# ( If MAXSMP is enabled we just use the highest possible value and disable
#   interactive configuration. )
#

config NR_CPUS_RANGE_BEGIN
	int
	default NR_CPUS_RANGE_END if MAXSMP
	default    1 if !SMP
	default    2

config NR_CPUS_RANGE_END
	int
	depends on X86_32
	default   64 if  SMP &&  X86_BIGSMP
	default    8 if  SMP && !X86_BIGSMP
	default    1 if !SMP

config NR_CPUS_RANGE_END
	int
	depends on X86_64
	default 8192 if  SMP && CPUMASK_OFFSTACK
	default  512 if  SMP && !CPUMASK_OFFSTACK
	default    1 if !SMP

config NR_CPUS_DEFAULT
	int
	depends on X86_32
	default   32 if  X86_BIGSMP
	default    8 if  SMP
	default    1 if !SMP

config NR_CPUS_DEFAULT
	int
	depends on X86_64
	default 8192 if  MAXSMP
	default   64 if  SMP
	default    1 if !SMP

config NR_CPUS
	int "Maximum number of CPUs" if SMP && !MAXSMP
	range NR_CPUS_RANGE_BEGIN NR_CPUS_RANGE_END
	default NR_CPUS_DEFAULT
	help
	  This allows you to specify the maximum number of CPUs which this
	  kernel will support.  If CPUMASK_OFFSTACK is enabled, the maximum
	  supported value is 8192, otherwise the maximum value is 512.  The
	  minimum value which makes sense is 2.

	  This is purely to save memory: each supported CPU adds about 8KB
	  to the kernel image.

config SCHED_CLUSTER
	bool "Cluster scheduler support"
	depends on SMP
	default y
	help
	  Cluster scheduler support improves the CPU scheduler's decision
	  making when dealing with machines that have clusters of CPUs.
	  Cluster usually means a couple of CPUs which are placed closely
	  by sharing mid-level caches, last-level cache tags or internal
	  busses.

config SCHED_SMT
	def_bool y if SMP

config SCHED_MC
	def_bool y
	prompt "Multi-core scheduler support"
	depends on SMP
	help
	  Multi-core scheduler support improves the CPU scheduler's decision
	  making when dealing with multi-core CPU chips at a cost of slightly
	  increased overhead in some places. If unsure say N here.

config SCHED_MC_PRIO
	bool "CPU core priorities scheduler support"
	depends on SCHED_MC && CPU_SUP_INTEL
	select X86_INTEL_PSTATE
	select CPU_FREQ
	default y
	help
	  Intel Turbo Boost Max Technology 3.0 enabled CPUs have a
	  core ordering determined at manufacturing time, which allows
	  certain cores to reach higher turbo frequencies (when running
	  single threaded workloads) than others.

	  Enabling this kernel feature teaches the scheduler about
	  the TBM3 (aka ITMT) priority order of the CPU cores and adjusts the
	  scheduler's CPU selection logic accordingly, so that higher
	  overall system performance can be achieved.

	  This feature will have no effect on CPUs without this feature.

	  If unsure say Y here.

config UP_LATE_INIT
	def_bool y
	depends on !SMP && X86_LOCAL_APIC

config X86_UP_APIC
	bool "Local APIC support on uniprocessors" if !PCI_MSI
	default PCI_MSI
	depends on X86_32 && !SMP && !X86_32_NON_STANDARD
	help
	  A local APIC (Advanced Programmable Interrupt Controller) is an
	  integrated interrupt controller in the CPU. If you have a single-CPU
	  system which has a processor with a local APIC, you can say Y here to
	  enable and use it. If you say Y here even though your machine doesn't
	  have a local APIC, then the kernel will still run with no slowdown at
	  all. The local APIC supports CPU-generated self-interrupts (timer,
	  performance counters), and the NMI watchdog which detects hard
	  lockups.

config X86_UP_IOAPIC
	bool "IO-APIC support on uniprocessors"
	depends on X86_UP_APIC
	help
	  An IO-APIC (I/O Advanced Programmable Interrupt Controller) is an
	  SMP-capable replacement for PC-style interrupt controllers. Most
	  SMP systems and many recent uniprocessor systems have one.

	  If you have a single-CPU system with an IO-APIC, you can say Y here
	  to use it. If you say Y here even though your machine doesn't have
	  an IO-APIC, then the kernel will still run with no slowdown at all.

config X86_LOCAL_APIC
	def_bool y
	depends on X86_64 || SMP || X86_32_NON_STANDARD || X86_UP_APIC || PCI_MSI
	select IRQ_DOMAIN_HIERARCHY

config X86_IO_APIC
	def_bool y
	depends on X86_LOCAL_APIC || X86_UP_IOAPIC

config X86_REROUTE_FOR_BROKEN_BOOT_IRQS
	bool "Reroute for broken boot IRQs"
	depends on X86_IO_APIC
	help
	  This option enables a workaround that fixes a source of
	  spurious interrupts. This is recommended when threaded
	  interrupt handling is used on systems where the generation of
	  superfluous "boot interrupts" cannot be disabled.

	  Some chipsets generate a legacy INTx "boot IRQ" when the IRQ
	  entry in the chipset's IO-APIC is masked (as, e.g. the RT
	  kernel does during interrupt handling). On chipsets where this
	  boot IRQ generation cannot be disabled, this workaround keeps
	  the original IRQ line masked so that only the equivalent "boot
	  IRQ" is delivered to the CPUs. The workaround also tells the
	  kernel to set up the IRQ handler on the boot IRQ line. In this
	  way only one interrupt is delivered to the kernel. Otherwise
	  the spurious second interrupt may cause the kernel to bring
	  down (vital) interrupt lines.

	  Only affects "broken" chipsets. Interrupt sharing may be
	  increased on these systems.

config X86_MCE
	bool "Machine Check / overheating reporting"
	select GENERIC_ALLOCATOR
	default y
	help
	  Machine Check support allows the processor to notify the
	  kernel if it detects a problem (e.g. overheating, data corruption).
	  The action the kernel takes depends on the severity of the problem,
	  ranging from warning messages to halting the machine.

config X86_MCELOG_LEGACY
	bool "Support for deprecated /dev/mcelog character device"
	depends on X86_MCE
	help
	  Enable support for /dev/mcelog which is needed by the old mcelog
	  userspace logging daemon. Consider switching to the new generation
	  rasdaemon solution.

config X86_MCE_INTEL
	def_bool y
	prompt "Intel MCE features"
	depends on X86_MCE && X86_LOCAL_APIC
	help
	  Additional support for intel specific MCE features such as
	  the thermal monitor.

config X86_MCE_AMD
	def_bool y
	prompt "AMD MCE features"
	depends on X86_MCE && X86_LOCAL_APIC && AMD_NB
	help
	  Additional support for AMD specific MCE features such as
	  the DRAM Error Threshold.

config X86_ANCIENT_MCE
	bool "Support for old Pentium 5 / WinChip machine checks"
	depends on X86_32 && X86_MCE
	help
	  Include support for machine check handling on old Pentium 5 or WinChip
	  systems. These typically need to be enabled explicitly on the command
	  line.

config X86_MCE_THRESHOLD
	depends on X86_MCE_AMD || X86_MCE_INTEL
	def_bool y

config X86_MCE_INJECT
	depends on X86_MCE && X86_LOCAL_APIC && DEBUG_FS
	tristate "Machine check injector support"
	help
	  Provide support for injecting machine checks for testing purposes.
	  If you don't know what a machine check is and you don't do kernel
	  QA it is safe to say n.

source "arch/x86/events/Kconfig"

config X86_LEGACY_VM86
	bool "Legacy VM86 support"
	depends on X86_32
	help
	  This option allows user programs to put the CPU into V8086
	  mode, which is an 80286-era approximation of 16-bit real mode.

	  Some very old versions of X and/or vbetool require this option
	  for user mode setting.  Similarly, DOSEMU will use it if
	  available to accelerate real mode DOS programs.  However, any
	  recent version of DOSEMU, X, or vbetool should be fully
	  functional even without kernel VM86 support, as they will all
	  fall back to software emulation. Nevertheless, if you are using
	  a 16-bit DOS program where 16-bit performance matters, vm86
	  mode might be faster than emulation and you might want to
	  enable this option.

	  Note that any app that works on a 64-bit kernel is unlikely to
	  need this option, as 64-bit kernels don't, and can't, support
	  V8086 mode. This option is also unrelated to 16-bit protected
	  mode and is not needed to run most 16-bit programs under Wine.

	  Enabling this option increases the complexity of the kernel
	  and slows down exception handling a tiny bit.

	  If unsure, say N here.

config VM86
	bool
	default X86_LEGACY_VM86

config X86_16BIT
	bool "Enable support for 16-bit segments" if EXPERT
	default y
	depends on MODIFY_LDT_SYSCALL
	help
	  This option is required by programs like Wine to run 16-bit
	  protected mode legacy code on x86 processors.  Disabling
	  this option saves about 300 bytes on i386, or around 6K text
	  plus 16K runtime memory on x86-64,

config X86_ESPFIX32
	def_bool y
	depends on X86_16BIT && X86_32

config X86_ESPFIX64
	def_bool y
	depends on X86_16BIT && X86_64

config X86_VSYSCALL_EMULATION
	bool "Enable vsyscall emulation" if EXPERT
	default y
	depends on X86_64
	help
	  This enables emulation of the legacy vsyscall page.  Disabling
	  it is roughly equivalent to booting with vsyscall=none, except
	  that it will also disable the helpful warning if a program
	  tries to use a vsyscall.  With this option set to N, offending
	  programs will just segfault, citing addresses of the form
	  0xffffffffff600?00.

	  This option is required by many programs built before 2013, and
	  care should be used even with newer programs if set to N.

	  Disabling this option saves about 7K of kernel size and
	  possibly 4K of additional runtime pagetable memory.

config X86_IOPL_IOPERM
	bool "IOPERM and IOPL Emulation"
	default y
	help
	  This enables the ioperm() and iopl() syscalls which are necessary
	  for legacy applications.

	  Legacy IOPL support is an overbroad mechanism which allows user
	  space aside of accessing all 65536 I/O ports also to disable
	  interrupts. To gain this access the caller needs CAP_SYS_RAWIO
	  capabilities and permission from potentially active security
	  modules.

	  The emulation restricts the functionality of the syscall to
	  only allowing the full range I/O port access, but prevents the
	  ability to disable interrupts from user space which would be
	  granted if the hardware IOPL mechanism would be used.

config TOSHIBA
	tristate "Toshiba Laptop support"
	depends on X86_32
	help
	  This adds a driver to safely access the System Management Mode of
	  the CPU on Toshiba portables with a genuine Toshiba BIOS. It does
	  not work on models with a Phoenix BIOS. The System Management Mode
	  is used to set the BIOS and power saving options on Toshiba portables.

	  For information on utilities to make use of this driver see the
	  Toshiba Linux utilities web site at:
	  <http://www.buzzard.org.uk/toshiba/>.

	  Say Y if you intend to run this kernel on a Toshiba portable.
	  Say N otherwise.

config X86_REBOOTFIXUPS
	bool "Enable X86 board specific fixups for reboot"
	depends on X86_32
	help
	  This enables chipset and/or board specific fixups to be done
	  in order to get reboot to work correctly. This is only needed on
	  some combinations of hardware and BIOS. The symptom, for which
	  this config is intended, is when reboot ends with a stalled/hung
	  system.

	  Currently, the only fixup is for the Geode machines using
	  CS5530A and CS5536 chipsets and the RDC R-321x SoC.

	  Say Y if you want to enable the fixup. Currently, it's safe to
	  enable this option even if you don't need it.
	  Say N otherwise.

config MICROCODE
	def_bool y
	depends on CPU_SUP_AMD || CPU_SUP_INTEL

config MICROCODE_LATE_LOADING
	bool "Late microcode loading"
	default y
	depends on MICROCODE
	help
	  Loading microcode late, when the system is up and executing instructions
	  is a tricky business and should be avoided if possible. Just the sequence
	  of synchronizing all cores and SMT threads is one fragile dance which does
	  not guarantee that cores might not softlock after the loading. Therefore,
	  use this at your own risk. Late loading taints the kernel, if it
	  doesn't support a minimum required base version before an update.

config X86_MSR
	tristate "/dev/cpu/*/msr - Model-specific register support"
	help
	  This device gives privileged processes access to the x86
	  Model-Specific Registers (MSRs).  It is a character device with
	  major 202 and minors 0 to 31 for /dev/cpu/0/msr to /dev/cpu/31/msr.
	  MSR accesses are directed to a specific CPU on multi-processor
	  systems.

config X86_CPUID
	tristate "/dev/cpu/*/cpuid - CPU information support"
	help
	  This device gives processes access to the x86 CPUID instruction to
	  be executed on a specific processor.  It is a character device
	  with major 203 and minors 0 to 31 for /dev/cpu/0/cpuid to
	  /dev/cpu/31/cpuid.

choice
	prompt "High Memory Support"
	default HIGHMEM4G
	depends on X86_32

config NOHIGHMEM
	bool "off"
	help
	  Linux can use up to 64 Gigabytes of physical memory on x86 systems.
	  However, the address space of 32-bit x86 processors is only 4
	  Gigabytes large. That means that, if you have a large amount of
	  physical memory, not all of it can be "permanently mapped" by the
	  kernel. The physical memory that's not permanently mapped is called
	  "high memory".

	  If you are compiling a kernel which will never run on a machine with
	  more than 1 Gigabyte total physical RAM, answer "off" here (default
	  choice and suitable for most users). This will result in a "3GB/1GB"
	  split: 3GB are mapped so that each process sees a 3GB virtual memory
	  space and the remaining part of the 4GB virtual memory space is used
	  by the kernel to permanently map as much physical memory as
	  possible.

	  If the machine has between 1 and 4 Gigabytes physical RAM, then
	  answer "4GB" here.

	  If more than 4 Gigabytes is used then answer "64GB" here. This
	  selection turns Intel PAE (Physical Address Extension) mode on.
	  PAE implements 3-level paging on IA32 processors. PAE is fully
	  supported by Linux, PAE mode is implemented on all recent Intel
	  processors (Pentium Pro and better). NOTE: If you say "64GB" here,
	  then the kernel will not boot on CPUs that don't support PAE!

	  The actual amount of total physical memory will either be
	  auto detected or can be forced by using a kernel command line option
	  such as "mem=256M". (Try "man bootparam" or see the documentation of
	  your boot loader (lilo or loadlin) about how to pass options to the
	  kernel at boot time.)

	  If unsure, say "off".

config HIGHMEM4G
	bool "4GB"
	help
	  Select this if you have a 32-bit processor and between 1 and 4
	  gigabytes of physical RAM.

config HIGHMEM64G
	bool "64GB"
	depends on !M486SX && !M486 && !M586 && !M586TSC && !M586MMX && !MGEODE_LX && !MGEODEGX1 && !MCYRIXIII && !MELAN && !MWINCHIPC6 && !MWINCHIP3D && !MK6
	select X86_PAE
	help
	  Select this if you have a 32-bit processor and more than 4
	  gigabytes of physical RAM.

endchoice

choice
	prompt "Memory split" if EXPERT
	default VMSPLIT_3G
	depends on X86_32
	help
	  Select the desired split between kernel and user memory.

	  If the address range available to the kernel is less than the
	  physical memory installed, the remaining memory will be available
	  as "high memory". Accessing high memory is a little more costly
	  than low memory, as it needs to be mapped into the kernel first.
	  Note that increasing the kernel address space limits the range
	  available to user programs, making the address space there
	  tighter.  Selecting anything other than the default 3G/1G split
	  will also likely make your kernel incompatible with binary-only
	  kernel modules.

	  If you are not absolutely sure what you are doing, leave this
	  option alone!

	config VMSPLIT_3G
		bool "3G/1G user/kernel split"
	config VMSPLIT_3G_OPT
		depends on !X86_PAE
		bool "3G/1G user/kernel split (for full 1G low memory)"
	config VMSPLIT_2G
		bool "2G/2G user/kernel split"
	config VMSPLIT_2G_OPT
		depends on !X86_PAE
		bool "2G/2G user/kernel split (for full 2G low memory)"
	config VMSPLIT_1G
		bool "1G/3G user/kernel split"
endchoice

config PAGE_OFFSET
	hex
	default 0xB0000000 if VMSPLIT_3G_OPT
	default 0x80000000 if VMSPLIT_2G
	default 0x78000000 if VMSPLIT_2G_OPT
	default 0x40000000 if VMSPLIT_1G
	default 0xC0000000
	depends on X86_32

config HIGHMEM
	def_bool y
	depends on X86_32 && (HIGHMEM64G || HIGHMEM4G)

config X86_PAE
	bool "PAE (Physical Address Extension) Support"
	depends on X86_32 && !HIGHMEM4G
	select PHYS_ADDR_T_64BIT
	select SWIOTLB
	help
	  PAE is required for NX support, and furthermore enables
	  larger swapspace support for non-overcommit purposes. It
	  has the cost of more pagetable lookup overhead, and also
	  consumes more pagetable space per process.

config X86_5LEVEL
	bool "Enable 5-level page tables support"
	default y
	select DYNAMIC_MEMORY_LAYOUT
	select SPARSEMEM_VMEMMAP
	depends on X86_64
	help
	  5-level paging enables access to larger address space:
	  up to 128 PiB of virtual address space and 4 PiB of
	  physical address space.

	  It will be supported by future Intel CPUs.

	  A kernel with the option enabled can be booted on machines that
	  support 4- or 5-level paging.

	  See Documentation/arch/x86/x86_64/5level-paging.rst for more
	  information.

	  Say N if unsure.

config X86_DIRECT_GBPAGES
	def_bool y
	depends on X86_64
	help
	  Certain kernel features effectively disable kernel
	  linear 1 GB mappings (even if the CPU otherwise
	  supports them), so don't confuse the user by printing
	  that we have them enabled.

config X86_CPA_STATISTICS
	bool "Enable statistic for Change Page Attribute"
	depends on DEBUG_FS
	help
	  Expose statistics about the Change Page Attribute mechanism, which
	  helps to determine the effectiveness of preserving large and huge
	  page mappings when mapping protections are changed.

config X86_MEM_ENCRYPT
	select ARCH_HAS_FORCE_DMA_UNENCRYPTED
	select DYNAMIC_PHYSICAL_MASK
	def_bool n

config AMD_MEM_ENCRYPT
	bool "AMD Secure Memory Encryption (SME) support"
	depends on X86_64 && CPU_SUP_AMD
	depends on EFI_STUB
	select DMA_COHERENT_POOL
	select ARCH_USE_MEMREMAP_PROT
	select INSTRUCTION_DECODER
	select ARCH_HAS_CC_PLATFORM
	select X86_MEM_ENCRYPT
	select UNACCEPTED_MEMORY
	help
	  Say yes to enable support for the encryption of system memory.
	  This requires an AMD processor that supports Secure Memory
	  Encryption (SME).

config AMD_MEM_ENCRYPT_ACTIVE_BY_DEFAULT
	bool "Activate AMD Secure Memory Encryption (SME) by default"
	depends on AMD_MEM_ENCRYPT
	help
	  Say yes to have system memory encrypted by default if running on
	  an AMD processor that supports Secure Memory Encryption (SME).

	  If set to Y, then the encryption of system memory can be
	  deactivated with the mem_encrypt=off command line option.

	  If set to N, then the encryption of system memory can be
	  activated with the mem_encrypt=on command line option.

# Common NUMA Features
config NUMA
	bool "NUMA Memory Allocation and Scheduler Support"
	depends on SMP
	depends on X86_64 || (X86_32 && HIGHMEM64G && X86_BIGSMP)
	default y if X86_BIGSMP
	select USE_PERCPU_NUMA_NODE_ID
	help
	  Enable NUMA (Non-Uniform Memory Access) support.

	  The kernel will try to allocate memory used by a CPU on the
	  local memory controller of the CPU and add some more
	  NUMA awareness to the kernel.

	  For 64-bit this is recommended if the system is Intel Core i7
	  (or later), AMD Opteron, or EM64T NUMA.

	  For 32-bit this is only needed if you boot a 32-bit
	  kernel on a 64-bit NUMA platform.

	  Otherwise, you should say N.

config AMD_NUMA
	def_bool y
	prompt "Old style AMD Opteron NUMA detection"
	depends on X86_64 && NUMA && PCI
	help
	  Enable AMD NUMA node topology detection.  You should say Y here if
	  you have a multi processor AMD system. This uses an old method to
	  read the NUMA configuration directly from the builtin Northbridge
	  of Opteron. It is recommended to use X86_64_ACPI_NUMA instead,
	  which also takes priority if both are compiled in.

config X86_64_ACPI_NUMA
	def_bool y
	prompt "ACPI NUMA detection"
	depends on X86_64 && NUMA && ACPI && PCI
	select ACPI_NUMA
	help
	  Enable ACPI SRAT based node topology detection.

config NUMA_EMU
	bool "NUMA emulation"
	depends on NUMA
	help
	  Enable NUMA emulation. A flat machine will be split
	  into virtual nodes when booted with "numa=fake=N", where N is the
	  number of nodes. This is only useful for debugging.

config NODES_SHIFT
	int "Maximum NUMA Nodes (as a power of 2)" if !MAXSMP
	range 1 10
	default "10" if MAXSMP
	default "6" if X86_64
	default "3"
	depends on NUMA
	help
	  Specify the maximum number of NUMA Nodes available on the target
	  system.  Increases memory reserved to accommodate various tables.

config ARCH_FLATMEM_ENABLE
	def_bool y
	depends on X86_32 && !NUMA

config ARCH_SPARSEMEM_ENABLE
	def_bool y
	depends on X86_64 || NUMA || X86_32 || X86_32_NON_STANDARD
	select SPARSEMEM_STATIC if X86_32
	select SPARSEMEM_VMEMMAP_ENABLE if X86_64

config ARCH_SPARSEMEM_DEFAULT
	def_bool X86_64 || (NUMA && X86_32)

config ARCH_SELECT_MEMORY_MODEL
	def_bool y
	depends on ARCH_SPARSEMEM_ENABLE && ARCH_FLATMEM_ENABLE

config ARCH_MEMORY_PROBE
	bool "Enable sysfs memory/probe interface"
	depends on MEMORY_HOTPLUG
	help
	  This option enables a sysfs memory/probe interface for testing.
	  See Documentation/admin-guide/mm/memory-hotplug.rst for more information.
	  If you are unsure how to answer this question, answer N.

config ARCH_PROC_KCORE_TEXT
	def_bool y
	depends on X86_64 && PROC_KCORE

config ILLEGAL_POINTER_VALUE
	hex
	default 0 if X86_32
	default 0xdead000000000000 if X86_64

config X86_PMEM_LEGACY_DEVICE
	bool

config X86_PMEM_LEGACY
	tristate "Support non-standard NVDIMMs and ADR protected memory"
	depends on PHYS_ADDR_T_64BIT
	depends on BLK_DEV
	select X86_PMEM_LEGACY_DEVICE
	select NUMA_KEEP_MEMINFO if NUMA
	select LIBNVDIMM
	help
	  Treat memory marked using the non-standard e820 type of 12 as used
	  by the Intel Sandy Bridge-EP reference BIOS as protected memory.
	  The kernel will offer these regions to the 'pmem' driver so
	  they can be used for persistent storage.

	  Say Y if unsure.

config HIGHPTE
	bool "Allocate 3rd-level pagetables from highmem"
	depends on HIGHMEM
	help
	  The VM uses one page table entry for each page of physical memory.
	  For systems with a lot of RAM, this can be wasteful of precious
	  low memory.  Setting this option will put user-space page table
	  entries in high memory.

config X86_CHECK_BIOS_CORRUPTION
	bool "Check for low memory corruption"
	help
	  Periodically check for memory corruption in low memory, which
	  is suspected to be caused by BIOS.  Even when enabled in the
	  configuration, it is disabled at runtime.  Enable it by
	  setting "memory_corruption_check=1" on the kernel command
	  line.  By default it scans the low 64k of memory every 60
	  seconds; see the memory_corruption_check_size and
	  memory_corruption_check_period parameters in
	  Documentation/admin-guide/kernel-parameters.rst to adjust this.

	  When enabled with the default parameters, this option has
	  almost no overhead, as it reserves a relatively small amount
	  of memory and scans it infrequently.  It both detects corruption
	  and prevents it from affecting the running system.

	  It is, however, intended as a diagnostic tool; if repeatable
	  BIOS-originated corruption always affects the same memory,
	  you can use memmap= to prevent the kernel from using that
	  memory.

config X86_BOOTPARAM_MEMORY_CORRUPTION_CHECK
	bool "Set the default setting of memory_corruption_check"
	depends on X86_CHECK_BIOS_CORRUPTION
	default y
	help
	  Set whether the default state of memory_corruption_check is
	  on or off.

config MATH_EMULATION
	bool
	depends on MODIFY_LDT_SYSCALL
	prompt "Math emulation" if X86_32 && (M486SX || MELAN)
	help
	  Linux can emulate a math coprocessor (used for floating point
	  operations) if you don't have one. 486DX and Pentium processors have
	  a math coprocessor built in, 486SX and 386 do not, unless you added
	  a 487DX or 387, respectively. (The messages during boot time can
	  give you some hints here ["man dmesg"].) Everyone needs either a
	  coprocessor or this emulation.

	  If you don't have a math coprocessor, you need to say Y here; if you
	  say Y here even though you have a coprocessor, the coprocessor will
	  be used nevertheless. (This behavior can be changed with the kernel
	  command line option "no387", which comes handy if your coprocessor
	  is broken. Try "man bootparam" or see the documentation of your boot
	  loader (lilo or loadlin) about how to pass options to the kernel at
	  boot time.) This means that it is a good idea to say Y here if you
	  intend to use this kernel on different machines.

	  More information about the internals of the Linux math coprocessor
	  emulation can be found in <file:arch/x86/math-emu/README>.

	  If you are not sure, say Y; apart from resulting in a 66 KB bigger
	  kernel, it won't hurt.

config MTRR
	def_bool y
	prompt "MTRR (Memory Type Range Register) support" if EXPERT
	help
	  On Intel P6 family processors (Pentium Pro, Pentium II and later)
	  the Memory Type Range Registers (MTRRs) may be used to control
	  processor access to memory ranges. This is most useful if you have
	  a video (VGA) card on a PCI or AGP bus. Enabling write-combining
	  allows bus write transfers to be combined into a larger transfer
	  before bursting over the PCI/AGP bus. This can increase performance
	  of image write operations 2.5 times or more. Saying Y here creates a
	  /proc/mtrr file which may be used to manipulate your processor's
	  MTRRs. Typically the X server should use this.

	  This code has a reasonably generic interface so that similar
	  control registers on other processors can be easily supported
	  as well:

	  The Cyrix 6x86, 6x86MX and M II processors have Address Range
	  Registers (ARRs) which provide a similar functionality to MTRRs. For
	  these, the ARRs are used to emulate the MTRRs.
	  The AMD K6-2 (stepping 8 and above) and K6-3 processors have two
	  MTRRs. The Centaur C6 (WinChip) has 8 MCRs, allowing
	  write-combining. All of these processors are supported by this code
	  and it makes sense to say Y here if you have one of them.

	  Saying Y here also fixes a problem with buggy SMP BIOSes which only
	  set the MTRRs for the boot CPU and not for the secondary CPUs. This
	  can lead to all sorts of problems, so it's good to say Y here.

	  You can safely say Y even if your machine doesn't have MTRRs, you'll
	  just add about 9 KB to your kernel.

	  See <file:Documentation/arch/x86/mtrr.rst> for more information.

config MTRR_SANITIZER
	def_bool y
	prompt "MTRR cleanup support"
	depends on MTRR
	help
	  Convert MTRR layout from continuous to discrete, so X drivers can
	  add writeback entries.

	  Can be disabled with disable_mtrr_cleanup on the kernel command line.
	  The largest mtrr entry size for a continuous block can be set with
	  mtrr_chunk_size.

	  If unsure, say Y.

config MTRR_SANITIZER_ENABLE_DEFAULT
	int "MTRR cleanup enable value (0-1)"
	range 0 1
	default "0"
	depends on MTRR_SANITIZER
	help
	  Enable mtrr cleanup default value

config MTRR_SANITIZER_SPARE_REG_NR_DEFAULT
	int "MTRR cleanup spare reg num (0-7)"
	range 0 7
	default "1"
	depends on MTRR_SANITIZER
	help
	  mtrr cleanup spare entries default, it can be changed via
	  mtrr_spare_reg_nr=N on the kernel command line.

config X86_PAT
	def_bool y
	prompt "x86 PAT support" if EXPERT
	depends on MTRR
	help
	  Use PAT attributes to setup page level cache control.

	  PATs are the modern equivalents of MTRRs and are much more
	  flexible than MTRRs.

	  Say N here if you see bootup problems (boot crash, boot hang,
	  spontaneous reboots) or a non-working video driver.

	  If unsure, say Y.

config ARCH_USES_PG_UNCACHED
	def_bool y
	depends on X86_PAT

config X86_UMIP
	def_bool y
	prompt "User Mode Instruction Prevention" if EXPERT
	help
	  User Mode Instruction Prevention (UMIP) is a security feature in
	  some x86 processors. If enabled, a general protection fault is
	  issued if the SGDT, SLDT, SIDT, SMSW or STR instructions are
	  executed in user mode. These instructions unnecessarily expose
	  information about the hardware state.

	  The vast majority of applications do not use these instructions.
	  For the very few that do, software emulation is provided in
	  specific cases in protected and virtual-8086 modes. Emulated
	  results are dummy.

config CC_HAS_IBT
	# GCC >= 9 and binutils >= 2.29
	# Retpoline check to work around https://gcc.gnu.org/bugzilla/show_bug.cgi?id=93654
	# Clang/LLVM >= 14
	# https://github.com/llvm/llvm-project/commit/e0b89df2e0f0130881bf6c39bf31d7f6aac00e0f
	# https://github.com/llvm/llvm-project/commit/dfcf69770bc522b9e411c66454934a37c1f35332
	def_bool ((CC_IS_GCC && $(cc-option, -fcf-protection=branch -mindirect-branch-register)) || \
		  (CC_IS_CLANG && CLANG_VERSION >= 140000)) && \
		  $(as-instr,endbr64)

config X86_CET
	def_bool n
	help
	  CET features configured (Shadow stack or IBT)

config X86_KERNEL_IBT
	prompt "Indirect Branch Tracking"
	def_bool y
	depends on X86_64 && CC_HAS_IBT && HAVE_OBJTOOL
	# https://github.com/llvm/llvm-project/commit/9d7001eba9c4cb311e03cd8cdc231f9e579f2d0f
	depends on !LD_IS_LLD || LLD_VERSION >= 140000
	select OBJTOOL
	select X86_CET
	help
	  Build the kernel with support for Indirect Branch Tracking, a
	  hardware support course-grain forward-edge Control Flow Integrity
	  protection. It enforces that all indirect calls must land on
	  an ENDBR instruction, as such, the compiler will instrument the
	  code with them to make this happen.

	  In addition to building the kernel with IBT, seal all functions that
	  are not indirect call targets, avoiding them ever becoming one.

	  This requires LTO like objtool runs and will slow down the build. It
	  does significantly reduce the number of ENDBR instructions in the
	  kernel image.

config X86_INTEL_MEMORY_PROTECTION_KEYS
	prompt "Memory Protection Keys"
	def_bool y
	# Note: only available in 64-bit mode
	depends on X86_64 && (CPU_SUP_INTEL || CPU_SUP_AMD)
	select ARCH_USES_HIGH_VMA_FLAGS
	select ARCH_HAS_PKEYS
	help
	  Memory Protection Keys provides a mechanism for enforcing
	  page-based protections, but without requiring modification of the
	  page tables when an application changes protection domains.

	  For details, see Documentation/core-api/protection-keys.rst

	  If unsure, say y.

config X86_USER_INTERRUPTS
	bool "User Interrupts (UINTR)"
	depends on X86_64
	depends on CPU_SUP_INTEL
	help
	  User Interrupts are events that can be delivered directly to
	  userspace without a transition through the kernel. The interrupts
	  could be generated by another userspace application, kernel or a
	  device.

	  Refer Documentation/x86/user-interrupts.rst for details.

config X86_UINTR_BLOCKING
	bool "User Interrupts - blocking support"
	depends on X86_USER_INTERRUPTS
	help
	  User interrupts are delivered to applications immediately if they are
	  running in userspace. However, if a receiver task has blocked in the
	  kernel and scheduled out then the interrupt will only get delivered
	  when the application gets scheduled again.

	  Enabling support for blocking would allow system calls like read(),
	  sleep() etc; to be interrupted when a user interrupt is initiated.
	  This behavior is similar to the mechanism provided by signals.

	  Note: The current support for interrupting blocking system calls is
	  experimental and flaky. Enable this only if you are specifically
	  testing this. Failures can happen when stressed.

choice
	prompt "TSX enable mode"
	depends on CPU_SUP_INTEL
	default X86_INTEL_TSX_MODE_OFF
	help
	  Intel's TSX (Transactional Synchronization Extensions) feature
	  allows to optimize locking protocols through lock elision which
	  can lead to a noticeable performance boost.

	  On the other hand it has been shown that TSX can be exploited
	  to form side channel attacks (e.g. TAA) and chances are there
	  will be more of those attacks discovered in the future.

	  Therefore TSX is not enabled by default (aka tsx=off). An admin
	  might override this decision by tsx=on the command line parameter.
	  Even with TSX enabled, the kernel will attempt to enable the best
	  possible TAA mitigation setting depending on the microcode available
	  for the particular machine.

	  This option allows to set the default tsx mode between tsx=on, =off
	  and =auto. See Documentation/admin-guide/kernel-parameters.txt for more
	  details.

	  Say off if not sure, auto if TSX is in use but it should be used on safe
	  platforms or on if TSX is in use and the security aspect of tsx is not
	  relevant.

config X86_INTEL_TSX_MODE_OFF
	bool "off"
	help
	  TSX is disabled if possible - equals to tsx=off command line parameter.

config X86_INTEL_TSX_MODE_ON
	bool "on"
	help
	  TSX is always enabled on TSX capable HW - equals the tsx=on command
	  line parameter.

config X86_INTEL_TSX_MODE_AUTO
	bool "auto"
	help
	  TSX is enabled on TSX capable HW that is believed to be safe against
	  side channel attacks- equals the tsx=auto command line parameter.
endchoice

config X86_SGX
	bool "Software Guard eXtensions (SGX)"
	depends on X86_64 && CPU_SUP_INTEL && X86_X2APIC
	depends on CRYPTO=y
	depends on CRYPTO_SHA256=y
	select MMU_NOTIFIER
	select NUMA_KEEP_MEMINFO if NUMA
	select XARRAY_MULTI
	help
	  Intel(R) Software Guard eXtensions (SGX) is a set of CPU instructions
	  that can be used by applications to set aside private regions of code
	  and data, referred to as enclaves. An enclave's private memory can
	  only be accessed by code running within the enclave. Accesses from
	  outside the enclave, including other enclaves, are disallowed by
	  hardware.

	  If unsure, say N.

config X86_USER_SHADOW_STACK
	bool "X86 userspace shadow stack"
	depends on AS_WRUSS
	depends on X86_64
	select ARCH_USES_HIGH_VMA_FLAGS
	select X86_CET
	help
	  Shadow stack protection is a hardware feature that detects function
	  return address corruption.  This helps mitigate ROP attacks.
	  Applications must be enabled to use it, and old userspace does not
	  get protection "for free".

	  CPUs supporting shadow stacks were first released in 2020.

	  See Documentation/arch/x86/shstk.rst for more information.

	  If unsure, say N.

config INTEL_TDX_HOST
	bool "Intel Trust Domain Extensions (TDX) host support"
	depends on CPU_SUP_INTEL
	depends on X86_64
	depends on KVM_INTEL
	depends on X86_X2APIC
	select ARCH_KEEP_MEMBLOCK
	select HAVE_VMX_GENERIC
	depends on CONTIG_ALLOC
	help
	  Intel Trust Domain Extensions (TDX) protects guest VMs from malicious
	  host and certain physical attacks.  This option enables necessary TDX
	  support in the host kernel to run confidential VMs.

	  If unsure, say N.

config INTEL_TDX_HOST_DEBUG_MEMORY_CORRUPT
	bool "Intel Trust Domain Extensions (TDX) host debug memory corruption"
	default n
	depends on INTEL_TDX_HOST
	help
	  Intel Trust Domain Extentions (TDX) encrypts memory and protect it
	  against host.  By making non-present encrypted memory, detect
	  unintended memory access to encrypted memory.

	  If unuser, say N.

config INTEL_TDX_HOST_DEBUG
	bool "TDX host debugfs"
	default n
	depends on INTEL_TDX_HOST
	depends on DEBUG_FS
	select HAVE_VMX_GENERIC
	help
	  TDX module debug support via debug fs.  The debug version of TDX
	  module is required.

	  If unsure, say N.

config INTEL_TDX_MODULE_LOADER_OLD
	bool "TDX module boot-time loader"
	default n
	depends on INTEL_TDX_HOST
	depends on SYSFS
	select FW_LOADER
	help
	  This enables kernel to load P-SEAMLDR and TDX module at boot time.

config INTEL_TDX_MODULE_UPDATE
	bool "Intel TDX module runtime update support"
	depends on INTEL_TDX_HOST
	depends on CRYPTO=y
	depends on CRYPTO_SHA512=y
	depends on SYSFS
	depends on SMP
	help
	  Intel TDX module can be updated while the system is running. This
	  enables TDX module runtime update feature to save a reboot which is
	  otherwise necessary.

	  If unsure, say N.

config EFI
	bool "EFI runtime service support"
	depends on ACPI
	select UCS2_STRING
	select EFI_RUNTIME_WRAPPERS
	select ARCH_USE_MEMREMAP_PROT
	select EFI_RUNTIME_MAP if KEXEC_CORE
	help
	  This enables the kernel to use EFI runtime services that are
	  available (such as the EFI variable services).

	  This option is only useful on systems that have EFI firmware.
	  In addition, you should use the latest ELILO loader available
	  at <http://elilo.sourceforge.net> in order to take advantage
	  of EFI runtime services. However, even with this option, the
	  resultant kernel should continue to boot on existing non-EFI
	  platforms.

config EFI_STUB
	bool "EFI stub support"
	depends on EFI
	select RELOCATABLE
	help
	  This kernel feature allows a bzImage to be loaded directly
	  by EFI firmware without the use of a bootloader.

	  See Documentation/admin-guide/efi-stub.rst for more information.

config EFI_HANDOVER_PROTOCOL
	bool "EFI handover protocol (DEPRECATED)"
	depends on EFI_STUB
	default y
	help
	  Select this in order to include support for the deprecated EFI
	  handover protocol, which defines alternative entry points into the
	  EFI stub.  This is a practice that has no basis in the UEFI
	  specification, and requires a priori knowledge on the part of the
	  bootloader about Linux/x86 specific ways of passing the command line
	  and initrd, and where in memory those assets may be loaded.

	  If in doubt, say Y. Even though the corresponding support is not
	  present in upstream GRUB or other bootloaders, most distros build
	  GRUB with numerous downstream patches applied, and may rely on the
	  handover protocol as as result.

config EFI_MIXED
	bool "EFI mixed-mode support"
	depends on EFI_STUB && X86_64
	help
	  Enabling this feature allows a 64-bit kernel to be booted
	  on a 32-bit firmware, provided that your CPU supports 64-bit
	  mode.

	  Note that it is not possible to boot a mixed-mode enabled
	  kernel via the EFI boot stub - a bootloader that supports
	  the EFI handover protocol must be used.

	  If unsure, say N.

config EFI_FAKE_MEMMAP
	bool "Enable EFI fake memory map"
	depends on EFI
	help
	  Saying Y here will enable "efi_fake_mem" boot option.  By specifying
	  this parameter, you can add arbitrary attribute to specific memory
	  range by updating original (firmware provided) EFI memmap.  This is
	  useful for debugging of EFI memmap related feature, e.g., Address
	  Range Mirroring feature.

config EFI_MAX_FAKE_MEM
	int "maximum allowable number of ranges in efi_fake_mem boot option"
	depends on EFI_FAKE_MEMMAP
	range 1 128
	default 8
	help
	  Maximum allowable number of ranges in efi_fake_mem boot option.
	  Ranges can be set up to this value using comma-separated list.
	  The default value is 8.

config EFI_RUNTIME_MAP
	bool "Export EFI runtime maps to sysfs" if EXPERT
	depends on EFI
	help
	  Export EFI runtime memory regions to /sys/firmware/efi/runtime-map.
	  That memory map is required by the 2nd kernel to set up EFI virtual
	  mappings after kexec, but can also be used for debugging purposes.

	  See also Documentation/ABI/testing/sysfs-firmware-efi-runtime-map.

source "kernel/Kconfig.hz"

config ARCH_SUPPORTS_KEXEC
	def_bool y

config ARCH_SUPPORTS_KEXEC_FILE
	def_bool X86_64 && CRYPTO && CRYPTO_SHA256

config ARCH_SELECTS_KEXEC_FILE
	def_bool y
	depends on KEXEC_FILE
	select HAVE_IMA_KEXEC if IMA

config ARCH_SUPPORTS_KEXEC_PURGATORY
	def_bool KEXEC_FILE

config ARCH_SUPPORTS_KEXEC_SIG
	def_bool y

config ARCH_SUPPORTS_KEXEC_SIG_FORCE
	def_bool y

config ARCH_SUPPORTS_KEXEC_BZIMAGE_VERIFY_SIG
	def_bool y

config ARCH_SUPPORTS_KEXEC_JUMP
	def_bool y

config ARCH_SUPPORTS_CRASH_DUMP
	def_bool X86_64 || (X86_32 && HIGHMEM)

config ARCH_SUPPORTS_CRASH_HOTPLUG
	def_bool y

config PHYSICAL_START
	hex "Physical address where the kernel is loaded" if (EXPERT || CRASH_DUMP)
	default "0x1000000"
	help
	  This gives the physical address where the kernel is loaded.

	  If kernel is a not relocatable (CONFIG_RELOCATABLE=n) then
	  bzImage will decompress itself to above physical address and
	  run from there. Otherwise, bzImage will run from the address where
	  it has been loaded by the boot loader and will ignore above physical
	  address.

	  In normal kdump cases one does not have to set/change this option
	  as now bzImage can be compiled as a completely relocatable image
	  (CONFIG_RELOCATABLE=y) and be used to load and run from a different
	  address. This option is mainly useful for the folks who don't want
	  to use a bzImage for capturing the crash dump and want to use a
	  vmlinux instead. vmlinux is not relocatable hence a kernel needs
	  to be specifically compiled to run from a specific memory area
	  (normally a reserved region) and this option comes handy.

	  So if you are using bzImage for capturing the crash dump,
	  leave the value here unchanged to 0x1000000 and set
	  CONFIG_RELOCATABLE=y.  Otherwise if you plan to use vmlinux
	  for capturing the crash dump change this value to start of
	  the reserved region.  In other words, it can be set based on
	  the "X" value as specified in the "crashkernel=YM@XM"
	  command line boot parameter passed to the panic-ed
	  kernel. Please take a look at Documentation/admin-guide/kdump/kdump.rst
	  for more details about crash dumps.

	  Usage of bzImage for capturing the crash dump is recommended as
	  one does not have to build two kernels. Same kernel can be used
	  as production kernel and capture kernel. Above option should have
	  gone away after relocatable bzImage support is introduced. But it
	  is present because there are users out there who continue to use
	  vmlinux for dump capture. This option should go away down the
	  line.

	  Don't change this unless you know what you are doing.

config RELOCATABLE
	bool "Build a relocatable kernel"
	default y
	help
	  This builds a kernel image that retains relocation information
	  so it can be loaded someplace besides the default 1MB.
	  The relocations tend to make the kernel binary about 10% larger,
	  but are discarded at runtime.

	  One use is for the kexec on panic case where the recovery kernel
	  must live at a different physical address than the primary
	  kernel.

	  Note: If CONFIG_RELOCATABLE=y, then the kernel runs from the address
	  it has been loaded at and the compile time physical address
	  (CONFIG_PHYSICAL_START) is used as the minimum location.

config RANDOMIZE_BASE
	bool "Randomize the address of the kernel image (KASLR)"
	depends on RELOCATABLE
	default y
	help
	  In support of Kernel Address Space Layout Randomization (KASLR),
	  this randomizes the physical address at which the kernel image
	  is decompressed and the virtual address where the kernel
	  image is mapped, as a security feature that deters exploit
	  attempts relying on knowledge of the location of kernel
	  code internals.

	  On 64-bit, the kernel physical and virtual addresses are
	  randomized separately. The physical address will be anywhere
	  between 16MB and the top of physical memory (up to 64TB). The
	  virtual address will be randomized from 16MB up to 1GB (9 bits
	  of entropy). Note that this also reduces the memory space
	  available to kernel modules from 1.5GB to 1GB.

	  On 32-bit, the kernel physical and virtual addresses are
	  randomized together. They will be randomized from 16MB up to
	  512MB (8 bits of entropy).

	  Entropy is generated using the RDRAND instruction if it is
	  supported. If RDTSC is supported, its value is mixed into
	  the entropy pool as well. If neither RDRAND nor RDTSC are
	  supported, then entropy is read from the i8254 timer. The
	  usable entropy is limited by the kernel being built using
	  2GB addressing, and that PHYSICAL_ALIGN must be at a
	  minimum of 2MB. As a result, only 10 bits of entropy are
	  theoretically possible, but the implementations are further
	  limited due to memory layouts.

	  If unsure, say Y.

# Relocation on x86 needs some additional build support
config X86_NEED_RELOCS
	def_bool y
	depends on RANDOMIZE_BASE || (X86_32 && RELOCATABLE)

config PHYSICAL_ALIGN
	hex "Alignment value to which kernel should be aligned"
	default "0x200000"
	range 0x2000 0x1000000 if X86_32
	range 0x200000 0x1000000 if X86_64
	help
	  This value puts the alignment restrictions on physical address
	  where kernel is loaded and run from. Kernel is compiled for an
	  address which meets above alignment restriction.

	  If bootloader loads the kernel at a non-aligned address and
	  CONFIG_RELOCATABLE is set, kernel will move itself to nearest
	  address aligned to above value and run from there.

	  If bootloader loads the kernel at a non-aligned address and
	  CONFIG_RELOCATABLE is not set, kernel will ignore the run time
	  load address and decompress itself to the address it has been
	  compiled for and run from there. The address for which kernel is
	  compiled already meets above alignment restrictions. Hence the
	  end result is that kernel runs from a physical address meeting
	  above alignment restrictions.

	  On 32-bit this value must be a multiple of 0x2000. On 64-bit
	  this value must be a multiple of 0x200000.

	  Don't change this unless you know what you are doing.

config DYNAMIC_MEMORY_LAYOUT
	bool
	help
	  This option makes base addresses of vmalloc and vmemmap as well as
	  __PAGE_OFFSET movable during boot.

config RANDOMIZE_MEMORY
	bool "Randomize the kernel memory sections"
	depends on X86_64
	depends on RANDOMIZE_BASE
	select DYNAMIC_MEMORY_LAYOUT
	default RANDOMIZE_BASE
	help
	  Randomizes the base virtual address of kernel memory sections
	  (physical memory mapping, vmalloc & vmemmap). This security feature
	  makes exploits relying on predictable memory locations less reliable.

	  The order of allocations remains unchanged. Entropy is generated in
	  the same way as RANDOMIZE_BASE. Current implementation in the optimal
	  configuration have in average 30,000 different possible virtual
	  addresses for each memory section.

	  If unsure, say Y.

config RANDOMIZE_MEMORY_PHYSICAL_PADDING
	hex "Physical memory mapping padding" if EXPERT
	depends on RANDOMIZE_MEMORY
	default "0xa" if MEMORY_HOTPLUG
	default "0x0"
	range 0x1 0x40 if MEMORY_HOTPLUG
	range 0x0 0x40
	help
	  Define the padding in terabytes added to the existing physical
	  memory size during kernel memory randomization. It is useful
	  for memory hotplug support but reduces the entropy available for
	  address randomization.

	  If unsure, leave at the default value.

config ADDRESS_MASKING
	bool "Linear Address Masking support"
	depends on X86_64
	help
	  Linear Address Masking (LAM) modifies the checking that is applied
	  to 64-bit linear addresses, allowing software to use of the
	  untranslated address bits for metadata.

	  The capability can be used for efficient address sanitizers (ASAN)
	  implementation and for optimizations in JITs.

config HOTPLUG_CPU
	def_bool y
	depends on SMP

config COMPAT_VDSO
	def_bool n
	prompt "Disable the 32-bit vDSO (needed for glibc 2.3.3)"
	depends on COMPAT_32
	help
	  Certain buggy versions of glibc will crash if they are
	  presented with a 32-bit vDSO that is not mapped at the address
	  indicated in its segment table.

	  The bug was introduced by f866314b89d56845f55e6f365e18b31ec978ec3a
	  and fixed by 3b3ddb4f7db98ec9e912ccdf54d35df4aa30e04a and
	  49ad572a70b8aeb91e57483a11dd1b77e31c4468.  Glibc 2.3.3 is
	  the only released version with the bug, but OpenSUSE 9
	  contains a buggy "glibc 2.3.2".

	  The symptom of the bug is that everything crashes on startup, saying:
	  dl_main: Assertion `(void *) ph->p_vaddr == _rtld_local._dl_sysinfo_dso' failed!

	  Saying Y here changes the default value of the vdso32 boot
	  option from 1 to 0, which turns off the 32-bit vDSO entirely.
	  This works around the glibc bug but hurts performance.

	  If unsure, say N: if you are compiling your own kernel, you
	  are unlikely to be using a buggy version of glibc.

choice
	prompt "vsyscall table for legacy applications"
	depends on X86_64
	default LEGACY_VSYSCALL_XONLY
	help
	  Legacy user code that does not know how to find the vDSO expects
	  to be able to issue three syscalls by calling fixed addresses in
	  kernel space. Since this location is not randomized with ASLR,
	  it can be used to assist security vulnerability exploitation.

	  This setting can be changed at boot time via the kernel command
	  line parameter vsyscall=[emulate|xonly|none].  Emulate mode
	  is deprecated and can only be enabled using the kernel command
	  line.

	  On a system with recent enough glibc (2.14 or newer) and no
	  static binaries, you can say None without a performance penalty
	  to improve security.

	  If unsure, select "Emulate execution only".

	config LEGACY_VSYSCALL_XONLY
		bool "Emulate execution only"
		help
		  The kernel traps and emulates calls into the fixed vsyscall
		  address mapping and does not allow reads.  This
		  configuration is recommended when userspace might use the
		  legacy vsyscall area but support for legacy binary
		  instrumentation of legacy code is not needed.  It mitigates
		  certain uses of the vsyscall area as an ASLR-bypassing
		  buffer.

	config LEGACY_VSYSCALL_NONE
		bool "None"
		help
		  There will be no vsyscall mapping at all. This will
		  eliminate any risk of ASLR bypass due to the vsyscall
		  fixed address mapping. Attempts to use the vsyscalls
		  will be reported to dmesg, so that either old or
		  malicious userspace programs can be identified.

endchoice

config CMDLINE_BOOL
	bool "Built-in kernel command line"
	help
	  Allow for specifying boot arguments to the kernel at
	  build time.  On some systems (e.g. embedded ones), it is
	  necessary or convenient to provide some or all of the
	  kernel boot arguments with the kernel itself (that is,
	  to not rely on the boot loader to provide them.)

	  To compile command line arguments into the kernel,
	  set this option to 'Y', then fill in the
	  boot arguments in CONFIG_CMDLINE.

	  Systems with fully functional boot loaders (i.e. non-embedded)
	  should leave this option set to 'N'.

config CMDLINE
	string "Built-in kernel command string"
	depends on CMDLINE_BOOL
	default ""
	help
	  Enter arguments here that should be compiled into the kernel
	  image and used at boot time.  If the boot loader provides a
	  command line at boot time, it is appended to this string to
	  form the full kernel command line, when the system boots.

	  However, you can use the CONFIG_CMDLINE_OVERRIDE option to
	  change this behavior.

	  In most cases, the command line (whether built-in or provided
	  by the boot loader) should specify the device for the root
	  file system.

config CMDLINE_OVERRIDE
	bool "Built-in command line overrides boot loader arguments"
	depends on CMDLINE_BOOL && CMDLINE != ""
	help
	  Set this option to 'Y' to have the kernel ignore the boot loader
	  command line, and use ONLY the built-in command line.

	  This is used to work around broken boot loaders.  This should
	  be set to 'N' under normal conditions.

config MODIFY_LDT_SYSCALL
	bool "Enable the LDT (local descriptor table)" if EXPERT
	default y
	help
	  Linux can allow user programs to install a per-process x86
	  Local Descriptor Table (LDT) using the modify_ldt(2) system
	  call.  This is required to run 16-bit or segmented code such as
	  DOSEMU or some Wine programs.  It is also used by some very old
	  threading libraries.

	  Enabling this feature adds a small amount of overhead to
	  context switches and increases the low-level kernel attack
	  surface.  Disabling it removes the modify_ldt(2) system call.

	  Saying 'N' here may make sense for embedded or server kernels.

config STRICT_SIGALTSTACK_SIZE
	bool "Enforce strict size checking for sigaltstack"
	depends on DYNAMIC_SIGFRAME
	help
	  For historical reasons MINSIGSTKSZ is a constant which became
	  already too small with AVX512 support. Add a mechanism to
	  enforce strict checking of the sigaltstack size against the
	  real size of the FPU frame. This option enables the check
	  by default. It can also be controlled via the kernel command
	  line option 'strict_sas_size' independent of this config
	  switch. Enabling it might break existing applications which
	  allocate a too small sigaltstack but 'work' because they
	  never get a signal delivered.

	  Say 'N' unless you want to really enforce this check.

source "kernel/livepatch/Kconfig"

endmenu

config CC_HAS_SLS
	def_bool $(cc-option,-mharden-sls=all)

config CC_HAS_RETURN_THUNK
	def_bool $(cc-option,-mfunction-return=thunk-extern)

config CC_HAS_ENTRY_PADDING
	def_bool $(cc-option,-fpatchable-function-entry=16,16)

config FUNCTION_PADDING_CFI
	int
	default 59 if FUNCTION_ALIGNMENT_64B
	default 27 if FUNCTION_ALIGNMENT_32B
	default 11 if FUNCTION_ALIGNMENT_16B
	default  3 if FUNCTION_ALIGNMENT_8B
	default  0

# Basically: FUNCTION_ALIGNMENT - 5*CFI_CLANG
# except Kconfig can't do arithmetic :/
config FUNCTION_PADDING_BYTES
	int
	default FUNCTION_PADDING_CFI if CFI_CLANG
	default FUNCTION_ALIGNMENT

config CALL_PADDING
	def_bool n
	depends on CC_HAS_ENTRY_PADDING && OBJTOOL
	select FUNCTION_ALIGNMENT_16B

config FINEIBT
	def_bool y
	depends on X86_KERNEL_IBT && CFI_CLANG && RETPOLINE
	select CALL_PADDING

config HAVE_CALL_THUNKS
	def_bool y
	depends on CC_HAS_ENTRY_PADDING && RETHUNK && OBJTOOL

config CALL_THUNKS
	def_bool n
	select CALL_PADDING

config PREFIX_SYMBOLS
	def_bool y
	depends on CALL_PADDING && !CFI_CLANG

menuconfig SPECULATION_MITIGATIONS
	bool "Mitigations for speculative execution vulnerabilities"
	default y
	help
	  Say Y here to enable options which enable mitigations for
	  speculative execution hardware vulnerabilities.

	  If you say N, all mitigations will be disabled. You really
	  should know what you are doing to say so.

if SPECULATION_MITIGATIONS

config PAGE_TABLE_ISOLATION
	bool "Remove the kernel mapping in user mode"
	default y
	depends on (X86_64 || X86_PAE)
	help
	  This feature reduces the number of hardware side channels by
	  ensuring that the majority of kernel addresses are not mapped
	  into userspace.

	  See Documentation/arch/x86/pti.rst for more details.

config RETPOLINE
	bool "Avoid speculative indirect branches in kernel"
	select OBJTOOL if HAVE_OBJTOOL
	default y
	help
	  Compile kernel with the retpoline compiler options to guard against
	  kernel-to-user data leaks by avoiding speculative indirect
	  branches. Requires a compiler with -mindirect-branch=thunk-extern
	  support for full protection. The kernel may run slower.

config RETHUNK
	bool "Enable return-thunks"
	depends on RETPOLINE && CC_HAS_RETURN_THUNK
	select OBJTOOL if HAVE_OBJTOOL
	default y if X86_64
	help
	  Compile the kernel with the return-thunks compiler option to guard
	  against kernel-to-user data leaks by avoiding return speculation.
	  Requires a compiler with -mfunction-return=thunk-extern
	  support for full protection. The kernel may run slower.

config CPU_UNRET_ENTRY
	bool "Enable UNRET on kernel entry"
	depends on CPU_SUP_AMD && RETHUNK && X86_64
	default y
	help
	  Compile the kernel with support for the retbleed=unret mitigation.

config CALL_DEPTH_TRACKING
	bool "Mitigate RSB underflow with call depth tracking"
	depends on CPU_SUP_INTEL && HAVE_CALL_THUNKS
	select HAVE_DYNAMIC_FTRACE_NO_PATCHABLE
	select CALL_THUNKS
	default y
	help
	  Compile the kernel with call depth tracking to mitigate the Intel
	  SKL Return-Speculation-Buffer (RSB) underflow issue. The
	  mitigation is off by default and needs to be enabled on the
	  kernel command line via the retbleed=stuff option. For
	  non-affected systems the overhead of this option is marginal as
	  the call depth tracking is using run-time generated call thunks
	  in a compiler generated padding area and call patching. This
	  increases text size by ~5%. For non affected systems this space
	  is unused. On affected SKL systems this results in a significant
	  performance gain over the IBRS mitigation.

config CALL_THUNKS_DEBUG
	bool "Enable call thunks and call depth tracking debugging"
	depends on CALL_DEPTH_TRACKING
	select FUNCTION_ALIGNMENT_32B
	default n
	help
	  Enable call/ret counters for imbalance detection and build in
	  a noisy dmesg about callthunks generation and call patching for
	  trouble shooting. The debug prints need to be enabled on the
	  kernel command line with 'debug-callthunks'.
	  Only enable this when you are debugging call thunks as this
	  creates a noticeable runtime overhead. If unsure say N.

config CPU_IBPB_ENTRY
	bool "Enable IBPB on kernel entry"
	depends on CPU_SUP_AMD && X86_64
	default y
	help
	  Compile the kernel with support for the retbleed=ibpb mitigation.

config CPU_IBRS_ENTRY
	bool "Enable IBRS on kernel entry"
	depends on CPU_SUP_INTEL && X86_64
	default y
	help
	  Compile the kernel with support for the spectre_v2=ibrs mitigation.
	  This mitigates both spectre_v2 and retbleed at great cost to
	  performance.

config CPU_SRSO
	bool "Mitigate speculative RAS overflow on AMD"
	depends on CPU_SUP_AMD && X86_64 && RETHUNK
	default y
	help
	  Enable the SRSO mitigation needed on AMD Zen1-4 machines.

config SLS
	bool "Mitigate Straight-Line-Speculation"
	depends on CC_HAS_SLS && X86_64
	select OBJTOOL if HAVE_OBJTOOL
	default n
	help
	  Compile the kernel with straight-line-speculation options to guard
	  against straight line speculation. The kernel image might be slightly
	  larger.

config GDS_FORCE_MITIGATION
	bool "Force GDS Mitigation"
	depends on CPU_SUP_INTEL
	default n
	help
	  Gather Data Sampling (GDS) is a hardware vulnerability which allows
	  unprivileged speculative access to data which was previously stored in
	  vector registers.

	  This option is equivalent to setting gather_data_sampling=force on the
	  command line. The microcode mitigation is used if present, otherwise
	  AVX is disabled as a mitigation. On affected systems that are missing
	  the microcode any userspace code that unconditionally uses AVX will
	  break with this option set.

	  Setting this option on systems not vulnerable to GDS has no effect.

	  If in doubt, say N.

endif

config ARCH_HAS_ADD_PAGES
	def_bool y
	depends on ARCH_ENABLE_MEMORY_HOTPLUG

menu "Power management and ACPI options"

config ARCH_HIBERNATION_HEADER
	def_bool y
	depends on HIBERNATION

source "kernel/power/Kconfig"

source "drivers/acpi/Kconfig"

config X86_APM_BOOT
	def_bool y
	depends on APM

menuconfig APM
	tristate "APM (Advanced Power Management) BIOS support"
	depends on X86_32 && PM_SLEEP
	help
	  APM is a BIOS specification for saving power using several different
	  techniques. This is mostly useful for battery powered laptops with
	  APM compliant BIOSes. If you say Y here, the system time will be
	  reset after a RESUME operation, the /proc/apm device will provide
	  battery status information, and user-space programs will receive
	  notification of APM "events" (e.g. battery status change).

	  If you select "Y" here, you can disable actual use of the APM
	  BIOS by passing the "apm=off" option to the kernel at boot time.

	  Note that the APM support is almost completely disabled for
	  machines with more than one CPU.

	  In order to use APM, you will need supporting software. For location
	  and more information, read <file:Documentation/power/apm-acpi.rst>
	  and the Battery Powered Linux mini-HOWTO, available from
	  <http://www.tldp.org/docs.html#howto>.

	  This driver does not spin down disk drives (see the hdparm(8)
	  manpage ("man 8 hdparm") for that), and it doesn't turn off
	  VESA-compliant "green" monitors.

	  This driver does not support the TI 4000M TravelMate and the ACER
	  486/DX4/75 because they don't have compliant BIOSes. Many "green"
	  desktop machines also don't have compliant BIOSes, and this driver
	  may cause those machines to panic during the boot phase.

	  Generally, if you don't have a battery in your machine, there isn't
	  much point in using this driver and you should say N. If you get
	  random kernel OOPSes or reboots that don't seem to be related to
	  anything, try disabling/enabling this option (or disabling/enabling
	  APM in your BIOS).

	  Some other things you should try when experiencing seemingly random,
	  "weird" problems:

	  1) make sure that you have enough swap space and that it is
	  enabled.
	  2) pass the "idle=poll" option to the kernel
	  3) switch on floating point emulation in the kernel and pass
	  the "no387" option to the kernel
	  4) pass the "floppy=nodma" option to the kernel
	  5) pass the "mem=4M" option to the kernel (thereby disabling
	  all but the first 4 MB of RAM)
	  6) make sure that the CPU is not over clocked.
	  7) read the sig11 FAQ at <http://www.bitwizard.nl/sig11/>
	  8) disable the cache from your BIOS settings
	  9) install a fan for the video card or exchange video RAM
	  10) install a better fan for the CPU
	  11) exchange RAM chips
	  12) exchange the motherboard.

	  To compile this driver as a module, choose M here: the
	  module will be called apm.

if APM

config APM_IGNORE_USER_SUSPEND
	bool "Ignore USER SUSPEND"
	help
	  This option will ignore USER SUSPEND requests. On machines with a
	  compliant APM BIOS, you want to say N. However, on the NEC Versa M
	  series notebooks, it is necessary to say Y because of a BIOS bug.

config APM_DO_ENABLE
	bool "Enable PM at boot time"
	help
	  Enable APM features at boot time. From page 36 of the APM BIOS
	  specification: "When disabled, the APM BIOS does not automatically
	  power manage devices, enter the Standby State, enter the Suspend
	  State, or take power saving steps in response to CPU Idle calls."
	  This driver will make CPU Idle calls when Linux is idle (unless this
	  feature is turned off -- see "Do CPU IDLE calls", below). This
	  should always save battery power, but more complicated APM features
	  will be dependent on your BIOS implementation. You may need to turn
	  this option off if your computer hangs at boot time when using APM
	  support, or if it beeps continuously instead of suspending. Turn
	  this off if you have a NEC UltraLite Versa 33/C or a Toshiba
	  T400CDT. This is off by default since most machines do fine without
	  this feature.

config APM_CPU_IDLE
	depends on CPU_IDLE
	bool "Make CPU Idle calls when idle"
	help
	  Enable calls to APM CPU Idle/CPU Busy inside the kernel's idle loop.
	  On some machines, this can activate improved power savings, such as
	  a slowed CPU clock rate, when the machine is idle. These idle calls
	  are made after the idle loop has run for some length of time (e.g.,
	  333 mS). On some machines, this will cause a hang at boot time or
	  whenever the CPU becomes idle. (On machines with more than one CPU,
	  this option does nothing.)

config APM_DISPLAY_BLANK
	bool "Enable console blanking using APM"
	help
	  Enable console blanking using the APM. Some laptops can use this to
	  turn off the LCD backlight when the screen blanker of the Linux
	  virtual console blanks the screen. Note that this is only used by
	  the virtual console screen blanker, and won't turn off the backlight
	  when using the X Window system. This also doesn't have anything to
	  do with your VESA-compliant power-saving monitor. Further, this
	  option doesn't work for all laptops -- it might not turn off your
	  backlight at all, or it might print a lot of errors to the console,
	  especially if you are using gpm.

config APM_ALLOW_INTS
	bool "Allow interrupts during APM BIOS calls"
	help
	  Normally we disable external interrupts while we are making calls to
	  the APM BIOS as a measure to lessen the effects of a badly behaving
	  BIOS implementation.  The BIOS should reenable interrupts if it
	  needs to.  Unfortunately, some BIOSes do not -- especially those in
	  many of the newer IBM Thinkpads.  If you experience hangs when you
	  suspend, try setting this to Y.  Otherwise, say N.

endif # APM

source "drivers/cpufreq/Kconfig"

source "drivers/cpuidle/Kconfig"

source "drivers/idle/Kconfig"

endmenu

menu "Bus options (PCI etc.)"

choice
	prompt "PCI access mode"
	depends on X86_32 && PCI
	default PCI_GOANY
	help
	  On PCI systems, the BIOS can be used to detect the PCI devices and
	  determine their configuration. However, some old PCI motherboards
	  have BIOS bugs and may crash if this is done. Also, some embedded
	  PCI-based systems don't have any BIOS at all. Linux can also try to
	  detect the PCI hardware directly without using the BIOS.

	  With this option, you can specify how Linux should detect the
	  PCI devices. If you choose "BIOS", the BIOS will be used,
	  if you choose "Direct", the BIOS won't be used, and if you
	  choose "MMConfig", then PCI Express MMCONFIG will be used.
	  If you choose "Any", the kernel will try MMCONFIG, then the
	  direct access method and falls back to the BIOS if that doesn't
	  work. If unsure, go with the default, which is "Any".

config PCI_GOBIOS
	bool "BIOS"

config PCI_GOMMCONFIG
	bool "MMConfig"

config PCI_GODIRECT
	bool "Direct"

config PCI_GOOLPC
	bool "OLPC XO-1"
	depends on OLPC

config PCI_GOANY
	bool "Any"

endchoice

config PCI_BIOS
	def_bool y
	depends on X86_32 && PCI && (PCI_GOBIOS || PCI_GOANY)

# x86-64 doesn't support PCI BIOS access from long mode so always go direct.
config PCI_DIRECT
	def_bool y
	depends on PCI && (X86_64 || (PCI_GODIRECT || PCI_GOANY || PCI_GOOLPC || PCI_GOMMCONFIG))

config PCI_MMCONFIG
	bool "Support mmconfig PCI config space access" if X86_64
	default y
	depends on PCI && (ACPI || JAILHOUSE_GUEST)
	depends on X86_64 || (PCI_GOANY || PCI_GOMMCONFIG)

config PCI_OLPC
	def_bool y
	depends on PCI && OLPC && (PCI_GOOLPC || PCI_GOANY)

config PCI_XEN
	def_bool y
	depends on PCI && XEN

config MMCONF_FAM10H
	def_bool y
	depends on X86_64 && PCI_MMCONFIG && ACPI

config PCI_CNB20LE_QUIRK
	bool "Read CNB20LE Host Bridge Windows" if EXPERT
	depends on PCI
	help
	  Read the PCI windows out of the CNB20LE host bridge. This allows
	  PCI hotplug to work on systems with the CNB20LE chipset which do
	  not have ACPI.

	  There's no public spec for this chipset, and this functionality
	  is known to be incomplete.

	  You should say N unless you know you need this.

config ISA_BUS
	bool "ISA bus support on modern systems" if EXPERT
	help
	  Expose ISA bus device drivers and options available for selection and
	  configuration. Enable this option if your target machine has an ISA
	  bus. ISA is an older system, displaced by PCI and newer bus
	  architectures -- if your target machine is modern, it probably does
	  not have an ISA bus.

	  If unsure, say N.

# x86_64 have no ISA slots, but can have ISA-style DMA.
config ISA_DMA_API
	bool "ISA-style DMA support" if (X86_64 && EXPERT)
	default y
	help
	  Enables ISA-style DMA support for devices requiring such controllers.
	  If unsure, say Y.

if X86_32

config ISA
	bool "ISA support"
	help
	  Find out whether you have ISA slots on your motherboard.  ISA is the
	  name of a bus system, i.e. the way the CPU talks to the other stuff
	  inside your box.  Other bus systems are PCI, EISA, MicroChannel
	  (MCA) or VESA.  ISA is an older system, now being displaced by PCI;
	  newer boards don't support it.  If you have ISA, say Y, otherwise N.

config SCx200
	tristate "NatSemi SCx200 support"
	help
	  This provides basic support for National Semiconductor's
	  (now AMD's) Geode processors.  The driver probes for the
	  PCI-IDs of several on-chip devices, so its a good dependency
	  for other scx200_* drivers.

	  If compiled as a module, the driver is named scx200.

config SCx200HR_TIMER
	tristate "NatSemi SCx200 27MHz High-Resolution Timer Support"
	depends on SCx200
	default y
	help
	  This driver provides a clocksource built upon the on-chip
	  27MHz high-resolution timer.  Its also a workaround for
	  NSC Geode SC-1100's buggy TSC, which loses time when the
	  processor goes idle (as is done by the scheduler).  The
	  other workaround is idle=poll boot option.

config OLPC
	bool "One Laptop Per Child support"
	depends on !X86_PAE
	select GPIOLIB
	select OF
	select OF_PROMTREE
	select IRQ_DOMAIN
	select OLPC_EC
	help
	  Add support for detecting the unique features of the OLPC
	  XO hardware.

config OLPC_XO1_PM
	bool "OLPC XO-1 Power Management"
	depends on OLPC && MFD_CS5535=y && PM_SLEEP
	help
	  Add support for poweroff and suspend of the OLPC XO-1 laptop.

config OLPC_XO1_RTC
	bool "OLPC XO-1 Real Time Clock"
	depends on OLPC_XO1_PM && RTC_DRV_CMOS
	help
	  Add support for the XO-1 real time clock, which can be used as a
	  programmable wakeup source.

config OLPC_XO1_SCI
	bool "OLPC XO-1 SCI extras"
	depends on OLPC && OLPC_XO1_PM && GPIO_CS5535=y
	depends on INPUT=y
	select POWER_SUPPLY
	help
	  Add support for SCI-based features of the OLPC XO-1 laptop:
	   - EC-driven system wakeups
	   - Power button
	   - Ebook switch
	   - Lid switch
	   - AC adapter status updates
	   - Battery status updates

config OLPC_XO15_SCI
	bool "OLPC XO-1.5 SCI extras"
	depends on OLPC && ACPI
	select POWER_SUPPLY
	help
	  Add support for SCI-based features of the OLPC XO-1.5 laptop:
	   - EC-driven system wakeups
	   - AC adapter status updates
	   - Battery status updates

config ALIX
	bool "PCEngines ALIX System Support (LED setup)"
	select GPIOLIB
	help
	  This option enables system support for the PCEngines ALIX.
	  At present this just sets up LEDs for GPIO control on
	  ALIX2/3/6 boards.  However, other system specific setup should
	  get added here.

	  Note: You must still enable the drivers for GPIO and LED support
	  (GPIO_CS5535 & LEDS_GPIO) to actually use the LEDs

	  Note: You have to set alix.force=1 for boards with Award BIOS.

config NET5501
	bool "Soekris Engineering net5501 System Support (LEDS, GPIO, etc)"
	select GPIOLIB
	help
	  This option enables system support for the Soekris Engineering net5501.

config GEOS
	bool "Traverse Technologies GEOS System Support (LEDS, GPIO, etc)"
	select GPIOLIB
	depends on DMI
	help
	  This option enables system support for the Traverse Technologies GEOS.

config TS5500
	bool "Technologic Systems TS-5500 platform support"
	depends on MELAN
	select CHECK_SIGNATURE
	select NEW_LEDS
	select LEDS_CLASS
	help
	  This option enables system support for the Technologic Systems TS-5500.

endif # X86_32

config AMD_NB
	def_bool y
	depends on CPU_SUP_AMD && PCI

endmenu

menu "Binary Emulations"

config IA32_EMULATION
	bool "IA32 Emulation"
	depends on X86_64
	select ARCH_WANT_OLD_COMPAT_IPC
	select BINFMT_ELF
	select COMPAT_OLD_SIGACTION
	help
	  Include code to run legacy 32-bit programs under a
	  64-bit kernel. You should likely turn this on, unless you're
	  100% sure that you don't have any 32-bit programs left.

config X86_X32_ABI
	bool "x32 ABI for 64-bit mode"
	depends on X86_64
	# llvm-objcopy does not convert x86_64 .note.gnu.property or
	# compressed debug sections to x86_x32 properly:
	# https://github.com/ClangBuiltLinux/linux/issues/514
	# https://github.com/ClangBuiltLinux/linux/issues/1141
	depends on $(success,$(OBJCOPY) --version | head -n1 | grep -qv llvm)
	help
	  Include code to run binaries for the x32 native 32-bit ABI
	  for 64-bit processors.  An x32 process gets access to the
	  full 64-bit register file and wide data path while leaving
	  pointers at 32 bits for smaller memory footprint.

config COMPAT_32
	def_bool y
	depends on IA32_EMULATION || X86_32
	select HAVE_UID16
	select OLD_SIGSUSPEND3

config COMPAT
	def_bool y
	depends on IA32_EMULATION || X86_X32_ABI

config COMPAT_FOR_U64_ALIGNMENT
	def_bool y
	depends on COMPAT

endmenu

config HAVE_ATOMIC_IOMAP
	def_bool y
	depends on X86_32

<<<<<<< HEAD
config INTEL_TDX_COMPLIANCE
    tristate "Intel TDX Compliance module"
    depends on X86_64
    default m
    help
      This option enables support for the Intel TDX Compliance module.
=======
config HAVE_VMX_GENERIC
	bool
>>>>>>> 357d0cde

source "arch/x86/kvm/Kconfig"

source "arch/x86/Kconfig.assembler"<|MERGE_RESOLUTION|>--- conflicted
+++ resolved
@@ -3090,17 +3090,15 @@
 	def_bool y
 	depends on X86_32
 
-<<<<<<< HEAD
 config INTEL_TDX_COMPLIANCE
     tristate "Intel TDX Compliance module"
     depends on X86_64
     default m
     help
       This option enables support for the Intel TDX Compliance module.
-=======
+
 config HAVE_VMX_GENERIC
 	bool
->>>>>>> 357d0cde
 
 source "arch/x86/kvm/Kconfig"
 
