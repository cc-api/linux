--- conflicted
+++ resolved
@@ -27,12 +27,9 @@
 	{ X86_FEATURE_APERFMPERF,       CPUID_ECX,  0, 0x00000006, 0 },
 	{ X86_FEATURE_EPB,		CPUID_ECX,  3, 0x00000006, 0 },
 	{ X86_FEATURE_INTEL_PPIN,	CPUID_EBX,  0, 0x00000007, 1 },
-<<<<<<< HEAD
 	{ X86_FEATURE_UTIMER,		CPUID_EDX, 13, 0x00000007, 1 },
 	{ X86_FEATURE_USER_MSR,		CPUID_EDX, 15, 0x00000007, 1 },
-=======
 	{ X86_FEATURE_LOCKSTEP,		CPUID_EDX, 12, 0x00000007, 1 },
->>>>>>> fb035a6c
 	{ X86_FEATURE_RRSBA_CTRL,	CPUID_EDX,  2, 0x00000007, 2 },
 	{ X86_FEATURE_CQM_LLC,		CPUID_EDX,  1, 0x0000000f, 0 },
 	{ X86_FEATURE_CQM_OCCUP_LLC,	CPUID_EDX,  0, 0x0000000f, 1 },
