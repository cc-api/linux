--- conflicted
+++ resolved
@@ -411,7 +411,6 @@
 	cr4_clear_bits(X86_CR4_UMIP);
 }
 
-<<<<<<< HEAD
 static u32 hardware_history_features __ro_after_init;
 
 void reset_hardware_history(void)
@@ -442,12 +441,12 @@
 {
 	if (hardware_history_features)
 		wrmsrl(MSR_IA32_HW_HRESET_ENABLE, hardware_history_features);
-=======
+}
+
 static __always_inline void setup_lass(struct cpuinfo_x86 *c)
 {
 	if (cpu_feature_enabled(X86_FEATURE_LASS))
 		cr4_set_bits(X86_CR4_LASS);
->>>>>>> 805a56cb
 }
 
 /* These bits should not change their value after CPU init is finished. */
@@ -1931,18 +1930,12 @@
 	/* Disable the PN if appropriate */
 	squash_the_stupid_serial_number(c);
 
-<<<<<<< HEAD
 	/* Set up SMEP/SMAP/UMIP/HRESET */
 	setup_smep(c);
 	setup_smap(c);
 	setup_umip(c);
 	setup_hreset(c);
-=======
-	setup_smep(c);
-	setup_smap(c);
-	setup_umip(c);
 	setup_lass(c);
->>>>>>> 805a56cb
 
 	/* Enable FSGSBASE instructions if available. */
 	if (cpu_has(c, X86_FEATURE_FSGSBASE)) {
