// SPDX-License-Identifier: GPL-2.0-only
/* cpu_feature_enabled() cannot be used this early */
#define USE_EARLY_PGTABLE_L5

#include <linux/memblock.h>
#include <linux/linkage.h>
#include <linux/bitops.h>
#include <linux/kernel.h>
#include <linux/export.h>
#include <linux/percpu.h>
#include <linux/string.h>
#include <linux/ctype.h>
#include <linux/delay.h>
#include <linux/sched/mm.h>
#include <linux/sched/clock.h>
#include <linux/sched/task.h>
#include <linux/sched/smt.h>
#include <linux/init.h>
#include <linux/kprobes.h>
#include <linux/kgdb.h>
#include <linux/smp.h>
#include <linux/io.h>
#include <linux/syscore_ops.h>
#include <linux/pgtable.h>

#include <asm/cmdline.h>
#include <asm/stackprotector.h>
#include <asm/perf_event.h>
#include <asm/mmu_context.h>
#include <asm/doublefault.h>
#include <asm/archrandom.h>
#include <asm/hypervisor.h>
#include <asm/processor.h>
#include <asm/tlbflush.h>
#include <asm/debugreg.h>
#include <asm/sections.h>
#include <asm/vsyscall.h>
#include <linux/topology.h>
#include <linux/cpumask.h>
#include <linux/atomic.h>
#include <asm/proto.h>
#include <asm/setup.h>
#include <asm/apic.h>
#include <asm/desc.h>
#include <asm/fpu/api.h>
#include <asm/mtrr.h>
#include <asm/hwcap2.h>
#include <linux/numa.h>
#include <asm/numa.h>
#include <asm/asm.h>
#include <asm/bugs.h>
#include <asm/cpu.h>
#include <asm/mce.h>
#include <asm/msr.h>
#include <asm/hreset.h>
#include <asm/memtype.h>
#include <asm/microcode.h>
#include <asm/microcode_intel.h>
#include <asm/intel-family.h>
#include <asm/cpu_device_id.h>
#include <asm/uv/uv.h>
#include <asm/sigframe.h>
#include <asm/traps.h>
#include <asm/sev.h>

#include "cpu.h"

u32 elf_hwcap2 __read_mostly;

/* all of these masks are initialized in setup_cpu_local_masks() */
cpumask_var_t cpu_initialized_mask;
cpumask_var_t cpu_callout_mask;
cpumask_var_t cpu_callin_mask;

/* representing cpus for which sibling maps can be computed */
cpumask_var_t cpu_sibling_setup_mask;

/* Number of siblings per CPU package */
int smp_num_siblings = 1;
EXPORT_SYMBOL(smp_num_siblings);

/* Last level cache ID of each logical CPU */
DEFINE_PER_CPU_READ_MOSTLY(u16, cpu_llc_id) = BAD_APICID;

u16 get_llc_id(unsigned int cpu)
{
	return per_cpu(cpu_llc_id, cpu);
}
EXPORT_SYMBOL_GPL(get_llc_id);

/* L2 cache ID of each logical CPU */
DEFINE_PER_CPU_READ_MOSTLY(u16, cpu_l2c_id) = BAD_APICID;

static struct ppin_info {
	int	feature;
	int	msr_ppin_ctl;
	int	msr_ppin;
} ppin_info[] = {
	[X86_VENDOR_INTEL] = {
		.feature = X86_FEATURE_INTEL_PPIN,
		.msr_ppin_ctl = MSR_PPIN_CTL,
		.msr_ppin = MSR_PPIN
	},
	[X86_VENDOR_AMD] = {
		.feature = X86_FEATURE_AMD_PPIN,
		.msr_ppin_ctl = MSR_AMD_PPIN_CTL,
		.msr_ppin = MSR_AMD_PPIN
	},
};

static const struct x86_cpu_id ppin_cpuids[] = {
	X86_MATCH_FEATURE(X86_FEATURE_AMD_PPIN, &ppin_info[X86_VENDOR_AMD]),
	X86_MATCH_FEATURE(X86_FEATURE_INTEL_PPIN, &ppin_info[X86_VENDOR_INTEL]),

	/* Legacy models without CPUID enumeration */
	X86_MATCH_INTEL_FAM6_MODEL(IVYBRIDGE_X, &ppin_info[X86_VENDOR_INTEL]),
	X86_MATCH_INTEL_FAM6_MODEL(HASWELL_X, &ppin_info[X86_VENDOR_INTEL]),
	X86_MATCH_INTEL_FAM6_MODEL(BROADWELL_D, &ppin_info[X86_VENDOR_INTEL]),
	X86_MATCH_INTEL_FAM6_MODEL(BROADWELL_X, &ppin_info[X86_VENDOR_INTEL]),
	X86_MATCH_INTEL_FAM6_MODEL(SKYLAKE_X, &ppin_info[X86_VENDOR_INTEL]),
	X86_MATCH_INTEL_FAM6_MODEL(ICELAKE_X, &ppin_info[X86_VENDOR_INTEL]),
	X86_MATCH_INTEL_FAM6_MODEL(ICELAKE_D, &ppin_info[X86_VENDOR_INTEL]),
	X86_MATCH_INTEL_FAM6_MODEL(SAPPHIRERAPIDS_X, &ppin_info[X86_VENDOR_INTEL]),
	X86_MATCH_INTEL_FAM6_MODEL(XEON_PHI_KNL, &ppin_info[X86_VENDOR_INTEL]),
	X86_MATCH_INTEL_FAM6_MODEL(XEON_PHI_KNM, &ppin_info[X86_VENDOR_INTEL]),

	{}
};

static void ppin_init(struct cpuinfo_x86 *c)
{
	const struct x86_cpu_id *id;
	unsigned long long val;
	struct ppin_info *info;

	id = x86_match_cpu(ppin_cpuids);
	if (!id)
		return;

	/*
	 * Testing the presence of the MSR is not enough. Need to check
	 * that the PPIN_CTL allows reading of the PPIN.
	 */
	info = (struct ppin_info *)id->driver_data;

	if (rdmsrl_safe(info->msr_ppin_ctl, &val))
		goto clear_ppin;

	if ((val & 3UL) == 1UL) {
		/* PPIN locked in disabled mode */
		goto clear_ppin;
	}

	/* If PPIN is disabled, try to enable */
	if (!(val & 2UL)) {
		wrmsrl_safe(info->msr_ppin_ctl,  val | 2UL);
		rdmsrl_safe(info->msr_ppin_ctl, &val);
	}

	/* Is the enable bit set? */
	if (val & 2UL) {
		c->ppin = __rdmsr(info->msr_ppin);
		set_cpu_cap(c, info->feature);
		return;
	}

clear_ppin:
	clear_cpu_cap(c, info->feature);
}

/* correctly size the local cpu masks */
void __init setup_cpu_local_masks(void)
{
	alloc_bootmem_cpumask_var(&cpu_initialized_mask);
	alloc_bootmem_cpumask_var(&cpu_callin_mask);
	alloc_bootmem_cpumask_var(&cpu_callout_mask);
	alloc_bootmem_cpumask_var(&cpu_sibling_setup_mask);
}

static void default_init(struct cpuinfo_x86 *c)
{
#ifdef CONFIG_X86_64
	cpu_detect_cache_sizes(c);
#else
	/* Not much we can do here... */
	/* Check if at least it has cpuid */
	if (c->cpuid_level == -1) {
		/* No cpuid. It must be an ancient CPU */
		if (c->x86 == 4)
			strcpy(c->x86_model_id, "486");
		else if (c->x86 == 3)
			strcpy(c->x86_model_id, "386");
	}
#endif
}

static const struct cpu_dev default_cpu = {
	.c_init		= default_init,
	.c_vendor	= "Unknown",
	.c_x86_vendor	= X86_VENDOR_UNKNOWN,
};

static const struct cpu_dev *this_cpu = &default_cpu;

DEFINE_PER_CPU_PAGE_ALIGNED(struct gdt_page, gdt_page) = { .gdt = {
#ifdef CONFIG_X86_64
	/*
	 * We need valid kernel segments for data and code in long mode too
	 * IRET will check the segment types  kkeil 2000/10/28
	 * Also sysret mandates a special GDT layout
	 *
	 * TLS descriptors are currently at a different place compared to i386.
	 * Hopefully nobody expects them at a fixed place (Wine?)
	 */
	[GDT_ENTRY_KERNEL32_CS]		= GDT_ENTRY_INIT(0xc09b, 0, 0xfffff),
	[GDT_ENTRY_KERNEL_CS]		= GDT_ENTRY_INIT(0xa09b, 0, 0xfffff),
	[GDT_ENTRY_KERNEL_DS]		= GDT_ENTRY_INIT(0xc093, 0, 0xfffff),
	[GDT_ENTRY_DEFAULT_USER32_CS]	= GDT_ENTRY_INIT(0xc0fb, 0, 0xfffff),
	[GDT_ENTRY_DEFAULT_USER_DS]	= GDT_ENTRY_INIT(0xc0f3, 0, 0xfffff),
	[GDT_ENTRY_DEFAULT_USER_CS]	= GDT_ENTRY_INIT(0xa0fb, 0, 0xfffff),
#else
	[GDT_ENTRY_KERNEL_CS]		= GDT_ENTRY_INIT(0xc09a, 0, 0xfffff),
	[GDT_ENTRY_KERNEL_DS]		= GDT_ENTRY_INIT(0xc092, 0, 0xfffff),
	[GDT_ENTRY_DEFAULT_USER_CS]	= GDT_ENTRY_INIT(0xc0fa, 0, 0xfffff),
	[GDT_ENTRY_DEFAULT_USER_DS]	= GDT_ENTRY_INIT(0xc0f2, 0, 0xfffff),
	/*
	 * Segments used for calling PnP BIOS have byte granularity.
	 * They code segments and data segments have fixed 64k limits,
	 * the transfer segment sizes are set at run time.
	 */
	/* 32-bit code */
	[GDT_ENTRY_PNPBIOS_CS32]	= GDT_ENTRY_INIT(0x409a, 0, 0xffff),
	/* 16-bit code */
	[GDT_ENTRY_PNPBIOS_CS16]	= GDT_ENTRY_INIT(0x009a, 0, 0xffff),
	/* 16-bit data */
	[GDT_ENTRY_PNPBIOS_DS]		= GDT_ENTRY_INIT(0x0092, 0, 0xffff),
	/* 16-bit data */
	[GDT_ENTRY_PNPBIOS_TS1]		= GDT_ENTRY_INIT(0x0092, 0, 0),
	/* 16-bit data */
	[GDT_ENTRY_PNPBIOS_TS2]		= GDT_ENTRY_INIT(0x0092, 0, 0),
	/*
	 * The APM segments have byte granularity and their bases
	 * are set at run time.  All have 64k limits.
	 */
	/* 32-bit code */
	[GDT_ENTRY_APMBIOS_BASE]	= GDT_ENTRY_INIT(0x409a, 0, 0xffff),
	/* 16-bit code */
	[GDT_ENTRY_APMBIOS_BASE+1]	= GDT_ENTRY_INIT(0x009a, 0, 0xffff),
	/* data */
	[GDT_ENTRY_APMBIOS_BASE+2]	= GDT_ENTRY_INIT(0x4092, 0, 0xffff),

	[GDT_ENTRY_ESPFIX_SS]		= GDT_ENTRY_INIT(0xc092, 0, 0xfffff),
	[GDT_ENTRY_PERCPU]		= GDT_ENTRY_INIT(0xc092, 0, 0xfffff),
#endif
} };
EXPORT_PER_CPU_SYMBOL_GPL(gdt_page);

#ifdef CONFIG_X86_64
static int __init x86_nopcid_setup(char *s)
{
	/* nopcid doesn't accept parameters */
	if (s)
		return -EINVAL;

	/* do not emit a message if the feature is not present */
	if (!boot_cpu_has(X86_FEATURE_PCID))
		return 0;

	setup_clear_cpu_cap(X86_FEATURE_PCID);
	pr_info("nopcid: PCID feature disabled\n");
	return 0;
}
early_param("nopcid", x86_nopcid_setup);
#endif

static int __init x86_noinvpcid_setup(char *s)
{
	/* noinvpcid doesn't accept parameters */
	if (s)
		return -EINVAL;

	/* do not emit a message if the feature is not present */
	if (!boot_cpu_has(X86_FEATURE_INVPCID))
		return 0;

	setup_clear_cpu_cap(X86_FEATURE_INVPCID);
	pr_info("noinvpcid: INVPCID feature disabled\n");
	return 0;
}
early_param("noinvpcid", x86_noinvpcid_setup);

#ifdef CONFIG_X86_32
static int cachesize_override = -1;
static int disable_x86_serial_nr = 1;

static int __init cachesize_setup(char *str)
{
	get_option(&str, &cachesize_override);
	return 1;
}
__setup("cachesize=", cachesize_setup);

/* Standard macro to see if a specific flag is changeable */
static inline int flag_is_changeable_p(u32 flag)
{
	u32 f1, f2;

	/*
	 * Cyrix and IDT cpus allow disabling of CPUID
	 * so the code below may return different results
	 * when it is executed before and after enabling
	 * the CPUID. Add "volatile" to not allow gcc to
	 * optimize the subsequent calls to this function.
	 */
	asm volatile ("pushfl		\n\t"
		      "pushfl		\n\t"
		      "popl %0		\n\t"
		      "movl %0, %1	\n\t"
		      "xorl %2, %0	\n\t"
		      "pushl %0		\n\t"
		      "popfl		\n\t"
		      "pushfl		\n\t"
		      "popl %0		\n\t"
		      "popfl		\n\t"

		      : "=&r" (f1), "=&r" (f2)
		      : "ir" (flag));

	return ((f1^f2) & flag) != 0;
}

/* Probe for the CPUID instruction */
int have_cpuid_p(void)
{
	return flag_is_changeable_p(X86_EFLAGS_ID);
}

static void squash_the_stupid_serial_number(struct cpuinfo_x86 *c)
{
	unsigned long lo, hi;

	if (!cpu_has(c, X86_FEATURE_PN) || !disable_x86_serial_nr)
		return;

	/* Disable processor serial number: */

	rdmsr(MSR_IA32_BBL_CR_CTL, lo, hi);
	lo |= 0x200000;
	wrmsr(MSR_IA32_BBL_CR_CTL, lo, hi);

	pr_notice("CPU serial number disabled.\n");
	clear_cpu_cap(c, X86_FEATURE_PN);

	/* Disabling the serial number may affect the cpuid level */
	c->cpuid_level = cpuid_eax(0);
}

static int __init x86_serial_nr_setup(char *s)
{
	disable_x86_serial_nr = 0;
	return 1;
}
__setup("serialnumber", x86_serial_nr_setup);
#else
static inline int flag_is_changeable_p(u32 flag)
{
	return 1;
}
static inline void squash_the_stupid_serial_number(struct cpuinfo_x86 *c)
{
}
#endif

static __always_inline void setup_smep(struct cpuinfo_x86 *c)
{
	if (cpu_has(c, X86_FEATURE_SMEP))
		cr4_set_bits(X86_CR4_SMEP);
}

<<<<<<< HEAD
static int lass_enabled __ro_after_init;
bool is_lass_enabled(void)
{
	return lass_enabled;
}

static int __init setup_enable_lass(char *arg)
{
	lass_enabled = cpu_feature_enabled(X86_FEATURE_LASS);
	return 0;
}

/* apply lass before kernel maps vsyscall which is done ahead __setup() */
early_param("lass", setup_enable_lass);
=======
#ifdef CONFIG_SVOS
static int svos_setup_sld = 0;
static int __init svos_enable_sld(char *str)
{
	svos_setup_sld = 1;
	pr_info("split_lock detector enabled\n");
	return 1;
}
early_param("svos_enable_sld", svos_enable_sld);
#endif
>>>>>>> b7de6ff0

static __always_inline void setup_smap(struct cpuinfo_x86 *c)
{
	unsigned long eflags = native_save_fl();

	/* This should have been cleared long ago */
	BUG_ON(eflags & X86_EFLAGS_AC);

	if (cpu_has(c, X86_FEATURE_SMAP))
		cr4_set_bits(X86_CR4_SMAP);
}

static __always_inline void setup_umip(struct cpuinfo_x86 *c)
{
	/* Check the boot processor, plus build option for UMIP. */
	if (!cpu_feature_enabled(X86_FEATURE_UMIP))
		goto out;

	/* Check the current processor's cpuid bits. */
	if (!cpu_has(c, X86_FEATURE_UMIP))
		goto out;

	cr4_set_bits(X86_CR4_UMIP);

	pr_info_once("x86/cpu: User Mode Instruction Prevention (UMIP) activated\n");

	return;

out:
	/*
	 * Make sure UMIP is disabled in case it was enabled in a
	 * previous boot (e.g., via kexec).
	 */
	cr4_clear_bits(X86_CR4_UMIP);
}

static u32 hardware_history_features __read_mostly;

void reset_hardware_history(void)
{
	if (!static_cpu_has(X86_FEATURE_HRESET))
		return;

	asm volatile("mov %0, %%eax;" __ASM_HRESET "\n" : :
		     "r" (hardware_history_features) : "%rax");
}

static __always_inline void setup_hreset(struct cpuinfo_x86 *c)
{
	if (!cpu_feature_enabled(X86_FEATURE_HRESET))
		return;

	/*
	 * Use on all CPUs the hardware history features that the boot
	 * CPU supports.
	 */
	if (c == &boot_cpu_data)
		hardware_history_features = cpuid_ebx(0x20);

	if (!hardware_history_features)
		return;

	wrmsrl(MSR_IA32_HW_HRESET_ENABLE, hardware_history_features);

	pr_info_once("x86/cpu: Intel History Reset (HRESET) activated\n");
}

void hreset_reload(void)
{
	if (hardware_history_features)
		wrmsrl(MSR_IA32_HW_HRESET_ENABLE, hardware_history_features);
}

static __always_inline void setup_lass(struct cpuinfo_x86 *c)
{
	if (lass_enabled) {
		cr4_set_bits(X86_CR4_LASS);
	} else {
		/*
		 * Only clear the cr4 bit when hardware supports LASS
		 * in case it was enabled in a previous boot (e.g.,
		 * via kexec)
		 */
		if (cpu_has(c, X86_FEATURE_LASS))
			cr4_clear_bits(X86_CR4_LASS);
	}
}

/* These bits should not change their value after CPU init is finished. */
static const unsigned long cr4_pinned_mask =
	X86_CR4_SMEP | X86_CR4_SMAP | X86_CR4_UMIP |
	X86_CR4_FSGSBASE | X86_CR4_CET | X86_CR4_LASS;
static DEFINE_STATIC_KEY_FALSE_RO(cr_pinning);
static unsigned long cr4_pinned_bits __ro_after_init;

void native_write_cr0(unsigned long val)
{
	unsigned long bits_missing = 0;

set_register:
	asm volatile("mov %0,%%cr0": "+r" (val) : : "memory");

	if (static_branch_likely(&cr_pinning)) {
		if (unlikely((val & X86_CR0_WP) != X86_CR0_WP)) {
			bits_missing = X86_CR0_WP;
			val |= bits_missing;
			goto set_register;
		}
		/* Warn after we've set the missing bits. */
		WARN_ONCE(bits_missing, "CR0 WP bit went missing!?\n");
	}
}
EXPORT_SYMBOL(native_write_cr0);

void __no_profile native_write_cr4(unsigned long val)
{
	unsigned long bits_changed = 0;

set_register:
	asm volatile("mov %0,%%cr4": "+r" (val) : : "memory");

	if (static_branch_likely(&cr_pinning)) {
		if (unlikely((val & cr4_pinned_mask) != cr4_pinned_bits)) {
			bits_changed = (val & cr4_pinned_mask) ^ cr4_pinned_bits;
			val = (val & ~cr4_pinned_mask) | cr4_pinned_bits;
			goto set_register;
		}
		/* Warn after we've corrected the changed bits. */
		WARN_ONCE(bits_changed, "pinned CR4 bits changed: 0x%lx!?\n",
			  bits_changed);
	}
}
#if IS_MODULE(CONFIG_LKDTM)
EXPORT_SYMBOL_GPL(native_write_cr4);
#endif

void cr4_update_irqsoff(unsigned long set, unsigned long clear)
{
	unsigned long newval, cr4 = this_cpu_read(cpu_tlbstate.cr4);

	lockdep_assert_irqs_disabled();

	newval = (cr4 & ~clear) | set;
	if (newval != cr4) {
		this_cpu_write(cpu_tlbstate.cr4, newval);
		__write_cr4(newval);
	}
}
EXPORT_SYMBOL(cr4_update_irqsoff);

/* Read the CR4 shadow. */
unsigned long cr4_read_shadow(void)
{
	return this_cpu_read(cpu_tlbstate.cr4);
}
EXPORT_SYMBOL_GPL(cr4_read_shadow);

void cr4_init(void)
{
	unsigned long cr4 = __read_cr4();

	if (boot_cpu_has(X86_FEATURE_PCID))
		cr4 |= X86_CR4_PCIDE;
	if (static_branch_likely(&cr_pinning))
		cr4 = (cr4 & ~cr4_pinned_mask) | cr4_pinned_bits;

	__write_cr4(cr4);

	/* Initialize cr4 shadow for this CPU. */
	this_cpu_write(cpu_tlbstate.cr4, cr4);
}

/*
 * Once CPU feature detection is finished (and boot params have been
 * parsed), record any of the sensitive CR bits that are set, and
 * enable CR pinning.
 */
static void __init setup_cr_pinning(void)
{
#ifdef CONFIG_SVOS
	return;
#endif
	cr4_pinned_bits = this_cpu_read(cpu_tlbstate.cr4) & cr4_pinned_mask;
	static_key_enable(&cr_pinning.key);
}

static __init int x86_nofsgsbase_setup(char *arg)
{
	/* Require an exact match without trailing characters. */
	if (strlen(arg))
		return 0;

	/* Do not emit a message if the feature is not present. */
	if (!boot_cpu_has(X86_FEATURE_FSGSBASE))
		return 1;

	setup_clear_cpu_cap(X86_FEATURE_FSGSBASE);
	pr_info("FSGSBASE disabled via kernel command line\n");
	return 1;
}
__setup("nofsgsbase", x86_nofsgsbase_setup);

/*
 * Protection Keys are not available in 32-bit mode.
 */
static bool pku_disabled;

static __always_inline void setup_pku(struct cpuinfo_x86 *c)
{
	if (c == &boot_cpu_data) {
		if (pku_disabled || !cpu_feature_enabled(X86_FEATURE_PKU))
			return;
		/*
		 * Setting CR4.PKE will cause the X86_FEATURE_OSPKE cpuid
		 * bit to be set.  Enforce it.
		 */
		setup_force_cpu_cap(X86_FEATURE_OSPKE);

	} else if (!cpu_feature_enabled(X86_FEATURE_OSPKE)) {
		return;
	}

	cr4_set_bits(X86_CR4_PKE);
	/* Load the default PKRU value */
	pkru_write_default();
}

#ifdef CONFIG_X86_INTEL_MEMORY_PROTECTION_KEYS
static __init int setup_disable_pku(char *arg)
{
	/*
	 * Do not clear the X86_FEATURE_PKU bit.  All of the
	 * runtime checks are against OSPKE so clearing the
	 * bit does nothing.
	 *
	 * This way, we will see "pku" in cpuinfo, but not
	 * "ospke", which is exactly what we want.  It shows
	 * that the CPU has PKU, but the OS has not enabled it.
	 * This happens to be exactly how a system would look
	 * if we disabled the config option.
	 */
	pr_info("x86: 'nopku' specified, disabling Memory Protection Keys\n");
	pku_disabled = true;
	return 1;
}
__setup("nopku", setup_disable_pku);
#endif /* CONFIG_X86_64 */

#ifdef CONFIG_X86_KERNEL_IBT

__noendbr u64 ibt_save(void)
{
	u64 msr = 0;

	if (cpu_feature_enabled(X86_FEATURE_IBT)) {
		rdmsrl(MSR_IA32_S_CET, msr);
		wrmsrl(MSR_IA32_S_CET, msr & ~CET_ENDBR_EN);
	}

	return msr;
}

__noendbr void ibt_restore(u64 save)
{
	u64 msr;

	if (cpu_feature_enabled(X86_FEATURE_IBT)) {
		rdmsrl(MSR_IA32_S_CET, msr);
		msr &= ~CET_ENDBR_EN;
		msr |= (save & CET_ENDBR_EN);
		wrmsrl(MSR_IA32_S_CET, msr);
	}
}

#endif

static __always_inline void setup_cet(struct cpuinfo_x86 *c)
{
	bool kernel_ibt = HAS_KERNEL_IBT && cpu_feature_enabled(X86_FEATURE_IBT);
	u64 msr = CET_ENDBR_EN;

	/*
	 * Shadow stack is supported on AMD processors, but has not been
	 * tested. Only support it on Intel processors until this is done.
	 * At which point, this vendor check should be removed.
	 */
	if (c->x86_vendor != X86_VENDOR_INTEL)
		setup_clear_cpu_cap(X86_FEATURE_SHSTK);

	if (kernel_ibt)
		wrmsrl(MSR_IA32_S_CET, msr);

	if (kernel_ibt || cpu_feature_enabled(X86_FEATURE_SHSTK))
		cr4_set_bits(X86_CR4_CET);

	if (kernel_ibt && !ibt_selftest()) {
		pr_err("IBT selftest: Failed!\n");
		setup_clear_cpu_cap(X86_FEATURE_IBT);
	}
}

__noendbr void ibt_disable(void)
{
	if (cpu_feature_enabled(X86_FEATURE_IBT))
		wrmsrl(MSR_IA32_S_CET, 0);
}

/*
 * Some CPU features depend on higher CPUID levels, which may not always
 * be available due to CPUID level capping or broken virtualization
 * software.  Add those features to this table to auto-disable them.
 */
struct cpuid_dependent_feature {
	u32 feature;
	u32 level;
};

static const struct cpuid_dependent_feature
cpuid_dependent_features[] = {
	{ X86_FEATURE_MWAIT,		0x00000005 },
	{ X86_FEATURE_DCA,		0x00000009 },
	{ X86_FEATURE_XSAVE,		0x0000000d },
	{ 0, 0 }
};

static void filter_cpuid_features(struct cpuinfo_x86 *c, bool warn)
{
	const struct cpuid_dependent_feature *df;

	for (df = cpuid_dependent_features; df->feature; df++) {

		if (!cpu_has(c, df->feature))
			continue;
		/*
		 * Note: cpuid_level is set to -1 if unavailable, but
		 * extended_extended_level is set to 0 if unavailable
		 * and the legitimate extended levels are all negative
		 * when signed; hence the weird messing around with
		 * signs here...
		 */
		if (!((s32)df->level < 0 ?
		     (u32)df->level > (u32)c->extended_cpuid_level :
		     (s32)df->level > (s32)c->cpuid_level))
			continue;

		clear_cpu_cap(c, df->feature);
		if (!warn)
			continue;

		pr_warn("CPU: CPU feature " X86_CAP_FMT " disabled, no CPUID level 0x%x\n",
			x86_cap_flag(df->feature), df->level);
	}
}

/*
 * Naming convention should be: <Name> [(<Codename>)]
 * This table only is used unless init_<vendor>() below doesn't set it;
 * in particular, if CPUID levels 0x80000002..4 are supported, this
 * isn't used
 */

/* Look up CPU names by table lookup. */
static const char *table_lookup_model(struct cpuinfo_x86 *c)
{
#ifdef CONFIG_X86_32
	const struct legacy_cpu_model_info *info;

	if (c->x86_model >= 16)
		return NULL;	/* Range check */

	if (!this_cpu)
		return NULL;

	info = this_cpu->legacy_models;

	while (info->family) {
		if (info->family == c->x86)
			return info->model_names[c->x86_model];
		info++;
	}
#endif
	return NULL;		/* Not found */
}

/* Aligned to unsigned long to avoid split lock in atomic bitmap ops */
__u32 cpu_caps_cleared[NCAPINTS + NBUGINTS] __aligned(sizeof(unsigned long));
__u32 cpu_caps_set[NCAPINTS + NBUGINTS] __aligned(sizeof(unsigned long));

void load_percpu_segment(int cpu)
{
#ifdef CONFIG_X86_32
	loadsegment(fs, __KERNEL_PERCPU);
#else
	__loadsegment_simple(gs, 0);
	wrmsrl(MSR_GS_BASE, cpu_kernelmode_gs_base(cpu));
#endif
}

#ifdef CONFIG_X86_32
/* The 32-bit entry code needs to find cpu_entry_area. */
DEFINE_PER_CPU(struct cpu_entry_area *, cpu_entry_area);
#endif

/* Load the original GDT from the per-cpu structure */
void load_direct_gdt(int cpu)
{
	struct desc_ptr gdt_descr;

	gdt_descr.address = (long)get_cpu_gdt_rw(cpu);
	gdt_descr.size = GDT_SIZE - 1;
	load_gdt(&gdt_descr);
}
EXPORT_SYMBOL_GPL(load_direct_gdt);

/* Load a fixmap remapping of the per-cpu GDT */
void load_fixmap_gdt(int cpu)
{
	struct desc_ptr gdt_descr;

	gdt_descr.address = (long)get_cpu_gdt_ro(cpu);
	gdt_descr.size = GDT_SIZE - 1;
	load_gdt(&gdt_descr);
}
EXPORT_SYMBOL_GPL(load_fixmap_gdt);

/*
 * Current gdt points %fs at the "master" per-cpu area: after this,
 * it's on the real one.
 */
void switch_to_new_gdt(int cpu)
{
	/* Load the original GDT */
	load_direct_gdt(cpu);
	/* Reload the per-cpu base */
	load_percpu_segment(cpu);
}

static const struct cpu_dev *cpu_devs[X86_VENDOR_NUM] = {};

static void get_model_name(struct cpuinfo_x86 *c)
{
	unsigned int *v;
	char *p, *q, *s;

	if (c->extended_cpuid_level < 0x80000004)
		return;

	v = (unsigned int *)c->x86_model_id;
	cpuid(0x80000002, &v[0], &v[1], &v[2], &v[3]);
	cpuid(0x80000003, &v[4], &v[5], &v[6], &v[7]);
	cpuid(0x80000004, &v[8], &v[9], &v[10], &v[11]);
	c->x86_model_id[48] = 0;

	/* Trim whitespace */
	p = q = s = &c->x86_model_id[0];

	while (*p == ' ')
		p++;

	while (*p) {
		/* Note the last non-whitespace index */
		if (!isspace(*p))
			s = q;

		*q++ = *p++;
	}

	*(s + 1) = '\0';
}

void detect_num_cpu_cores(struct cpuinfo_x86 *c)
{
	unsigned int eax, ebx, ecx, edx;

	c->x86_max_cores = 1;
	if (!IS_ENABLED(CONFIG_SMP) || c->cpuid_level < 4)
		return;

	cpuid_count(4, 0, &eax, &ebx, &ecx, &edx);
	if (eax & 0x1f)
		c->x86_max_cores = (eax >> 26) + 1;
}

void cpu_detect_cache_sizes(struct cpuinfo_x86 *c)
{
	unsigned int n, dummy, ebx, ecx, edx, l2size;

	n = c->extended_cpuid_level;

	if (n >= 0x80000005) {
		cpuid(0x80000005, &dummy, &ebx, &ecx, &edx);
		c->x86_cache_size = (ecx>>24) + (edx>>24);
#ifdef CONFIG_X86_64
		/* On K8 L1 TLB is inclusive, so don't count it */
		c->x86_tlbsize = 0;
#endif
	}

	if (n < 0x80000006)	/* Some chips just has a large L1. */
		return;

	cpuid(0x80000006, &dummy, &ebx, &ecx, &edx);
	l2size = ecx >> 16;

#ifdef CONFIG_X86_64
	c->x86_tlbsize += ((ebx >> 16) & 0xfff) + (ebx & 0xfff);
#else
	/* do processor-specific cache resizing */
	if (this_cpu->legacy_cache_size)
		l2size = this_cpu->legacy_cache_size(c, l2size);

	/* Allow user to override all this if necessary. */
	if (cachesize_override != -1)
		l2size = cachesize_override;

	if (l2size == 0)
		return;		/* Again, no L2 cache is possible */
#endif

	c->x86_cache_size = l2size;
}

u16 __read_mostly tlb_lli_4k[NR_INFO];
u16 __read_mostly tlb_lli_2m[NR_INFO];
u16 __read_mostly tlb_lli_4m[NR_INFO];
u16 __read_mostly tlb_lld_4k[NR_INFO];
u16 __read_mostly tlb_lld_2m[NR_INFO];
u16 __read_mostly tlb_lld_4m[NR_INFO];
u16 __read_mostly tlb_lld_1g[NR_INFO];

static void cpu_detect_tlb(struct cpuinfo_x86 *c)
{
	if (this_cpu->c_detect_tlb)
		this_cpu->c_detect_tlb(c);

	pr_info("Last level iTLB entries: 4KB %d, 2MB %d, 4MB %d\n",
		tlb_lli_4k[ENTRIES], tlb_lli_2m[ENTRIES],
		tlb_lli_4m[ENTRIES]);

	pr_info("Last level dTLB entries: 4KB %d, 2MB %d, 4MB %d, 1GB %d\n",
		tlb_lld_4k[ENTRIES], tlb_lld_2m[ENTRIES],
		tlb_lld_4m[ENTRIES], tlb_lld_1g[ENTRIES]);
}

int detect_ht_early(struct cpuinfo_x86 *c)
{
#ifdef CONFIG_SMP
	u32 eax, ebx, ecx, edx;

	if (!cpu_has(c, X86_FEATURE_HT))
		return -1;

	if (cpu_has(c, X86_FEATURE_CMP_LEGACY))
		return -1;

	if (cpu_has(c, X86_FEATURE_XTOPOLOGY))
		return -1;

	cpuid(1, &eax, &ebx, &ecx, &edx);

	smp_num_siblings = (ebx & 0xff0000) >> 16;
	if (smp_num_siblings == 1)
		pr_info_once("CPU0: Hyper-Threading is disabled\n");
#endif
	return 0;
}

void detect_ht(struct cpuinfo_x86 *c)
{
#ifdef CONFIG_SMP
	int index_msb, core_bits;

	if (detect_ht_early(c) < 0)
		return;

	index_msb = get_count_order(smp_num_siblings);
	c->phys_proc_id = apic->phys_pkg_id(c->initial_apicid, index_msb);

	smp_num_siblings = smp_num_siblings / c->x86_max_cores;

	index_msb = get_count_order(smp_num_siblings);

	core_bits = get_count_order(c->x86_max_cores);

	c->cpu_core_id = apic->phys_pkg_id(c->initial_apicid, index_msb) &
				       ((1 << core_bits) - 1);
#endif
}

static void get_cpu_vendor(struct cpuinfo_x86 *c)
{
	char *v = c->x86_vendor_id;
	int i;

	for (i = 0; i < X86_VENDOR_NUM; i++) {
		if (!cpu_devs[i])
			break;

		if (!strcmp(v, cpu_devs[i]->c_ident[0]) ||
		    (cpu_devs[i]->c_ident[1] &&
		     !strcmp(v, cpu_devs[i]->c_ident[1]))) {

			this_cpu = cpu_devs[i];
			c->x86_vendor = this_cpu->c_x86_vendor;
			return;
		}
	}

	pr_err_once("CPU: vendor_id '%s' unknown, using generic init.\n" \
		    "CPU: Your system may be unstable.\n", v);

	c->x86_vendor = X86_VENDOR_UNKNOWN;
	this_cpu = &default_cpu;
}

void cpu_detect(struct cpuinfo_x86 *c)
{
	/* Get vendor name */
	cpuid(0x00000000, (unsigned int *)&c->cpuid_level,
	      (unsigned int *)&c->x86_vendor_id[0],
	      (unsigned int *)&c->x86_vendor_id[8],
	      (unsigned int *)&c->x86_vendor_id[4]);

	c->x86 = 4;
	/* Intel-defined flags: level 0x00000001 */
	if (c->cpuid_level >= 0x00000001) {
		u32 junk, tfms, cap0, misc;

		cpuid(0x00000001, &tfms, &misc, &junk, &cap0);
		c->x86		= x86_family(tfms);
		c->x86_model	= x86_model(tfms);
		c->x86_stepping	= x86_stepping(tfms);

		if (cap0 & (1<<19)) {
			c->x86_clflush_size = ((misc >> 8) & 0xff) * 8;
			c->x86_cache_alignment = c->x86_clflush_size;
		}
	}
}

static void apply_forced_caps(struct cpuinfo_x86 *c)
{
	int i;

	for (i = 0; i < NCAPINTS + NBUGINTS; i++) {
		c->x86_capability[i] &= ~cpu_caps_cleared[i];
		c->x86_capability[i] |= cpu_caps_set[i];
	}
}

static void init_speculation_control(struct cpuinfo_x86 *c)
{
	/*
	 * The Intel SPEC_CTRL CPUID bit implies IBRS and IBPB support,
	 * and they also have a different bit for STIBP support. Also,
	 * a hypervisor might have set the individual AMD bits even on
	 * Intel CPUs, for finer-grained selection of what's available.
	 */
	if (cpu_has(c, X86_FEATURE_SPEC_CTRL)) {
		set_cpu_cap(c, X86_FEATURE_IBRS);
		set_cpu_cap(c, X86_FEATURE_IBPB);
		set_cpu_cap(c, X86_FEATURE_MSR_SPEC_CTRL);
	}

	if (cpu_has(c, X86_FEATURE_INTEL_STIBP))
		set_cpu_cap(c, X86_FEATURE_STIBP);

	if (cpu_has(c, X86_FEATURE_SPEC_CTRL_SSBD) ||
	    cpu_has(c, X86_FEATURE_VIRT_SSBD))
		set_cpu_cap(c, X86_FEATURE_SSBD);

	if (cpu_has(c, X86_FEATURE_AMD_IBRS)) {
		set_cpu_cap(c, X86_FEATURE_IBRS);
		set_cpu_cap(c, X86_FEATURE_MSR_SPEC_CTRL);
	}

	if (cpu_has(c, X86_FEATURE_AMD_IBPB))
		set_cpu_cap(c, X86_FEATURE_IBPB);

	if (cpu_has(c, X86_FEATURE_AMD_STIBP)) {
		set_cpu_cap(c, X86_FEATURE_STIBP);
		set_cpu_cap(c, X86_FEATURE_MSR_SPEC_CTRL);
	}

	if (cpu_has(c, X86_FEATURE_AMD_SSBD)) {
		set_cpu_cap(c, X86_FEATURE_SSBD);
		set_cpu_cap(c, X86_FEATURE_MSR_SPEC_CTRL);
		clear_cpu_cap(c, X86_FEATURE_VIRT_SSBD);
	}
}

void get_cpu_cap(struct cpuinfo_x86 *c)
{
	u32 eax, ebx, ecx, edx;

	/* Intel-defined flags: level 0x00000001 */
	if (c->cpuid_level >= 0x00000001) {
		cpuid(0x00000001, &eax, &ebx, &ecx, &edx);

		c->x86_capability[CPUID_1_ECX] = ecx;
		c->x86_capability[CPUID_1_EDX] = edx;
	}

	/* Thermal and Power Management Leaf: level 0x00000006 (eax) */
	if (c->cpuid_level >= 0x00000006)
		c->x86_capability[CPUID_6_EAX] = cpuid_eax(0x00000006);

	/* Additional Intel-defined flags: level 0x00000007 */
	if (c->cpuid_level >= 0x00000007) {
		cpuid_count(0x00000007, 0, &eax, &ebx, &ecx, &edx);
		c->x86_capability[CPUID_7_0_EBX] = ebx;
		c->x86_capability[CPUID_7_ECX] = ecx;
		c->x86_capability[CPUID_7_EDX] = edx;

		/* Check valid sub-leaf index before accessing it */
		if (eax >= 1) {
			cpuid_count(0x00000007, 1, &eax, &ebx, &ecx, &edx);
			c->x86_capability[CPUID_7_1_EAX] = eax;
		}
	}

	/* Extended state features: level 0x0000000d */
	if (c->cpuid_level >= 0x0000000d) {
		cpuid_count(0x0000000d, 1, &eax, &ebx, &ecx, &edx);

		c->x86_capability[CPUID_D_1_EAX] = eax;
	}

	/* AMD-defined flags: level 0x80000001 */
	eax = cpuid_eax(0x80000000);
	c->extended_cpuid_level = eax;

	if ((eax & 0xffff0000) == 0x80000000) {
		if (eax >= 0x80000001) {
			cpuid(0x80000001, &eax, &ebx, &ecx, &edx);

			c->x86_capability[CPUID_8000_0001_ECX] = ecx;
			c->x86_capability[CPUID_8000_0001_EDX] = edx;
		}
	}

	if (c->extended_cpuid_level >= 0x80000007) {
		cpuid(0x80000007, &eax, &ebx, &ecx, &edx);

		c->x86_capability[CPUID_8000_0007_EBX] = ebx;
		c->x86_power = edx;
	}

	if (c->extended_cpuid_level >= 0x80000008) {
		cpuid(0x80000008, &eax, &ebx, &ecx, &edx);
		c->x86_capability[CPUID_8000_0008_EBX] = ebx;
	}

	if (c->extended_cpuid_level >= 0x8000000a)
		c->x86_capability[CPUID_8000_000A_EDX] = cpuid_edx(0x8000000a);

	if (c->extended_cpuid_level >= 0x8000001f)
		c->x86_capability[CPUID_8000_001F_EAX] = cpuid_eax(0x8000001f);

	init_scattered_cpuid_features(c);
	init_speculation_control(c);

	/*
	 * Clear/Set all flags overridden by options, after probe.
	 * This needs to happen each time we re-probe, which may happen
	 * several times during CPU initialization.
	 */
	apply_forced_caps(c);
}

void get_cpu_address_sizes(struct cpuinfo_x86 *c)
{
	u32 eax, ebx, ecx, edx;

	if (c->extended_cpuid_level >= 0x80000008) {
		cpuid(0x80000008, &eax, &ebx, &ecx, &edx);

		c->x86_virt_bits = (eax >> 8) & 0xff;
		c->x86_phys_bits = eax & 0xff;
	}
#ifdef CONFIG_X86_32
	else if (cpu_has(c, X86_FEATURE_PAE) || cpu_has(c, X86_FEATURE_PSE36))
		c->x86_phys_bits = 36;
#endif
	c->x86_cache_bits = c->x86_phys_bits;
}

static void identify_cpu_without_cpuid(struct cpuinfo_x86 *c)
{
#ifdef CONFIG_X86_32
	int i;

	/*
	 * First of all, decide if this is a 486 or higher
	 * It's a 486 if we can modify the AC flag
	 */
	if (flag_is_changeable_p(X86_EFLAGS_AC))
		c->x86 = 4;
	else
		c->x86 = 3;

	for (i = 0; i < X86_VENDOR_NUM; i++)
		if (cpu_devs[i] && cpu_devs[i]->c_identify) {
			c->x86_vendor_id[0] = 0;
			cpu_devs[i]->c_identify(c);
			if (c->x86_vendor_id[0]) {
				get_cpu_vendor(c);
				break;
			}
		}
#endif
}

#define NO_SPECULATION		BIT(0)
#define NO_MELTDOWN		BIT(1)
#define NO_SSB			BIT(2)
#define NO_L1TF			BIT(3)
#define NO_MDS			BIT(4)
#define MSBDS_ONLY		BIT(5)
#define NO_SWAPGS		BIT(6)
#define NO_ITLB_MULTIHIT	BIT(7)
#define NO_SPECTRE_V2		BIT(8)

#define VULNWL(vendor, family, model, whitelist)	\
	X86_MATCH_VENDOR_FAM_MODEL(vendor, family, model, whitelist)

#define VULNWL_INTEL(model, whitelist)		\
	VULNWL(INTEL, 6, INTEL_FAM6_##model, whitelist)

#define VULNWL_AMD(family, whitelist)		\
	VULNWL(AMD, family, X86_MODEL_ANY, whitelist)

#define VULNWL_HYGON(family, whitelist)		\
	VULNWL(HYGON, family, X86_MODEL_ANY, whitelist)

static const __initconst struct x86_cpu_id cpu_vuln_whitelist[] = {
	VULNWL(ANY,	4, X86_MODEL_ANY,	NO_SPECULATION),
	VULNWL(CENTAUR,	5, X86_MODEL_ANY,	NO_SPECULATION),
	VULNWL(INTEL,	5, X86_MODEL_ANY,	NO_SPECULATION),
	VULNWL(NSC,	5, X86_MODEL_ANY,	NO_SPECULATION),
	VULNWL(VORTEX,	5, X86_MODEL_ANY,	NO_SPECULATION),
	VULNWL(VORTEX,	6, X86_MODEL_ANY,	NO_SPECULATION),

	/* Intel Family 6 */
	VULNWL_INTEL(ATOM_SALTWELL,		NO_SPECULATION | NO_ITLB_MULTIHIT),
	VULNWL_INTEL(ATOM_SALTWELL_TABLET,	NO_SPECULATION | NO_ITLB_MULTIHIT),
	VULNWL_INTEL(ATOM_SALTWELL_MID,		NO_SPECULATION | NO_ITLB_MULTIHIT),
	VULNWL_INTEL(ATOM_BONNELL,		NO_SPECULATION | NO_ITLB_MULTIHIT),
	VULNWL_INTEL(ATOM_BONNELL_MID,		NO_SPECULATION | NO_ITLB_MULTIHIT),

	VULNWL_INTEL(ATOM_SILVERMONT,		NO_SSB | NO_L1TF | MSBDS_ONLY | NO_SWAPGS | NO_ITLB_MULTIHIT),
	VULNWL_INTEL(ATOM_SILVERMONT_D,		NO_SSB | NO_L1TF | MSBDS_ONLY | NO_SWAPGS | NO_ITLB_MULTIHIT),
	VULNWL_INTEL(ATOM_SILVERMONT_MID,	NO_SSB | NO_L1TF | MSBDS_ONLY | NO_SWAPGS | NO_ITLB_MULTIHIT),
	VULNWL_INTEL(ATOM_AIRMONT,		NO_SSB | NO_L1TF | MSBDS_ONLY | NO_SWAPGS | NO_ITLB_MULTIHIT),
	VULNWL_INTEL(XEON_PHI_KNL,		NO_SSB | NO_L1TF | MSBDS_ONLY | NO_SWAPGS | NO_ITLB_MULTIHIT),
	VULNWL_INTEL(XEON_PHI_KNM,		NO_SSB | NO_L1TF | MSBDS_ONLY | NO_SWAPGS | NO_ITLB_MULTIHIT),

	VULNWL_INTEL(CORE_YONAH,		NO_SSB),

	VULNWL_INTEL(ATOM_AIRMONT_MID,		NO_L1TF | MSBDS_ONLY | NO_SWAPGS | NO_ITLB_MULTIHIT),
	VULNWL_INTEL(ATOM_AIRMONT_NP,		NO_L1TF | NO_SWAPGS | NO_ITLB_MULTIHIT),

	VULNWL_INTEL(ATOM_GOLDMONT,		NO_MDS | NO_L1TF | NO_SWAPGS | NO_ITLB_MULTIHIT),
	VULNWL_INTEL(ATOM_GOLDMONT_D,		NO_MDS | NO_L1TF | NO_SWAPGS | NO_ITLB_MULTIHIT),
	VULNWL_INTEL(ATOM_GOLDMONT_PLUS,	NO_MDS | NO_L1TF | NO_SWAPGS | NO_ITLB_MULTIHIT),

	/*
	 * Technically, swapgs isn't serializing on AMD (despite it previously
	 * being documented as such in the APM).  But according to AMD, %gs is
	 * updated non-speculatively, and the issuing of %gs-relative memory
	 * operands will be blocked until the %gs update completes, which is
	 * good enough for our purposes.
	 */

	VULNWL_INTEL(ATOM_TREMONT_D,		NO_ITLB_MULTIHIT),

	/* AMD Family 0xf - 0x12 */
	VULNWL_AMD(0x0f,	NO_MELTDOWN | NO_SSB | NO_L1TF | NO_MDS | NO_SWAPGS | NO_ITLB_MULTIHIT),
	VULNWL_AMD(0x10,	NO_MELTDOWN | NO_SSB | NO_L1TF | NO_MDS | NO_SWAPGS | NO_ITLB_MULTIHIT),
	VULNWL_AMD(0x11,	NO_MELTDOWN | NO_SSB | NO_L1TF | NO_MDS | NO_SWAPGS | NO_ITLB_MULTIHIT),
	VULNWL_AMD(0x12,	NO_MELTDOWN | NO_SSB | NO_L1TF | NO_MDS | NO_SWAPGS | NO_ITLB_MULTIHIT),

	/* FAMILY_ANY must be last, otherwise 0x0f - 0x12 matches won't work */
	VULNWL_AMD(X86_FAMILY_ANY,	NO_MELTDOWN | NO_L1TF | NO_MDS | NO_SWAPGS | NO_ITLB_MULTIHIT),
	VULNWL_HYGON(X86_FAMILY_ANY,	NO_MELTDOWN | NO_L1TF | NO_MDS | NO_SWAPGS | NO_ITLB_MULTIHIT),

	/* Zhaoxin Family 7 */
	VULNWL(CENTAUR,	7, X86_MODEL_ANY,	NO_SPECTRE_V2 | NO_SWAPGS),
	VULNWL(ZHAOXIN,	7, X86_MODEL_ANY,	NO_SPECTRE_V2 | NO_SWAPGS),
	{}
};

#define VULNBL(vendor, family, model, blacklist)	\
	X86_MATCH_VENDOR_FAM_MODEL(vendor, family, model, blacklist)

#define VULNBL_INTEL_STEPPINGS(model, steppings, issues)		   \
	X86_MATCH_VENDOR_FAM_MODEL_STEPPINGS_FEATURE(INTEL, 6,		   \
					    INTEL_FAM6_##model, steppings, \
					    X86_FEATURE_ANY, issues)

#define VULNBL_AMD(family, blacklist)		\
	VULNBL(AMD, family, X86_MODEL_ANY, blacklist)

#define VULNBL_HYGON(family, blacklist)		\
	VULNBL(HYGON, family, X86_MODEL_ANY, blacklist)

#define SRBDS		BIT(0)
/* CPU is affected by X86_BUG_MMIO_STALE_DATA */
#define MMIO		BIT(1)
/* CPU is affected by Shared Buffers Data Sampling (SBDS), a variant of X86_BUG_MMIO_STALE_DATA */
#define MMIO_SBDS	BIT(2)
/* CPU is affected by RETbleed, speculating where you would not expect it */
#define RETBLEED	BIT(3)

static const struct x86_cpu_id cpu_vuln_blacklist[] __initconst = {
	VULNBL_INTEL_STEPPINGS(IVYBRIDGE,	X86_STEPPING_ANY,		SRBDS),
	VULNBL_INTEL_STEPPINGS(HASWELL,		X86_STEPPING_ANY,		SRBDS),
	VULNBL_INTEL_STEPPINGS(HASWELL_L,	X86_STEPPING_ANY,		SRBDS),
	VULNBL_INTEL_STEPPINGS(HASWELL_G,	X86_STEPPING_ANY,		SRBDS),
	VULNBL_INTEL_STEPPINGS(HASWELL_X,	X86_STEPPING_ANY,		MMIO),
	VULNBL_INTEL_STEPPINGS(BROADWELL_D,	X86_STEPPING_ANY,		MMIO),
	VULNBL_INTEL_STEPPINGS(BROADWELL_G,	X86_STEPPING_ANY,		SRBDS),
	VULNBL_INTEL_STEPPINGS(BROADWELL_X,	X86_STEPPING_ANY,		MMIO),
	VULNBL_INTEL_STEPPINGS(BROADWELL,	X86_STEPPING_ANY,		SRBDS),
	VULNBL_INTEL_STEPPINGS(SKYLAKE_L,	X86_STEPPING_ANY,		SRBDS | MMIO | RETBLEED),
	VULNBL_INTEL_STEPPINGS(SKYLAKE_X,	X86_STEPPING_ANY,		MMIO | RETBLEED),
	VULNBL_INTEL_STEPPINGS(SKYLAKE,		X86_STEPPING_ANY,		SRBDS | MMIO | RETBLEED),
	VULNBL_INTEL_STEPPINGS(KABYLAKE_L,	X86_STEPPING_ANY,		SRBDS | MMIO | RETBLEED),
	VULNBL_INTEL_STEPPINGS(KABYLAKE,	X86_STEPPING_ANY,		SRBDS | MMIO | RETBLEED),
	VULNBL_INTEL_STEPPINGS(CANNONLAKE_L,	X86_STEPPING_ANY,		RETBLEED),
	VULNBL_INTEL_STEPPINGS(ICELAKE_L,	X86_STEPPING_ANY,		MMIO | MMIO_SBDS | RETBLEED),
	VULNBL_INTEL_STEPPINGS(ICELAKE_D,	X86_STEPPING_ANY,		MMIO),
	VULNBL_INTEL_STEPPINGS(ICELAKE_X,	X86_STEPPING_ANY,		MMIO),
	VULNBL_INTEL_STEPPINGS(COMETLAKE,	X86_STEPPING_ANY,		MMIO | MMIO_SBDS | RETBLEED),
	VULNBL_INTEL_STEPPINGS(COMETLAKE_L,	X86_STEPPINGS(0x0, 0x0),	MMIO | RETBLEED),
	VULNBL_INTEL_STEPPINGS(COMETLAKE_L,	X86_STEPPING_ANY,		MMIO | MMIO_SBDS | RETBLEED),
	VULNBL_INTEL_STEPPINGS(LAKEFIELD,	X86_STEPPING_ANY,		MMIO | MMIO_SBDS | RETBLEED),
	VULNBL_INTEL_STEPPINGS(ROCKETLAKE,	X86_STEPPING_ANY,		MMIO | RETBLEED),
	VULNBL_INTEL_STEPPINGS(ATOM_TREMONT,	X86_STEPPING_ANY,		MMIO | MMIO_SBDS),
	VULNBL_INTEL_STEPPINGS(ATOM_TREMONT_D,	X86_STEPPING_ANY,		MMIO),
	VULNBL_INTEL_STEPPINGS(ATOM_TREMONT_L,	X86_STEPPING_ANY,		MMIO | MMIO_SBDS),

	VULNBL_AMD(0x15, RETBLEED),
	VULNBL_AMD(0x16, RETBLEED),
	VULNBL_AMD(0x17, RETBLEED),
	VULNBL_HYGON(0x18, RETBLEED),
	{}
};

static bool __init cpu_matches(const struct x86_cpu_id *table, unsigned long which)
{
	const struct x86_cpu_id *m = x86_match_cpu(table);

	return m && !!(m->driver_data & which);
}

u64 x86_read_arch_cap_msr(void)
{
	u64 ia32_cap = 0;

	if (boot_cpu_has(X86_FEATURE_ARCH_CAPABILITIES))
		rdmsrl(MSR_IA32_ARCH_CAPABILITIES, ia32_cap);

	return ia32_cap;
}

static bool arch_cap_mmio_immune(u64 ia32_cap)
{
	return (ia32_cap & ARCH_CAP_FBSDP_NO &&
		ia32_cap & ARCH_CAP_PSDP_NO &&
		ia32_cap & ARCH_CAP_SBDR_SSDP_NO);
}

static void __init cpu_set_bug_bits(struct cpuinfo_x86 *c)
{
	u64 ia32_cap = x86_read_arch_cap_msr();

	/* Set ITLB_MULTIHIT bug if cpu is not in the whitelist and not mitigated */
	if (!cpu_matches(cpu_vuln_whitelist, NO_ITLB_MULTIHIT) &&
	    !(ia32_cap & ARCH_CAP_PSCHANGE_MC_NO))
		setup_force_cpu_bug(X86_BUG_ITLB_MULTIHIT);

	if (cpu_matches(cpu_vuln_whitelist, NO_SPECULATION))
		return;

	setup_force_cpu_bug(X86_BUG_SPECTRE_V1);

	if (!cpu_matches(cpu_vuln_whitelist, NO_SPECTRE_V2))
		setup_force_cpu_bug(X86_BUG_SPECTRE_V2);

	if (!cpu_matches(cpu_vuln_whitelist, NO_SSB) &&
	    !(ia32_cap & ARCH_CAP_SSB_NO) &&
	   !cpu_has(c, X86_FEATURE_AMD_SSB_NO))
		setup_force_cpu_bug(X86_BUG_SPEC_STORE_BYPASS);

	if (ia32_cap & ARCH_CAP_IBRS_ALL)
		setup_force_cpu_cap(X86_FEATURE_IBRS_ENHANCED);

	if (!cpu_matches(cpu_vuln_whitelist, NO_MDS) &&
	    !(ia32_cap & ARCH_CAP_MDS_NO)) {
		setup_force_cpu_bug(X86_BUG_MDS);
		if (cpu_matches(cpu_vuln_whitelist, MSBDS_ONLY))
			setup_force_cpu_bug(X86_BUG_MSBDS_ONLY);
	}

	if (!cpu_matches(cpu_vuln_whitelist, NO_SWAPGS))
		setup_force_cpu_bug(X86_BUG_SWAPGS);

	/*
	 * When the CPU is not mitigated for TAA (TAA_NO=0) set TAA bug when:
	 *	- TSX is supported or
	 *	- TSX_CTRL is present
	 *
	 * TSX_CTRL check is needed for cases when TSX could be disabled before
	 * the kernel boot e.g. kexec.
	 * TSX_CTRL check alone is not sufficient for cases when the microcode
	 * update is not present or running as guest that don't get TSX_CTRL.
	 */
	if (!(ia32_cap & ARCH_CAP_TAA_NO) &&
	    (cpu_has(c, X86_FEATURE_RTM) ||
	     (ia32_cap & ARCH_CAP_TSX_CTRL_MSR)))
		setup_force_cpu_bug(X86_BUG_TAA);

	/*
	 * SRBDS affects CPUs which support RDRAND or RDSEED and are listed
	 * in the vulnerability blacklist.
	 *
	 * Some of the implications and mitigation of Shared Buffers Data
	 * Sampling (SBDS) are similar to SRBDS. Give SBDS same treatment as
	 * SRBDS.
	 */
	if ((cpu_has(c, X86_FEATURE_RDRAND) ||
	     cpu_has(c, X86_FEATURE_RDSEED)) &&
	    cpu_matches(cpu_vuln_blacklist, SRBDS | MMIO_SBDS))
		    setup_force_cpu_bug(X86_BUG_SRBDS);

	/*
	 * Processor MMIO Stale Data bug enumeration
	 *
	 * Affected CPU list is generally enough to enumerate the vulnerability,
	 * but for virtualization case check for ARCH_CAP MSR bits also, VMM may
	 * not want the guest to enumerate the bug.
	 */
	if (cpu_matches(cpu_vuln_blacklist, MMIO) &&
	    !arch_cap_mmio_immune(ia32_cap))
		setup_force_cpu_bug(X86_BUG_MMIO_STALE_DATA);

	if (!cpu_has(c, X86_FEATURE_BTC_NO)) {
		if (cpu_matches(cpu_vuln_blacklist, RETBLEED) || (ia32_cap & ARCH_CAP_RSBA))
			setup_force_cpu_bug(X86_BUG_RETBLEED);
	}

	if (cpu_matches(cpu_vuln_whitelist, NO_MELTDOWN))
		return;

	/* Rogue Data Cache Load? No! */
	if (ia32_cap & ARCH_CAP_RDCL_NO)
		return;

	setup_force_cpu_bug(X86_BUG_CPU_MELTDOWN);

	if (cpu_matches(cpu_vuln_whitelist, NO_L1TF))
		return;

	setup_force_cpu_bug(X86_BUG_L1TF);
}

/*
 * The NOPL instruction is supposed to exist on all CPUs of family >= 6;
 * unfortunately, that's not true in practice because of early VIA
 * chips and (more importantly) broken virtualizers that are not easy
 * to detect. In the latter case it doesn't even *fail* reliably, so
 * probing for it doesn't even work. Disable it completely on 32-bit
 * unless we can find a reliable way to detect all the broken cases.
 * Enable it explicitly on 64-bit for non-constant inputs of cpu_has().
 */
static void detect_nopl(void)
{
#ifdef CONFIG_X86_32
	setup_clear_cpu_cap(X86_FEATURE_NOPL);
#else
	setup_force_cpu_cap(X86_FEATURE_NOPL);
#endif
}

/*
 * We parse cpu parameters early because fpu__init_system() is executed
 * before parse_early_param().
 */
static void __init cpu_parse_early_param(void)
{
	char arg[128];
	char *argptr = arg, *opt;
	int arglen, taint = 0;

#ifdef CONFIG_X86_32
	if (cmdline_find_option_bool(boot_command_line, "no387"))
#ifdef CONFIG_MATH_EMULATION
		setup_clear_cpu_cap(X86_FEATURE_FPU);
#else
		pr_err("Option 'no387' required CONFIG_MATH_EMULATION enabled.\n");
#endif

	if (cmdline_find_option_bool(boot_command_line, "nofxsr"))
		setup_clear_cpu_cap(X86_FEATURE_FXSR);
#endif

	if (cmdline_find_option_bool(boot_command_line, "noxsave"))
		setup_clear_cpu_cap(X86_FEATURE_XSAVE);

	if (cmdline_find_option_bool(boot_command_line, "noxsaveopt"))
		setup_clear_cpu_cap(X86_FEATURE_XSAVEOPT);

	if (cmdline_find_option_bool(boot_command_line, "noxsaves"))
		setup_clear_cpu_cap(X86_FEATURE_XSAVES);

	arglen = cmdline_find_option(boot_command_line, "clearcpuid", arg, sizeof(arg));
	if (arglen <= 0)
		return;

	pr_info("Clearing CPUID bits:");

	while (argptr) {
		bool found __maybe_unused = false;
		unsigned int bit;

		opt = strsep(&argptr, ",");

		/*
		 * Handle naked numbers first for feature flags which don't
		 * have names.
		 */
		if (!kstrtouint(opt, 10, &bit)) {
			if (bit < NCAPINTS * 32) {

#ifdef CONFIG_X86_FEATURE_NAMES
				/* empty-string, i.e., ""-defined feature flags */
				if (!x86_cap_flags[bit])
					pr_cont(" " X86_CAP_FMT_NUM, x86_cap_flag_num(bit));
				else
#endif
					pr_cont(" " X86_CAP_FMT, x86_cap_flag(bit));

				setup_clear_cpu_cap(bit);
				taint++;
			}
			/*
			 * The assumption is that there are no feature names with only
			 * numbers in the name thus go to the next argument.
			 */
			continue;
		}

#ifdef CONFIG_X86_FEATURE_NAMES
		for (bit = 0; bit < 32 * NCAPINTS; bit++) {
			if (!x86_cap_flag(bit))
				continue;

			if (strcmp(x86_cap_flag(bit), opt))
				continue;

			pr_cont(" %s", opt);
			setup_clear_cpu_cap(bit);
			taint++;
			found = true;
			break;
		}

		if (!found)
			pr_cont(" (unknown: %s)", opt);
#endif
	}
	pr_cont("\n");

	if (taint)
		add_taint(TAINT_CPU_OUT_OF_SPEC, LOCKDEP_STILL_OK);
}

/*
 * Do minimum CPU detection early.
 * Fields really needed: vendor, cpuid_level, family, model, mask,
 * cache alignment.
 * The others are not touched to avoid unwanted side effects.
 *
 * WARNING: this function is only called on the boot CPU.  Don't add code
 * here that is supposed to run on all CPUs.
 */
static void __init early_identify_cpu(struct cpuinfo_x86 *c)
{
#ifdef CONFIG_X86_64
	c->x86_clflush_size = 64;
	c->x86_phys_bits = 36;
	c->x86_virt_bits = 48;
#else
	c->x86_clflush_size = 32;
	c->x86_phys_bits = 32;
	c->x86_virt_bits = 32;
#endif
	c->x86_cache_alignment = c->x86_clflush_size;

	memset(&c->x86_capability, 0, sizeof(c->x86_capability));
	c->extended_cpuid_level = 0;

	if (!have_cpuid_p())
		identify_cpu_without_cpuid(c);

	/* cyrix could have cpuid enabled via c_identify()*/
	if (have_cpuid_p()) {
		cpu_detect(c);
		get_cpu_vendor(c);
		get_cpu_cap(c);
		get_cpu_address_sizes(c);
		setup_force_cpu_cap(X86_FEATURE_CPUID);
		cpu_parse_early_param();

		if (this_cpu->c_early_init)
			this_cpu->c_early_init(c);

		c->cpu_index = 0;
		filter_cpuid_features(c, false);

		if (this_cpu->c_bsp_init)
			this_cpu->c_bsp_init(c);
	} else {
		setup_clear_cpu_cap(X86_FEATURE_CPUID);
	}

	setup_force_cpu_cap(X86_FEATURE_ALWAYS);

	cpu_set_bug_bits(c);

#ifdef CONFIG_SVOS
	if (svos_setup_sld)
#endif
	sld_setup(c);

	fpu__init_system(c);

	init_sigframe_size();

#ifdef CONFIG_X86_32
	/*
	 * Regardless of whether PCID is enumerated, the SDM says
	 * that it can't be enabled in 32-bit mode.
	 */
	setup_clear_cpu_cap(X86_FEATURE_PCID);
#endif

	/*
	 * Later in the boot process pgtable_l5_enabled() relies on
	 * cpu_feature_enabled(X86_FEATURE_LA57). If 5-level paging is not
	 * enabled by this point we need to clear the feature bit to avoid
	 * false-positives at the later stage.
	 *
	 * pgtable_l5_enabled() can be false here for several reasons:
	 *  - 5-level paging is disabled compile-time;
	 *  - it's 32-bit kernel;
	 *  - machine doesn't support 5-level paging;
	 *  - user specified 'no5lvl' in kernel command line.
	 */
	if (!pgtable_l5_enabled())
		setup_clear_cpu_cap(X86_FEATURE_LA57);

	detect_nopl();
}

void __init early_cpu_init(void)
{
	const struct cpu_dev *const *cdev;
	int count = 0;

#ifdef CONFIG_PROCESSOR_SELECT
	pr_info("KERNEL supported cpus:\n");
#endif

	for (cdev = __x86_cpu_dev_start; cdev < __x86_cpu_dev_end; cdev++) {
		const struct cpu_dev *cpudev = *cdev;

		if (count >= X86_VENDOR_NUM)
			break;
		cpu_devs[count] = cpudev;
		count++;

#ifdef CONFIG_PROCESSOR_SELECT
		{
			unsigned int j;

			for (j = 0; j < 2; j++) {
				if (!cpudev->c_ident[j])
					continue;
				pr_info("  %s %s\n", cpudev->c_vendor,
					cpudev->c_ident[j]);
			}
		}
#endif
	}
	early_identify_cpu(&boot_cpu_data);
}

static bool detect_null_seg_behavior(void)
{
	/*
	 * Empirically, writing zero to a segment selector on AMD does
	 * not clear the base, whereas writing zero to a segment
	 * selector on Intel does clear the base.  Intel's behavior
	 * allows slightly faster context switches in the common case
	 * where GS is unused by the prev and next threads.
	 *
	 * Since neither vendor documents this anywhere that I can see,
	 * detect it directly instead of hard-coding the choice by
	 * vendor.
	 *
	 * I've designated AMD's behavior as the "bug" because it's
	 * counterintuitive and less friendly.
	 */

	unsigned long old_base, tmp;
	rdmsrl(MSR_FS_BASE, old_base);
	wrmsrl(MSR_FS_BASE, 1);
	loadsegment(fs, 0);
	rdmsrl(MSR_FS_BASE, tmp);
	wrmsrl(MSR_FS_BASE, old_base);
	return tmp == 0;
}

void check_null_seg_clears_base(struct cpuinfo_x86 *c)
{
	/* BUG_NULL_SEG is only relevant with 64bit userspace */
	if (!IS_ENABLED(CONFIG_X86_64))
		return;

	/* Zen3 CPUs advertise Null Selector Clears Base in CPUID. */
	if (c->extended_cpuid_level >= 0x80000021 &&
	    cpuid_eax(0x80000021) & BIT(6))
		return;

	/*
	 * CPUID bit above wasn't set. If this kernel is still running
	 * as a HV guest, then the HV has decided not to advertize
	 * that CPUID bit for whatever reason.	For example, one
	 * member of the migration pool might be vulnerable.  Which
	 * means, the bug is present: set the BUG flag and return.
	 */
	if (cpu_has(c, X86_FEATURE_HYPERVISOR)) {
		set_cpu_bug(c, X86_BUG_NULL_SEG);
		return;
	}

	/*
	 * Zen2 CPUs also have this behaviour, but no CPUID bit.
	 * 0x18 is the respective family for Hygon.
	 */
	if ((c->x86 == 0x17 || c->x86 == 0x18) &&
	    detect_null_seg_behavior())
		return;

	/* All the remaining ones are affected */
	set_cpu_bug(c, X86_BUG_NULL_SEG);
}

static void generic_identify(struct cpuinfo_x86 *c)
{
	c->extended_cpuid_level = 0;

	if (!have_cpuid_p())
		identify_cpu_without_cpuid(c);

	/* cyrix could have cpuid enabled via c_identify()*/
	if (!have_cpuid_p())
		return;

	cpu_detect(c);

	get_cpu_vendor(c);

	get_cpu_cap(c);

	get_cpu_address_sizes(c);

	if (c->cpuid_level >= 0x00000001) {
		c->initial_apicid = (cpuid_ebx(1) >> 24) & 0xFF;
#ifdef CONFIG_X86_32
# ifdef CONFIG_SMP
		c->apicid = apic->phys_pkg_id(c->initial_apicid, 0);
# else
		c->apicid = c->initial_apicid;
# endif
#endif
		c->phys_proc_id = c->initial_apicid;
	}

	get_model_name(c); /* Default name */

	/*
	 * ESPFIX is a strange bug.  All real CPUs have it.  Paravirt
	 * systems that run Linux at CPL > 0 may or may not have the
	 * issue, but, even if they have the issue, there's absolutely
	 * nothing we can do about it because we can't use the real IRET
	 * instruction.
	 *
	 * NB: For the time being, only 32-bit kernels support
	 * X86_BUG_ESPFIX as such.  64-bit kernels directly choose
	 * whether to apply espfix using paravirt hooks.  If any
	 * non-paravirt system ever shows up that does *not* have the
	 * ESPFIX issue, we can change this.
	 */
#ifdef CONFIG_X86_32
	set_cpu_bug(c, X86_BUG_ESPFIX);
#endif
}

/*
 * Validate that ACPI/mptables have the same information about the
 * effective APIC id and update the package map.
 */
static void validate_apic_and_package_id(struct cpuinfo_x86 *c)
{
#ifdef CONFIG_SMP
	unsigned int apicid, cpu = smp_processor_id();

	apicid = apic->cpu_present_to_apicid(cpu);

	if (apicid != c->apicid) {
		pr_err(FW_BUG "CPU%u: APIC id mismatch. Firmware: %x APIC: %x\n",
		       cpu, apicid, c->initial_apicid);
	}
	BUG_ON(topology_update_package_map(c->phys_proc_id, cpu));
	BUG_ON(topology_update_die_map(c->cpu_die_id, cpu));
#else
	c->logical_proc_id = 0;
#endif
}

/*
 * This does the hard work of actually picking apart the CPU stuff...
 */
static void identify_cpu(struct cpuinfo_x86 *c)
{
	int i;

	c->loops_per_jiffy = loops_per_jiffy;
	c->x86_cache_size = 0;
	c->x86_vendor = X86_VENDOR_UNKNOWN;
	c->x86_model = c->x86_stepping = 0;	/* So far unknown... */
	c->x86_vendor_id[0] = '\0'; /* Unset */
	c->x86_model_id[0] = '\0';  /* Unset */
	c->x86_max_cores = 1;
	c->x86_coreid_bits = 0;
	c->cu_id = 0xff;
#ifdef CONFIG_X86_64
	c->x86_clflush_size = 64;
	c->x86_phys_bits = 36;
	c->x86_virt_bits = 48;
#else
	c->cpuid_level = -1;	/* CPUID not detected */
	c->x86_clflush_size = 32;
	c->x86_phys_bits = 32;
	c->x86_virt_bits = 32;
#endif
	c->x86_cache_alignment = c->x86_clflush_size;
	memset(&c->x86_capability, 0, sizeof(c->x86_capability));
#ifdef CONFIG_X86_VMX_FEATURE_NAMES
	memset(&c->vmx_capability, 0, sizeof(c->vmx_capability));
#endif

	generic_identify(c);

	if (this_cpu->c_identify)
		this_cpu->c_identify(c);

	/* Clear/Set all flags overridden by options, after probe */
	apply_forced_caps(c);

#ifdef CONFIG_X86_64
	c->apicid = apic->phys_pkg_id(c->initial_apicid, 0);
#endif

	/*
	 * Vendor-specific initialization.  In this section we
	 * canonicalize the feature flags, meaning if there are
	 * features a certain CPU supports which CPUID doesn't
	 * tell us, CPUID claiming incorrect flags, or other bugs,
	 * we handle them here.
	 *
	 * At the end of this section, c->x86_capability better
	 * indicate the features this CPU genuinely supports!
	 */
	if (this_cpu->c_init)
		this_cpu->c_init(c);

	/* Disable the PN if appropriate */
	squash_the_stupid_serial_number(c);

	/* Set up SMEP/SMAP/UMIP/HRESET */
	setup_smep(c);
	setup_smap(c);
	setup_umip(c);
	setup_hreset(c);
	setup_lass(c);

	/* Enable FSGSBASE instructions if available. */
	if (cpu_has(c, X86_FEATURE_FSGSBASE)) {
		cr4_set_bits(X86_CR4_FSGSBASE);
		elf_hwcap2 |= HWCAP2_FSGSBASE;
	}

	/*
	 * The vendor-specific functions might have changed features.
	 * Now we do "generic changes."
	 */

	/* Filter out anything that depends on CPUID levels we don't have */
	filter_cpuid_features(c, true);

	/* If the model name is still unset, do table lookup. */
	if (!c->x86_model_id[0]) {
		const char *p;
		p = table_lookup_model(c);
		if (p)
			strcpy(c->x86_model_id, p);
		else
			/* Last resort... */
			sprintf(c->x86_model_id, "%02x/%02x",
				c->x86, c->x86_model);
	}

#ifdef CONFIG_X86_64
	detect_ht(c);
#endif

	x86_init_rdrand(c);
	setup_pku(c);
	setup_cet(c);

	/*
	 * Clear/Set all flags overridden by options, need do it
	 * before following smp all cpus cap AND.
	 */
	apply_forced_caps(c);

	/*
	 * On SMP, boot_cpu_data holds the common feature set between
	 * all CPUs; so make sure that we indicate which features are
	 * common between the CPUs.  The first time this routine gets
	 * executed, c == &boot_cpu_data.
	 */
	if (c != &boot_cpu_data) {
		/* AND the already accumulated flags with these */
		for (i = 0; i < NCAPINTS; i++)
			boot_cpu_data.x86_capability[i] &= c->x86_capability[i];

		/* OR, i.e. replicate the bug flags */
		for (i = NCAPINTS; i < NCAPINTS + NBUGINTS; i++)
			c->x86_capability[i] |= boot_cpu_data.x86_capability[i];
	}

	ppin_init(c);

	/* Init Machine Check Exception if available. */
	mcheck_cpu_init(c);

	select_idle_routine(c);

#ifdef CONFIG_NUMA
	numa_add_cpu(smp_processor_id());
#endif
}

/*
 * Set up the CPU state needed to execute SYSENTER/SYSEXIT instructions
 * on 32-bit kernels:
 */
#ifdef CONFIG_X86_32
void enable_sep_cpu(void)
{
	struct tss_struct *tss;
	int cpu;

	if (!boot_cpu_has(X86_FEATURE_SEP))
		return;

	cpu = get_cpu();
	tss = &per_cpu(cpu_tss_rw, cpu);

	/*
	 * We cache MSR_IA32_SYSENTER_CS's value in the TSS's ss1 field --
	 * see the big comment in struct x86_hw_tss's definition.
	 */

	tss->x86_tss.ss1 = __KERNEL_CS;
	wrmsr(MSR_IA32_SYSENTER_CS, tss->x86_tss.ss1, 0);
	wrmsr(MSR_IA32_SYSENTER_ESP, (unsigned long)(cpu_entry_stack(cpu) + 1), 0);
	wrmsr(MSR_IA32_SYSENTER_EIP, (unsigned long)entry_SYSENTER_32, 0);

	put_cpu();
}
#endif

void __init identify_boot_cpu(void)
{
	identify_cpu(&boot_cpu_data);
	if (HAS_KERNEL_IBT && cpu_feature_enabled(X86_FEATURE_IBT))
		pr_info("CET detected: Indirect Branch Tracking enabled\n");
#ifdef CONFIG_X86_32
	sysenter_setup();
	enable_sep_cpu();
#endif
	cpu_detect_tlb(&boot_cpu_data);
	setup_cr_pinning();

	tsx_init();
}

void identify_secondary_cpu(struct cpuinfo_x86 *c)
{
	BUG_ON(c == &boot_cpu_data);
	identify_cpu(c);
#ifdef CONFIG_X86_32
	enable_sep_cpu();
#endif
	mtrr_ap_init();
	validate_apic_and_package_id(c);
	x86_spec_ctrl_setup_ap();
	update_srbds_msr();

	tsx_ap_init();
}

void print_cpu_info(struct cpuinfo_x86 *c)
{
	const char *vendor = NULL;

	if (c->x86_vendor < X86_VENDOR_NUM) {
		vendor = this_cpu->c_vendor;
	} else {
		if (c->cpuid_level >= 0)
			vendor = c->x86_vendor_id;
	}

	if (vendor && !strstr(c->x86_model_id, vendor))
		pr_cont("%s ", vendor);

	if (c->x86_model_id[0])
		pr_cont("%s", c->x86_model_id);
	else
		pr_cont("%d86", c->x86);

	pr_cont(" (family: 0x%x, model: 0x%x", c->x86, c->x86_model);

	if (c->x86_stepping || c->cpuid_level >= 0)
		pr_cont(", stepping: 0x%x)\n", c->x86_stepping);
	else
		pr_cont(")\n");
}

/*
 * clearcpuid= was already parsed in cpu_parse_early_param().  This dummy
 * function prevents it from becoming an environment variable for init.
 */
static __init int setup_clearcpuid(char *arg)
{
	return 1;
}
__setup("clearcpuid=", setup_clearcpuid);

#ifdef CONFIG_X86_64
DEFINE_PER_CPU_FIRST(struct fixed_percpu_data,
		     fixed_percpu_data) __aligned(PAGE_SIZE) __visible;
EXPORT_PER_CPU_SYMBOL_GPL(fixed_percpu_data);

/*
 * The following percpu variables are hot.  Align current_task to
 * cacheline size such that they fall in the same cacheline.
 */
DEFINE_PER_CPU(struct task_struct *, current_task) ____cacheline_aligned =
	&init_task;
EXPORT_PER_CPU_SYMBOL(current_task);

DEFINE_PER_CPU(void *, hardirq_stack_ptr);
DEFINE_PER_CPU(bool, hardirq_stack_inuse);

DEFINE_PER_CPU(int, __preempt_count) = INIT_PREEMPT_COUNT;
EXPORT_PER_CPU_SYMBOL(__preempt_count);

DEFINE_PER_CPU(unsigned long, cpu_current_top_of_stack) = TOP_OF_INIT_STACK;

static void wrmsrl_cstar(unsigned long val)
{
	/*
	 * Intel CPUs do not support 32-bit SYSCALL. Writing to MSR_CSTAR
	 * is so far ignored by the CPU, but raises a #VE trap in a TDX
	 * guest. Avoid the pointless write on all Intel CPUs.
	 */
	if (boot_cpu_data.x86_vendor != X86_VENDOR_INTEL)
		wrmsrl(MSR_CSTAR, val);
}

/* May not be marked __init: used by software suspend */
void syscall_init(void)
{
	wrmsr(MSR_STAR, 0, (__USER32_CS << 16) | __KERNEL_CS);
	wrmsrl(MSR_LSTAR, (unsigned long)entry_SYSCALL_64);

#ifdef CONFIG_IA32_EMULATION
	wrmsrl_cstar((unsigned long)entry_SYSCALL_compat);
	/*
	 * This only works on Intel CPUs.
	 * On AMD CPUs these MSRs are 32-bit, CPU truncates MSR_IA32_SYSENTER_EIP.
	 * This does not cause SYSENTER to jump to the wrong location, because
	 * AMD doesn't allow SYSENTER in long mode (either 32- or 64-bit).
	 */
	wrmsrl_safe(MSR_IA32_SYSENTER_CS, (u64)__KERNEL_CS);
	wrmsrl_safe(MSR_IA32_SYSENTER_ESP,
		    (unsigned long)(cpu_entry_stack(smp_processor_id()) + 1));
	wrmsrl_safe(MSR_IA32_SYSENTER_EIP, (u64)entry_SYSENTER_compat);
#else
	wrmsrl_cstar((unsigned long)ignore_sysret);
	wrmsrl_safe(MSR_IA32_SYSENTER_CS, (u64)GDT_ENTRY_INVALID_SEG);
	wrmsrl_safe(MSR_IA32_SYSENTER_ESP, 0ULL);
	wrmsrl_safe(MSR_IA32_SYSENTER_EIP, 0ULL);
#endif

	/*
	 * Flags to clear on syscall; clear as much as possible
	 * to minimize user space-kernel interference.
	 */
	wrmsrl(MSR_SYSCALL_MASK,
	       X86_EFLAGS_CF|X86_EFLAGS_PF|X86_EFLAGS_AF|
	       X86_EFLAGS_ZF|X86_EFLAGS_SF|X86_EFLAGS_TF|
	       X86_EFLAGS_IF|X86_EFLAGS_DF|X86_EFLAGS_OF|
	       X86_EFLAGS_IOPL|X86_EFLAGS_NT|X86_EFLAGS_RF|
	       X86_EFLAGS_AC|X86_EFLAGS_ID);
}

#else	/* CONFIG_X86_64 */

DEFINE_PER_CPU(struct task_struct *, current_task) = &init_task;
EXPORT_PER_CPU_SYMBOL(current_task);
DEFINE_PER_CPU(int, __preempt_count) = INIT_PREEMPT_COUNT;
EXPORT_PER_CPU_SYMBOL(__preempt_count);

/*
 * On x86_32, vm86 modifies tss.sp0, so sp0 isn't a reliable way to find
 * the top of the kernel stack.  Use an extra percpu variable to track the
 * top of the kernel stack directly.
 */
DEFINE_PER_CPU(unsigned long, cpu_current_top_of_stack) =
	(unsigned long)&init_thread_union + THREAD_SIZE;
EXPORT_PER_CPU_SYMBOL(cpu_current_top_of_stack);

#ifdef CONFIG_STACKPROTECTOR
DEFINE_PER_CPU(unsigned long, __stack_chk_guard);
EXPORT_PER_CPU_SYMBOL(__stack_chk_guard);
#endif

#endif	/* CONFIG_X86_64 */

/*
 * Clear all 6 debug registers:
 */
static void clear_all_debug_regs(void)
{
	int i;

	for (i = 0; i < 8; i++) {
		/* Ignore db4, db5 */
		if ((i == 4) || (i == 5))
			continue;

		set_debugreg(0, i);
	}
}

#ifdef CONFIG_KGDB
/*
 * Restore debug regs if using kgdbwait and you have a kernel debugger
 * connection established.
 */
static void dbg_restore_debug_regs(void)
{
	if (unlikely(kgdb_connected && arch_kgdb_ops.correct_hw_break))
		arch_kgdb_ops.correct_hw_break();
}
#else /* ! CONFIG_KGDB */
#define dbg_restore_debug_regs()
#endif /* ! CONFIG_KGDB */

static void wait_for_master_cpu(int cpu)
{
#ifdef CONFIG_SMP
	/*
	 * wait for ACK from master CPU before continuing
	 * with AP initialization
	 */
	WARN_ON(cpumask_test_and_set_cpu(cpu, cpu_initialized_mask));
	while (!cpumask_test_cpu(cpu, cpu_callout_mask))
		cpu_relax();
#endif
}

#ifdef CONFIG_X86_64
static inline void setup_getcpu(int cpu)
{
	unsigned long cpudata = vdso_encode_cpunode(cpu, early_cpu_to_node(cpu));
	struct desc_struct d = { };

	if (boot_cpu_has(X86_FEATURE_RDTSCP) || boot_cpu_has(X86_FEATURE_RDPID))
		wrmsr(MSR_TSC_AUX, cpudata, 0);

	/* Store CPU and node number in limit. */
	d.limit0 = cpudata;
	d.limit1 = cpudata >> 16;

	d.type = 5;		/* RO data, expand down, accessed */
	d.dpl = 3;		/* Visible to user code */
	d.s = 1;		/* Not a system segment */
	d.p = 1;		/* Present */
	d.d = 1;		/* 32-bit */

	write_gdt_entry(get_cpu_gdt_rw(cpu), GDT_ENTRY_CPUNODE, &d, DESCTYPE_S);
}

static inline void ucode_cpu_init(int cpu)
{
	if (cpu)
		load_ucode_ap();
}

static inline void tss_setup_ist(struct tss_struct *tss)
{
	/* Set up the per-CPU TSS IST stacks */
	tss->x86_tss.ist[IST_INDEX_DF] = __this_cpu_ist_top_va(DF);
	tss->x86_tss.ist[IST_INDEX_NMI] = __this_cpu_ist_top_va(NMI);
	tss->x86_tss.ist[IST_INDEX_DB] = __this_cpu_ist_top_va(DB);
	tss->x86_tss.ist[IST_INDEX_MCE] = __this_cpu_ist_top_va(MCE);
	/* Only mapped when SEV-ES is active */
	tss->x86_tss.ist[IST_INDEX_VC] = __this_cpu_ist_top_va(VC);
}

#else /* CONFIG_X86_64 */

static inline void setup_getcpu(int cpu) { }

static inline void ucode_cpu_init(int cpu)
{
	show_ucode_info_early();
}

static inline void tss_setup_ist(struct tss_struct *tss) { }

#endif /* !CONFIG_X86_64 */

static inline void tss_setup_io_bitmap(struct tss_struct *tss)
{
	tss->x86_tss.io_bitmap_base = IO_BITMAP_OFFSET_INVALID;

#ifdef CONFIG_X86_IOPL_IOPERM
	tss->io_bitmap.prev_max = 0;
	tss->io_bitmap.prev_sequence = 0;
	memset(tss->io_bitmap.bitmap, 0xff, sizeof(tss->io_bitmap.bitmap));
	/*
	 * Invalidate the extra array entry past the end of the all
	 * permission bitmap as required by the hardware.
	 */
	tss->io_bitmap.mapall[IO_BITMAP_LONGS] = ~0UL;
#endif
}

/*
 * Setup everything needed to handle exceptions from the IDT, including the IST
 * exceptions which use paranoid_entry().
 */
void cpu_init_exception_handling(void)
{
	struct tss_struct *tss = this_cpu_ptr(&cpu_tss_rw);
	int cpu = raw_smp_processor_id();

	/* paranoid_entry() gets the CPU number from the GDT */
	setup_getcpu(cpu);

	/* IST vectors need TSS to be set up. */
	tss_setup_ist(tss);
	tss_setup_io_bitmap(tss);
	set_tss_desc(cpu, &get_cpu_entry_area(cpu)->tss.x86_tss);

	load_TR_desc();

	/* GHCB needs to be setup to handle #VC. */
	setup_ghcb();

	/* Finally load the IDT */
	load_current_idt();
}

/*
 * cpu_init() initializes state that is per-CPU. Some data is already
 * initialized (naturally) in the bootstrap process, such as the GDT.  We
 * reload it nevertheless, this function acts as a 'CPU state barrier',
 * nothing should get across.
 */
void cpu_init(void)
{
	struct task_struct *cur = current;
	int cpu = raw_smp_processor_id();

	wait_for_master_cpu(cpu);

	ucode_cpu_init(cpu);

#ifdef CONFIG_NUMA
	if (this_cpu_read(numa_node) == 0 &&
	    early_cpu_to_node(cpu) != NUMA_NO_NODE)
		set_numa_node(early_cpu_to_node(cpu));
#endif
	pr_debug("Initializing CPU#%d\n", cpu);

	if (IS_ENABLED(CONFIG_X86_64) || cpu_feature_enabled(X86_FEATURE_VME) ||
	    boot_cpu_has(X86_FEATURE_TSC) || boot_cpu_has(X86_FEATURE_DE))
		cr4_clear_bits(X86_CR4_VME|X86_CR4_PVI|X86_CR4_TSD|X86_CR4_DE);

	/*
	 * Initialize the per-CPU GDT with the boot GDT,
	 * and set up the GDT descriptor:
	 */
	switch_to_new_gdt(cpu);

	if (IS_ENABLED(CONFIG_X86_64)) {
		loadsegment(fs, 0);
		memset(cur->thread.tls_array, 0, GDT_ENTRY_TLS_ENTRIES * 8);
		syscall_init();

		wrmsrl(MSR_FS_BASE, 0);
		wrmsrl(MSR_KERNEL_GS_BASE, 0);
		barrier();

		x2apic_setup();
	}

	mmgrab(&init_mm);
	cur->active_mm = &init_mm;
	BUG_ON(cur->mm);
	initialize_tlbstate_and_flush();
	enter_lazy_tlb(&init_mm, cur);

	/*
	 * sp0 points to the entry trampoline stack regardless of what task
	 * is running.
	 */
	load_sp0((unsigned long)(cpu_entry_stack(cpu) + 1));

	load_mm_ldt(&init_mm);

	clear_all_debug_regs();
	dbg_restore_debug_regs();

	doublefault_init_cpu_tss();

	fpu__init_cpu();

	if (is_uv_system())
		uv_cpu_init();

	load_fixmap_gdt(cpu);
}

#ifdef CONFIG_SMP
void cpu_init_secondary(void)
{
	/*
	 * Relies on the BP having set-up the IDT tables, which are loaded
	 * on this CPU in cpu_init_exception_handling().
	 */
	cpu_init_exception_handling();
	cpu_init();
}
#endif

#ifdef CONFIG_MICROCODE_LATE_LOADING
/*
 * The microcode loader calls this upon late microcode load to recheck features,
 * only when microcode has been updated. Caller holds microcode_mutex and CPU
 * hotplug lock.
 */
void microcode_check(void)
{
	struct cpuinfo_x86 info;

	perf_check_microcode();

	/* Reload CPUID max function as it might've changed. */
	info.cpuid_level = cpuid_eax(0);

	/*
	 * Copy all capability leafs to pick up the synthetic ones so that
	 * memcmp() below doesn't fail on that. The ones coming from CPUID will
	 * get overwritten in get_cpu_cap().
	 */
	memcpy(&info.x86_capability, &boot_cpu_data.x86_capability, sizeof(info.x86_capability));

	get_cpu_cap(&info);

	if (!memcmp(&info.x86_capability, &boot_cpu_data.x86_capability, sizeof(info.x86_capability)))
		return;

	pr_warn("x86/CPU: CPU features have changed after loading microcode, but might not take effect.\n");
	pr_warn("x86/CPU: Please consider either early loading through initrd/built-in or a potential BIOS update.\n");
}
#endif

/*
 * Invoked from core CPU hotplug code after hotplug operations
 */
void arch_smt_update(void)
{
	/* Handle the speculative execution misfeatures */
	cpu_bugs_smt_update();
	/* Check whether IPI broadcasting can be enabled */
	apic_smt_update();
}<|MERGE_RESOLUTION|>--- conflicted
+++ resolved
@@ -377,7 +377,6 @@
 		cr4_set_bits(X86_CR4_SMEP);
 }
 
-<<<<<<< HEAD
 static int lass_enabled __ro_after_init;
 bool is_lass_enabled(void)
 {
@@ -392,7 +391,7 @@
 
 /* apply lass before kernel maps vsyscall which is done ahead __setup() */
 early_param("lass", setup_enable_lass);
-=======
+
 #ifdef CONFIG_SVOS
 static int svos_setup_sld = 0;
 static int __init svos_enable_sld(char *str)
@@ -403,7 +402,6 @@
 }
 early_param("svos_enable_sld", svos_enable_sld);
 #endif
->>>>>>> b7de6ff0
 
 static __always_inline void setup_smap(struct cpuinfo_x86 *c)
 {
