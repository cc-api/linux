--- conflicted
+++ resolved
@@ -244,18 +244,8 @@
 
 static bool check_pending_commits(void)
 {
-<<<<<<< HEAD
-	struct microcode_header_intel *mc_hdr, *mc_saved_hdr;
-	struct ucode_patch *iter, *tmp, *p = NULL;
-	bool prev_found = false;
-	unsigned int sig, pf;
-#ifdef CONFIG_SVOS
-	extern bool late_load;
-#endif
-=======
 	if (!mcu_cap.rollback_supported)
 		return false;
->>>>>>> ebd6287e
 
 	return !!check_pending();
 }
@@ -268,17 +258,9 @@
 	return 0;
 }
 
-<<<<<<< HEAD
-#ifdef CONFIG_SVOS
-			if (!late_load)
-#endif
-			if (mc_hdr->rev <= mc_saved_hdr->rev)
-				continue;
-=======
 static long write_msr_mcu_config(void *arg)
 {
 	union svn_config *cfg = arg;
->>>>>>> ebd6287e
 
 	wrmsrl(MSR_MCU_CONFIG, cfg->data);
 	return 0;
@@ -835,26 +817,7 @@
 
 	uci.mc = *iup;
 
-<<<<<<< HEAD
-	apply_microcode_early(&uci, true);
-}
-
-static struct microcode_intel *find_patch(struct ucode_cpu_info *uci)
-{
-	struct microcode_header_intel *phdr;
-	struct ucode_patch *iter, *tmp;
-
-	list_for_each_entry_safe(iter, tmp, &microcode_cache, plist) {
-
-		phdr = (struct microcode_header_intel *)iter->data;
-
-#ifndef CONFIG_SVOS
-		if (phdr->rev <= uci->cpu_sig.rev)
-			continue;
-#endif
-=======
 	ret = apply_microcode_early(&uci, true);
->>>>>>> ebd6287e
 
 	/*
 	 * Even if one cpu fails applying microcode, clear applied_ucode and
@@ -990,16 +953,10 @@
 	 * already.
 	 */
 	rev = intel_get_microcode_revision();
-<<<<<<< HEAD
-#ifndef CONFIG_SVOS
-	if (rev >= mc->hdr.rev) {
-=======
 	if (rev >= mc->hdr.rev && type != RELOAD_ROLLBACK && !ucode_load_same) {
->>>>>>> ebd6287e
 		ret = UCODE_OK;
 		goto out;
 	}
-#endif
 
 	/* write microcode via MSR 0x79 */
 	wrmsrl(MSR_IA32_UCODE_WRITE, (unsigned long)mc->bits);
@@ -1019,9 +976,7 @@
 
 	ret = UCODE_UPDATED;
 
-#ifndef CONFIG_SVOS
 out:
-#endif
 	uci->cpu_sig.rev = rev;
 
 	ret = get_apply_status();
@@ -1078,16 +1033,7 @@
 
 		csig = uci->cpu_sig.sig;
 		cpf = uci->cpu_sig.pf;
-<<<<<<< HEAD
-#ifdef CONFIG_SVOS
-		// SVOS supports user microcode load without enforcing version rules
-		if (intel_find_matching_signature(mc, csig, cpf)) {
-#else
-		if (has_newer_microcode(mc, csig, cpf, new_rev)) {
-#endif
-=======
 		if (ucode_load_same || has_newer_microcode(mc, csig, cpf, new_rev)) {
->>>>>>> ebd6287e
 			vfree(new_mc);
 			new_rev = mc_header.rev;
 			new_mc  = mc;
