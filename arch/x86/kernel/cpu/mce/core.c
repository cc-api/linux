--- conflicted
+++ resolved
@@ -158,7 +158,6 @@
 	m->socketid = cpu_data(m->extcpu).phys_proc_id;
 	m->apicid = cpu_data(m->extcpu).initial_apicid;
 	m->mcgcap = __rdmsr(MSR_IA32_MCG_CAP);
-<<<<<<< HEAD
 
 	if (this_cpu_has(X86_FEATURE_HYBRID_CPU))
 		m->hybrid_info = cpuid_eax(0x1a);
@@ -168,9 +167,9 @@
 	else if (this_cpu_has(X86_FEATURE_AMD_PPIN))
 		m->ppin = __rdmsr(MSR_AMD_PPIN);
 
-=======
-	m->ppin = cpu_data(m->extcpu).ppin;
->>>>>>> 44bcaeb2
+	else
+		m->ppin = cpu_data(m->extcpu).ppin;
+
 	m->microcode = boot_cpu_data.microcode;
 }
 
