--- conflicted
+++ resolved
@@ -53,11 +53,8 @@
 #include <asm/mce.h>
 #include <asm/msr.h>
 #include <asm/reboot.h>
-<<<<<<< HEAD
 #include <asm/fred.h>
-=======
 #include <asm/tdx.h>
->>>>>>> 357d0cde
 
 #include "internal.h"
 #ifdef CONFIG_SVOS
