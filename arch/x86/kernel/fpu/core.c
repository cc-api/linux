--- conflicted
+++ resolved
@@ -552,7 +552,6 @@
 	}
 }
 
-<<<<<<< HEAD
 /* A passed ssp of zero will not cause any update */
 static int update_fpu_shstk(struct task_struct *dst, unsigned long ssp)
 {
@@ -578,13 +577,13 @@
 	xstate->user_ssp = (u64)ssp;
 #endif
 	return 0;
-=======
+}
+
 static void fpu_reset_fpstate(struct fpstate *fpstate)
 {
 	memcpy(&fpstate->regs, &init_fpstate.regs, init_fpstate_copy_size());
 	if (use_xsave())
 		xstate_init_xcomp_bv(&fpstate->regs.xsave, fpstate->xfeatures);
->>>>>>> fbf688d8
 }
 
 /* Clone current's FPU state on fork */
