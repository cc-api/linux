/*
 *  Copyright (C) 1991, 1992  Linus Torvalds
 *  Copyright (C) 2000, 2001, 2002 Andi Kleen, SuSE Labs
 *
 *  Pentium III FXSR, SSE support
 *	Gareth Hughes <gareth@valinux.com>, May 2000
 */

/*
 * Handle hardware traps and faults.
 */

#define pr_fmt(fmt) KBUILD_MODNAME ": " fmt

#include <linux/context_tracking.h>
#include <linux/interrupt.h>
#include <linux/kallsyms.h>
#include <linux/kmsan.h>
#include <linux/spinlock.h>
#include <linux/kprobes.h>
#include <linux/uaccess.h>
#include <linux/kdebug.h>
#include <linux/kgdb.h>
#include <linux/kernel.h>
#include <linux/export.h>
#include <linux/ptrace.h>
#include <linux/uprobes.h>
#include <linux/string.h>
#include <linux/delay.h>
#include <linux/errno.h>
#include <linux/kexec.h>
#include <linux/sched.h>
#include <linux/sched/task_stack.h>
#include <linux/timer.h>
#include <linux/init.h>
#include <linux/bug.h>
#include <linux/nmi.h>
#include <linux/mm.h>
#include <linux/smp.h>
#include <linux/io.h>
#include <linux/hardirq.h>
#include <linux/atomic.h>
#include <linux/iommu.h>

#include <asm/stacktrace.h>
#include <asm/processor.h>
#include <asm/debugreg.h>
#include <asm/realmode.h>
#include <asm/text-patching.h>
#include <asm/ftrace.h>
#include <asm/traps.h>
#include <asm/desc.h>
#include <asm/fpu/api.h>
#include <asm/cpu.h>
#include <asm/cpu_entry_area.h>
#include <asm/mce.h>
#include <asm/fixmap.h>
#include <asm/mach_traps.h>
#include <asm/alternative.h>
#include <asm/fpu/xstate.h>
#include <asm/vm86.h>
#include <asm/umip.h>
#include <asm/uintr.h>
#include <asm/insn.h>
#include <asm/insn-eval.h>
#include <asm/vdso.h>
#include <asm/tdx.h>
#include <asm/cfi.h>
#include <asm/vsyscall.h>

#ifdef CONFIG_SVOS
#include <linux/svos.h>
int (*svMiscIntHandlerKernelP)(int irq, void *interrupt_res, struct pt_regs *regs) = NULL;
        /* Pointer to vector of interrupt resources for kernel's use in calling back to svfs.*/
void ***svExternalInterruptDataKernelP = NULL;
#endif
#ifdef CONFIG_X86_64
#include <asm/x86_init.h>
#else
#include <asm/processor-flags.h>
#include <asm/setup.h>
#endif

#include <asm/proto.h>

DECLARE_BITMAP(system_vectors, NR_VECTORS);

__always_inline int is_valid_bugaddr(unsigned long addr)
{
	if (addr < TASK_SIZE_MAX)
		return 0;

	/*
	 * We got #UD, if the text isn't readable we'd have gotten
	 * a different exception.
	 */
	return *(unsigned short *)addr == INSN_UD2;
}

static nokprobe_inline int
do_trap_no_signal(struct task_struct *tsk, int trapnr, const char *str,
		  struct pt_regs *regs,	long error_code)
{
#ifdef CONFIG_SVOS
	if (svos_trap_hook(trapnr, regs)) return 0;
#endif
	if (v8086_mode(regs)) {
		/*
		 * Traps 0, 1, 3, 4, and 5 should be forwarded to vm86.
		 * On nmi (interrupt 2), do_trap should not be called.
		 */
		if (trapnr < X86_TRAP_UD) {
			if (!handle_vm86_trap((struct kernel_vm86_regs *) regs,
						error_code, trapnr))
				return 0;
		}
	} else if (!user_mode(regs)) {
		if (fixup_exception(regs, trapnr, error_code, 0))
			return 0;

		tsk->thread.error_code = error_code;
		tsk->thread.trap_nr = trapnr;
		die(str, regs, error_code);
	} else {
		if (fixup_vdso_exception(regs, trapnr, error_code, 0))
			return 0;
	}

	/*
	 * We want error_code and trap_nr set for userspace faults and
	 * kernelspace faults which result in die(), but not
	 * kernelspace faults which are fixed up.  die() gives the
	 * process no chance to handle the signal and notice the
	 * kernel fault information, so that won't result in polluting
	 * the information about previously queued, but not yet
	 * delivered, faults.  See also exc_general_protection below.
	 */
	tsk->thread.error_code = error_code;
	tsk->thread.trap_nr = trapnr;

	return -1;
}

static void show_signal(struct task_struct *tsk, int signr,
			const char *type, const char *desc,
			struct pt_regs *regs, long error_code)
{
	if (show_unhandled_signals && unhandled_signal(tsk, signr) &&
	    printk_ratelimit()) {
		pr_info("%s[%d] %s%s ip:%lx sp:%lx error:%lx",
			tsk->comm, task_pid_nr(tsk), type, desc,
			regs->ip, regs->sp, error_code);
		print_vma_addr(KERN_CONT " in ", regs->ip);
		pr_cont("\n");
	}
}

static void
do_trap(int trapnr, int signr, char *str, struct pt_regs *regs,
	long error_code, int sicode, void __user *addr)
{
	struct task_struct *tsk = current;

	if (!do_trap_no_signal(tsk, trapnr, str, regs, error_code))
		return;

	show_signal(tsk, signr, "trap ", str, regs, error_code);

	if (!sicode)
		force_sig(signr);
	else
		force_sig_fault(signr, sicode, addr);
}
NOKPROBE_SYMBOL(do_trap);

static void do_error_trap(struct pt_regs *regs, long error_code, char *str,
	unsigned long trapnr, int signr, int sicode, void __user *addr)
{
	RCU_LOCKDEP_WARN(!rcu_is_watching(), "entry code didn't wake RCU");

	if (notify_die(DIE_TRAP, str, regs, error_code, trapnr, signr) !=
			NOTIFY_STOP) {
		cond_local_irq_enable(regs);
		do_trap(trapnr, signr, str, regs, error_code, sicode, addr);
		cond_local_irq_disable(regs);
	}
}

/*
 * Posix requires to provide the address of the faulting instruction for
 * SIGILL (#UD) and SIGFPE (#DE) in the si_addr member of siginfo_t.
 *
 * This address is usually regs->ip, but when an uprobe moved the code out
 * of line then regs->ip points to the XOL code which would confuse
 * anything which analyzes the fault address vs. the unmodified binary. If
 * a trap happened in XOL code then uprobe maps regs->ip back to the
 * original instruction address.
 */
static __always_inline void __user *error_get_trap_addr(struct pt_regs *regs)
{
	return (void __user *)uprobe_get_trap_addr(regs);
}

DEFINE_IDTENTRY(exc_divide_error)
{
	do_error_trap(regs, 0, "divide error", X86_TRAP_DE, SIGFPE,
		      FPE_INTDIV, error_get_trap_addr(regs));
}

DEFINE_IDTENTRY(exc_overflow)
{
	do_error_trap(regs, 0, "overflow", X86_TRAP_OF, SIGSEGV, 0, NULL);
}

#ifdef CONFIG_X86_F00F_BUG
void handle_invalid_op(struct pt_regs *regs)
#else
static inline void handle_invalid_op(struct pt_regs *regs)
#endif
{
	do_error_trap(regs, 0, "invalid opcode", X86_TRAP_UD, SIGILL,
		      ILL_ILLOPN, error_get_trap_addr(regs));
}

static noinstr bool handle_bug(struct pt_regs *regs)
{
	bool handled = false;

	/*
	 * Normally @regs are unpoisoned by irqentry_enter(), but handle_bug()
	 * is a rare case that uses @regs without passing them to
	 * irqentry_enter().
	 */
	kmsan_unpoison_entry_regs(regs);
	if (!is_valid_bugaddr(regs->ip))
		return handled;

	/*
	 * All lies, just get the WARN/BUG out.
	 */
	instrumentation_begin();
	/*
	 * Since we're emulating a CALL with exceptions, restore the interrupt
	 * state to what it was at the exception site.
	 */
	if (regs->flags & X86_EFLAGS_IF)
		raw_local_irq_enable();
	if (report_bug(regs->ip, regs) == BUG_TRAP_TYPE_WARN ||
	    handle_cfi_failure(regs) == BUG_TRAP_TYPE_WARN) {
		regs->ip += LEN_UD2;
		handled = true;
	}
	if (regs->flags & X86_EFLAGS_IF)
		raw_local_irq_disable();
	instrumentation_end();

	return handled;
}

#ifdef CONFIG_X86_USER_INTERRUPTS
/**
 * is_senduipi_insn() - Determine if instruction is a senduipi instruction
 * @insn:	Instruction containing the opcode to inspect
 *
 * Returns:
 *
 * true if the instruction, determined by the opcode, is a senduipi
 * instructions as defined in the Intel Software Development manual.
 * False otherwise.
 */
static bool is_senduipi_insn(struct insn *insn)
{
	pr_debug("insn->opcode: nbytes %d, byte[0]:%x, byte[1]:%x, byte[2]:%x, byte[3]:%x\n",
		 insn->opcode.nbytes,
		 insn->opcode.bytes[0],
		 insn->opcode.bytes[1],
		 insn->opcode.bytes[2],
		 insn->opcode.bytes[3]);

	/* SENDUIPI instruction size is 2 bytes. */
	if (insn->opcode.nbytes != 2)
		return false;

	if ((insn->opcode.bytes[0] == 0xf) && (insn->opcode.bytes[1] == 0xc7))
		return true;

	return false;
}

/* Check if this needs to run with interrupts disabled */
/*
 * No prints in this function to avoid the warning exc_invalid_op()+0x6f: call
 * to __dynamic_pr_debug() leaves .noinstr.text section
 */
static bool fixup_senduipi_ud_exception(struct pt_regs *regs)
{
	struct task_struct *t = current;
	struct uintr_uitt_ctx *uitt_ctx;
	unsigned char buf[MAX_INSN_SIZE];
	struct insn insn;
	//long uipi_index;
	int nr_copied;

	//pr_debug("uintr: In ud exception fix function\n");

	/* Check if the UITT is already activated */
	if (is_uintr_sender(t))
		return false;

	uitt_ctx = t->mm->context.uitt_ctx;
	if (!uitt_ctx)
		return false;

	if (!regs)
		return false;

	/*
	 * The SENDUIPI instruction decoding could be avoided based on the fact
	 * that the UITT hasn't been activated but the mm has a uitt_ctx. This
	 * would be a reasonable guess.
	 *
	 * For now, avoid the optimization and do the hard work.
	 */

	//pr_debug("uintr: Starting to Decode fault instruction\n");

	nr_copied = insn_fetch_from_user(regs, buf);
	if (nr_copied <= 0)
		return false;

	if (!insn_decode_from_regs(&insn, regs, buf, nr_copied))
		return false;

	if (!is_senduipi_insn(&insn))
		return false;

	//pr_debug("uintr: senduipi instruction detected. Activate the sender MSRs");
	uintr_set_sender_msrs(t);

	/* SENDUIPI index is not important in this case. Also it wouldn't generate a #UD */
#if 0
	uipi_index = senduipi_decode_index(&insn, regs);
	if (uipi_index < 0)
		return false;

	pr_debug("uintr: Re-executing SENDUIPI\n");
#endif
	return true;
}

/* TODO: Check is the code flow is common and introduce a generic function */
static long senduipi_decode_index(struct insn *insn, struct pt_regs *regs)
{
	unsigned long *reg_addr;
	int reg_offset;

#if 0
	pr_debug("uintr: senduipi instruction detected insn.modrm.value:%x insn.modrm.got:%d ax:%lx &ax:%lx\n",
		 insn->modrm.value,
		 insn->modrm.got,
		 regs->ax,
		 (unsigned long)&regs->ax);

	pr_debug("uintr: senduipi instruction detected - SENDUIPI 1-%lx 2-%x 3-%lx 4-%lx\n",
		 (unsigned long)regs,
		 insn_get_modrm_reg_off(insn, regs),
		 (unsigned long)insn_get_modrm_reg_ptr(insn, regs),
		 *insn_get_modrm_reg_ptr(insn, regs));
#endif

	reg_offset = insn_get_modrm_rm_off(insn, regs);

	/*
	 * Negative values are usually errors. In memory addressing,
	 * the exception is -EDOM. Since we expect a register operand,
	 * all negative values are errors.
	 */
	if (reg_offset < 0)
		return -1;

	reg_addr = (unsigned long *)((unsigned long)regs + reg_offset);

	return *reg_addr;
}

static struct uintr_upid_ctx *get_upid_ctx_from_senduipi_index(struct task_struct *t,
							       long uipi_index)
{
	struct uintr_uitt_ctx *uitt_ctx = t->mm->context.uitt_ctx;

	return uitt_ctx->r_upid_ctx[uipi_index];
}

static int get_vector_from_senduipi_index(struct task_struct *t, long entry)
{
	struct uintr_uitt_ctx *uitt_ctx = t->mm->context.uitt_ctx;
	struct uintr_uitt_entry *uitte = uitte = &uitt_ctx->uitt[entry];

	return uitte->user_vec;
}

/* TODO: Check the entire function for concurrency and racing */
/* Called from the GP exception handler with interrupts enabled */
static bool fixup_uintr_gp_exception(struct pt_regs *regs)
{
	struct uintr_upid_ctx *r_upid_ctx;
	struct task_struct *t = current;
	unsigned char buf[MAX_INSN_SIZE];
	struct insn insn;
	long uipi_index;
	int nr_copied;
	int uvec;
	int ret;

	pr_debug("uintr: In gp exception fix function\n");

	if (!is_uintr_sender(t))
		return false;

	if (!regs)
		return false;

	pr_debug("uintr: Starting to Decode fault instruction\n");

	nr_copied = insn_fetch_from_user(regs, buf);
	if (nr_copied <= 0)
		return false;

	if (!insn_decode_from_regs(&insn, regs, buf, nr_copied))
		return false;

	if (!is_senduipi_insn(&insn))
		return false;

	pr_debug("uintr: senduipi instruction detected");

	uipi_index = senduipi_decode_index(&insn, regs);
	if (uipi_index < 0)
		return false;

	pr_debug("uintr: SENDUIPI index %lx\n", uipi_index);

	if (!uintr_check_uitte_valid(t->mm->context.uitt_ctx, uipi_index))
		return false;

	r_upid_ctx = get_upid_ctx_from_senduipi_index(t, uipi_index);
	if (!r_upid_ctx)
		return false;

	pr_debug("uintr: Checking if UPID=%px is blocked\n",
		 r_upid_ctx->upid);

	uvec = get_vector_from_senduipi_index(t, uipi_index);

	/* TODO: Confirm: Can we come here because of a GP not related to UPID Blocked? */

	/* The next few steps are prone to racing and could have issues with concurrency */

	/* Check if use of a mutex here would help avoid concurrency issues */

	/*
	 * Probably need a cmpxchg() here to also set the ON bit and uvec along
	 * with clearing the Blocked bit
	 */
	if (!test_and_clear_bit(UINTR_UPID_STATUS_BLKD,
				(unsigned long *)&r_upid_ctx->upid->nc.status)) {
		/* Let the process execute this instruction again */
		return true;
	}

	set_bit(uvec, (unsigned long *)&r_upid_ctx->upid->puir);

	set_bit(UINTR_UPID_STATUS_ON, (unsigned long *)&r_upid_ctx->upid->nc.status);

	r_upid_ctx->waiting = false;

	set_tsk_thread_flag(r_upid_ctx->task, TIF_NOTIFY_SIGNAL);
	ret = wake_up_process(r_upid_ctx->task);

	pr_debug("uintr: task=%d UPID=%px was blocked. Set vector=%d Now the task is %s\n",
		 r_upid_ctx->task->pid, r_upid_ctx->upid, uvec,
		 ret ? "unblocked" : "already running");

	/* Increase IP to avoid executing senduipi again. */
	regs->ip += insn.length;

	return true;
}

#else
static inline bool is_senduipi_insn(struct insn *insn) { return false; }
static inline bool fixup_senduipi_ud_exception(struct pt_regs *regs) { return false; }
static inline long senduipi_decode_index(struct insn *insn, struct pt_regs *regs) { return 0; }
static inline bool fixup_uintr_gp_exception(struct pt_regs *regs) { return false; }
#endif

DEFINE_IDTENTRY_RAW(exc_invalid_op)
{
	irqentry_state_t state;
	bool senduipi_fixed;

	/*
	 * We use UD2 as a short encoding for 'CALL __WARN', as such
	 * handle it before exception entry to avoid recursive WARN
	 * in case exception entry is the one triggering WARNs.
	 */
	if (!user_mode(regs) && handle_bug(regs))
		return;

	state = irqentry_enter(regs);
	instrumentation_begin();

	/* Check: Where should the senduipi fix be done in this function exactly? */
	/* Check: Does this need cond_local_irq_enable/disable pair? */
	if (cpu_feature_enabled(X86_FEATURE_UINTR) && user_mode(regs)) {
		cond_local_irq_enable(regs);
		senduipi_fixed = fixup_senduipi_ud_exception(regs);
		cond_local_irq_disable(regs);
		if (senduipi_fixed)
			goto exit;
	}

	handle_invalid_op(regs);

exit:
	instrumentation_end();
	irqentry_exit(regs, state);
}

DEFINE_IDTENTRY(exc_coproc_segment_overrun)
{
	do_error_trap(regs, 0, "coprocessor segment overrun",
		      X86_TRAP_OLD_MF, SIGFPE, 0, NULL);
}

DEFINE_IDTENTRY_ERRORCODE(exc_invalid_tss)
{
	do_error_trap(regs, error_code, "invalid TSS", X86_TRAP_TS, SIGSEGV,
		      0, NULL);
}

DEFINE_IDTENTRY_ERRORCODE(exc_segment_not_present)
{
	do_error_trap(regs, error_code, "segment not present", X86_TRAP_NP,
		      SIGBUS, 0, NULL);
}

DEFINE_IDTENTRY_ERRORCODE(exc_stack_segment)
{
	do_error_trap(regs, error_code, "stack segment", X86_TRAP_SS, SIGBUS,
		      0, NULL);
}

DEFINE_IDTENTRY_ERRORCODE(exc_alignment_check)
{
	char *str = "alignment check";

	if (notify_die(DIE_TRAP, str, regs, error_code, X86_TRAP_AC, SIGBUS) == NOTIFY_STOP)
		return;

	if (!user_mode(regs))
		die("Split lock detected\n", regs, error_code);

	local_irq_enable();

	if (handle_user_split_lock(regs, error_code))
		goto out;

	do_trap(X86_TRAP_AC, SIGBUS, "alignment check", regs,
		error_code, BUS_ADRALN, NULL);

out:
	local_irq_disable();
}

#ifdef CONFIG_VMAP_STACK
__visible void __noreturn handle_stack_overflow(struct pt_regs *regs,
						unsigned long fault_address,
						struct stack_info *info)
{
	const char *name = stack_type_name(info->type);

	printk(KERN_EMERG "BUG: %s stack guard page was hit at %p (stack is %p..%p)\n",
	       name, (void *)fault_address, info->begin, info->end);

	die("stack guard page", regs, 0);

	/* Be absolutely certain we don't return. */
	panic("%s stack guard hit", name);
}
#endif

/*
 * Runs on an IST stack for x86_64 and on a special task stack for x86_32.
 *
 * On x86_64, this is more or less a normal kernel entry.  Notwithstanding the
 * SDM's warnings about double faults being unrecoverable, returning works as
 * expected.  Presumably what the SDM actually means is that the CPU may get
 * the register state wrong on entry, so returning could be a bad idea.
 *
 * Various CPU engineers have promised that double faults due to an IRET fault
 * while the stack is read-only are, in fact, recoverable.
 *
 * On x86_32, this is entered through a task gate, and regs are synthesized
 * from the TSS.  Returning is, in principle, okay, but changes to regs will
 * be lost.  If, for some reason, we need to return to a context with modified
 * regs, the shim code could be adjusted to synchronize the registers.
 *
 * The 32bit #DF shim provides CR2 already as an argument. On 64bit it needs
 * to be read before doing anything else.
 */
DEFINE_IDTENTRY_DF(exc_double_fault)
{
	static const char str[] = "double fault";
	struct task_struct *tsk = current;

#ifdef CONFIG_VMAP_STACK
	unsigned long address = read_cr2();
	struct stack_info info;
#endif

#ifdef CONFIG_X86_ESPFIX64
	extern unsigned char native_irq_return_iret[];

	/*
	 * If IRET takes a non-IST fault on the espfix64 stack, then we
	 * end up promoting it to a doublefault.  In that case, take
	 * advantage of the fact that we're not using the normal (TSS.sp0)
	 * stack right now.  We can write a fake #GP(0) frame at TSS.sp0
	 * and then modify our own IRET frame so that, when we return,
	 * we land directly at the #GP(0) vector with the stack already
	 * set up according to its expectations.
	 *
	 * The net result is that our #GP handler will think that we
	 * entered from usermode with the bad user context.
	 *
	 * No need for nmi_enter() here because we don't use RCU.
	 */
	if (((long)regs->sp >> P4D_SHIFT) == ESPFIX_PGD_ENTRY &&
		regs->cs == __KERNEL_CS &&
		regs->ip == (unsigned long)native_irq_return_iret)
	{
		struct pt_regs *gpregs = (struct pt_regs *)this_cpu_read(cpu_tss_rw.x86_tss.sp0) - 1;
		unsigned long *p = (unsigned long *)regs->sp;

		/*
		 * regs->sp points to the failing IRET frame on the
		 * ESPFIX64 stack.  Copy it to the entry stack.  This fills
		 * in gpregs->ss through gpregs->ip.
		 *
		 */
		gpregs->ip	= p[0];
		gpregs->cs	= p[1];
		gpregs->flags	= p[2];
		gpregs->sp	= p[3];
		gpregs->ss	= p[4];
		gpregs->orig_ax = 0;  /* Missing (lost) #GP error code */

		/*
		 * Adjust our frame so that we return straight to the #GP
		 * vector with the expected RSP value.  This is safe because
		 * we won't enable interrupts or schedule before we invoke
		 * general_protection, so nothing will clobber the stack
		 * frame we just set up.
		 *
		 * We will enter general_protection with kernel GSBASE,
		 * which is what the stub expects, given that the faulting
		 * RIP will be the IRET instruction.
		 */
		regs->ip = (unsigned long)asm_exc_general_protection;
		regs->sp = (unsigned long)&gpregs->orig_ax;

		return;
	}
#endif

	irqentry_nmi_enter(regs);
	instrumentation_begin();
	notify_die(DIE_TRAP, str, regs, error_code, X86_TRAP_DF, SIGSEGV);

	tsk->thread.error_code = error_code;
	tsk->thread.trap_nr = X86_TRAP_DF;

#ifdef CONFIG_VMAP_STACK
	/*
	 * If we overflow the stack into a guard page, the CPU will fail
	 * to deliver #PF and will send #DF instead.  Similarly, if we
	 * take any non-IST exception while too close to the bottom of
	 * the stack, the processor will get a page fault while
	 * delivering the exception and will generate a double fault.
	 *
	 * According to the SDM (footnote in 6.15 under "Interrupt 14 -
	 * Page-Fault Exception (#PF):
	 *
	 *   Processors update CR2 whenever a page fault is detected. If a
	 *   second page fault occurs while an earlier page fault is being
	 *   delivered, the faulting linear address of the second fault will
	 *   overwrite the contents of CR2 (replacing the previous
	 *   address). These updates to CR2 occur even if the page fault
	 *   results in a double fault or occurs during the delivery of a
	 *   double fault.
	 *
	 * The logic below has a small possibility of incorrectly diagnosing
	 * some errors as stack overflows.  For example, if the IDT or GDT
	 * gets corrupted such that #GP delivery fails due to a bad descriptor
	 * causing #GP and we hit this condition while CR2 coincidentally
	 * points to the stack guard page, we'll think we overflowed the
	 * stack.  Given that we're going to panic one way or another
	 * if this happens, this isn't necessarily worth fixing.
	 *
	 * If necessary, we could improve the test by only diagnosing
	 * a stack overflow if the saved RSP points within 47 bytes of
	 * the bottom of the stack: if RSP == tsk_stack + 48 and we
	 * take an exception, the stack is already aligned and there
	 * will be enough room SS, RSP, RFLAGS, CS, RIP, and a
	 * possible error code, so a stack overflow would *not* double
	 * fault.  With any less space left, exception delivery could
	 * fail, and, as a practical matter, we've overflowed the
	 * stack even if the actual trigger for the double fault was
	 * something else.
	 */
	if (get_stack_guard_info((void *)address, &info))
		handle_stack_overflow(regs, address, &info);
#endif

	pr_emerg("PANIC: double fault, error_code: 0x%lx\n", error_code);
	die("double fault", regs, error_code);
	panic("Machine halted.");
	instrumentation_end();
}

DEFINE_IDTENTRY(exc_bounds)
{
	if (notify_die(DIE_TRAP, "bounds", regs, 0,
			X86_TRAP_BR, SIGSEGV) == NOTIFY_STOP)
		return;
	cond_local_irq_enable(regs);

	if (!user_mode(regs))
		die("bounds", regs, 0);

	do_trap(X86_TRAP_BR, SIGSEGV, "bounds", regs, 0, 0, NULL);

	cond_local_irq_disable(regs);
}

enum kernel_gp_hint {
	GP_NO_HINT,
	GP_NON_CANONICAL,
	GP_CANONICAL
};

/*
 * When an uncaught #GP occurs, try to determine the memory address accessed by
 * the instruction and return that address to the caller. Also, try to figure
 * out whether any part of the access to that address was non-canonical.
 */
static enum kernel_gp_hint get_kernel_gp_address(struct pt_regs *regs,
						 unsigned long *addr)
{
	u8 insn_buf[MAX_INSN_SIZE];
	struct insn insn;
	int ret;

	if (copy_from_kernel_nofault(insn_buf, (void *)regs->ip,
			MAX_INSN_SIZE))
		return GP_NO_HINT;

	ret = insn_decode_kernel(&insn, insn_buf);
	if (ret < 0)
		return GP_NO_HINT;

	*addr = (unsigned long)insn_get_addr_ref(&insn, regs);
	if (*addr == -1UL)
		return GP_NO_HINT;

#ifdef CONFIG_X86_64
	/*
	 * Check that:
	 *  - the operand is not in the kernel half
	 *  - the last byte of the operand is not in the user canonical half
	 */
	if (*addr < ~__VIRTUAL_MASK &&
	    *addr + insn.opnd_bytes - 1 > __VIRTUAL_MASK)
		return GP_NON_CANONICAL;
#endif

	return GP_CANONICAL;
}

#define GPFSTR "general protection fault"

static bool fixup_iopl_exception(struct pt_regs *regs)
{
	struct thread_struct *t = &current->thread;
	unsigned char byte;
	unsigned long ip;

	if (!IS_ENABLED(CONFIG_X86_IOPL_IOPERM) || t->iopl_emul != 3)
		return false;

	if (insn_get_effective_ip(regs, &ip))
		return false;

	if (get_user(byte, (const char __user *)ip))
		return false;

	if (byte != 0xfa && byte != 0xfb)
		return false;

	if (!t->iopl_warn && printk_ratelimit()) {
		pr_err("%s[%d] attempts to use CLI/STI, pretending it's a NOP, ip:%lx",
		       current->comm, task_pid_nr(current), ip);
		print_vma_addr(KERN_CONT " in ", ip);
		pr_cont("\n");
		t->iopl_warn = 1;
	}

	regs->ip += 1;
	return true;
}

/*
 * The unprivileged ENQCMD instruction generates #GPs if the
 * IA32_PASID MSR has not been populated.  If possible, populate
 * the MSR from a PASID previously allocated to the mm.
 */
static bool try_fixup_enqcmd_gp(void)
{
#ifdef CONFIG_IOMMU_SVA
	u32 pasid;

	/*
	 * MSR_IA32_PASID is managed using XSAVE.  Directly
	 * writing to the MSR is only possible when fpregs
	 * are valid and the fpstate is not.  This is
	 * guaranteed when handling a userspace exception
	 * in *before* interrupts are re-enabled.
	 */
	lockdep_assert_irqs_disabled();

	/*
	 * Hardware without ENQCMD will not generate
	 * #GPs that can be fixed up here.
	 */
	if (!cpu_feature_enabled(X86_FEATURE_ENQCMD))
		return false;

	/*
	 * If the mm has not been allocated a
	 * PASID, the #GP can not be fixed up.
	 */
	if (!mm_valid_pasid(current->mm))
		return false;

	pasid = current->mm->pasid;

	/*
	 * Did this thread already have its PASID activated?
	 * If so, the #GP must be from something else.
	 */
	if (current->pasid_activated)
		return false;

	wrmsrl(MSR_IA32_PASID, pasid | MSR_IA32_PASID_VALID);
	current->pasid_activated = 1;

	return true;
#else
	return false;
#endif
}

static bool gp_try_fixup_and_notify(struct pt_regs *regs, int trapnr,
				    unsigned long error_code, const char *str,
				    unsigned long address)
{
	if (fixup_exception(regs, trapnr, error_code, address))
		return true;

	current->thread.error_code = error_code;
	current->thread.trap_nr = trapnr;

	/*
	 * To be potentially processing a kprobe fault and to trust the result
	 * from kprobe_running(), we have to be non-preemptible.
	 */
	if (!preemptible() && kprobe_running() &&
	    kprobe_fault_handler(regs, trapnr))
		return true;

	return notify_die(DIE_GPF, str, regs, error_code, trapnr, SIGSEGV) == NOTIFY_STOP;
}

static void gp_user_force_sig_segv(struct pt_regs *regs, int trapnr,
				   unsigned long error_code, const char *str)
{
	current->thread.error_code = error_code;
	current->thread.trap_nr = trapnr;
	show_signal(current, SIGSEGV, "", str, regs, error_code);
	force_sig(SIGSEGV);
}

DEFINE_IDTENTRY_ERRORCODE(exc_general_protection)
{
	char desc[sizeof(GPFSTR) + 50 + 2*sizeof(unsigned long) + 1] = GPFSTR;
	enum kernel_gp_hint hint = GP_NO_HINT;
	unsigned long gp_addr;

	if (user_mode(regs) && try_fixup_enqcmd_gp())
		return;

	cond_local_irq_enable(regs);

<<<<<<< HEAD
=======
	if (static_cpu_has(X86_FEATURE_UMIP)) {
		if (user_mode(regs) && fixup_umip_exception(regs))
			goto exit;
	}

	if (cpu_feature_enabled(X86_FEATURE_UINTR) && IS_ENABLED(CONFIG_X86_UINTR_BLOCKING)) {
		if (user_mode(regs) && fixup_uintr_gp_exception(regs))
			goto exit;
	}

>>>>>>> c1fa984f
	if (v8086_mode(regs)) {
		local_irq_enable();
		handle_vm86_fault((struct kernel_vm86_regs *) regs, error_code);
		local_irq_disable();
		return;
	}

	if (user_mode(regs)) {
		if (fixup_iopl_exception(regs))
			goto exit;

		if (fixup_vdso_exception(regs, X86_TRAP_GP, error_code, 0))
			goto exit;

		if (cpu_feature_enabled(X86_FEATURE_UMIP) && fixup_umip_exception(regs))
			goto exit;

		if (cpu_feature_enabled(X86_FEATURE_LASS) && emulate_vsyscall_gp(regs))
			goto exit;

		gp_user_force_sig_segv(regs, X86_TRAP_GP, error_code, desc);
		goto exit;
	}

	if (gp_try_fixup_and_notify(regs, X86_TRAP_GP, error_code, desc, 0))
		goto exit;

	if (error_code)
		snprintf(desc, sizeof(desc), "segment-related " GPFSTR);
	else
		hint = get_kernel_gp_address(regs, &gp_addr);

	if (hint != GP_NO_HINT)
		snprintf(desc, sizeof(desc), GPFSTR ", %s 0x%lx",
			 (hint == GP_NON_CANONICAL) ? "probably for non-canonical address"
						    : "maybe for address",
			 gp_addr);

	/*
	 * KASAN is interested only in the non-canonical case, clear it
	 * otherwise.
	 */
	if (hint != GP_NON_CANONICAL)
		gp_addr = 0;

	die_addr(desc, regs, error_code, gp_addr);

exit:
	cond_local_irq_disable(regs);
}

static bool do_int3(struct pt_regs *regs)
{
	int res;

#ifdef CONFIG_KGDB_LOW_LEVEL_TRAP
	if (kgdb_ll_trap(DIE_INT3, "int3", regs, 0, X86_TRAP_BP,
			 SIGTRAP) == NOTIFY_STOP)
		return true;
#endif /* CONFIG_KGDB_LOW_LEVEL_TRAP */

#ifdef CONFIG_KPROBES
	if (kprobe_int3_handler(regs))
		return true;
#endif
	res = notify_die(DIE_INT3, "int3", regs, 0, X86_TRAP_BP, SIGTRAP);

	return res == NOTIFY_STOP;
}
NOKPROBE_SYMBOL(do_int3);

static void do_int3_user(struct pt_regs *regs)
{
	if (do_int3(regs))
		return;

	cond_local_irq_enable(regs);
	do_trap(X86_TRAP_BP, SIGTRAP, "int3", regs, 0, 0, NULL);
	cond_local_irq_disable(regs);
}

DEFINE_IDTENTRY_RAW(exc_int3)
{
	/*
	 * poke_int3_handler() is completely self contained code; it does (and
	 * must) *NOT* call out to anything, lest it hits upon yet another
	 * INT3.
	 */
	if (poke_int3_handler(regs))
		return;

	/*
	 * irqentry_enter_from_user_mode() uses static_branch_{,un}likely()
	 * and therefore can trigger INT3, hence poke_int3_handler() must
	 * be done before. If the entry came from kernel mode, then use
	 * nmi_enter() because the INT3 could have been hit in any context
	 * including NMI.
	 */
	if (user_mode(regs)) {
		irqentry_enter_from_user_mode(regs);
		instrumentation_begin();
		do_int3_user(regs);
		instrumentation_end();
		irqentry_exit_to_user_mode(regs);
	} else {
		irqentry_state_t irq_state = irqentry_nmi_enter(regs);

		instrumentation_begin();
		if (!do_int3(regs))
			die("int3", regs, 0);
		instrumentation_end();
		irqentry_nmi_exit(regs, irq_state);
	}
}

#ifdef CONFIG_X86_64
/*
 * Help handler running on a per-cpu (IST or entry trampoline) stack
 * to switch to the normal thread stack if the interrupted code was in
 * user mode. The actual stack switch is done in entry_64.S
 */
asmlinkage __visible noinstr struct pt_regs *sync_regs(struct pt_regs *eregs)
{
	struct pt_regs *regs = (struct pt_regs *)this_cpu_read(pcpu_hot.top_of_stack) - 1;
	if (regs != eregs)
		*regs = *eregs;
	return regs;
}

#ifdef CONFIG_AMD_MEM_ENCRYPT
asmlinkage __visible noinstr struct pt_regs *vc_switch_off_ist(struct pt_regs *regs)
{
	unsigned long sp, *stack;
	struct stack_info info;
	struct pt_regs *regs_ret;

	/*
	 * In the SYSCALL entry path the RSP value comes from user-space - don't
	 * trust it and switch to the current kernel stack
	 */
	if (ip_within_syscall_gap(regs)) {
		sp = this_cpu_read(pcpu_hot.top_of_stack);
		goto sync;
	}

	/*
	 * From here on the RSP value is trusted. Now check whether entry
	 * happened from a safe stack. Not safe are the entry or unknown stacks,
	 * use the fall-back stack instead in this case.
	 */
	sp    = regs->sp;
	stack = (unsigned long *)sp;

	if (!get_stack_info_noinstr(stack, current, &info) || info.type == STACK_TYPE_ENTRY ||
	    info.type > STACK_TYPE_EXCEPTION_LAST)
		sp = __this_cpu_ist_top_va(VC2);

sync:
	/*
	 * Found a safe stack - switch to it as if the entry didn't happen via
	 * IST stack. The code below only copies pt_regs, the real switch happens
	 * in assembly code.
	 */
	sp = ALIGN_DOWN(sp, 8) - sizeof(*regs_ret);

	regs_ret = (struct pt_regs *)sp;
	*regs_ret = *regs;

	return regs_ret;
}
#endif

asmlinkage __visible noinstr struct pt_regs *fixup_bad_iret(struct pt_regs *bad_regs)
{
	struct pt_regs tmp, *new_stack;

	/*
	 * This is called from entry_64.S early in handling a fault
	 * caused by a bad iret to user mode.  To handle the fault
	 * correctly, we want to move our stack frame to where it would
	 * be had we entered directly on the entry stack (rather than
	 * just below the IRET frame) and we want to pretend that the
	 * exception came from the IRET target.
	 */
	new_stack = (struct pt_regs *)__this_cpu_read(cpu_tss_rw.x86_tss.sp0) - 1;

	/* Copy the IRET target to the temporary storage. */
	__memcpy(&tmp.ip, (void *)bad_regs->sp, 5*8);

	/* Copy the remainder of the stack from the current stack. */
	__memcpy(&tmp, bad_regs, offsetof(struct pt_regs, ip));

	/* Update the entry stack */
	__memcpy(new_stack, &tmp, sizeof(tmp));

	BUG_ON(!user_mode(new_stack));
	return new_stack;
}
#endif

static bool is_sysenter_singlestep(struct pt_regs *regs)
{
	/*
	 * We don't try for precision here.  If we're anywhere in the region of
	 * code that can be single-stepped in the SYSENTER entry path, then
	 * assume that this is a useless single-step trap due to SYSENTER
	 * being invoked with TF set.  (We don't know in advance exactly
	 * which instructions will be hit because BTF could plausibly
	 * be set.)
	 */
#ifdef CONFIG_X86_32
	return (regs->ip - (unsigned long)__begin_SYSENTER_singlestep_region) <
		(unsigned long)__end_SYSENTER_singlestep_region -
		(unsigned long)__begin_SYSENTER_singlestep_region;
#elif defined(CONFIG_IA32_EMULATION)
	return (regs->ip - (unsigned long)entry_SYSENTER_compat) <
		(unsigned long)__end_entry_SYSENTER_compat -
		(unsigned long)entry_SYSENTER_compat;
#else
	return false;
#endif
}

static __always_inline unsigned long debug_read_clear_dr6(void)
{
	unsigned long dr6;

	/*
	 * The Intel SDM says:
	 *
	 *   Certain debug exceptions may clear bits 0-3. The remaining
	 *   contents of the DR6 register are never cleared by the
	 *   processor. To avoid confusion in identifying debug
	 *   exceptions, debug handlers should clear the register before
	 *   returning to the interrupted task.
	 *
	 * Keep it simple: clear DR6 immediately.
	 */
	get_debugreg(dr6, 6);
	set_debugreg(DR6_RESERVED, 6);
	dr6 ^= DR6_RESERVED; /* Flip to positive polarity */

	return dr6;
}

/*
 * Our handling of the processor debug registers is non-trivial.
 * We do not clear them on entry and exit from the kernel. Therefore
 * it is possible to get a watchpoint trap here from inside the kernel.
 * However, the code in ./ptrace.c has ensured that the user can
 * only set watchpoints on userspace addresses. Therefore the in-kernel
 * watchpoint trap can only occur in code which is reading/writing
 * from user space. Such code must not hold kernel locks (since it
 * can equally take a page fault), therefore it is safe to call
 * force_sig_info even though that claims and releases locks.
 *
 * Code in ./signal.c ensures that the debug control register
 * is restored before we deliver any signal, and therefore that
 * user code runs with the correct debug control register even though
 * we clear it here.
 *
 * Being careful here means that we don't have to be as careful in a
 * lot of more complicated places (task switching can be a bit lazy
 * about restoring all the debug state, and ptrace doesn't have to
 * find every occurrence of the TF bit that could be saved away even
 * by user code)
 *
 * May run on IST stack.
 */

static bool notify_debug(struct pt_regs *regs, unsigned long *dr6)
{
	/*
	 * Notifiers will clear bits in @dr6 to indicate the event has been
	 * consumed - hw_breakpoint_handler(), single_stop_cont().
	 *
	 * Notifiers will set bits in @virtual_dr6 to indicate the desire
	 * for signals - ptrace_triggered(), kgdb_hw_overflow_handler().
	 */
	if (notify_die(DIE_DEBUG, "debug", regs, (long)dr6, 0, SIGTRAP) == NOTIFY_STOP)
		return true;

	return false;
}

static __always_inline void exc_debug_kernel(struct pt_regs *regs,
					     unsigned long dr6)
{
	/*
	 * Disable breakpoints during exception handling; recursive exceptions
	 * are exceedingly 'fun'.
	 *
	 * Since this function is NOKPROBE, and that also applies to
	 * HW_BREAKPOINT_X, we can't hit a breakpoint before this (XXX except a
	 * HW_BREAKPOINT_W on our stack)
	 *
	 * Entry text is excluded for HW_BP_X and cpu_entry_area, which
	 * includes the entry stack is excluded for everything.
	 */
	unsigned long dr7 = local_db_save();
	irqentry_state_t irq_state = irqentry_nmi_enter(regs);
	instrumentation_begin();

	/*
	 * If something gets miswired and we end up here for a user mode
	 * #DB, we will malfunction.
	 */
	WARN_ON_ONCE(user_mode(regs));

	if (test_thread_flag(TIF_BLOCKSTEP)) {
		/*
		 * The SDM says "The processor clears the BTF flag when it
		 * generates a debug exception." but PTRACE_BLOCKSTEP requested
		 * it for userspace, but we just took a kernel #DB, so re-set
		 * BTF.
		 */
		unsigned long debugctl;

		rdmsrl(MSR_IA32_DEBUGCTLMSR, debugctl);
		debugctl |= DEBUGCTLMSR_BTF;
		wrmsrl(MSR_IA32_DEBUGCTLMSR, debugctl);
	}

	/*
	 * Catch SYSENTER with TF set and clear DR_STEP. If this hit a
	 * watchpoint at the same time then that will still be handled.
	 */
	if ((dr6 & DR_STEP) && is_sysenter_singlestep(regs))
		dr6 &= ~DR_STEP;

	/*
	 * The kernel doesn't use INT1
	 */
	if (!dr6)
		goto out;

	if (notify_debug(regs, &dr6))
		goto out;

	/*
	 * The kernel doesn't use TF single-step outside of:
	 *
	 *  - Kprobes, consumed through kprobe_debug_handler()
	 *  - KGDB, consumed through notify_debug()
	 *
	 * So if we get here with DR_STEP set, something is wonky.
	 *
	 * A known way to trigger this is through QEMU's GDB stub,
	 * which leaks #DB into the guest and causes IST recursion.
	 */
	if (WARN_ON_ONCE(dr6 & DR_STEP))
		regs->flags &= ~X86_EFLAGS_TF;
out:
	instrumentation_end();
	irqentry_nmi_exit(regs, irq_state);

	local_db_restore(dr7);
}

static __always_inline void exc_debug_user(struct pt_regs *regs,
					   unsigned long dr6)
{
	bool icebp;

	/*
	 * If something gets miswired and we end up here for a kernel mode
	 * #DB, we will malfunction.
	 */
	WARN_ON_ONCE(!user_mode(regs));

	/*
	 * NB: We can't easily clear DR7 here because
	 * irqentry_exit_to_usermode() can invoke ptrace, schedule, access
	 * user memory, etc.  This means that a recursive #DB is possible.  If
	 * this happens, that #DB will hit exc_debug_kernel() and clear DR7.
	 * Since we're not on the IST stack right now, everything will be
	 * fine.
	 */

	irqentry_enter_from_user_mode(regs);
	instrumentation_begin();

	/*
	 * Start the virtual/ptrace DR6 value with just the DR_STEP mask
	 * of the real DR6. ptrace_triggered() will set the DR_TRAPn bits.
	 *
	 * Userspace expects DR_STEP to be visible in ptrace_get_debugreg(6)
	 * even if it is not the result of PTRACE_SINGLESTEP.
	 */
	current->thread.virtual_dr6 = (dr6 & DR_STEP);

	/*
	 * The SDM says "The processor clears the BTF flag when it
	 * generates a debug exception."  Clear TIF_BLOCKSTEP to keep
	 * TIF_BLOCKSTEP in sync with the hardware BTF flag.
	 */
	clear_thread_flag(TIF_BLOCKSTEP);

	/*
	 * If dr6 has no reason to give us about the origin of this trap,
	 * then it's very likely the result of an icebp/int01 trap.
	 * User wants a sigtrap for that.
	 */
	icebp = !dr6;

	if (notify_debug(regs, &dr6))
		goto out;

	/* It's safe to allow irq's after DR6 has been saved */
	local_irq_enable();

	if (v8086_mode(regs)) {
		handle_vm86_trap((struct kernel_vm86_regs *)regs, 0, X86_TRAP_DB);
		goto out_irq;
	}

	/* #DB for bus lock can only be triggered from userspace. */
	if (dr6 & DR_BUS_LOCK)
		handle_bus_lock(regs);

	/* Add the virtual_dr6 bits for signals. */
	dr6 |= current->thread.virtual_dr6;
	if (dr6 & (DR_STEP | DR_TRAP_BITS) || icebp)
		send_sigtrap(regs, 0, get_si_code(dr6));

out_irq:
	local_irq_disable();
out:
	instrumentation_end();
	irqentry_exit_to_user_mode(regs);
}

#ifdef CONFIG_X86_64
/* IST stack entry */
DEFINE_IDTENTRY_DEBUG(exc_debug)
{
	exc_debug_kernel(regs, debug_read_clear_dr6());
}

/* User entry, runs on regular task stack */
DEFINE_IDTENTRY_DEBUG_USER(exc_debug)
{
	exc_debug_user(regs, debug_read_clear_dr6());
}
#else
/* 32 bit does not have separate entry points. */
DEFINE_IDTENTRY_RAW(exc_debug)
{
	unsigned long dr6 = debug_read_clear_dr6();

	if (user_mode(regs))
		exc_debug_user(regs, dr6);
	else
		exc_debug_kernel(regs, dr6);
}
#endif

/*
 * Note that we play around with the 'TS' bit in an attempt to get
 * the correct behaviour even in the presence of the asynchronous
 * IRQ13 behaviour
 */
static void math_error(struct pt_regs *regs, int trapnr)
{
	struct task_struct *task = current;
	struct fpu *fpu = &task->thread.fpu;
	int si_code;
	char *str = (trapnr == X86_TRAP_MF) ? "fpu exception" :
						"simd exception";

	cond_local_irq_enable(regs);

	if (!user_mode(regs)) {
		if (fixup_exception(regs, trapnr, 0, 0))
			goto exit;

		task->thread.error_code = 0;
		task->thread.trap_nr = trapnr;

		if (notify_die(DIE_TRAP, str, regs, 0, trapnr,
			       SIGFPE) != NOTIFY_STOP)
			die(str, regs, 0);
		goto exit;
	}

	/*
	 * Synchronize the FPU register state to the memory register state
	 * if necessary. This allows the exception handler to inspect it.
	 */
	fpu_sync_fpstate(fpu);

	task->thread.trap_nr	= trapnr;
	task->thread.error_code = 0;

	si_code = fpu__exception_code(fpu, trapnr);
	/* Retry when we get spurious exceptions: */
	if (!si_code)
		goto exit;

	if (fixup_vdso_exception(regs, trapnr, 0, 0))
		goto exit;

	force_sig_fault(SIGFPE, si_code,
			(void __user *)uprobe_get_trap_addr(regs));
exit:
	cond_local_irq_disable(regs);
}

DEFINE_IDTENTRY(exc_coprocessor_error)
{
	math_error(regs, X86_TRAP_MF);
}

DEFINE_IDTENTRY(exc_simd_coprocessor_error)
{
	if (IS_ENABLED(CONFIG_X86_INVD_BUG)) {
		/* AMD 486 bug: INVD in CPL 0 raises #XF instead of #GP */
		if (!static_cpu_has(X86_FEATURE_XMM)) {
			__exc_general_protection(regs, 0);
			return;
		}
	}
	math_error(regs, X86_TRAP_XF);
}

DEFINE_IDTENTRY(exc_spurious_interrupt_bug)
{
	/*
	 * This addresses a Pentium Pro Erratum:
	 *
	 * PROBLEM: If the APIC subsystem is configured in mixed mode with
	 * Virtual Wire mode implemented through the local APIC, an
	 * interrupt vector of 0Fh (Intel reserved encoding) may be
	 * generated by the local APIC (Int 15).  This vector may be
	 * generated upon receipt of a spurious interrupt (an interrupt
	 * which is removed before the system receives the INTA sequence)
	 * instead of the programmed 8259 spurious interrupt vector.
	 *
	 * IMPLICATION: The spurious interrupt vector programmed in the
	 * 8259 is normally handled by an operating system's spurious
	 * interrupt handler. However, a vector of 0Fh is unknown to some
	 * operating systems, which would crash if this erratum occurred.
	 *
	 * In theory this could be limited to 32bit, but the handler is not
	 * hurting and who knows which other CPUs suffer from this.
	 */
}

static bool handle_xfd_event(struct pt_regs *regs)
{
	u64 xfd_err;
	int err;

	if (!IS_ENABLED(CONFIG_X86_64) || !cpu_feature_enabled(X86_FEATURE_XFD))
		return false;

	rdmsrl(MSR_IA32_XFD_ERR, xfd_err);
	if (!xfd_err)
		return false;

	wrmsrl(MSR_IA32_XFD_ERR, 0);

	/* Die if that happens in kernel space */
	if (WARN_ON(!user_mode(regs)))
		return false;

	local_irq_enable();

	err = xfd_enable_feature(xfd_err);

	switch (err) {
	case -EPERM:
		force_sig_fault(SIGILL, ILL_ILLOPC, error_get_trap_addr(regs));
		break;
	case -EFAULT:
		force_sig(SIGSEGV);
		break;
	}

	local_irq_disable();
	return true;
}

DEFINE_IDTENTRY(exc_device_not_available)
{
	unsigned long cr0 = read_cr0();

	if (handle_xfd_event(regs))
		return;

#ifdef CONFIG_MATH_EMULATION
	if (!boot_cpu_has(X86_FEATURE_FPU) && (cr0 & X86_CR0_EM)) {
		struct math_emu_info info = { };

		cond_local_irq_enable(regs);

		info.regs = regs;
		math_emulate(&info);

		cond_local_irq_disable(regs);
		return;
	}
#endif

	/* This should not happen. */
	if (WARN(cr0 & X86_CR0_TS, "CR0.TS was set")) {
		/* Try to fix it up and carry on. */
		write_cr0(cr0 & ~X86_CR0_TS);
	} else {
		/*
		 * Something terrible happened, and we're better off trying
		 * to kill the task than getting stuck in a never-ending
		 * loop of #NM faults.
		 */
		die("unexpected #NM exception", regs, 0);
	}
}

#ifdef CONFIG_INTEL_TDX_GUEST

#define VE_FAULT_STR "VE fault"

static void ve_raise_fault(struct pt_regs *regs, long error_code,
			   unsigned long address)
{
	if (user_mode(regs)) {
		gp_user_force_sig_segv(regs, X86_TRAP_VE, error_code, VE_FAULT_STR);
		return;
	}

	if (gp_try_fixup_and_notify(regs, X86_TRAP_VE, error_code,
				    VE_FAULT_STR, address)) {
		return;
	}

	die_addr(VE_FAULT_STR, regs, error_code, address);
}

static void ve_raise_debug(struct pt_regs* regs)
{
	unsigned long dr6 = debug_read_clear_dr6();

	dr6 |= DR_STEP;
	cond_local_irq_disable(regs);

	if (user_mode(regs))
		exc_debug_user(regs, dr6);
	else
		exc_debug_kernel(regs, dr6);

	cond_local_irq_enable(regs);
}

/*
 * Virtualization Exceptions (#VE) are delivered to TDX guests due to
 * specific guest actions which may happen in either user space or the
 * kernel:
 *
 *  * Specific instructions (WBINVD, for example)
 *  * Specific MSR accesses
 *  * Specific CPUID leaf accesses
 *  * Access to specific guest physical addresses
 *
 * In the settings that Linux will run in, virtualization exceptions are
 * never generated on accesses to normal, TD-private memory that has been
 * accepted (by BIOS or with tdx_enc_status_changed()).
 *
 * Syscall entry code has a critical window where the kernel stack is not
 * yet set up. Any exception in this window leads to hard to debug issues
 * and can be exploited for privilege escalation. Exceptions in the NMI
 * entry code also cause issues. Returning from the exception handler with
 * IRET will re-enable NMIs and nested NMI will corrupt the NMI stack.
 *
 * For these reasons, the kernel avoids #VEs during the syscall gap and
 * the NMI entry code. Entry code paths do not access TD-shared memory,
 * MMIO regions, use #VE triggering MSRs, instructions, or CPUID leaves
 * that might generate #VE. VMM can remove memory from TD at any point,
 * but access to unaccepted (or missing) private memory leads to VM
 * termination, not to #VE.
 *
 * Similarly to page faults and breakpoints, #VEs are allowed in NMI
 * handlers once the kernel is ready to deal with nested NMIs.
 *
 * During #VE delivery, all interrupts, including NMIs, are blocked until
 * TDGETVEINFO is called. It prevents #VE nesting until the kernel reads
 * the VE info.
 *
 * If a guest kernel action which would normally cause a #VE occurs in
 * the interrupt-disabled region before TDGETVEINFO, a #DF (fault
 * exception) is delivered to the guest which will result in an oops.
 *
 * The entry code has been audited carefully for following these expectations.
 * Changes in the entry code have to be audited for correctness vs. this
 * aspect. Similarly to #PF, #VE in these places will expose kernel to
 * privilege escalation or may lead to random crashes.
 */
DEFINE_IDTENTRY(exc_virtualization_exception)
{
	struct ve_info ve;

	inc_irq_stat(tdx_ve_count);

	/*
	 * NMIs/Machine-checks/Interrupts will be in a disabled state
	 * till TDGETVEINFO TDCALL is executed. This ensures that VE
	 * info cannot be overwritten by a nested #VE.
	 */
	tdx_get_ve_info(&ve);

	cond_local_irq_enable(regs);

	/*
	 * If tdx_handle_virt_exception() could not process
	 * it successfully, treat it as #GP(0) and handle it.
	 */
	if (!tdx_handle_virt_exception(regs, &ve)) {
		if (regs->flags & X86_EFLAGS_TF)
			ve_raise_debug(regs);
		else
			ve_raise_fault(regs, 0, ve.gla);
	}

	cond_local_irq_disable(regs);
}

#endif

#ifdef CONFIG_X86_32
DEFINE_IDTENTRY_SW(iret_error)
{
	local_irq_enable();
	if (notify_die(DIE_TRAP, "iret exception", regs, 0,
			X86_TRAP_IRET, SIGILL) != NOTIFY_STOP) {
		do_trap(X86_TRAP_IRET, SIGILL, "iret exception", regs, 0,
			ILL_BADSTK, (void __user *)NULL);
	}
	local_irq_disable();
}
#endif

void __init trap_init(void)
{
	/* Init cpu_entry_area before IST entries are set up */
	setup_cpu_entry_areas();

	/* Init GHCB memory pages when running as an SEV-ES guest */
	sev_es_init_vc_handling();

	/* Initialize TSS before setting up traps so ISTs work */
	cpu_init_exception_handling();
	/* Setup traps as cpu_init() might #GP */
	idt_setup_traps();
	cpu_init();
}<|MERGE_RESOLUTION|>--- conflicted
+++ resolved
@@ -912,8 +912,6 @@
 
 	cond_local_irq_enable(regs);
 
-<<<<<<< HEAD
-=======
 	if (static_cpu_has(X86_FEATURE_UMIP)) {
 		if (user_mode(regs) && fixup_umip_exception(regs))
 			goto exit;
@@ -924,7 +922,6 @@
 			goto exit;
 	}
 
->>>>>>> c1fa984f
 	if (v8086_mode(regs)) {
 		local_irq_enable();
 		handle_vm86_fault((struct kernel_vm86_regs *) regs, error_code);
