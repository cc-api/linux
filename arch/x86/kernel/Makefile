# SPDX-License-Identifier: GPL-2.0
#
# Makefile for the linux kernel.
#

extra-y	+= vmlinux.lds

CPPFLAGS_vmlinux.lds += -U$(UTS_MACHINE)

ifdef CONFIG_FUNCTION_TRACER
# Do not profile debug and lowlevel utilities
CFLAGS_REMOVE_tsc.o = -pg
CFLAGS_REMOVE_paravirt-spinlocks.o = -pg
CFLAGS_REMOVE_pvclock.o = -pg
CFLAGS_REMOVE_kvmclock.o = -pg
CFLAGS_REMOVE_ftrace.o = -pg
CFLAGS_REMOVE_early_printk.o = -pg
CFLAGS_REMOVE_head64.o = -pg
CFLAGS_REMOVE_sev.o = -pg
CFLAGS_REMOVE_rethook.o = -pg
endif

KASAN_SANITIZE_head$(BITS).o				:= n
KASAN_SANITIZE_dumpstack.o				:= n
KASAN_SANITIZE_dumpstack_$(BITS).o			:= n
KASAN_SANITIZE_stacktrace.o				:= n
KASAN_SANITIZE_paravirt.o				:= n
KASAN_SANITIZE_sev.o					:= n

# With some compiler versions the generated code results in boot hangs, caused
# by several compilation units. To be safe, disable all instrumentation.
KCSAN_SANITIZE := n
KMSAN_SANITIZE_head$(BITS).o				:= n
KMSAN_SANITIZE_nmi.o					:= n

# If instrumentation of this dir is enabled, boot hangs during first second.
# Probably could be more selective here, but note that files related to irqs,
# boot, dumpstack/stacktrace, etc are either non-interesting or can lead to
# non-deterministic coverage.
KCOV_INSTRUMENT		:= n

CFLAGS_irq.o := -I $(srctree)/$(src)/../include/asm/trace

obj-y			+= head_$(BITS).o
obj-y			+= head$(BITS).o
obj-y			+= ebda.o
obj-y			+= platform-quirks.o
obj-y			+= process_$(BITS).o signal.o signal_$(BITS).o
obj-y			+= traps.o idt.o irq.o irq_$(BITS).o dumpstack_$(BITS).o
obj-y			+= time.o ioport.o dumpstack.o nmi.o
obj-$(CONFIG_MODIFY_LDT_SYSCALL)	+= ldt.o
obj-y			+= setup.o x86_init.o i8259.o irqinit.o
obj-$(CONFIG_JUMP_LABEL)	+= jump_label.o
obj-$(CONFIG_IRQ_WORK)  += irq_work.o
obj-y			+= probe_roms.o
obj-$(CONFIG_X86_32)	+= sys_ia32.o
obj-$(CONFIG_IA32_EMULATION)	+= sys_ia32.o signal_32.o
obj-$(CONFIG_X86_64)	+= sys_x86_64.o
obj-$(CONFIG_X86_ESPFIX64)	+= espfix_64.o
obj-$(CONFIG_SYSFS)	+= ksysfs.o
obj-y			+= bootflag.o e820.o
obj-y			+= pci-dma.o quirks.o topology.o kdebugfs.o
obj-y			+= alternative.o i8253.o hw_breakpoint.o
obj-y			+= tsc.o tsc_msr.o io_delay.o rtc.o
obj-y			+= resource.o
obj-y			+= irqflags.o
obj-y			+= static_call.o
obj-$(CONFIG_SVOS)	+= svos.o

obj-y				+= process.o
obj-y				+= fpu/
obj-y				+= ptrace.o
obj-$(CONFIG_X86_32)		+= tls.o
obj-$(CONFIG_IA32_EMULATION)	+= tls.o
obj-y				+= step.o
obj-$(CONFIG_INTEL_TXT)		+= tboot.o
obj-$(CONFIG_ISA_DMA_API)	+= i8237.o
obj-y				+= stacktrace.o
obj-y				+= cpu/
obj-y				+= acpi/
obj-y				+= reboot.o
obj-$(CONFIG_X86_MSR)		+= msr.o
obj-$(CONFIG_X86_CPUID)		+= cpuid.o
obj-$(CONFIG_PCI)		+= early-quirks.o
apm-y				:= apm_32.o
obj-$(CONFIG_APM)		+= apm.o
obj-$(CONFIG_SMP)		+= smp.o
obj-$(CONFIG_SMP)		+= smpboot.o
obj-$(CONFIG_X86_TSC)		+= tsc_sync.o
obj-$(CONFIG_SMP)		+= setup_percpu.o
obj-$(CONFIG_X86_MPPARSE)	+= mpparse.o
obj-y				+= apic/
obj-$(CONFIG_X86_REBOOTFIXUPS)	+= reboot_fixups_32.o
obj-$(CONFIG_DYNAMIC_FTRACE)	+= ftrace.o
obj-$(CONFIG_FUNCTION_TRACER)	+= ftrace_$(BITS).o
obj-$(CONFIG_FUNCTION_GRAPH_TRACER) += ftrace.o
obj-$(CONFIG_FTRACE_SYSCALLS)	+= ftrace.o
obj-$(CONFIG_X86_TSC)		+= trace_clock.o
obj-$(CONFIG_TRACING)		+= trace.o
obj-$(CONFIG_RETHOOK)		+= rethook.o
obj-$(CONFIG_CRASH_CORE)	+= crash_core_$(BITS).o
obj-$(CONFIG_KEXEC_CORE)	+= machine_kexec_$(BITS).o
obj-$(CONFIG_KEXEC_CORE)	+= relocate_kernel_$(BITS).o crash.o
obj-$(CONFIG_KEXEC_FILE)	+= kexec-bzimage64.o
obj-$(CONFIG_CRASH_DUMP)	+= crash_dump_$(BITS).o
obj-y				+= kprobes/
obj-$(CONFIG_MODULES)		+= module.o
obj-$(CONFIG_X86_32)		+= doublefault_32.o
obj-$(CONFIG_KGDB)		+= kgdb.o
obj-$(CONFIG_VM86)		+= vm86_32.o
obj-$(CONFIG_EARLY_PRINTK)	+= early_printk.o

obj-$(CONFIG_HPET_TIMER) 	+= hpet.o

obj-$(CONFIG_AMD_NB)		+= amd_nb.o
obj-$(CONFIG_DEBUG_NMI_SELFTEST) += nmi_selftest.o

obj-$(CONFIG_KVM_GUEST)		+= kvm.o kvmclock.o
obj-$(CONFIG_PARAVIRT)		+= paravirt.o
obj-$(CONFIG_PARAVIRT_SPINLOCKS)+= paravirt-spinlocks.o
obj-$(CONFIG_PARAVIRT_CLOCK)	+= pvclock.o
obj-$(CONFIG_X86_PMEM_LEGACY_DEVICE) += pmem.o

obj-$(CONFIG_JAILHOUSE_GUEST)	+= jailhouse.o

obj-$(CONFIG_EISA)		+= eisa.o
obj-$(CONFIG_PCSPKR_PLATFORM)	+= pcspeaker.o

obj-$(CONFIG_X86_CHECK_BIOS_CORRUPTION) += check.o

obj-$(CONFIG_OF)			+= devicetree.o
obj-$(CONFIG_UPROBES)			+= uprobes.o

obj-$(CONFIG_PERF_EVENTS)		+= perf_regs.o
obj-$(CONFIG_TRACING)			+= tracepoint.o
obj-$(CONFIG_SCHED_MC_PRIO)		+= itmt.o
obj-$(CONFIG_X86_UMIP)			+= umip.o

obj-$(CONFIG_UNWINDER_ORC)		+= unwind_orc.o
obj-$(CONFIG_UNWINDER_FRAME_POINTER)	+= unwind_frame.o
obj-$(CONFIG_UNWINDER_GUESS)		+= unwind_guess.o

obj-$(CONFIG_AMD_MEM_ENCRYPT)		+= sev.o

obj-$(CONFIG_CFI_CLANG)			+= cfi.o

obj-$(CONFIG_CALL_THUNKS)		+= callthunks.o

<<<<<<< HEAD
obj-$(CONFIG_IPC_CLASSES)		+= sched_ipcc.o
=======
obj-$(CONFIG_X86_CET)			+= cet.o

obj-$(CONFIG_X86_USER_SHADOW_STACK)	+= shstk.o
>>>>>>> 8fba1c1e

###
# 64 bit specific files
ifeq ($(CONFIG_X86_64),y)
	obj-$(CONFIG_AUDIT)		+= audit_64.o

	obj-$(CONFIG_GART_IOMMU)	+= amd_gart_64.o aperture_64.o

	obj-$(CONFIG_MMCONF_FAM10H)	+= mmconf-fam10h_64.o
	obj-y				+= vsmp_64.o
endif<|MERGE_RESOLUTION|>--- conflicted
+++ resolved
@@ -146,13 +146,10 @@
 
 obj-$(CONFIG_CALL_THUNKS)		+= callthunks.o
 
-<<<<<<< HEAD
 obj-$(CONFIG_IPC_CLASSES)		+= sched_ipcc.o
-=======
 obj-$(CONFIG_X86_CET)			+= cet.o
 
 obj-$(CONFIG_X86_USER_SHADOW_STACK)	+= shstk.o
->>>>>>> 8fba1c1e
 
 ###
 # 64 bit specific files
