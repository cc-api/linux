// SPDX-License-Identifier: GPL-2.0-only
/*
 * Common interrupt code for 32 and 64 bit
 */
#include <linux/cpu.h>
#include <linux/interrupt.h>
#include <linux/kernel_stat.h>
#include <linux/of.h>
#include <linux/seq_file.h>
#include <linux/smp.h>
#include <linux/ftrace.h>
#include <linux/delay.h>
#include <linux/export.h>
#include <linux/irq.h>

#include <asm/irq_stack.h>
#include <asm/apic.h>
#include <asm/io_apic.h>
#include <asm/irq.h>
#include <asm/mce.h>
#include <asm/hw_irq.h>
#include <asm/desc.h>
#include <asm/traps.h>
#include <asm/thermal.h>
#include <asm/uintr.h>

#define CREATE_TRACE_POINTS
#include <asm/trace/irq_vectors.h>

DEFINE_PER_CPU_SHARED_ALIGNED(irq_cpustat_t, irq_stat);
EXPORT_PER_CPU_SYMBOL(irq_stat);

atomic_t irq_err_count;

/*
 * 'what should we do if we get a hw irq event on an illegal vector'.
 * each architecture has to answer this themselves.
 */
void ack_bad_irq(unsigned int irq)
{
	if (printk_ratelimit())
		pr_err("unexpected IRQ trap at vector %02x\n", irq);

	/*
	 * Currently unexpected vectors happen only on SMP and APIC.
	 * We _must_ ack these because every local APIC has only N
	 * irq slots per priority level, and a 'hanging, unacked' IRQ
	 * holds up an irq slot - in excessive cases (when multiple
	 * unexpected vectors occur) that might lock up the APIC
	 * completely.
	 * But only ack when the APIC is enabled -AK
	 */
	ack_APIC_irq();
}

#define irq_stats(x)		(&per_cpu(irq_stat, x))
/*
 * /proc/interrupts printing for arch specific interrupts
 */
int arch_show_interrupts(struct seq_file *p, int prec)
{
	int j;

	seq_printf(p, "%*s: ", prec, "NMI");
	for_each_online_cpu(j)
		seq_printf(p, "%10u ", irq_stats(j)->__nmi_count);
	seq_puts(p, "  Non-maskable interrupts\n");
#ifdef CONFIG_X86_LOCAL_APIC
	seq_printf(p, "%*s: ", prec, "LOC");
	for_each_online_cpu(j)
		seq_printf(p, "%10u ", irq_stats(j)->apic_timer_irqs);
	seq_puts(p, "  Local timer interrupts\n");

	seq_printf(p, "%*s: ", prec, "SPU");
	for_each_online_cpu(j)
		seq_printf(p, "%10u ", irq_stats(j)->irq_spurious_count);
	seq_puts(p, "  Spurious interrupts\n");
	seq_printf(p, "%*s: ", prec, "PMI");
	for_each_online_cpu(j)
		seq_printf(p, "%10u ", irq_stats(j)->apic_perf_irqs);
	seq_puts(p, "  Performance monitoring interrupts\n");
	seq_printf(p, "%*s: ", prec, "IWI");
	for_each_online_cpu(j)
		seq_printf(p, "%10u ", irq_stats(j)->apic_irq_work_irqs);
	seq_puts(p, "  IRQ work interrupts\n");
	seq_printf(p, "%*s: ", prec, "RTR");
	for_each_online_cpu(j)
		seq_printf(p, "%10u ", irq_stats(j)->icr_read_retry_count);
	seq_puts(p, "  APIC ICR read retries\n");
	if (x86_platform_ipi_callback) {
		seq_printf(p, "%*s: ", prec, "PLT");
		for_each_online_cpu(j)
			seq_printf(p, "%10u ", irq_stats(j)->x86_platform_ipis);
		seq_puts(p, "  Platform interrupts\n");
	}
#endif
#ifdef CONFIG_SMP
	seq_printf(p, "%*s: ", prec, "RES");
	for_each_online_cpu(j)
		seq_printf(p, "%10u ", irq_stats(j)->irq_resched_count);
	seq_puts(p, "  Rescheduling interrupts\n");
	seq_printf(p, "%*s: ", prec, "CAL");
	for_each_online_cpu(j)
		seq_printf(p, "%10u ", irq_stats(j)->irq_call_count);
	seq_puts(p, "  Function call interrupts\n");
	seq_printf(p, "%*s: ", prec, "TLB");
	for_each_online_cpu(j)
		seq_printf(p, "%10u ", irq_stats(j)->irq_tlb_count);
	seq_puts(p, "  TLB shootdowns\n");
#endif
#ifdef CONFIG_X86_THERMAL_VECTOR
	seq_printf(p, "%*s: ", prec, "TRM");
	for_each_online_cpu(j)
		seq_printf(p, "%10u ", irq_stats(j)->irq_thermal_count);
	seq_puts(p, "  Thermal event interrupts\n");
#endif
#ifdef CONFIG_X86_MCE_THRESHOLD
	seq_printf(p, "%*s: ", prec, "THR");
	for_each_online_cpu(j)
		seq_printf(p, "%10u ", irq_stats(j)->irq_threshold_count);
	seq_puts(p, "  Threshold APIC interrupts\n");
#endif
#ifdef CONFIG_X86_MCE_AMD
	seq_printf(p, "%*s: ", prec, "DFR");
	for_each_online_cpu(j)
		seq_printf(p, "%10u ", irq_stats(j)->irq_deferred_error_count);
	seq_puts(p, "  Deferred Error APIC interrupts\n");
#endif
#ifdef CONFIG_X86_MCE
	seq_printf(p, "%*s: ", prec, "MCE");
	for_each_online_cpu(j)
		seq_printf(p, "%10u ", per_cpu(mce_exception_count, j));
	seq_puts(p, "  Machine check exceptions\n");
	seq_printf(p, "%*s: ", prec, "MCP");
	for_each_online_cpu(j)
		seq_printf(p, "%10u ", per_cpu(mce_poll_count, j));
	seq_puts(p, "  Machine check polls\n");
#endif
#ifdef CONFIG_X86_HV_CALLBACK_VECTOR
	if (test_bit(HYPERVISOR_CALLBACK_VECTOR, system_vectors)) {
		seq_printf(p, "%*s: ", prec, "HYP");
		for_each_online_cpu(j)
			seq_printf(p, "%10u ",
				   irq_stats(j)->irq_hv_callback_count);
		seq_puts(p, "  Hypervisor callback interrupts\n");
	}
#endif
#if IS_ENABLED(CONFIG_HYPERV)
	if (test_bit(HYPERV_REENLIGHTENMENT_VECTOR, system_vectors)) {
		seq_printf(p, "%*s: ", prec, "HRE");
		for_each_online_cpu(j)
			seq_printf(p, "%10u ",
				   irq_stats(j)->irq_hv_reenlightenment_count);
		seq_puts(p, "  Hyper-V reenlightenment interrupts\n");
	}
	if (test_bit(HYPERV_STIMER0_VECTOR, system_vectors)) {
		seq_printf(p, "%*s: ", prec, "HVS");
		for_each_online_cpu(j)
			seq_printf(p, "%10u ",
				   irq_stats(j)->hyperv_stimer0_count);
		seq_puts(p, "  Hyper-V stimer0 interrupts\n");
	}
#endif
	seq_printf(p, "%*s: %10u\n", prec, "ERR", atomic_read(&irq_err_count));
#if defined(CONFIG_X86_IO_APIC)
	seq_printf(p, "%*s: %10u\n", prec, "MIS", atomic_read(&irq_mis_count));
#endif
#ifdef CONFIG_HAVE_KVM
	seq_printf(p, "%*s: ", prec, "PIN");
	for_each_online_cpu(j)
		seq_printf(p, "%10u ", irq_stats(j)->kvm_posted_intr_ipis);
	seq_puts(p, "  Posted-interrupt notification event\n");

	seq_printf(p, "%*s: ", prec, "NPI");
	for_each_online_cpu(j)
		seq_printf(p, "%10u ",
			   irq_stats(j)->kvm_posted_intr_nested_ipis);
	seq_puts(p, "  Nested posted-interrupt event\n");

	seq_printf(p, "%*s: ", prec, "PIW");
	for_each_online_cpu(j)
		seq_printf(p, "%10u ",
			   irq_stats(j)->kvm_posted_intr_wakeup_ipis);
	seq_puts(p, "  Posted-interrupt wakeup event\n");
#endif
<<<<<<< HEAD
#if defined(CONFIG_HAVE_KVM) && defined(CONFIG_INTEL_TDX_HOST)
	seq_printf(p, "%*s", prec, "TGP");
	for_each_online_cpu(j)
		seq_printf(p, "%10u ", irq_stats(j)->kvm_tdx_guest_pmis);
	seq_puts(p, "  TDX Guest performance monitoring interrupts\n");
#endif
#if IS_ENABLED(CONFIG_INTEL_TDX_GUEST)
	seq_printf(p, "%*s: ", prec, "TGV");
	for_each_online_cpu(j)
		seq_printf(p, "%10u ", irq_stats(j)->tdx_ve_count);
	seq_puts(p, "  TDX Guest VE event\n");
=======
#ifdef CONFIG_X86_USER_INTERRUPTS
	if (cpu_feature_enabled(X86_FEATURE_UINTR)) {
		seq_printf(p, "%*s: ", prec, "UIS");
		for_each_online_cpu(j)
			seq_printf(p, "%10u ", irq_stats(j)->uintr_spurious_count);
		seq_puts(p, "  User-interrupt spurious event\n");

		seq_printf(p, "%*s: ", prec, "UKN");
		for_each_online_cpu(j)
			seq_printf(p, "%10u ", irq_stats(j)->uintr_kernel_notifications);
		seq_puts(p, "  User-interrupt kernel notification event\n");
	}
>>>>>>> 5966cfe5
#endif
	return 0;
}

/*
 * /proc/stat helpers
 */
u64 arch_irq_stat_cpu(unsigned int cpu)
{
	u64 sum = irq_stats(cpu)->__nmi_count;

#ifdef CONFIG_X86_LOCAL_APIC
	sum += irq_stats(cpu)->apic_timer_irqs;
	sum += irq_stats(cpu)->irq_spurious_count;
	sum += irq_stats(cpu)->apic_perf_irqs;
	sum += irq_stats(cpu)->apic_irq_work_irqs;
	sum += irq_stats(cpu)->icr_read_retry_count;
	if (x86_platform_ipi_callback)
		sum += irq_stats(cpu)->x86_platform_ipis;
#endif
#ifdef CONFIG_SMP
	sum += irq_stats(cpu)->irq_resched_count;
	sum += irq_stats(cpu)->irq_call_count;
#endif
#ifdef CONFIG_X86_THERMAL_VECTOR
	sum += irq_stats(cpu)->irq_thermal_count;
#endif
#ifdef CONFIG_X86_MCE_THRESHOLD
	sum += irq_stats(cpu)->irq_threshold_count;
#endif
#ifdef CONFIG_X86_HV_CALLBACK_VECTOR
	sum += irq_stats(cpu)->irq_hv_callback_count;
#endif
#if IS_ENABLED(CONFIG_HYPERV)
	sum += irq_stats(cpu)->irq_hv_reenlightenment_count;
	sum += irq_stats(cpu)->hyperv_stimer0_count;
#endif
#ifdef CONFIG_X86_MCE
	sum += per_cpu(mce_exception_count, cpu);
	sum += per_cpu(mce_poll_count, cpu);
#endif
	return sum;
}

u64 arch_irq_stat(void)
{
	u64 sum = atomic_read(&irq_err_count);
	return sum;
}

static __always_inline void handle_irq(struct irq_desc *desc,
				       struct pt_regs *regs)
{
	if (IS_ENABLED(CONFIG_X86_64))
		generic_handle_irq_desc(desc);
	else
		__handle_irq(desc, regs);
}

/*
 * common_interrupt() handles all normal device IRQ's (the special SMP
 * cross-CPU interrupts have their own entry points).
 */
DEFINE_IDTENTRY_IRQ(common_interrupt)
{
	struct pt_regs *old_regs = set_irq_regs(regs);
	struct irq_desc *desc;

	/* entry code tells RCU that we're not quiescent.  Check it. */
	RCU_LOCKDEP_WARN(!rcu_is_watching(), "IRQ failed to wake up RCU");

	desc = __this_cpu_read(vector_irq[vector]);
	if (likely(!IS_ERR_OR_NULL(desc))) {
		handle_irq(desc, regs);
	} else {
		ack_APIC_irq();

		if (desc == VECTOR_UNUSED) {
			pr_emerg_ratelimited("%s: %d.%u No irq handler for vector\n",
					     __func__, smp_processor_id(),
					     vector);
		} else {
			__this_cpu_write(vector_irq[vector], VECTOR_UNUSED);
		}
	}

	set_irq_regs(old_regs);
}

#ifdef CONFIG_X86_LOCAL_APIC
/* Function pointer for generic interrupt vector handling */
void (*x86_platform_ipi_callback)(void) = NULL;
/*
 * Handler for X86_PLATFORM_IPI_VECTOR.
 */
DEFINE_IDTENTRY_SYSVEC(sysvec_x86_platform_ipi)
{
	struct pt_regs *old_regs = set_irq_regs(regs);

	ack_APIC_irq();
	trace_x86_platform_ipi_entry(X86_PLATFORM_IPI_VECTOR);
	inc_irq_stat(x86_platform_ipis);
	if (x86_platform_ipi_callback)
		x86_platform_ipi_callback();
	trace_x86_platform_ipi_exit(X86_PLATFORM_IPI_VECTOR);
	set_irq_regs(old_regs);
}
#endif

#ifdef CONFIG_HAVE_KVM
static void dummy_handler(void) {}
static void (*kvm_posted_intr_wakeup_handler)(void) = dummy_handler;

void kvm_set_posted_intr_wakeup_handler(void (*handler)(void))
{
	if (handler)
		kvm_posted_intr_wakeup_handler = handler;
	else {
		kvm_posted_intr_wakeup_handler = dummy_handler;
		synchronize_rcu();
	}
}
EXPORT_SYMBOL_GPL(kvm_set_posted_intr_wakeup_handler);

#ifdef CONFIG_INTEL_TDX_HOST
static void (*kvm_tdx_guest_pmi_handler)(void) = dummy_handler;

void kvm_set_tdx_guest_pmi_handler(void (*handler)(void))
{
	if (handler)
		kvm_tdx_guest_pmi_handler = handler;
	else
		kvm_tdx_guest_pmi_handler = dummy_handler;
}
EXPORT_SYMBOL_GPL(kvm_set_tdx_guest_pmi_handler);
#endif
/*
 * Handler for POSTED_INTERRUPT_VECTOR.
 */
DEFINE_IDTENTRY_SYSVEC_SIMPLE(sysvec_kvm_posted_intr_ipi)
{
	ack_APIC_irq();
	inc_irq_stat(kvm_posted_intr_ipis);
}

/*
 * Handler for POSTED_INTERRUPT_WAKEUP_VECTOR.
 */
DEFINE_IDTENTRY_SYSVEC(sysvec_kvm_posted_intr_wakeup_ipi)
{
	ack_APIC_irq();
	inc_irq_stat(kvm_posted_intr_wakeup_ipis);
	kvm_posted_intr_wakeup_handler();
}

/*
 * Handler for POSTED_INTERRUPT_NESTED_VECTOR.
 */
DEFINE_IDTENTRY_SYSVEC_SIMPLE(sysvec_kvm_posted_intr_nested_ipi)
{
	ack_APIC_irq();
	inc_irq_stat(kvm_posted_intr_nested_ipis);
}

#ifdef CONFIG_INTEL_TDX_HOST
DEFINE_IDTENTRY_SYSVEC(sysvec_kvm_tdx_guest_pmi)
{
	ack_APIC_irq();
	inc_irq_stat(kvm_tdx_guest_pmis);
	kvm_tdx_guest_pmi_handler();
}
#endif
#endif

#ifdef CONFIG_X86_USER_INTERRUPTS
/*
 * Handler for UINTR_NOTIFICATION_VECTOR.
 *
 * The notification vector is used by the cpu to detect a User Interrupt. In
 * the typical usage, the cpu would handle this interrupt and clear the local
 * apic.
 *
 * However, it is possible that the kernel might receive this vector. This can
 * happen if the receiver thread was running when the interrupt was sent but it
 * got scheduled out before the interrupt was delivered. The kernel doesn't
 * need to do anything other than clearing the local APIC. A pending user
 * interrupt is always saved in the receiver's UPID which can be referenced
 * when the receiver gets scheduled back.
 *
 * If the kernel receives a storm of these, it could mean an issue with the
 * kernel's saving and restoring of the User Interrupt MSR state; Specifically,
 * the notification vector bits in the IA32_UINTR_MISC_MSR.
 */
DEFINE_IDTENTRY_SYSVEC(sysvec_uintr_spurious_interrupt)
{
	/* TODO: Add entry-exit tracepoints */
	ack_APIC_irq();
	inc_irq_stat(uintr_spurious_count);

	/*
	 * Typically, we only expect wake-ups to happen using the kernel
	 * notification. However, there might be a possibility that a process
	 * blocked while a notification with UINTR_NOTIFICATION_VECTOR was
	 * in-progress. This could result in a spurious interrupt that needs to
	 * wake up the process to avoid missing a notification.
	 *
	 * There might be an option to detect this wake notification earlier by
	 * checking the ON bit right before letting the task block. That needs
	 * further investigation. For now, leave it here for paranoid reasons.
	 */
	if (IS_ENABLED(CONFIG_X86_UINTR_BLOCKING))
		uintr_wake_up_process();

}

/*
 * Handler for UINTR_KERNEL_VECTOR.
 */
DEFINE_IDTENTRY_SYSVEC(sysvec_uintr_kernel_notification)
{
	/* TODO: Add entry-exit tracepoints */
	ack_APIC_irq();
	inc_irq_stat(uintr_kernel_notifications);

	pr_debug_ratelimited("uintr: Kernel notification interrupt on %d\n",
			     smp_processor_id());

	if (IS_ENABLED(CONFIG_X86_UINTR_BLOCKING))
		uintr_wake_up_process();
}
#endif


#ifdef CONFIG_HOTPLUG_CPU
/* A cpu has been removed from cpu_online_mask.  Reset irq affinities. */
void fixup_irqs(void)
{
	unsigned int irr, vector;
	struct irq_desc *desc;
	struct irq_data *data;
	struct irq_chip *chip;

	irq_migrate_all_off_this_cpu();

	/*
	 * We can remove mdelay() and then send spurious interrupts to
	 * new cpu targets for all the irqs that were handled previously by
	 * this cpu. While it works, I have seen spurious interrupt messages
	 * (nothing wrong but still...).
	 *
	 * So for now, retain mdelay(1) and check the IRR and then send those
	 * interrupts to new targets as this cpu is already offlined...
	 */
	mdelay(1);

	/*
	 * We can walk the vector array of this cpu without holding
	 * vector_lock because the cpu is already marked !online, so
	 * nothing else will touch it.
	 */
	for (vector = FIRST_EXTERNAL_VECTOR; vector < NR_VECTORS; vector++) {
		if (IS_ERR_OR_NULL(__this_cpu_read(vector_irq[vector])))
			continue;

		irr = apic_read(APIC_IRR + (vector / 32 * 0x10));
		if (irr  & (1 << (vector % 32))) {
			desc = __this_cpu_read(vector_irq[vector]);

			raw_spin_lock(&desc->lock);
			data = irq_desc_get_irq_data(desc);
			chip = irq_data_get_irq_chip(data);
			if (chip->irq_retrigger) {
				chip->irq_retrigger(data);
				__this_cpu_write(vector_irq[vector], VECTOR_RETRIGGERED);
			}
			raw_spin_unlock(&desc->lock);
		}
		if (__this_cpu_read(vector_irq[vector]) != VECTOR_RETRIGGERED)
			__this_cpu_write(vector_irq[vector], VECTOR_UNUSED);
	}
}
#endif

#ifdef CONFIG_X86_THERMAL_VECTOR
static void smp_thermal_vector(void)
{
	if (x86_thermal_enabled())
		intel_thermal_interrupt();
	else
		pr_err("CPU%d: Unexpected LVT thermal interrupt!\n",
		       smp_processor_id());
}

DEFINE_IDTENTRY_SYSVEC(sysvec_thermal)
{
	trace_thermal_apic_entry(THERMAL_APIC_VECTOR);
	inc_irq_stat(irq_thermal_count);
	smp_thermal_vector();
	trace_thermal_apic_exit(THERMAL_APIC_VECTOR);
	ack_APIC_irq();
}
#endif<|MERGE_RESOLUTION|>--- conflicted
+++ resolved
@@ -183,7 +183,6 @@
 			   irq_stats(j)->kvm_posted_intr_wakeup_ipis);
 	seq_puts(p, "  Posted-interrupt wakeup event\n");
 #endif
-<<<<<<< HEAD
 #if defined(CONFIG_HAVE_KVM) && defined(CONFIG_INTEL_TDX_HOST)
 	seq_printf(p, "%*s", prec, "TGP");
 	for_each_online_cpu(j)
@@ -195,7 +194,7 @@
 	for_each_online_cpu(j)
 		seq_printf(p, "%10u ", irq_stats(j)->tdx_ve_count);
 	seq_puts(p, "  TDX Guest VE event\n");
-=======
+#endif
 #ifdef CONFIG_X86_USER_INTERRUPTS
 	if (cpu_feature_enabled(X86_FEATURE_UINTR)) {
 		seq_printf(p, "%*s: ", prec, "UIS");
@@ -208,7 +207,6 @@
 			seq_printf(p, "%10u ", irq_stats(j)->uintr_kernel_notifications);
 		seq_puts(p, "  User-interrupt kernel notification event\n");
 	}
->>>>>>> 5966cfe5
 #endif
 	return 0;
 }
