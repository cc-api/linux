--- conflicted
+++ resolved
@@ -18,10 +18,7 @@
 static enum cc_vendor vendor __ro_after_init;
 static u64 cc_mask __ro_after_init;
 
-<<<<<<< HEAD
 #ifdef CONFIG_INTEL_TDX_GUEST
-static bool intel_tdx_guest_has(enum cc_attr attr)
-=======
 /* Status of CC filter, enabled by default */
 static bool cc_filter_status = true;
 
@@ -43,8 +40,7 @@
 	return cc_filter_status;
 }
 
-static bool intel_cc_platform_has(enum cc_attr attr)
->>>>>>> 0a555e67
+static bool intel_tdx_guest_has(enum cc_attr attr)
 {
 	switch (attr) {
 	case CC_ATTR_GUEST_UNROLL_STRING_IO:
