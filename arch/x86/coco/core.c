// SPDX-License-Identifier: GPL-2.0-only
/*
 * Confidential Computing Platform Capability checks
 *
 * Copyright (C) 2021 Advanced Micro Devices, Inc.
 *
 * Author: Tom Lendacky <thomas.lendacky@amd.com>
 */

#include <linux/export.h>
#include <linux/cc_platform.h>

#include <asm/coco.h>
#include <asm/processor.h>
#include <asm/cpufeature.h>
#include <asm/tdx.h>

static enum cc_vendor vendor __ro_after_init;
static u64 cc_mask __ro_after_init;

<<<<<<< HEAD
#ifdef CONFIG_INTEL_TDX_GUEST
/* Status of CC filter, enabled by default */
static bool cc_filter_status = true;

/* Command line parser to disable CC filter */
static int __init setup_noccfilter(char *str)
{
	cc_filter_status = false;
	return 1;
}
__setup("noccfilter", setup_noccfilter);

void cc_set_filter_status(bool status)
{
	cc_filter_status = status;
}

bool cc_filter_enabled()
{
	return cc_filter_status;
}

static bool intel_tdx_guest_has(enum cc_attr attr)
=======
unsigned int x86_cc_attr_override = -1;

static int __init x86_cc_attr_override_setup(char *arg)
{
       get_option(&arg, &x86_cc_attr_override);

       return 1;
}
__setup("x86_cc_attr_override=", x86_cc_attr_override_setup);


static bool intel_cc_platform_has(enum cc_attr attr)
>>>>>>> 1cce3954
{
	switch (attr) {
	case CC_ATTR_GUEST_UNROLL_STRING_IO:
	case CC_ATTR_CPU_HOTPLUG_DISABLED:
	case CC_ATTR_GUEST_MEM_ENCRYPT:
	case CC_ATTR_MEM_ENCRYPT:
	case CC_ATTR_GUEST_SECURE_TIME:
	case CC_ATTR_GUEST_CPUID_FILTER:
	case CC_ATTR_GUEST_RAND_LOOP:
		return true;
	case CC_ATTR_GUEST_DEVICE_FILTER:
		return cc_filter_status;
	default:
		return false;
	}
}
#endif

#ifdef CONFIG_INTEL_TDX_HOST
static bool intel_tdx_host_has(enum cc_attr attr)
{
	switch (attr) {
	case CC_ATTR_ACPI_CPU_HOTPLUG_DISABLED:
	case CC_ATTR_ACPI_MEMORY_HOTPLUG_DISABLED:
		return true;
	default:
		return false;
	}
}
#endif

static bool intel_cc_platform_has(enum cc_attr attr)
{
#ifdef CONFIG_INTEL_TDX_GUEST
	if (boot_cpu_has(X86_FEATURE_TDX_GUEST))
		return intel_tdx_guest_has(attr);
#endif
#ifdef CONFIG_INTEL_TDX_HOST
	if (platform_tdx_enabled())
		return intel_tdx_host_has(attr);
#endif
	return false;
}

/*
 * SME and SEV are very similar but they are not the same, so there are
 * times that the kernel will need to distinguish between SME and SEV. The
 * cc_platform_has() function is used for this.  When a distinction isn't
 * needed, the CC_ATTR_MEM_ENCRYPT attribute can be used.
 *
 * The trampoline code is a good example for this requirement.  Before
 * paging is activated, SME will access all memory as decrypted, but SEV
 * will access all memory as encrypted.  So, when APs are being brought
 * up under SME the trampoline area cannot be encrypted, whereas under SEV
 * the trampoline area must be encrypted.
 */
static bool amd_cc_platform_has(enum cc_attr attr)
{
#ifdef CONFIG_AMD_MEM_ENCRYPT
	switch (attr) {
	case CC_ATTR_MEM_ENCRYPT:
		return sme_me_mask;

	case CC_ATTR_HOST_MEM_ENCRYPT:
		return sme_me_mask && !(sev_status & MSR_AMD64_SEV_ENABLED);

	case CC_ATTR_GUEST_MEM_ENCRYPT:
		return sev_status & MSR_AMD64_SEV_ENABLED;

	case CC_ATTR_GUEST_STATE_ENCRYPT:
		return sev_status & MSR_AMD64_SEV_ES_ENABLED;

	/*
	 * With SEV, the rep string I/O instructions need to be unrolled
	 * but SEV-ES supports them through the #VC handler.
	 */
	case CC_ATTR_GUEST_UNROLL_STRING_IO:
		return (sev_status & MSR_AMD64_SEV_ENABLED) &&
			!(sev_status & MSR_AMD64_SEV_ES_ENABLED);

	case CC_ATTR_GUEST_SEV_SNP:
		return sev_status & MSR_AMD64_SEV_SNP_ENABLED;

	default:
		return false;
	}
#else
	return false;
#endif
}

static bool hyperv_cc_platform_has(enum cc_attr attr)
{
	return attr == CC_ATTR_GUEST_MEM_ENCRYPT;
}

bool cc_platform_has(enum cc_attr attr)
{
	if (attr == x86_cc_attr_override)
		return false;

	switch (vendor) {
	case CC_VENDOR_AMD:
		return amd_cc_platform_has(attr);
	case CC_VENDOR_INTEL:
		return intel_cc_platform_has(attr);
	case CC_VENDOR_HYPERV:
		return hyperv_cc_platform_has(attr);
	default:
		return false;
	}
}
EXPORT_SYMBOL_GPL(cc_platform_has);

u64 cc_mkenc(u64 val)
{
	/*
	 * Both AMD and Intel use a bit in the page table to indicate
	 * encryption status of the page.
	 *
	 * - for AMD, bit *set* means the page is encrypted
	 * - for Intel *clear* means encrypted.
	 */
	switch (vendor) {
	case CC_VENDOR_AMD:
		return val | cc_mask;
	case CC_VENDOR_INTEL:
		return val & ~cc_mask;
	default:
		return val;
	}
}

u64 cc_mkdec(u64 val)
{
	/* See comment in cc_mkenc() */
	switch (vendor) {
	case CC_VENDOR_AMD:
		return val & ~cc_mask;
	case CC_VENDOR_INTEL:
		return val | cc_mask;
	default:
		return val;
	}
}
EXPORT_SYMBOL_GPL(cc_mkdec);

__init void cc_set_vendor(enum cc_vendor v)
{
	vendor = v;
}

__init void cc_set_mask(u64 mask)
{
	cc_mask = mask;
}<|MERGE_RESOLUTION|>--- conflicted
+++ resolved
@@ -18,7 +18,6 @@
 static enum cc_vendor vendor __ro_after_init;
 static u64 cc_mask __ro_after_init;
 
-<<<<<<< HEAD
 #ifdef CONFIG_INTEL_TDX_GUEST
 /* Status of CC filter, enabled by default */
 static bool cc_filter_status = true;
@@ -41,21 +40,18 @@
 	return cc_filter_status;
 }
 
+unsigned int x86_cc_attr_override = -1;
+
+static int __init x86_cc_attr_override_setup(char *arg)
+{
+       get_option(&arg, &x86_cc_attr_override);
+
+       return 1;
+}
+__setup("x86_cc_attr_override=", x86_cc_attr_override_setup);
+
+
 static bool intel_tdx_guest_has(enum cc_attr attr)
-=======
-unsigned int x86_cc_attr_override = -1;
-
-static int __init x86_cc_attr_override_setup(char *arg)
-{
-       get_option(&arg, &x86_cc_attr_override);
-
-       return 1;
-}
-__setup("x86_cc_attr_override=", x86_cc_attr_override_setup);
-
-
-static bool intel_cc_platform_has(enum cc_attr attr)
->>>>>>> 1cce3954
 {
 	switch (attr) {
 	case CC_ATTR_GUEST_UNROLL_STRING_IO:
