--- conflicted
+++ resolved
@@ -1,8 +1,4 @@
 # SPDX-License-Identifier: GPL-2.0
 
 CFLAGS_tdx.o   += -fno-stack-protector
-<<<<<<< HEAD
-obj-y += tdx.o tdx-shared.o tdcall.o filter.o tdx-tests.o
-=======
-obj-y += tdx.o tdx-shared.o tdcall.o filter.o tdx-tests.o device-attest.o
->>>>>>> 357d0cde
+obj-y += tdx.o tdx-shared.o tdcall.o filter.o tdx-tests.o device-attest.o