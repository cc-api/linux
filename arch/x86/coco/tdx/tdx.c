--- conflicted
+++ resolved
@@ -15,11 +15,8 @@
 #include <linux/pci.h>
 #include <linux/random.h>
 #include <linux/virtio_anchor.h>
-<<<<<<< HEAD
-=======
 #include <linux/uuid.h>
 #include <linux/set_memory.h>
->>>>>>> a15fb4c0
 #include <asm/coco.h>
 #include <asm/tdx.h>
 #include <asm/i8259.h>
@@ -28,13 +25,10 @@
 #include <asm/insn-eval.h>
 #include <asm/pgtable.h>
 #include <asm/irqdomain.h>
-<<<<<<< HEAD
-=======
 #include <asm/apic.h>
 #include <asm/idtentry.h>
 
 #include "tdx.h"
->>>>>>> a15fb4c0
 
 #define CREATE_TRACE_POINTS
 #include <asm/trace/tdx.h>
@@ -96,11 +90,6 @@
 	return err;
 }
 
-<<<<<<< HEAD
-/* Traced version of __tdx_module_call */
-static u64 __trace_tdx_module_call(u64 fn, u64 rcx, u64 rdx, u64 r8,
-		u64 r9, struct tdx_module_output *out)
-=======
 static inline u64 __tdx_module_call(u64 fn, u64 rcx, u64 rdx, u64 r8, u64 r9,
 				    u64 r10, u64 r11, u64 r12, u64 r13,
 				    u64 r14, u64 r15,
@@ -126,7 +115,6 @@
 				   u64 r9, u64 r10, u64 r11, u64 r12, u64 r13,
 				   u64 r14, u64 r15,
 				   struct tdx_module_output *out)
->>>>>>> a15fb4c0
 {
 	struct tdx_module_output dummy_out;
 	u64 err;
@@ -134,12 +122,6 @@
 	if (!out)
 		out = &dummy_out;
 
-<<<<<<< HEAD
-	trace_tdx_module_call_enter_rcuidle(fn, rcx, rdx, r8, r9);
-	err = __tdx_module_call(fn, rcx, rdx, r8, r9, out);
-	trace_tdx_module_call_exit_rcuidle(err, out->rcx, out->rdx,
-			out->r8, out->r9, out->r10, out->r11);
-=======
 	trace_tdx_module_call_enter_rcuidle(fn, rcx, rdx, r8,
 					    r9, r10, r11, r12, r13, r14, r15);
 	err = __tdx_module_call(fn, rcx, rdx, r8, r9, r10, r11, r12, r13,
@@ -148,7 +130,6 @@
 					   out->r9, out->r10, out->r11,
 					   out->r12, out->r13,
 					   out->r14, out->r15);
->>>>>>> a15fb4c0
 
 	return err;
 }
@@ -187,12 +168,8 @@
 				   u64 r14, u64 r15,
 				   struct tdx_module_output *out)
 {
-<<<<<<< HEAD
-	if (__trace_tdx_module_call(fn, rcx, rdx, r8, r9, out))
-=======
 	if (__trace_tdx_module_call(fn, rcx, rdx, r8, r9,
                                     r10, r11, r12, r13, r14, r15, out))
->>>>>>> a15fb4c0
 		panic("TDCALL %lld failed (Buggy TDX module!)\n", fn);
 }
 
@@ -216,11 +193,7 @@
 
 	ret = __trace_tdx_module_call(TDX_GET_REPORT, virt_to_phys(tdreport),
 				      virt_to_phys(reportdata), TDREPORT_SUBTYPE_0,
-<<<<<<< HEAD
-				      0, NULL);
-=======
 				      0, 0, 0, 0, 0, 0, 0, NULL);
->>>>>>> a15fb4c0
 	if (ret) {
 		if (TDCALL_RETURN_CODE(ret) == TDCALL_INVALID_OPERAND)
 			return -EINVAL;
@@ -281,11 +254,7 @@
 u64 tdx_mcall_verify_report(u8 *reportmac)
 {
 	return __tdx_module_call(TDX_VERIFYREPORT, virt_to_phys(reportmac),
-<<<<<<< HEAD
-				0, 0, 0, NULL);
-=======
 				0, 0, 0, 0, 0, 0, 0, 0, 0, NULL);
->>>>>>> a15fb4c0
 }
 EXPORT_SYMBOL_GPL(tdx_mcall_verify_report);
 
@@ -308,11 +277,7 @@
 	u64 ret;
 
 	ret = __tdx_module_call(TDX_EXTEND_RTMR, virt_to_phys(data), index,
-<<<<<<< HEAD
-				0, 0, NULL);
-=======
 				0, 0, 0, 0, 0, 0, 0, 0, NULL);
->>>>>>> a15fb4c0
 	if (ret) {
 		if (TDCALL_RETURN_CODE(ret) == TDCALL_INVALID_OPERAND)
 			return -EINVAL;
@@ -1910,11 +1875,8 @@
 	pci_disable_early();
 	pci_disable_mmconf();
 
-<<<<<<< HEAD
-=======
 	init_completion(&tdcm_completion);
 
->>>>>>> a15fb4c0
 	pr_info("Guest detected\n");
 }
 
