--- conflicted
+++ resolved
@@ -47,13 +47,12 @@
 
 #define TDREPORT_SUBTYPE_0	0
 
-<<<<<<< HEAD
 /* Caches TD Attributes from TDG.VP.INFO TDCALL */
 static u64 td_attr;
 
 int tdx_notify_irq = -1;
 EXPORT_SYMBOL_GPL(tdx_notify_irq);
-=======
+
 /* Traced version of __tdx_hypercall */
 static u64 __trace_tdx_hypercall(struct tdx_hypercall_args *args)
 {
@@ -98,7 +97,6 @@
 
 	return err;
 }
->>>>>>> 176c4fe8
 
 /* Called from __tdx_hypercall() for unrecoverable failure */
 noinstr void __tdx_hypercall_failed(void)
