--- conflicted
+++ resolved
@@ -19,18 +19,6 @@
 #include <asm/desc.h>
 #include <asm/io.h>
 
-<<<<<<< HEAD
-=======
-/* TDX module Call Leaf IDs */
-#define TDX_GET_INFO			1
-#define TDX_GET_VEINFO			3
-#define TDX_ACCEPT_PAGE			6
-
-/* TDX hypercall Leaf IDs */
-#define TDVMCALL_MAP_GPA		0x10001
-#define TDVMCALL_SETUP_NOTIFY_INTR	0x10004
-
->>>>>>> 7dd2b3e1
 /* MMIO direction */
 #define EPT_READ	0
 #define EPT_WRITE	1
@@ -45,8 +33,6 @@
 #define VE_GET_PORT_NUM(e)	((e) >> 16)
 #define VE_IS_IO_STRING(e)	((e) & BIT(4))
 
-<<<<<<< HEAD
-=======
 /*
  * Handler used to report notifications about
  * TDX_GUEST_EVENT_NOTIFY_VECTOR IRQ. Currently it will be
@@ -67,25 +53,6 @@
 	tdx_event_notify_handler = NULL;
 }
 
-/*
- * Wrapper for standard use of __tdx_hypercall with no output aside from
- * return code.
- */
-static inline u64 _tdx_hypercall(u64 fn, u64 r12, u64 r13, u64 r14, u64 r15)
-{
-	struct tdx_hypercall_args args = {
-		.r10 = TDX_HYPERCALL_STANDARD,
-		.r11 = fn,
-		.r12 = r12,
-		.r13 = r13,
-		.r14 = r14,
-		.r15 = r15,
-	};
-
-	return __tdx_hypercall(&args, 0);
-}
-
->>>>>>> 7dd2b3e1
 /* Called from __tdx_hypercall() for unrecoverable failure */
 void __tdx_hypercall_failed(void)
 {
@@ -768,18 +735,6 @@
 static bool tdx_enc_status_changed_phys(phys_addr_t start, phys_addr_t end,
 					bool enc)
 {
-<<<<<<< HEAD
-=======
-	phys_addr_t start, end;
-
-	if (is_vmalloc_addr((void *)vaddr))
-		start = vmalloc_to_pfn((void *) vaddr) << PAGE_SHIFT;
-	else
-		start = __pa(vaddr);
-
-	end = start + numpages * PAGE_SIZE;
-
->>>>>>> 7dd2b3e1
 	if (!enc) {
 		/* Set the shared (decrypted) bits: */
 		start |= cc_mkdec(0);
@@ -838,8 +793,14 @@
  */
 static bool tdx_enc_status_changed(unsigned long vaddr, int numpages, bool enc)
 {
-	phys_addr_t start = __pa(vaddr);
-	phys_addr_t end = __pa(vaddr + numpages * PAGE_SIZE);
+	phys_addr_t start, end;
+
+	if (is_vmalloc_addr((void *)vaddr))
+		start = vmalloc_to_pfn((void *) vaddr) << PAGE_SHIFT;
+	else
+		start = __pa(vaddr);
+
+	end = start + numpages * PAGE_SIZE;
 
 	return tdx_enc_status_changed_phys(start, end, enc);
 }
@@ -856,12 +817,9 @@
 
 	setup_force_cpu_cap(X86_FEATURE_TDX_GUEST);
 	setup_clear_cpu_cap(X86_FEATURE_MCE);
-<<<<<<< HEAD
 	setup_clear_cpu_cap(X86_FEATURE_MTRR);
 	setup_clear_cpu_cap(X86_FEATURE_APERFMPERF);
 	setup_clear_cpu_cap(X86_FEATURE_TME);
-=======
->>>>>>> 7dd2b3e1
 
 	cc_set_vendor(CC_VENDOR_INTEL);
 	cc_mask = get_cc_mask();
@@ -879,18 +837,16 @@
 	x86_platform.guest.enc_tlb_flush_required   = tdx_tlb_flush_required;
 	x86_platform.guest.enc_status_change_finish = tdx_enc_status_changed;
 
-<<<<<<< HEAD
 	legacy_pic = &null_legacy_pic;
 
 	pci_disable_early();
 	pci_disable_mmconf();
-=======
+
 	alloc_intr_gate(TDX_GUEST_EVENT_NOTIFY_VECTOR,
 			asm_sysvec_tdx_event_notify);
 
 	if (tdx_hcall_set_notify_intr(TDX_GUEST_EVENT_NOTIFY_VECTOR))
 		pr_warn("Setting event notification interrupt failed\n");
->>>>>>> 7dd2b3e1
 
 	pr_info("Guest detected\n");
 }