--- conflicted
+++ resolved
@@ -657,16 +657,10 @@
 		return 0;
 	}
 
-<<<<<<< HEAD
-	tdcall_rcx = *start | page_size;
+	tdcall_rcx = start | page_size;
 	if (__tdx_module_call(TDX_ACCEPT_PAGE, tdcall_rcx, 0, 0, 0, 0, 0, 0, 0,
 			      NULL))
-		return false;
-=======
-	tdcall_rcx = start | page_size;
-	if (__tdx_module_call(TDX_ACCEPT_PAGE, tdcall_rcx, 0, 0, 0, NULL))
 		return 0;
->>>>>>> a32744b7
 
 	return accept_size;
 }
