/* SPDX-License-Identifier: GPL-2.0 */
#ifndef _ASM_X86_EXTABLE_FIXUP_TYPES_H
#define _ASM_X86_EXTABLE_FIXUP_TYPES_H

/*
 * Our IMM is signed, as such it must live at the top end of the word. Also,
 * since C99 hex constants are of ambigious type, force cast the mask to 'int'
 * so that FIELD_GET() will DTRT and sign extend the value when it extracts it.
 */
#define EX_DATA_TYPE_MASK		((int)0x000000FF)
#define EX_DATA_REG_MASK		((int)0x00000F00)
#define EX_DATA_FLAG_MASK		((int)0x0000F000)
#define EX_DATA_IMM_MASK		((int)0xFFFF0000)

#define EX_DATA_REG_SHIFT		8
#define EX_DATA_FLAG_SHIFT		12
#define EX_DATA_IMM_SHIFT		16

#define EX_DATA_REG(reg)		((reg) << EX_DATA_REG_SHIFT)
#define EX_DATA_FLAG(flag)		((flag) << EX_DATA_FLAG_SHIFT)
#define EX_DATA_IMM(imm)		((imm) << EX_DATA_IMM_SHIFT)

/* segment regs */
#define EX_REG_DS			EX_DATA_REG(8)
#define EX_REG_ES			EX_DATA_REG(9)
#define EX_REG_FS			EX_DATA_REG(10)
#define EX_REG_GS			EX_DATA_REG(11)

/* flags */
#define EX_FLAG_CLEAR_AX		EX_DATA_FLAG(1)
#define EX_FLAG_CLEAR_DX		EX_DATA_FLAG(2)
#define EX_FLAG_CLEAR_AX_DX		EX_DATA_FLAG(3)

/* types */
#define	EX_TYPE_NONE			 0
#define	EX_TYPE_DEFAULT			 1
#define	EX_TYPE_FAULT			 2
#define	EX_TYPE_UACCESS			 3
#define	EX_TYPE_COPY			 4
#define	EX_TYPE_CLEAR_FS		 5
#define	EX_TYPE_FPU_RESTORE		 6
#define	EX_TYPE_BPF			 7
#define	EX_TYPE_WRMSR			 8
#define	EX_TYPE_RDMSR			 9
#define	EX_TYPE_WRMSR_SAFE		10 /* reg := -EIO */
#define	EX_TYPE_RDMSR_SAFE		11 /* reg := -EIO */
#define	EX_TYPE_WRMSR_IN_MCE		12
#define	EX_TYPE_RDMSR_IN_MCE		13
#define	EX_TYPE_DEFAULT_MCE_SAFE	14
#define	EX_TYPE_FAULT_MCE_SAFE		15

#define	EX_TYPE_POP_REG			16 /* sp += sizeof(long) */
#define EX_TYPE_POP_ZERO		(EX_TYPE_POP_REG | EX_DATA_IMM(0))

#define	EX_TYPE_IMM_REG			17 /* reg := (long)imm */
#define	EX_TYPE_EFAULT_REG		(EX_TYPE_IMM_REG | EX_DATA_IMM(-EFAULT))
#define	EX_TYPE_ZERO_REG		(EX_TYPE_IMM_REG | EX_DATA_IMM(0))
#define	EX_TYPE_ONE_REG			(EX_TYPE_IMM_REG | EX_DATA_IMM(1))

#define	EX_TYPE_FAULT_SGX		18

#define	EX_TYPE_UCOPY_LEN		19 /* cx := reg + imm*cx */
#define	EX_TYPE_UCOPY_LEN1		(EX_TYPE_UCOPY_LEN | EX_DATA_IMM(1))
#define	EX_TYPE_UCOPY_LEN4		(EX_TYPE_UCOPY_LEN | EX_DATA_IMM(4))
#define	EX_TYPE_UCOPY_LEN8		(EX_TYPE_UCOPY_LEN | EX_DATA_IMM(8))

<<<<<<< HEAD
#define	EX_TYPE_ZEROPAD			20 /* longword load with zeropad on fault */

#define	EX_TYPE_ERETU			21
=======
#define EX_TYPE_ZEROPAD			20 /* longword load with zeropad on fault */
#define	EX_TYPE_TDX_MC			21
>>>>>>> 357d0cde

#endif<|MERGE_RESOLUTION|>--- conflicted
+++ resolved
@@ -64,13 +64,9 @@
 #define	EX_TYPE_UCOPY_LEN4		(EX_TYPE_UCOPY_LEN | EX_DATA_IMM(4))
 #define	EX_TYPE_UCOPY_LEN8		(EX_TYPE_UCOPY_LEN | EX_DATA_IMM(8))
 
-<<<<<<< HEAD
 #define	EX_TYPE_ZEROPAD			20 /* longword load with zeropad on fault */
 
 #define	EX_TYPE_ERETU			21
-=======
-#define EX_TYPE_ZEROPAD			20 /* longword load with zeropad on fault */
-#define	EX_TYPE_TDX_MC			21
->>>>>>> 357d0cde
+#define	EX_TYPE_TDX_MC			22
 
 #endif