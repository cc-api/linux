/* SPDX-License-Identifier: GPL-2.0 */
#ifndef _ASM_X86_PROCESSOR_H
#define _ASM_X86_PROCESSOR_H

#include <asm/processor-flags.h>

/* Forward declaration, a strange C thing */
struct task_struct;
struct mm_struct;
struct io_bitmap;
struct vm86;
struct uintr_receiver;

#include <asm/math_emu.h>
#include <asm/segment.h>
#include <asm/types.h>
#include <uapi/asm/sigcontext.h>
#include <asm/current.h>
#include <asm/cpufeatures.h>
#include <asm/cpuid.h>
#include <asm/page.h>
#include <asm/pgtable_types.h>
#include <asm/percpu.h>
#include <asm/msr.h>
#include <asm/desc_defs.h>
#include <asm/nops.h>
#include <asm/special_insns.h>
#include <asm/fpu/types.h>
#include <asm/unwind_hints.h>
#include <asm/vmxfeatures.h>
#include <asm/vdso/processor.h>
#include <asm/shstk.h>

#include <linux/personality.h>
#include <linux/cache.h>
#include <linux/threads.h>
#include <linux/math64.h>
#include <linux/err.h>
#include <linux/irqflags.h>
#include <linux/mem_encrypt.h>

/*
 * We handle most unaligned accesses in hardware.  On the other hand
 * unaligned DMA can be quite expensive on some Nehalem processors.
 *
 * Based on this we disable the IP header alignment in network drivers.
 */
#define NET_IP_ALIGN	0

#define HBP_NUM 4

/*
 * These alignment constraints are for performance in the vSMP case,
 * but in the task_struct case we must also meet hardware imposed
 * alignment requirements of the FPU state:
 */
#ifdef CONFIG_X86_VSMP
# define ARCH_MIN_TASKALIGN		(1 << INTERNODE_CACHE_SHIFT)
# define ARCH_MIN_MMSTRUCT_ALIGN	(1 << INTERNODE_CACHE_SHIFT)
#else
# define ARCH_MIN_TASKALIGN		__alignof__(union fpregs_state)
# define ARCH_MIN_MMSTRUCT_ALIGN	0
#endif

enum tlb_infos {
	ENTRIES,
	NR_INFO
};

extern u16 __read_mostly tlb_lli_4k[NR_INFO];
extern u16 __read_mostly tlb_lli_2m[NR_INFO];
extern u16 __read_mostly tlb_lli_4m[NR_INFO];
extern u16 __read_mostly tlb_lld_4k[NR_INFO];
extern u16 __read_mostly tlb_lld_2m[NR_INFO];
extern u16 __read_mostly tlb_lld_4m[NR_INFO];
extern u16 __read_mostly tlb_lld_1g[NR_INFO];

/*
 *  CPU type and hardware bug flags. Kept separately for each CPU.
 *  Members of this structure are referenced in head_32.S, so think twice
 *  before touching them. [mj]
 */

struct cpuinfo_x86 {
	__u8			x86;		/* CPU family */
	__u8			x86_vendor;	/* CPU vendor */
	__u8			x86_model;
	__u8			x86_stepping;
#ifdef CONFIG_X86_64
	/* Number of 4K pages in DTLB/ITLB combined(in pages): */
	int			x86_tlbsize;
#endif
#ifdef CONFIG_X86_VMX_FEATURE_NAMES
	__u32			vmx_capability[NVMXINTS];
#endif
	__u8			x86_virt_bits;
	__u8			x86_phys_bits;
	/* CPUID returned core id bits: */
	__u8			x86_coreid_bits;
	__u8			cu_id;
	/* Max extended CPUID function supported: */
	__u32			extended_cpuid_level;
	/* Maximum supported CPUID level, -1=no CPUID: */
	int			cpuid_level;
	/*
	 * Align to size of unsigned long because the x86_capability array
	 * is passed to bitops which require the alignment. Use unnamed
	 * union to enforce the array is aligned to size of unsigned long.
	 */
	union {
		__u32		x86_capability[NCAPINTS + NBUGINTS];
		unsigned long	x86_capability_alignment;
	};
	char			x86_vendor_id[16];
	char			x86_model_id[64];
	/* in KB - valid for CPUS which support this call: */
	unsigned int		x86_cache_size;
	int			x86_cache_alignment;	/* In bytes */
	/* Cache QoS architectural values, valid only on the BSP: */
	int			x86_cache_max_rmid;	/* max index */
	int			x86_cache_occ_scale;	/* scale to bytes */
	int			x86_cache_mbm_width_offset;
	int			x86_power;
	unsigned long		loops_per_jiffy;
	/* protected processor identification number */
	u64			ppin;
	/* cpuid returned max cores value: */
	u16			x86_max_cores;
	u16			apicid;
	u16			initial_apicid;
	u16			x86_clflush_size;
	/* number of cores as seen by the OS: */
	u16			booted_cores;
	/* Physical processor id: */
	u16			phys_proc_id;
	/* Logical processor id: */
	u16			logical_proc_id;
	/* Core id: */
	u16			cpu_core_id;
	u16			cpu_die_id;
	u16			logical_die_id;
	/* Index into per_cpu list: */
	u16			cpu_index;
	/*  Is SMT active on this core? */
	bool			smt_active;
	u32			microcode;
	/* Address space bits used by the cache internally */
	u8			x86_cache_bits;
	unsigned		initialized : 1;
} __randomize_layout;

#define X86_VENDOR_INTEL	0
#define X86_VENDOR_CYRIX	1
#define X86_VENDOR_AMD		2
#define X86_VENDOR_UMC		3
#define X86_VENDOR_CENTAUR	5
#define X86_VENDOR_TRANSMETA	7
#define X86_VENDOR_NSC		8
#define X86_VENDOR_HYGON	9
#define X86_VENDOR_ZHAOXIN	10
#define X86_VENDOR_VORTEX	11
#define X86_VENDOR_NUM		12

#define X86_VENDOR_UNKNOWN	0xff

/*
 * capabilities of CPUs
 */
extern struct cpuinfo_x86	boot_cpu_data;
extern struct cpuinfo_x86	new_cpu_data;

extern __u32			cpu_caps_cleared[NCAPINTS + NBUGINTS];
extern __u32			cpu_caps_set[NCAPINTS + NBUGINTS];

#ifdef CONFIG_SMP
DECLARE_PER_CPU_READ_MOSTLY(struct cpuinfo_x86, cpu_info);
#define cpu_data(cpu)		per_cpu(cpu_info, cpu)
#else
#define cpu_info		boot_cpu_data
#define cpu_data(cpu)		boot_cpu_data
#endif

extern const struct seq_operations cpuinfo_op;

#define cache_line_size()	(boot_cpu_data.x86_cache_alignment)

extern void cpu_detect(struct cpuinfo_x86 *c);

static inline unsigned long long l1tf_pfn_limit(void)
{
	return BIT_ULL(boot_cpu_data.x86_cache_bits - 1 - PAGE_SHIFT);
}

extern void early_cpu_init(void);
extern void identify_secondary_cpu(struct cpuinfo_x86 *);
extern void print_cpu_info(struct cpuinfo_x86 *);
void print_cpu_msr(struct cpuinfo_x86 *);

/*
 * Friendlier CR3 helpers.
 */
static inline unsigned long read_cr3_pa(void)
{
	return __read_cr3() & CR3_ADDR_MASK;
}

static inline unsigned long native_read_cr3_pa(void)
{
	return __native_read_cr3() & CR3_ADDR_MASK;
}

static inline void load_cr3(pgd_t *pgdir)
{
	write_cr3(__sme_pa(pgdir));
}

/*
 * Note that while the legacy 'TSS' name comes from 'Task State Segment',
 * on modern x86 CPUs the TSS also holds information important to 64-bit mode,
 * unrelated to the task-switch mechanism:
 */
#ifdef CONFIG_X86_32
/* This is the TSS defined by the hardware. */
struct x86_hw_tss {
	unsigned short		back_link, __blh;
	unsigned long		sp0;
	unsigned short		ss0, __ss0h;
	unsigned long		sp1;

	/*
	 * We don't use ring 1, so ss1 is a convenient scratch space in
	 * the same cacheline as sp0.  We use ss1 to cache the value in
	 * MSR_IA32_SYSENTER_CS.  When we context switch
	 * MSR_IA32_SYSENTER_CS, we first check if the new value being
	 * written matches ss1, and, if it's not, then we wrmsr the new
	 * value and update ss1.
	 *
	 * The only reason we context switch MSR_IA32_SYSENTER_CS is
	 * that we set it to zero in vm86 tasks to avoid corrupting the
	 * stack if we were to go through the sysenter path from vm86
	 * mode.
	 */
	unsigned short		ss1;	/* MSR_IA32_SYSENTER_CS */

	unsigned short		__ss1h;
	unsigned long		sp2;
	unsigned short		ss2, __ss2h;
	unsigned long		__cr3;
	unsigned long		ip;
	unsigned long		flags;
	unsigned long		ax;
	unsigned long		cx;
	unsigned long		dx;
	unsigned long		bx;
	unsigned long		sp;
	unsigned long		bp;
	unsigned long		si;
	unsigned long		di;
	unsigned short		es, __esh;
	unsigned short		cs, __csh;
	unsigned short		ss, __ssh;
	unsigned short		ds, __dsh;
	unsigned short		fs, __fsh;
	unsigned short		gs, __gsh;
	unsigned short		ldt, __ldth;
	unsigned short		trace;
	unsigned short		io_bitmap_base;

} __attribute__((packed));
#else
struct x86_hw_tss {
	u32			reserved1;
	u64			sp0;
	u64			sp1;

	/*
	 * Since Linux does not use ring 2, the 'sp2' slot is unused by
	 * hardware.  entry_SYSCALL_64 uses it as scratch space to stash
	 * the user RSP value.
	 */
	u64			sp2;

	u64			reserved2;
	u64			ist[7];
	u32			reserved3;
	u32			reserved4;
	u16			reserved5;
	u16			io_bitmap_base;

} __attribute__((packed));
#endif

/*
 * IO-bitmap sizes:
 */
#define IO_BITMAP_BITS			65536
#define IO_BITMAP_BYTES			(IO_BITMAP_BITS / BITS_PER_BYTE)
#define IO_BITMAP_LONGS			(IO_BITMAP_BYTES / sizeof(long))

#define IO_BITMAP_OFFSET_VALID_MAP				\
	(offsetof(struct tss_struct, io_bitmap.bitmap) -	\
	 offsetof(struct tss_struct, x86_tss))

#define IO_BITMAP_OFFSET_VALID_ALL				\
	(offsetof(struct tss_struct, io_bitmap.mapall) -	\
	 offsetof(struct tss_struct, x86_tss))

#ifdef CONFIG_X86_IOPL_IOPERM
/*
 * sizeof(unsigned long) coming from an extra "long" at the end of the
 * iobitmap. The limit is inclusive, i.e. the last valid byte.
 */
# define __KERNEL_TSS_LIMIT	\
	(IO_BITMAP_OFFSET_VALID_ALL + IO_BITMAP_BYTES + \
	 sizeof(unsigned long) - 1)
#else
# define __KERNEL_TSS_LIMIT	\
	(offsetof(struct tss_struct, x86_tss) + sizeof(struct x86_hw_tss) - 1)
#endif

/* Base offset outside of TSS_LIMIT so unpriviledged IO causes #GP */
#define IO_BITMAP_OFFSET_INVALID	(__KERNEL_TSS_LIMIT + 1)

struct entry_stack {
	char	stack[PAGE_SIZE];
};

struct entry_stack_page {
	struct entry_stack stack;
} __aligned(PAGE_SIZE);

/*
 * All IO bitmap related data stored in the TSS:
 */
struct x86_io_bitmap {
	/* The sequence number of the last active bitmap. */
	u64			prev_sequence;

	/*
	 * Store the dirty size of the last io bitmap offender. The next
	 * one will have to do the cleanup as the switch out to a non io
	 * bitmap user will just set x86_tss.io_bitmap_base to a value
	 * outside of the TSS limit. So for sane tasks there is no need to
	 * actually touch the io_bitmap at all.
	 */
	unsigned int		prev_max;

	/*
	 * The extra 1 is there because the CPU will access an
	 * additional byte beyond the end of the IO permission
	 * bitmap. The extra byte must be all 1 bits, and must
	 * be within the limit.
	 */
	unsigned long		bitmap[IO_BITMAP_LONGS + 1];

	/*
	 * Special I/O bitmap to emulate IOPL(3). All bytes zero,
	 * except the additional byte at the end.
	 */
	unsigned long		mapall[IO_BITMAP_LONGS + 1];
};

struct tss_struct {
	/*
	 * The fixed hardware portion.  This must not cross a page boundary
	 * at risk of violating the SDM's advice and potentially triggering
	 * errata.
	 */
	struct x86_hw_tss	x86_tss;

	struct x86_io_bitmap	io_bitmap;
} __aligned(PAGE_SIZE);

DECLARE_PER_CPU_PAGE_ALIGNED(struct tss_struct, cpu_tss_rw);

/* Per CPU interrupt stacks */
struct irq_stack {
	char		stack[IRQ_STACK_SIZE];
} __aligned(IRQ_STACK_SIZE);

#ifdef CONFIG_X86_64
struct fixed_percpu_data {
	/*
	 * GCC hardcodes the stack canary as %gs:40.  Since the
	 * irq_stack is the object at %gs:0, we reserve the bottom
	 * 48 bytes of the irq stack for the canary.
	 *
	 * Once we are willing to require -mstack-protector-guard-symbol=
	 * support for x86_64 stackprotector, we can get rid of this.
	 */
	char		gs_base[40];
	unsigned long	stack_canary;
};

DECLARE_PER_CPU_FIRST(struct fixed_percpu_data, fixed_percpu_data) __visible;
DECLARE_INIT_PER_CPU(fixed_percpu_data);

static inline unsigned long cpu_kernelmode_gs_base(int cpu)
{
	return (unsigned long)per_cpu(fixed_percpu_data.gs_base, cpu);
}

extern asmlinkage void ignore_sysret(void);

/* Save actual FS/GS selectors and bases to current->thread */
void current_save_fsgs(void);
#else	/* X86_64 */
#ifdef CONFIG_STACKPROTECTOR
DECLARE_PER_CPU(unsigned long, __stack_chk_guard);
#endif
#endif	/* !X86_64 */

struct perf_event;

struct thread_struct {
	/* Cached TLS descriptors: */
	struct desc_struct	tls_array[GDT_ENTRY_TLS_ENTRIES];
#ifdef CONFIG_X86_32
	unsigned long		sp0;
#endif
	unsigned long		sp;
#ifdef CONFIG_X86_32
	unsigned long		sysenter_cs;
#else
	unsigned short		es;
	unsigned short		ds;
	unsigned short		fsindex;
	unsigned short		gsindex;
#endif

#ifdef CONFIG_X86_64
	unsigned long		fsbase;
	unsigned long		gsbase;
#else
	/*
	 * XXX: this could presumably be unsigned short.  Alternatively,
	 * 32-bit kernels could be taught to use fsindex instead.
	 */
	unsigned long fs;
	unsigned long gs;
#endif

	/* Save middle states of ptrace breakpoints */
	struct perf_event	*ptrace_bps[HBP_NUM];
	/* Debug status used for traps, single steps, etc... */
	unsigned long           virtual_dr6;
	/* Keep track of the exact dr7 value set by the user */
	unsigned long           ptrace_dr7;
	/* Fault info: */
	unsigned long		cr2;
	unsigned long		trap_nr;
	unsigned long		error_code;
#ifdef CONFIG_VM86
	/* Virtual 86 mode info */
	struct vm86		*vm86;
#endif
	/* IO permissions: */
	struct io_bitmap	*io_bitmap;

	/*
	 * IOPL. Privilege level dependent I/O permission which is
	 * emulated via the I/O bitmap to prevent user space from disabling
	 * interrupts.
	 */
	unsigned long		iopl_emul;

	unsigned int		iopl_warn:1;
	unsigned int		sig_on_uaccess_err:1;

<<<<<<< HEAD
#ifdef CONFIG_X86_USER_INTERRUPTS
	/* User Interrupt state*/

	/* Signifies whether the MSRs for that thread are active */
	unsigned int		uitt_activated:1;
	unsigned int		upid_activated:1;
	unsigned int		uhandler_activated:1;

	/* Pointer to the UPID context for the task */
	struct uintr_upid_ctx	*upid_ctx;

	/* User Timer state */
	u64 utimer_deadline;

	/* User MSR control */
	u64 umsr_control;
#endif
=======
	/* User MSR control */
	u64 umsr_control;
	u8 *umsr_bitmap;
>>>>>>> 008aa29c

	/*
	 * Protection Keys Register for Userspace.  Loaded immediately on
	 * context switch. Store it in thread_struct to avoid a lookup in
	 * the tasks's FPU xstate buffer. This value is only valid when a
	 * task is scheduled out. For 'current' the authoritative source of
	 * PKRU is the hardware itself.
	 */
	u32			pkru;

#ifdef CONFIG_X86_USER_SHADOW_STACK
	unsigned long		features;
	unsigned long		features_locked;

	struct thread_shstk	shstk;
#endif

	/* Floating point and extended processor state */
	struct fpu		fpu;
	/*
	 * WARNING: 'fpu' is dynamically-sized.  It *MUST* be at
	 * the end.
	 */
};

extern void fpu_thread_struct_whitelist(unsigned long *offset, unsigned long *size);

static inline void arch_thread_struct_whitelist(unsigned long *offset,
						unsigned long *size)
{
	fpu_thread_struct_whitelist(offset, size);
}

static inline void
native_load_sp0(unsigned long sp0)
{
	this_cpu_write(cpu_tss_rw.x86_tss.sp0, sp0);
}

static __always_inline void native_swapgs(void)
{
#ifdef CONFIG_X86_64
	asm volatile("swapgs" ::: "memory");
#endif
}

static __always_inline unsigned long current_top_of_stack(void)
{
	/*
	 *  We can't read directly from tss.sp0: sp0 on x86_32 is special in
	 *  and around vm86 mode and sp0 on x86_64 is special because of the
	 *  entry trampoline.
	 */
	return this_cpu_read_stable(pcpu_hot.top_of_stack);
}

static __always_inline bool on_thread_stack(void)
{
	return (unsigned long)(current_top_of_stack() -
			       current_stack_pointer) < THREAD_SIZE;
}

#ifdef CONFIG_PARAVIRT_XXL
#include <asm/paravirt.h>
#else

static inline void load_sp0(unsigned long sp0)
{
	native_load_sp0(sp0);
}

#endif /* CONFIG_PARAVIRT_XXL */

unsigned long __get_wchan(struct task_struct *p);

extern void select_idle_routine(const struct cpuinfo_x86 *c);
extern void amd_e400_c1e_apic_setup(void);

extern unsigned long		boot_option_idle_override;

enum idle_boot_override {IDLE_NO_OVERRIDE=0, IDLE_HALT, IDLE_NOMWAIT,
			 IDLE_POLL};

extern void enable_sep_cpu(void);


/* Defined in head.S */
extern struct desc_ptr		early_gdt_descr;

extern void switch_gdt_and_percpu_base(int);
extern void load_direct_gdt(int);
extern void load_fixmap_gdt(int);
extern void cpu_init(void);
extern void cpu_init_exception_handling(void);
extern void cr4_init(void);

static inline unsigned long get_debugctlmsr(void)
{
	unsigned long debugctlmsr = 0;

#ifndef CONFIG_X86_DEBUGCTLMSR
	if (boot_cpu_data.x86 < 6)
		return 0;
#endif
	rdmsrl(MSR_IA32_DEBUGCTLMSR, debugctlmsr);

	return debugctlmsr;
}

static inline void update_debugctlmsr(unsigned long debugctlmsr)
{
#ifndef CONFIG_X86_DEBUGCTLMSR
	if (boot_cpu_data.x86 < 6)
		return;
#endif
	wrmsrl(MSR_IA32_DEBUGCTLMSR, debugctlmsr);
}

extern void set_task_blockstep(struct task_struct *task, bool on);

/* Boot loader type from the setup header: */
extern int			bootloader_type;
extern int			bootloader_version;

extern char			ignore_fpu_irq;

#define HAVE_ARCH_PICK_MMAP_LAYOUT 1
#define ARCH_HAS_PREFETCHW

#ifdef CONFIG_X86_32
# define BASE_PREFETCH		""
# define ARCH_HAS_PREFETCH
#else
# define BASE_PREFETCH		"prefetcht0 %P1"
#endif

/*
 * Prefetch instructions for Pentium III (+) and AMD Athlon (+)
 *
 * It's not worth to care about 3dnow prefetches for the K6
 * because they are microcoded there and very slow.
 */
static inline void prefetch(const void *x)
{
	alternative_input(BASE_PREFETCH, "prefetchnta %P1",
			  X86_FEATURE_XMM,
			  "m" (*(const char *)x));
}

/*
 * 3dnow prefetch to get an exclusive cache line.
 * Useful for spinlocks to avoid one state transition in the
 * cache coherency protocol:
 */
static __always_inline void prefetchw(const void *x)
{
	alternative_input(BASE_PREFETCH, "prefetchw %P1",
			  X86_FEATURE_3DNOWPREFETCH,
			  "m" (*(const char *)x));
}

#define TOP_OF_INIT_STACK ((unsigned long)&init_stack + sizeof(init_stack) - \
			   TOP_OF_KERNEL_STACK_PADDING)

#define task_top_of_stack(task) ((unsigned long)(task_pt_regs(task) + 1))

#define task_pt_regs(task) \
({									\
	unsigned long __ptr = (unsigned long)task_stack_page(task);	\
	__ptr += THREAD_SIZE - TOP_OF_KERNEL_STACK_PADDING;		\
	((struct pt_regs *)__ptr) - 1;					\
})

#ifdef CONFIG_X86_32
#define INIT_THREAD  {							  \
	.sp0			= TOP_OF_INIT_STACK,			  \
	.sysenter_cs		= __KERNEL_CS,				  \
}

#define KSTK_ESP(task)		(task_pt_regs(task)->sp)

#else
extern unsigned long __end_init_task[];

#define INIT_THREAD {							    \
	.sp	= (unsigned long)&__end_init_task - sizeof(struct pt_regs), \
}

extern unsigned long KSTK_ESP(struct task_struct *task);

#endif /* CONFIG_X86_64 */

extern void start_thread(struct pt_regs *regs, unsigned long new_ip,
					       unsigned long new_sp);

/*
 * This decides where the kernel will search for a free chunk of vm
 * space during mmap's.
 */
#define __TASK_UNMAPPED_BASE(task_size)	(PAGE_ALIGN(task_size / 3))
#define TASK_UNMAPPED_BASE		__TASK_UNMAPPED_BASE(TASK_SIZE_LOW)

#define KSTK_EIP(task)		(task_pt_regs(task)->ip)

/* Get/set a process' ability to use the timestamp counter instruction */
#define GET_TSC_CTL(adr)	get_tsc_mode((adr))
#define SET_TSC_CTL(val)	set_tsc_mode((val))

extern int get_tsc_mode(unsigned long adr);
extern int set_tsc_mode(unsigned int val);

DECLARE_PER_CPU(u64, msr_misc_features_shadow);

extern u16 get_llc_id(unsigned int cpu);

#ifdef CONFIG_CPU_SUP_AMD
extern u32 amd_get_nodes_per_socket(void);
extern u32 amd_get_highest_perf(void);
extern void amd_clear_divider(void);
extern void amd_check_microcode(void);
#else
static inline u32 amd_get_nodes_per_socket(void)	{ return 0; }
static inline u32 amd_get_highest_perf(void)		{ return 0; }
static inline void amd_clear_divider(void)		{ }
static inline void amd_check_microcode(void)		{ }
#endif

extern unsigned long arch_align_stack(unsigned long sp);
void free_init_pages(const char *what, unsigned long begin, unsigned long end);
extern void free_kernel_image_pages(const char *what, void *begin, void *end);

void default_idle(void);
#ifdef	CONFIG_XEN
bool xen_set_default_idle(void);
#else
#define xen_set_default_idle 0
#endif

void __noreturn stop_this_cpu(void *dummy);
void microcode_check(struct cpuinfo_x86 *prev_info);
void store_cpu_caps(struct cpuinfo_x86 *info);

enum l1tf_mitigations {
	L1TF_MITIGATION_OFF,
	L1TF_MITIGATION_FLUSH_NOWARN,
	L1TF_MITIGATION_FLUSH,
	L1TF_MITIGATION_FLUSH_NOSMT,
	L1TF_MITIGATION_FULL,
	L1TF_MITIGATION_FULL_FORCE
};

extern enum l1tf_mitigations l1tf_mitigation;

enum mds_mitigations {
	MDS_MITIGATION_OFF,
	MDS_MITIGATION_FULL,
	MDS_MITIGATION_VMWERV,
};

#ifdef CONFIG_X86_SGX
int arch_memory_failure(unsigned long pfn, int flags);
#define arch_memory_failure arch_memory_failure

bool arch_is_platform_page(u64 paddr);
#define arch_is_platform_page arch_is_platform_page
#endif

extern bool gds_ucode_mitigated(void);

#endif /* _ASM_X86_PROCESSOR_H */<|MERGE_RESOLUTION|>--- conflicted
+++ resolved
@@ -467,7 +467,6 @@
 	unsigned int		iopl_warn:1;
 	unsigned int		sig_on_uaccess_err:1;
 
-<<<<<<< HEAD
 #ifdef CONFIG_X86_USER_INTERRUPTS
 	/* User Interrupt state*/
 
@@ -482,14 +481,10 @@
 	/* User Timer state */
 	u64 utimer_deadline;
 
-	/* User MSR control */
-	u64 umsr_control;
-#endif
-=======
+#endif
 	/* User MSR control */
 	u64 umsr_control;
 	u8 *umsr_bitmap;
->>>>>>> 008aa29c
 
 	/*
 	 * Protection Keys Register for Userspace.  Loaded immediately on
