--- conflicted
+++ resolved
@@ -310,15 +310,12 @@
 #define X86_FEATURE_BMEC		(11*32+22) /* "" Bandwidth Monitoring Event Configuration */
 #define X86_FEATURE_USER_SHSTK		(11*32+23) /* Shadow stack support for user mode applications */
 
-<<<<<<< HEAD
 #define X86_FEATURE_SRSO		(11*32+24) /* "" AMD BTB untrain RETs */
 #define X86_FEATURE_SRSO_ALIAS		(11*32+25) /* "" AMD BTB untrain RETs through aliasing */
 #define X86_FEATURE_IBPB_ON_VMEXIT	(11*32+26) /* "" Issue an IBPB only on VMEXIT */
 #define X86_FEATURE_CMBA		(11*32+27) /* "" Core Memory Bandwidth Allocation */
-=======
 /* To avoid merge conflicts, leave space for upcoming SRSO bits */
-#define X86_FEATURE_UTIMER		(11*32+27) /* User Timer support */
->>>>>>> 5966cfe5
+#define X86_FEATURE_UTIMER		(11*32+28) /* User Timer support */
 
 /* Intel-defined CPU features, CPUID level 0x00000007:1 (EAX), word 12 */
 #define X86_FEATURE_SHA512		(12*32+ 0) /* "" SHA512 instructions */
@@ -425,12 +422,9 @@
 #define X86_FEATURE_AVX512_4VNNIW	(18*32+ 2) /* AVX-512 Neural Network Instructions */
 #define X86_FEATURE_AVX512_4FMAPS	(18*32+ 3) /* AVX-512 Multiply Accumulation Single precision */
 #define X86_FEATURE_FSRM		(18*32+ 4) /* Fast Short Rep Mov */
-<<<<<<< HEAD
+#define X86_FEATURE_UINTR		(18*32+ 5) /* User Interrupts support */
 #define X86_FEATURE_AVX512_4VNNIB	(18*32+ 6) /* AVX-512 Vector Neural Network Instructions Byte version */
 #define X86_FEATURE_AVX512_BITALG2	(18*32+ 7) /* AVX-512 Bit Algebra 2 */
-=======
-#define X86_FEATURE_UINTR		(18*32+ 5) /* User Interrupts support */
->>>>>>> 5966cfe5
 #define X86_FEATURE_AVX512_VP2INTERSECT (18*32+ 8) /* AVX-512 Intersect for D/Q */
 #define X86_FEATURE_SRBDS_CTRL		(18*32+ 9) /* "" SRBDS mitigation MSR available */
 #define X86_FEATURE_MD_CLEAR		(18*32+10) /* VERW clears CPU buffers */
