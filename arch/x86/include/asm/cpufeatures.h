--- conflicted
+++ resolved
@@ -498,11 +498,8 @@
 #define X86_BUG_RETBLEED		X86_BUG(27) /* CPU is affected by RETBleed */
 #define X86_BUG_EIBRS_PBRSB		X86_BUG(28) /* EIBRS is vulnerable to Post Barrier RSB Predictions */
 #define X86_BUG_SMT_RSB			X86_BUG(29) /* CPU is vulnerable to Cross-Thread Return Address Predictions */
-<<<<<<< HEAD
 #define X86_BUG_GDS			X86_BUG(30) /* CPU is affected by Gather Data Sampling */
-=======
-#define X86_BUG_TDX_PW_MCE		X86_BUG(30) /* CPU may incur #MC if non-TD software does partial write to TDX private memory */
->>>>>>> fbf688d8
+#define X86_BUG_TDX_PW_MCE		X86_BUG(31) /* CPU may incur #MC if non-TD software does partial write to TDX private memory */
 
 /* BUG word 2 */
 #define X86_BUG_SRSO			X86_BUG(1*32 + 0) /* AMD SRSO bug */
