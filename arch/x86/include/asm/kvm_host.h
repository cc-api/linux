--- conflicted
+++ resolved
@@ -1868,17 +1868,14 @@
 	int (*gmem_prepare)(struct kvm *kvm, struct kvm_memory_slot *slot,
 			    kvm_pfn_t pfn, gfn_t gfn, u8 *max_level);
 	void (*gmem_invalidate)(struct kvm *kvm, kvm_pfn_t start, kvm_pfn_t end);
-<<<<<<< HEAD
 	gva_t (*get_untagged_addr)(struct kvm_vcpu *vcpu, gva_t gva, unsigned int flags);
 	bool (*is_lass_violation)(struct kvm_vcpu *vcpu, unsigned long addr,
 				  unsigned int size, unsigned int flags);
-=======
 
 	int (*bind_tdi)(struct kvm *kvm, struct pci_tdi *tdev);
 	int (*unbind_tdi)(struct kvm *kvm, struct pci_tdi *tdev);
 	int (*tdi_get_info)(struct kvm *kvm, struct kvm_tdi_info *info);
 	int (*tdi_user_request)(struct kvm *kvm, struct kvm_tdi_user_request *req);
->>>>>>> a15fb4c0
 };
 
 struct kvm_x86_nested_ops {
