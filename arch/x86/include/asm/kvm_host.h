--- conflicted
+++ resolved
@@ -122,22 +122,14 @@
 
 /* CR4_RESERVED_BITS is used to initialize u64 variables only */
 #define CR4_RESERVED_BITS                                               \
-<<<<<<< HEAD
 	(~(unsigned long)(X86_CR4_VME | X86_CR4_PVI | X86_CR4_TSD | X86_CR4_DE\
 			  | X86_CR4_PSE | X86_CR4_PAE | X86_CR4_MCE     \
 			  | X86_CR4_PGE | X86_CR4_PCE | X86_CR4_OSFXSR | X86_CR4_PCIDE \
 			  | X86_CR4_OSXSAVE | X86_CR4_SMEP | X86_CR4_FSGSBASE \
 			  | X86_CR4_OSXMMEXCPT | X86_CR4_LA57 | X86_CR4_VMXE \
 			  | X86_CR4_SMAP | X86_CR4_PKE | X86_CR4_UMIP \
-			  | X86_CR4_LASS | X86_CR4_LAM_SUP))
-=======
-	(~(u64)(X86_CR4_VME | X86_CR4_PVI | X86_CR4_TSD | X86_CR4_DE |	\
-		X86_CR4_PSE | X86_CR4_PAE | X86_CR4_MCE | X86_CR4_PGE |	\
-		X86_CR4_PCE | X86_CR4_OSFXSR | X86_CR4_PCIDE |		\
-		X86_CR4_OSXSAVE | X86_CR4_SMEP | X86_CR4_FSGSBASE |	\
-		X86_CR4_OSXMMEXCPT | X86_CR4_LA57 | X86_CR4_VMXE |	\
-		X86_CR4_SMAP | X86_CR4_PKE | X86_CR4_UMIP | X86_CR4_FRED))
->>>>>>> 202b0617
+			  | X86_CR4_LASS | X86_CR4_LAM_SUP \
+			  | X86_CR4_FRED))
 
 #define CR8_RESERVED_BITS (~(unsigned long)X86_CR8_TPR)
 
