--- conflicted
+++ resolved
@@ -1755,14 +1755,11 @@
 	 */
 	unsigned long (*vcpu_get_apicv_inhibit_reasons)(struct kvm_vcpu *vcpu);
 
-<<<<<<< HEAD
 	gva_t (*get_untagged_addr)(struct kvm_vcpu *vcpu, gva_t gva, unsigned int flags);
 
 	bool (*is_lass_violation)(struct kvm_vcpu *vcpu, unsigned long addr,
 				  unsigned int size, unsigned int flags);
-=======
 	void (*update_hfi)(struct kvm_vcpu *vcpu);
->>>>>>> 06e45b99
 };
 
 struct kvm_x86_nested_ops {
