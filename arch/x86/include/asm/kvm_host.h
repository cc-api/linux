--- conflicted
+++ resolved
@@ -1866,7 +1866,6 @@
 	 */
 	unsigned long (*vcpu_get_apicv_inhibit_reasons)(struct kvm_vcpu *vcpu);
 
-<<<<<<< HEAD
 	int (*gmem_prepare)(struct kvm *kvm, struct kvm_memory_slot *slot,
 			    kvm_pfn_t pfn, gfn_t gfn, u8 *max_level);
 	void (*gmem_invalidate)(struct kvm *kvm, kvm_pfn_t start, kvm_pfn_t end);
@@ -1878,9 +1877,7 @@
 	int (*unbind_tdi)(struct kvm *kvm, struct pci_tdi *tdev);
 	int (*tdi_get_info)(struct kvm *kvm, struct kvm_tdi_info *info);
 	int (*tdi_user_request)(struct kvm *kvm, struct kvm_tdi_user_request *req);
-=======
 	void (*update_hfi)(struct kvm_vcpu *vcpu);
->>>>>>> 08959934
 };
 
 struct kvm_x86_nested_ops {
