--- conflicted
+++ resolved
@@ -8,11 +8,8 @@
 #include <asm/nospec-branch.h>
 #include <asm/io_bitmap.h>
 #include <asm/fpu/api.h>
-<<<<<<< HEAD
 #include <asm/uintr.h>
-=======
 #include <asm/pks.h>
->>>>>>> b2290ea4
 
 /* Check that the stack and regs on entry from user mode are sane. */
 static __always_inline void arch_check_user_regs(struct pt_regs *regs)
