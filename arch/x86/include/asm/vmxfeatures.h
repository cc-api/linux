--- conflicted
+++ resolved
@@ -89,9 +89,6 @@
 
 /* Tertiary Processor-Based VM-Execution Controls, word 3 */
 #define VMX_FEATURE_IPI_VIRT		( 3*32+  4) /* Enable IPI virtualization */
-<<<<<<< HEAD
+#define VMX_FEATURE_MSRLIST         ( 3*32+  6) /* Enable MSRLIST instructions */
 #define VMX_FEATURE_GUEST_APIC_TIMER	( 3*32+  8) /* Enable virtual APIC tsc deadline */
-=======
-#define VMX_FEATURE_MSRLIST         ( 3*32+  6) /* Enable MSRLIST instructions */
->>>>>>> a1558025
 #endif /* _ASM_X86_VMXFEATURES_H */