/* SPDX-License-Identifier: GPL-2.0-only */
/*
 * vmx.h: VMX Architecture related definitions
 * Copyright (c) 2004, Intel Corporation.
 *
 * A few random additions are:
 * Copyright (C) 2006 Qumranet
 *    Avi Kivity <avi@qumranet.com>
 *    Yaniv Kamay <yaniv@qumranet.com>
 */
#ifndef VMX_H
#define VMX_H


#include <linux/bitops.h>
#include <linux/bug.h>
#include <linux/types.h>
#include <linux/percpu-defs.h>

#include <uapi/asm/vmx.h>
#include <asm/trapnr.h>
#include <asm/vmxfeatures.h>
#include <asm/processor.h>

struct vmcs_hdr {
	u32 revision_id:31;
	u32 shadow_vmcs:1;
};

struct vmcs {
	struct vmcs_hdr hdr;
	u32 abort;
	char data[];
};

#define VMCS_CONTROL_BIT(x)	BIT(VMX_FEATURE_##x & 0x1f)

/*
 * Definitions of Primary Processor-Based VM-Execution Controls.
 */
#define CPU_BASED_INTR_WINDOW_EXITING           VMCS_CONTROL_BIT(INTR_WINDOW_EXITING)
#define CPU_BASED_USE_TSC_OFFSETTING            VMCS_CONTROL_BIT(USE_TSC_OFFSETTING)
#define CPU_BASED_HLT_EXITING                   VMCS_CONTROL_BIT(HLT_EXITING)
#define CPU_BASED_INVLPG_EXITING                VMCS_CONTROL_BIT(INVLPG_EXITING)
#define CPU_BASED_MWAIT_EXITING                 VMCS_CONTROL_BIT(MWAIT_EXITING)
#define CPU_BASED_RDPMC_EXITING                 VMCS_CONTROL_BIT(RDPMC_EXITING)
#define CPU_BASED_RDTSC_EXITING                 VMCS_CONTROL_BIT(RDTSC_EXITING)
#define CPU_BASED_CR3_LOAD_EXITING		VMCS_CONTROL_BIT(CR3_LOAD_EXITING)
#define CPU_BASED_CR3_STORE_EXITING		VMCS_CONTROL_BIT(CR3_STORE_EXITING)
#define CPU_BASED_ACTIVATE_TERTIARY_CONTROLS	VMCS_CONTROL_BIT(TERTIARY_CONTROLS)
#define CPU_BASED_CR8_LOAD_EXITING              VMCS_CONTROL_BIT(CR8_LOAD_EXITING)
#define CPU_BASED_CR8_STORE_EXITING             VMCS_CONTROL_BIT(CR8_STORE_EXITING)
#define CPU_BASED_TPR_SHADOW                    VMCS_CONTROL_BIT(VIRTUAL_TPR)
#define CPU_BASED_NMI_WINDOW_EXITING		VMCS_CONTROL_BIT(NMI_WINDOW_EXITING)
#define CPU_BASED_MOV_DR_EXITING                VMCS_CONTROL_BIT(MOV_DR_EXITING)
#define CPU_BASED_UNCOND_IO_EXITING             VMCS_CONTROL_BIT(UNCOND_IO_EXITING)
#define CPU_BASED_USE_IO_BITMAPS                VMCS_CONTROL_BIT(USE_IO_BITMAPS)
#define CPU_BASED_MONITOR_TRAP_FLAG             VMCS_CONTROL_BIT(MONITOR_TRAP_FLAG)
#define CPU_BASED_USE_MSR_BITMAPS               VMCS_CONTROL_BIT(USE_MSR_BITMAPS)
#define CPU_BASED_MONITOR_EXITING               VMCS_CONTROL_BIT(MONITOR_EXITING)
#define CPU_BASED_PAUSE_EXITING                 VMCS_CONTROL_BIT(PAUSE_EXITING)
#define CPU_BASED_ACTIVATE_SECONDARY_CONTROLS   VMCS_CONTROL_BIT(SEC_CONTROLS)

#define CPU_BASED_ALWAYSON_WITHOUT_TRUE_MSR	0x0401e172

/*
 * Definitions of Secondary Processor-Based VM-Execution Controls.
 */
#define SECONDARY_EXEC_VIRTUALIZE_APIC_ACCESSES VMCS_CONTROL_BIT(VIRT_APIC_ACCESSES)
#define SECONDARY_EXEC_ENABLE_EPT               VMCS_CONTROL_BIT(EPT)
#define SECONDARY_EXEC_DESC			VMCS_CONTROL_BIT(DESC_EXITING)
#define SECONDARY_EXEC_ENABLE_RDTSCP		VMCS_CONTROL_BIT(RDTSCP)
#define SECONDARY_EXEC_VIRTUALIZE_X2APIC_MODE   VMCS_CONTROL_BIT(VIRTUAL_X2APIC)
#define SECONDARY_EXEC_ENABLE_VPID              VMCS_CONTROL_BIT(VPID)
#define SECONDARY_EXEC_WBINVD_EXITING		VMCS_CONTROL_BIT(WBINVD_EXITING)
#define SECONDARY_EXEC_UNRESTRICTED_GUEST	VMCS_CONTROL_BIT(UNRESTRICTED_GUEST)
#define SECONDARY_EXEC_APIC_REGISTER_VIRT       VMCS_CONTROL_BIT(APIC_REGISTER_VIRT)
#define SECONDARY_EXEC_VIRTUAL_INTR_DELIVERY    VMCS_CONTROL_BIT(VIRT_INTR_DELIVERY)
#define SECONDARY_EXEC_PAUSE_LOOP_EXITING	VMCS_CONTROL_BIT(PAUSE_LOOP_EXITING)
#define SECONDARY_EXEC_RDRAND_EXITING		VMCS_CONTROL_BIT(RDRAND_EXITING)
#define SECONDARY_EXEC_ENABLE_INVPCID		VMCS_CONTROL_BIT(INVPCID)
#define SECONDARY_EXEC_ENABLE_VMFUNC            VMCS_CONTROL_BIT(VMFUNC)
#define SECONDARY_EXEC_SHADOW_VMCS              VMCS_CONTROL_BIT(SHADOW_VMCS)
#define SECONDARY_EXEC_ENCLS_EXITING		VMCS_CONTROL_BIT(ENCLS_EXITING)
#define SECONDARY_EXEC_RDSEED_EXITING		VMCS_CONTROL_BIT(RDSEED_EXITING)
#define SECONDARY_EXEC_ENABLE_PML               VMCS_CONTROL_BIT(PAGE_MOD_LOGGING)
#define SECONDARY_EXEC_EPT_VIOLATION_VE		VMCS_CONTROL_BIT(EPT_VIOLATION_VE)
#define SECONDARY_EXEC_PT_CONCEAL_VMX		VMCS_CONTROL_BIT(PT_CONCEAL_VMX)
#define SECONDARY_EXEC_ENABLE_XSAVES		VMCS_CONTROL_BIT(XSAVES)
#define SECONDARY_EXEC_PASID_TRANSLATION	VMCS_CONTROL_BIT(PASID_TRANSLATION)
#define SECONDARY_EXEC_MODE_BASED_EPT_EXEC	VMCS_CONTROL_BIT(MODE_BASED_EPT_EXEC)
#define SECONDARY_EXEC_PT_USE_GPA		VMCS_CONTROL_BIT(PT_USE_GPA)
#define SECONDARY_EXEC_TSC_SCALING              VMCS_CONTROL_BIT(TSC_SCALING)
#define SECONDARY_EXEC_ENABLE_USR_WAIT_PAUSE	VMCS_CONTROL_BIT(USR_WAIT_PAUSE)
#define SECONDARY_EXEC_BUS_LOCK_DETECTION	VMCS_CONTROL_BIT(BUS_LOCK_DETECTION)
#define SECONDARY_EXEC_NOTIFY_VM_EXITING	VMCS_CONTROL_BIT(NOTIFY_VM_EXITING)

/*
 * Definitions of Tertiary Processor-Based VM-Execution Controls.
 */
#define TERTIARY_EXEC_IPI_VIRT			VMCS_CONTROL_BIT(IPI_VIRT)
#define TERTIARY_EXEC_GUEST_APIC_TIMER		VMCS_CONTROL_BIT(GUEST_APIC_TIMER)

#define PIN_BASED_EXT_INTR_MASK                 VMCS_CONTROL_BIT(INTR_EXITING)
#define PIN_BASED_NMI_EXITING                   VMCS_CONTROL_BIT(NMI_EXITING)
#define PIN_BASED_VIRTUAL_NMIS                  VMCS_CONTROL_BIT(VIRTUAL_NMIS)
#define PIN_BASED_VMX_PREEMPTION_TIMER          VMCS_CONTROL_BIT(PREEMPTION_TIMER)
#define PIN_BASED_POSTED_INTR                   VMCS_CONTROL_BIT(POSTED_INTR)

#define PIN_BASED_ALWAYSON_WITHOUT_TRUE_MSR	0x00000016

#define VM_EXIT_SAVE_DEBUG_CONTROLS             0x00000004
#define VM_EXIT_HOST_ADDR_SPACE_SIZE            0x00000200
#define VM_EXIT_LOAD_IA32_PERF_GLOBAL_CTRL      0x00001000
#define VM_EXIT_ACK_INTR_ON_EXIT                0x00008000
#define VM_EXIT_SAVE_IA32_PAT			0x00040000
#define VM_EXIT_LOAD_IA32_PAT			0x00080000
#define VM_EXIT_SAVE_IA32_EFER                  0x00100000
#define VM_EXIT_LOAD_IA32_EFER                  0x00200000
#define VM_EXIT_SAVE_VMX_PREEMPTION_TIMER       0x00400000
#define VM_EXIT_CLEAR_BNDCFGS                   0x00800000
#define VM_EXIT_PT_CONCEAL_PIP			0x01000000
#define VM_EXIT_CLEAR_IA32_RTIT_CTL		0x02000000
#define VM_EXIT_ACTIVATE_SECONDARY_CONTROLS	0x80000000
#define SECONDARY_VM_EXIT_SAVE_IA32_FRED	0x00000001
#define SECONDARY_VM_EXIT_LOAD_IA32_FRED	0x00000002

#define VM_EXIT_ALWAYSON_WITHOUT_TRUE_MSR	0x00036dff

#define VM_ENTRY_LOAD_DEBUG_CONTROLS            0x00000004
#define VM_ENTRY_IA32E_MODE                     0x00000200
#define VM_ENTRY_SMM                            0x00000400
#define VM_ENTRY_DEACT_DUAL_MONITOR             0x00000800
#define VM_ENTRY_LOAD_IA32_PERF_GLOBAL_CTRL     0x00002000
#define VM_ENTRY_LOAD_IA32_PAT			0x00004000
#define VM_ENTRY_LOAD_IA32_EFER                 0x00008000
#define VM_ENTRY_LOAD_BNDCFGS                   0x00010000
#define VM_ENTRY_PT_CONCEAL_PIP			0x00020000
#define VM_ENTRY_LOAD_IA32_RTIT_CTL		0x00040000
#define VM_ENTRY_LOAD_IA32_FRED			0x00800000

#define VM_ENTRY_ALWAYSON_WITHOUT_TRUE_MSR	0x000011ff

#define VMX_MISC_PREEMPTION_TIMER_RATE_MASK	0x0000001f
#define VMX_MISC_SAVE_EFER_LMA			0x00000020
#define VMX_MISC_ACTIVITY_HLT			0x00000040
#define VMX_MISC_ACTIVITY_WAIT_SIPI		0x00000100
#define VMX_MISC_ZERO_LEN_INS			0x40000000
#define VMX_MISC_MSR_LIST_MULTIPLIER		512

/* VMFUNC functions */
#define VMFUNC_CONTROL_BIT(x)	BIT((VMX_FEATURE_##x & 0x1f) - 28)

#define VMX_VMFUNC_EPTP_SWITCHING               VMFUNC_CONTROL_BIT(EPTP_SWITCHING)
#define VMFUNC_EPTP_ENTRIES  512

static inline u32 vmx_basic_vmcs_revision_id(u64 vmx_basic)
{
	return vmx_basic & GENMASK_ULL(30, 0);
}

static inline u32 vmx_basic_vmcs_size(u64 vmx_basic)
{
	return (vmx_basic & GENMASK_ULL(44, 32)) >> 32;
}

static inline u32 vmx_basic_cap(u64 vmx_basic)
{
	return (vmx_basic & ~GENMASK_ULL(44, 32)) >> 32;
}

static inline int vmx_misc_preemption_timer_rate(u64 vmx_misc)
{
	return vmx_misc & VMX_MISC_PREEMPTION_TIMER_RATE_MASK;
}

static inline int vmx_misc_cr3_count(u64 vmx_misc)
{
	return (vmx_misc & GENMASK_ULL(24, 16)) >> 16;
}

static inline int vmx_misc_max_msr(u64 vmx_misc)
{
	return (vmx_misc & GENMASK_ULL(27, 25)) >> 25;
}

static inline int vmx_misc_mseg_revid(u64 vmx_misc)
{
	return (vmx_misc & GENMASK_ULL(63, 32)) >> 32;
}

/* VMCS Encodings */
enum vmcs_field {
	VIRTUAL_PROCESSOR_ID            = 0x00000000,
	POSTED_INTR_NV                  = 0x00000002,
	LAST_PID_POINTER_INDEX		= 0x00000008,
	GUEST_APIC_TIMER_VECTOR         = 0x0000000a,
	GUEST_ES_SELECTOR               = 0x00000800,
	GUEST_CS_SELECTOR               = 0x00000802,
	GUEST_SS_SELECTOR               = 0x00000804,
	GUEST_DS_SELECTOR               = 0x00000806,
	GUEST_FS_SELECTOR               = 0x00000808,
	GUEST_GS_SELECTOR               = 0x0000080a,
	GUEST_LDTR_SELECTOR             = 0x0000080c,
	GUEST_TR_SELECTOR               = 0x0000080e,
	GUEST_INTR_STATUS               = 0x00000810,
	GUEST_PML_INDEX			= 0x00000812,
	HOST_ES_SELECTOR                = 0x00000c00,
	HOST_CS_SELECTOR                = 0x00000c02,
	HOST_SS_SELECTOR                = 0x00000c04,
	HOST_DS_SELECTOR                = 0x00000c06,
	HOST_FS_SELECTOR                = 0x00000c08,
	HOST_GS_SELECTOR                = 0x00000c0a,
	HOST_TR_SELECTOR                = 0x00000c0c,
	IO_BITMAP_A                     = 0x00002000,
	IO_BITMAP_A_HIGH                = 0x00002001,
	IO_BITMAP_B                     = 0x00002002,
	IO_BITMAP_B_HIGH                = 0x00002003,
	MSR_BITMAP                      = 0x00002004,
	MSR_BITMAP_HIGH                 = 0x00002005,
	VM_EXIT_MSR_STORE_ADDR          = 0x00002006,
	VM_EXIT_MSR_STORE_ADDR_HIGH     = 0x00002007,
	VM_EXIT_MSR_LOAD_ADDR           = 0x00002008,
	VM_EXIT_MSR_LOAD_ADDR_HIGH      = 0x00002009,
	VM_ENTRY_MSR_LOAD_ADDR          = 0x0000200a,
	VM_ENTRY_MSR_LOAD_ADDR_HIGH     = 0x0000200b,
	PML_ADDRESS			= 0x0000200e,
	PML_ADDRESS_HIGH		= 0x0000200f,
	TSC_OFFSET                      = 0x00002010,
	TSC_OFFSET_HIGH                 = 0x00002011,
	VIRTUAL_APIC_PAGE_ADDR          = 0x00002012,
	VIRTUAL_APIC_PAGE_ADDR_HIGH     = 0x00002013,
	APIC_ACCESS_ADDR		= 0x00002014,
	APIC_ACCESS_ADDR_HIGH		= 0x00002015,
	POSTED_INTR_DESC_ADDR           = 0x00002016,
	POSTED_INTR_DESC_ADDR_HIGH      = 0x00002017,
	VM_FUNCTION_CONTROL             = 0x00002018,
	VM_FUNCTION_CONTROL_HIGH        = 0x00002019,
	EPT_POINTER                     = 0x0000201a,
	EPT_POINTER_HIGH                = 0x0000201b,
	EOI_EXIT_BITMAP0                = 0x0000201c,
	EOI_EXIT_BITMAP0_HIGH           = 0x0000201d,
	EOI_EXIT_BITMAP1                = 0x0000201e,
	EOI_EXIT_BITMAP1_HIGH           = 0x0000201f,
	EOI_EXIT_BITMAP2                = 0x00002020,
	EOI_EXIT_BITMAP2_HIGH           = 0x00002021,
	EOI_EXIT_BITMAP3                = 0x00002022,
	EOI_EXIT_BITMAP3_HIGH           = 0x00002023,
	EPTP_LIST_ADDRESS               = 0x00002024,
	EPTP_LIST_ADDRESS_HIGH          = 0x00002025,
	VMREAD_BITMAP                   = 0x00002026,
	VMREAD_BITMAP_HIGH              = 0x00002027,
	VMWRITE_BITMAP                  = 0x00002028,
	VMWRITE_BITMAP_HIGH             = 0x00002029,
	VE_INFORMATION_ADDRESS		= 0x0000202A,
	VE_INFORMATION_ADDRESS_HIGH	= 0x0000202B,
	XSS_EXIT_BITMAP                 = 0x0000202C,
	XSS_EXIT_BITMAP_HIGH            = 0x0000202D,
	ENCLS_EXITING_BITMAP		= 0x0000202E,
	ENCLS_EXITING_BITMAP_HIGH	= 0x0000202F,
	TSC_MULTIPLIER                  = 0x00002032,
	TSC_MULTIPLIER_HIGH             = 0x00002033,
	TERTIARY_VM_EXEC_CONTROL	= 0x00002034,
	TERTIARY_VM_EXEC_CONTROL_HIGH	= 0x00002035,
<<<<<<< HEAD
	PASID_DIR0                      = 0x00002038,
	PASID_DIR0_HIGH                 = 0x00002039,
	PASID_DIR1                      = 0x0000203a,
	PASID_DIR1_HIGH                 = 0x0000203b,
=======
	SHARED_EPT_POINTER		= 0x0000203C,
>>>>>>> 357d0cde
	PID_POINTER_TABLE		= 0x00002042,
	PID_POINTER_TABLE_HIGH		= 0x00002043,
	SECONDARY_VM_EXIT_CONTROLS	= 0x00002044,
	SECONDARY_VM_EXIT_CONTROLS_HIGH	= 0x00002045,
	INJECTED_EVENT_DATA		= 0x00002052,
	INJECTED_EVENT_DATA_HIGH	= 0x00002053,
	GUEST_PHYSICAL_ADDRESS          = 0x00002400,
	GUEST_PHYSICAL_ADDRESS_HIGH     = 0x00002401,
	GUEST_DEADLINE_VIR              = 0x0000204e,
	GUEST_DEADLINE_VIR_HIGH         = 0x0000204f,
	ORIGINAL_EVENT_DATA		= 0x00002404,
	ORIGINAL_EVENT_DATA_HIGH	= 0x00002405,
	VMCS_LINK_POINTER               = 0x00002800,
	VMCS_LINK_POINTER_HIGH          = 0x00002801,
	GUEST_IA32_DEBUGCTL             = 0x00002802,
	GUEST_IA32_DEBUGCTL_HIGH        = 0x00002803,
	GUEST_IA32_PAT			= 0x00002804,
	GUEST_IA32_PAT_HIGH		= 0x00002805,
	GUEST_IA32_EFER			= 0x00002806,
	GUEST_IA32_EFER_HIGH		= 0x00002807,
	GUEST_IA32_PERF_GLOBAL_CTRL	= 0x00002808,
	GUEST_IA32_PERF_GLOBAL_CTRL_HIGH= 0x00002809,
	GUEST_PDPTR0                    = 0x0000280a,
	GUEST_PDPTR0_HIGH               = 0x0000280b,
	GUEST_PDPTR1                    = 0x0000280c,
	GUEST_PDPTR1_HIGH               = 0x0000280d,
	GUEST_PDPTR2                    = 0x0000280e,
	GUEST_PDPTR2_HIGH               = 0x0000280f,
	GUEST_PDPTR3                    = 0x00002810,
	GUEST_PDPTR3_HIGH               = 0x00002811,
	GUEST_BNDCFGS                   = 0x00002812,
	GUEST_BNDCFGS_HIGH              = 0x00002813,
	GUEST_IA32_RTIT_CTL		= 0x00002814,
	GUEST_IA32_RTIT_CTL_HIGH	= 0x00002815,
	GUEST_DEADLINE_PHY              = 0x00002830,
	GUEST_DEADLINE_PHY_HIGH         = 0x00002831,
	GUEST_IA32_FRED_CONFIG		= 0x0000281a,
	GUEST_IA32_FRED_RSP1		= 0x0000281c,
	GUEST_IA32_FRED_RSP2		= 0x0000281e,
	GUEST_IA32_FRED_RSP3		= 0x00002820,
	GUEST_IA32_FRED_STKLVLS		= 0x00002822,
	GUEST_IA32_FRED_SSP1		= 0x00002824,
	GUEST_IA32_FRED_SSP2		= 0x00002826,
	GUEST_IA32_FRED_SSP3		= 0x00002828,
	HOST_IA32_PAT			= 0x00002c00,
	HOST_IA32_PAT_HIGH		= 0x00002c01,
	HOST_IA32_EFER			= 0x00002c02,
	HOST_IA32_EFER_HIGH		= 0x00002c03,
	HOST_IA32_PERF_GLOBAL_CTRL	= 0x00002c04,
	HOST_IA32_PERF_GLOBAL_CTRL_HIGH	= 0x00002c05,
	HOST_IA32_FRED_CONFIG		= 0x00002c08,
	HOST_IA32_FRED_RSP1		= 0x00002c0a,
	HOST_IA32_FRED_RSP2		= 0x00002c0c,
	HOST_IA32_FRED_RSP3		= 0x00002c0e,
	HOST_IA32_FRED_STKLVLS		= 0x00002c10,
	HOST_IA32_FRED_SSP1		= 0x00002c12,
	HOST_IA32_FRED_SSP2		= 0x00002c14,
	HOST_IA32_FRED_SSP3		= 0x00002c16,
	PIN_BASED_VM_EXEC_CONTROL       = 0x00004000,
	CPU_BASED_VM_EXEC_CONTROL       = 0x00004002,
	EXCEPTION_BITMAP                = 0x00004004,
	PAGE_FAULT_ERROR_CODE_MASK      = 0x00004006,
	PAGE_FAULT_ERROR_CODE_MATCH     = 0x00004008,
	CR3_TARGET_COUNT                = 0x0000400a,
	VM_EXIT_CONTROLS                = 0x0000400c,
	VM_EXIT_MSR_STORE_COUNT         = 0x0000400e,
	VM_EXIT_MSR_LOAD_COUNT          = 0x00004010,
	VM_ENTRY_CONTROLS               = 0x00004012,
	VM_ENTRY_MSR_LOAD_COUNT         = 0x00004014,
	VM_ENTRY_INTR_INFO_FIELD        = 0x00004016,
	VM_ENTRY_EXCEPTION_ERROR_CODE   = 0x00004018,
	VM_ENTRY_INSTRUCTION_LEN        = 0x0000401a,
	TPR_THRESHOLD                   = 0x0000401c,
	SECONDARY_VM_EXEC_CONTROL       = 0x0000401e,
	PLE_GAP                         = 0x00004020,
	PLE_WINDOW                      = 0x00004022,
	NOTIFY_WINDOW                   = 0x00004024,
	VM_INSTRUCTION_ERROR            = 0x00004400,
	VM_EXIT_REASON                  = 0x00004402,
	VM_EXIT_INTR_INFO               = 0x00004404,
	VM_EXIT_INTR_ERROR_CODE         = 0x00004406,
	IDT_VECTORING_INFO_FIELD        = 0x00004408,
	IDT_VECTORING_ERROR_CODE        = 0x0000440a,
	VM_EXIT_INSTRUCTION_LEN         = 0x0000440c,
	VMX_INSTRUCTION_INFO            = 0x0000440e,
	GUEST_ES_LIMIT                  = 0x00004800,
	GUEST_CS_LIMIT                  = 0x00004802,
	GUEST_SS_LIMIT                  = 0x00004804,
	GUEST_DS_LIMIT                  = 0x00004806,
	GUEST_FS_LIMIT                  = 0x00004808,
	GUEST_GS_LIMIT                  = 0x0000480a,
	GUEST_LDTR_LIMIT                = 0x0000480c,
	GUEST_TR_LIMIT                  = 0x0000480e,
	GUEST_GDTR_LIMIT                = 0x00004810,
	GUEST_IDTR_LIMIT                = 0x00004812,
	GUEST_ES_AR_BYTES               = 0x00004814,
	GUEST_CS_AR_BYTES               = 0x00004816,
	GUEST_SS_AR_BYTES               = 0x00004818,
	GUEST_DS_AR_BYTES               = 0x0000481a,
	GUEST_FS_AR_BYTES               = 0x0000481c,
	GUEST_GS_AR_BYTES               = 0x0000481e,
	GUEST_LDTR_AR_BYTES             = 0x00004820,
	GUEST_TR_AR_BYTES               = 0x00004822,
	GUEST_INTERRUPTIBILITY_INFO     = 0x00004824,
	GUEST_ACTIVITY_STATE            = 0x00004826,
	GUEST_SYSENTER_CS               = 0x0000482A,
	VMX_PREEMPTION_TIMER_VALUE      = 0x0000482E,
	HOST_IA32_SYSENTER_CS           = 0x00004c00,
	CR0_GUEST_HOST_MASK             = 0x00006000,
	CR4_GUEST_HOST_MASK             = 0x00006002,
	CR0_READ_SHADOW                 = 0x00006004,
	CR4_READ_SHADOW                 = 0x00006006,
	CR3_TARGET_VALUE0               = 0x00006008,
	CR3_TARGET_VALUE1               = 0x0000600a,
	CR3_TARGET_VALUE2               = 0x0000600c,
	CR3_TARGET_VALUE3               = 0x0000600e,
	EXIT_QUALIFICATION              = 0x00006400,
	GUEST_LINEAR_ADDRESS            = 0x0000640a,
	GUEST_CR0                       = 0x00006800,
	GUEST_CR3                       = 0x00006802,
	GUEST_CR4                       = 0x00006804,
	GUEST_ES_BASE                   = 0x00006806,
	GUEST_CS_BASE                   = 0x00006808,
	GUEST_SS_BASE                   = 0x0000680a,
	GUEST_DS_BASE                   = 0x0000680c,
	GUEST_FS_BASE                   = 0x0000680e,
	GUEST_GS_BASE                   = 0x00006810,
	GUEST_LDTR_BASE                 = 0x00006812,
	GUEST_TR_BASE                   = 0x00006814,
	GUEST_GDTR_BASE                 = 0x00006816,
	GUEST_IDTR_BASE                 = 0x00006818,
	GUEST_DR7                       = 0x0000681a,
	GUEST_RSP                       = 0x0000681c,
	GUEST_RIP                       = 0x0000681e,
	GUEST_RFLAGS                    = 0x00006820,
	GUEST_PENDING_DBG_EXCEPTIONS    = 0x00006822,
	GUEST_SYSENTER_ESP              = 0x00006824,
	GUEST_SYSENTER_EIP              = 0x00006826,
	HOST_CR0                        = 0x00006c00,
	HOST_CR3                        = 0x00006c02,
	HOST_CR4                        = 0x00006c04,
	HOST_FS_BASE                    = 0x00006c06,
	HOST_GS_BASE                    = 0x00006c08,
	HOST_TR_BASE                    = 0x00006c0a,
	HOST_GDTR_BASE                  = 0x00006c0c,
	HOST_IDTR_BASE                  = 0x00006c0e,
	HOST_IA32_SYSENTER_ESP          = 0x00006c10,
	HOST_IA32_SYSENTER_EIP          = 0x00006c12,
	HOST_RSP                        = 0x00006c14,
	HOST_RIP                        = 0x00006c16,
};

/*
 * Interruption-information format
 */
#define INTR_INFO_VECTOR_MASK           0xff            /* 7:0 */
#define INTR_INFO_INTR_TYPE_MASK        0x700           /* 10:8 */
#define INTR_INFO_DELIVER_CODE_MASK     0x800           /* 11 */
#define INTR_INFO_UNBLOCK_NMI		0x1000		/* 12 */
#define INTR_INFO_NESTED_EXCEPTION_MASK	0x2000		/* 13 */
#define INTR_INFO_VALID_MASK            0x80000000      /* 31 */
#define INTR_INFO_RESVD_BITS_MASK       0x7fffd000

#define VECTORING_INFO_VECTOR_MASK           	INTR_INFO_VECTOR_MASK
#define VECTORING_INFO_TYPE_MASK        	INTR_INFO_INTR_TYPE_MASK
#define VECTORING_INFO_DELIVER_CODE_MASK    	INTR_INFO_DELIVER_CODE_MASK
#define VECTORING_INFO_VALID_MASK       	INTR_INFO_VALID_MASK

#define INTR_TYPE_EXT_INTR		(EVENT_TYPE_EXTINT << 8)	/* external interrupt */
#define INTR_TYPE_RESERVED		(EVENT_TYPE_RESERVED << 8)	/* reserved */
#define INTR_TYPE_NMI_INTR		(EVENT_TYPE_NMI << 8)		/* NMI */
#define INTR_TYPE_HARD_EXCEPTION	(EVENT_TYPE_HWEXC << 8)		/* processor exception */
#define INTR_TYPE_SOFT_INTR		(EVENT_TYPE_SWINT << 8)		/* software interrupt */
#define INTR_TYPE_PRIV_SW_EXCEPTION	(EVENT_TYPE_PRIV_SWEXC << 8)	/* ICE breakpoint */
#define INTR_TYPE_SOFT_EXCEPTION	(EVENT_TYPE_SWEXC << 8)		/* software exception */
#define INTR_TYPE_OTHER_EVENT		(EVENT_TYPE_OTHER << 8)		/* other event */

/* GUEST_INTERRUPTIBILITY_INFO flags. */
#define GUEST_INTR_STATE_STI		0x00000001
#define GUEST_INTR_STATE_MOV_SS		0x00000002
#define GUEST_INTR_STATE_SMI		0x00000004
#define GUEST_INTR_STATE_NMI		0x00000008
#define GUEST_INTR_STATE_ENCLAVE_INTR	0x00000010

/* GUEST_ACTIVITY_STATE flags */
#define GUEST_ACTIVITY_ACTIVE		0
#define GUEST_ACTIVITY_HLT		1
#define GUEST_ACTIVITY_SHUTDOWN		2
#define GUEST_ACTIVITY_WAIT_SIPI	3

/*
 * Exit Qualifications for MOV for Control Register Access
 */
#define CONTROL_REG_ACCESS_NUM          0x7     /* 2:0, number of control reg.*/
#define CONTROL_REG_ACCESS_TYPE         0x30    /* 5:4, access type */
#define CONTROL_REG_ACCESS_REG          0xf00   /* 10:8, general purpose reg. */
#define LMSW_SOURCE_DATA_SHIFT 16
#define LMSW_SOURCE_DATA  (0xFFFF << LMSW_SOURCE_DATA_SHIFT) /* 16:31 lmsw source */
#define REG_EAX                         (0 << 8)
#define REG_ECX                         (1 << 8)
#define REG_EDX                         (2 << 8)
#define REG_EBX                         (3 << 8)
#define REG_ESP                         (4 << 8)
#define REG_EBP                         (5 << 8)
#define REG_ESI                         (6 << 8)
#define REG_EDI                         (7 << 8)
#define REG_R8                         (8 << 8)
#define REG_R9                         (9 << 8)
#define REG_R10                        (10 << 8)
#define REG_R11                        (11 << 8)
#define REG_R12                        (12 << 8)
#define REG_R13                        (13 << 8)
#define REG_R14                        (14 << 8)
#define REG_R15                        (15 << 8)

/*
 * Exit Qualifications for MOV for Debug Register Access
 */
#define DEBUG_REG_ACCESS_NUM            0x7     /* 2:0, number of debug reg. */
#define DEBUG_REG_ACCESS_TYPE           0x10    /* 4, direction of access */
#define TYPE_MOV_TO_DR                  (0 << 4)
#define TYPE_MOV_FROM_DR                (1 << 4)
#define DEBUG_REG_ACCESS_REG(eq)        (((eq) >> 8) & 0xf) /* 11:8, general purpose reg. */


/*
 * Exit Qualifications for APIC-Access
 */
#define APIC_ACCESS_OFFSET              0xfff   /* 11:0, offset within the APIC page */
#define APIC_ACCESS_TYPE                0xf000  /* 15:12, access type */
#define TYPE_LINEAR_APIC_INST_READ      (0 << 12)
#define TYPE_LINEAR_APIC_INST_WRITE     (1 << 12)
#define TYPE_LINEAR_APIC_INST_FETCH     (2 << 12)
#define TYPE_LINEAR_APIC_EVENT          (3 << 12)
#define TYPE_PHYSICAL_APIC_EVENT        (10 << 12)
#define TYPE_PHYSICAL_APIC_INST         (15 << 12)

/* segment AR in VMCS -- these are different from what LAR reports */
#define VMX_SEGMENT_AR_L_MASK (1 << 13)

#define VMX_AR_TYPE_ACCESSES_MASK 1
#define VMX_AR_TYPE_READABLE_MASK (1 << 1)
#define VMX_AR_TYPE_WRITEABLE_MASK (1 << 2)
#define VMX_AR_TYPE_CODE_MASK (1 << 3)
#define VMX_AR_TYPE_MASK 0x0f
#define VMX_AR_TYPE_BUSY_64_TSS 11
#define VMX_AR_TYPE_BUSY_32_TSS 11
#define VMX_AR_TYPE_BUSY_16_TSS 3
#define VMX_AR_TYPE_LDT 2

#define VMX_AR_UNUSABLE_MASK (1 << 16)
#define VMX_AR_S_MASK (1 << 4)
#define VMX_AR_P_MASK (1 << 7)
#define VMX_AR_L_MASK (1 << 13)
#define VMX_AR_DB_MASK (1 << 14)
#define VMX_AR_G_MASK (1 << 15)
#define VMX_AR_DPL_SHIFT 5
#define VMX_AR_DPL(ar) (((ar) >> VMX_AR_DPL_SHIFT) & 3)

#define VMX_AR_RESERVD_MASK 0xfffe0f00

#define TSS_PRIVATE_MEMSLOT			(KVM_USER_MEM_SLOTS + 0)
#define APIC_ACCESS_PAGE_PRIVATE_MEMSLOT	(KVM_USER_MEM_SLOTS + 1)
#define IDENTITY_PAGETABLE_PRIVATE_MEMSLOT	(KVM_USER_MEM_SLOTS + 2)

#define VMX_NR_VPIDS				(1 << 16)
#define VMX_VPID_EXTENT_INDIVIDUAL_ADDR		0
#define VMX_VPID_EXTENT_SINGLE_CONTEXT		1
#define VMX_VPID_EXTENT_ALL_CONTEXT		2
#define VMX_VPID_EXTENT_SINGLE_NON_GLOBAL	3

#define VMX_EPT_EXTENT_CONTEXT			1
#define VMX_EPT_EXTENT_GLOBAL			2
#define VMX_EPT_EXTENT_SHIFT			24

#define VMX_EPT_EXECUTE_ONLY_BIT		(1ull)
#define VMX_EPT_PAGE_WALK_4_BIT			(1ull << 6)
#define VMX_EPT_PAGE_WALK_5_BIT			(1ull << 7)
#define VMX_EPTP_UC_BIT				(1ull << 8)
#define VMX_EPTP_WB_BIT				(1ull << 14)
#define VMX_EPT_2MB_PAGE_BIT			(1ull << 16)
#define VMX_EPT_1GB_PAGE_BIT			(1ull << 17)
#define VMX_EPT_INVEPT_BIT			(1ull << 20)
#define VMX_EPT_AD_BIT				    (1ull << 21)
#define VMX_EPT_EXTENT_CONTEXT_BIT		(1ull << 25)
#define VMX_EPT_EXTENT_GLOBAL_BIT		(1ull << 26)

#define VMX_VPID_INVVPID_BIT                    (1ull << 0) /* (32 - 32) */
#define VMX_VPID_EXTENT_INDIVIDUAL_ADDR_BIT     (1ull << 8) /* (40 - 32) */
#define VMX_VPID_EXTENT_SINGLE_CONTEXT_BIT      (1ull << 9) /* (41 - 32) */
#define VMX_VPID_EXTENT_GLOBAL_CONTEXT_BIT      (1ull << 10) /* (42 - 32) */
#define VMX_VPID_EXTENT_SINGLE_NON_GLOBAL_BIT   (1ull << 11) /* (43 - 32) */

#define VMX_EPT_MT_EPTE_SHIFT			3
#define VMX_EPTP_PWL_MASK			0x38ull
#define VMX_EPTP_PWL_4				0x18ull
#define VMX_EPTP_PWL_5				0x20ull
#define VMX_EPTP_AD_ENABLE_BIT			(1ull << 6)
#define VMX_EPTP_MT_MASK			0x7ull
#define VMX_EPTP_MT_WB				0x6ull
#define VMX_EPTP_MT_UC				0x0ull
#define VMX_EPT_READABLE_MASK			0x1ull
#define VMX_EPT_WRITABLE_MASK			0x2ull
#define VMX_EPT_EXECUTABLE_MASK			0x4ull
#define VMX_EPT_IPAT_BIT    			(1ull << 6)
#define VMX_EPT_ACCESS_BIT			(1ull << 8)
#define VMX_EPT_DIRTY_BIT			(1ull << 9)
#define VMX_EPT_SUPPRESS_VE_BIT			(1ull << 63)
#define VMX_EPT_RWX_MASK                        (VMX_EPT_READABLE_MASK |       \
						 VMX_EPT_WRITABLE_MASK |       \
						 VMX_EPT_EXECUTABLE_MASK)
#define VMX_EPT_MT_MASK				(7ull << VMX_EPT_MT_EPTE_SHIFT)

static inline u8 vmx_eptp_page_walk_level(u64 eptp)
{
	u64 encoded_level = eptp & VMX_EPTP_PWL_MASK;

	if (encoded_level == VMX_EPTP_PWL_5)
		return 5;

	/* @eptp must be pre-validated by the caller. */
	WARN_ON_ONCE(encoded_level != VMX_EPTP_PWL_4);
	return 4;
}

/* The mask to use to trigger an EPT Misconfiguration in order to track MMIO */
#define VMX_EPT_MISCONFIG_WX_VALUE		(VMX_EPT_WRITABLE_MASK |       \
						 VMX_EPT_EXECUTABLE_MASK)

#define VMX_EPT_IDENTITY_PAGETABLE_ADDR		0xfffbc000ul

struct vmx_msr_entry {
	u32 index;
	u32 reserved;
	u64 value;
} __aligned(16);

/*
 * Exit Qualifications for entry failure during or after loading guest state
 */
enum vm_entry_failure_code {
	ENTRY_FAIL_DEFAULT		= 0,
	ENTRY_FAIL_PDPTE		= 2,
	ENTRY_FAIL_NMI			= 3,
	ENTRY_FAIL_VMCS_LINK_PTR	= 4,
};

/*
 * Exit Qualifications for EPT Violations
 */
#define EPT_VIOLATION_ACC_READ_BIT	0
#define EPT_VIOLATION_ACC_WRITE_BIT	1
#define EPT_VIOLATION_ACC_INSTR_BIT	2
#define EPT_VIOLATION_RWX_SHIFT		3
#define EPT_VIOLATION_GVA_IS_VALID_BIT	7
#define EPT_VIOLATION_GVA_TRANSLATED_BIT 8
#define EPT_VIOLATION_ACC_READ		(1 << EPT_VIOLATION_ACC_READ_BIT)
#define EPT_VIOLATION_ACC_WRITE		(1 << EPT_VIOLATION_ACC_WRITE_BIT)
#define EPT_VIOLATION_ACC_INSTR		(1 << EPT_VIOLATION_ACC_INSTR_BIT)
#define EPT_VIOLATION_RWX_MASK		(VMX_EPT_RWX_MASK << EPT_VIOLATION_RWX_SHIFT)
#define EPT_VIOLATION_GVA_IS_VALID	(1 << EPT_VIOLATION_GVA_IS_VALID_BIT)
#define EPT_VIOLATION_GVA_TRANSLATED	(1 << EPT_VIOLATION_GVA_TRANSLATED_BIT)

/*
 * Exit Qualifications for NOTIFY VM EXIT
 */
#define NOTIFY_VM_CONTEXT_INVALID     BIT(0)

/*
 * VM-instruction error numbers
 */
enum vm_instruction_error_number {
	VMXERR_VMCALL_IN_VMX_ROOT_OPERATION = 1,
	VMXERR_VMCLEAR_INVALID_ADDRESS = 2,
	VMXERR_VMCLEAR_VMXON_POINTER = 3,
	VMXERR_VMLAUNCH_NONCLEAR_VMCS = 4,
	VMXERR_VMRESUME_NONLAUNCHED_VMCS = 5,
	VMXERR_VMRESUME_AFTER_VMXOFF = 6,
	VMXERR_ENTRY_INVALID_CONTROL_FIELD = 7,
	VMXERR_ENTRY_INVALID_HOST_STATE_FIELD = 8,
	VMXERR_VMPTRLD_INVALID_ADDRESS = 9,
	VMXERR_VMPTRLD_VMXON_POINTER = 10,
	VMXERR_VMPTRLD_INCORRECT_VMCS_REVISION_ID = 11,
	VMXERR_UNSUPPORTED_VMCS_COMPONENT = 12,
	VMXERR_VMWRITE_READ_ONLY_VMCS_COMPONENT = 13,
	VMXERR_VMXON_IN_VMX_ROOT_OPERATION = 15,
	VMXERR_ENTRY_INVALID_EXECUTIVE_VMCS_POINTER = 16,
	VMXERR_ENTRY_NONLAUNCHED_EXECUTIVE_VMCS = 17,
	VMXERR_ENTRY_EXECUTIVE_VMCS_POINTER_NOT_VMXON_POINTER = 18,
	VMXERR_VMCALL_NONCLEAR_VMCS = 19,
	VMXERR_VMCALL_INVALID_VM_EXIT_CONTROL_FIELDS = 20,
	VMXERR_VMCALL_INCORRECT_MSEG_REVISION_ID = 22,
	VMXERR_VMXOFF_UNDER_DUAL_MONITOR_TREATMENT_OF_SMIS_AND_SMM = 23,
	VMXERR_VMCALL_INVALID_SMM_MONITOR_FEATURES = 24,
	VMXERR_ENTRY_INVALID_VM_EXECUTION_CONTROL_FIELDS_IN_EXECUTIVE_VMCS = 25,
	VMXERR_ENTRY_EVENTS_BLOCKED_BY_MOV_SS = 26,
	VMXERR_INVALID_OPERAND_TO_INVEPT_INVVPID = 28,
};

/*
 * VM-instruction errors that can be encountered on VM-Enter, used to trace
 * nested VM-Enter failures reported by hardware.  Errors unique to VM-Enter
 * from a SMI Transfer Monitor are not included as things have gone seriously
 * sideways if we get one of those...
 */
#define VMX_VMENTER_INSTRUCTION_ERRORS \
	{ VMXERR_VMLAUNCH_NONCLEAR_VMCS,		"VMLAUNCH_NONCLEAR_VMCS" }, \
	{ VMXERR_VMRESUME_NONLAUNCHED_VMCS,		"VMRESUME_NONLAUNCHED_VMCS" }, \
	{ VMXERR_VMRESUME_AFTER_VMXOFF,			"VMRESUME_AFTER_VMXOFF" }, \
	{ VMXERR_ENTRY_INVALID_CONTROL_FIELD,		"VMENTRY_INVALID_CONTROL_FIELD" }, \
	{ VMXERR_ENTRY_INVALID_HOST_STATE_FIELD,	"VMENTRY_INVALID_HOST_STATE_FIELD" }, \
	{ VMXERR_ENTRY_EVENTS_BLOCKED_BY_MOV_SS,	"VMENTRY_EVENTS_BLOCKED_BY_MOV_SS" }

enum vmx_l1d_flush_state {
	VMENTER_L1D_FLUSH_AUTO,
	VMENTER_L1D_FLUSH_NEVER,
	VMENTER_L1D_FLUSH_COND,
	VMENTER_L1D_FLUSH_ALWAYS,
	VMENTER_L1D_FLUSH_EPT_DISABLED,
	VMENTER_L1D_FLUSH_NOT_REQUIRED,
};

extern enum vmx_l1d_flush_state l1tf_vmx_mitigation;

<<<<<<< HEAD
/*
 * The VMCS PASID Translation Table is a two-level data structure, including
 * High/Low PASID Directory and PASID Table. Different fields of the Guest
 * PASID are used to locate the PASID Table Entry which has the Host PASID.
 *
 * High PASID Directory Select - Guest PASID Bit19
 * PASID Directory Entry Index - Guest PASID Bit18-10
 * PASID Table Entry Index     - Guest PASID Bit9-0
 */
#define pasid_high_dir_select(gpasid)	(((gpasid) >> 19) & 0x1)
#define pasid_de_idx(gpasid)		(((gpasid) >> 10) & 0x1ff)
#define pasid_te_idx(gpasid)		((gpasid) & 0x3ff)

#define MAX_PASID			(0Xfffff)
/*
 * PASID Directory Entry
 *
 * PAISD Table Pointer - PASID Directory Entry BitM-1
 * PASID Table Present - PASID Directory Entry Bit0
 */
#define PASID_DE_TAB_PTR		(((u64)-1) << 12)
#define PASID_DE_TAB_PRESENT		(1ULL << 0)
#define PASID_DE_NUM			512
#define pasid_de_table_ptr(pde)		(*(pde) & PASID_DE_TAB_PTR)
#define pasid_de_table_present(pde)	(*(pde) & PASID_DE_TAB_PRESENT)

/*
 * PASID Table Entry
 *
 * Host PASID Valid - PASID Table Entry Bit31
 * Host PASID       - PASID Table Entry Bit19-0
 */
#define PASID_TE_VALID			(1 << 31)
#define PASID_TE_HOST_PASID		(0xfffff)
#define PASID_TE_NUM			1024
#define pasid_te_hpasid_valid(pte)	(*(pte) & PASID_TE_VALID)
#define pasid_te_hpasid(pte)		(*(pte) & PASID_TE_HOST_PASID)
=======
struct vmx_ve_information {
	u32 exit_reason;
	u32 delivery;
	u64 exit_qualification;
	u64 guest_linear_address;
	u64 guest_physical_address;
	u16 eptp_index;
};

#ifdef CONFIG_HAVE_VMX_GENERIC
DECLARE_PER_CPU(u64, vmx_basic);
int cpu_vmxop_get(void);
int cpu_vmxop_put(void);
int cpu_vmxop_get_all(void);
int cpu_vmxop_put_all(void);
#else
static inline int cpu_vmxop_get(void) { return -EOPNOTSUPP; }
static inline int cpu_vmxop_put(void) { return -EOPNOTSUPP; }
static inline int cpu_vmxop_get_all(void) { return -EOPNOTSUPP; }
static inline int cpu_vmxop_put_all(void) { return -EOPNOTSUPP; }
#endif
>>>>>>> 357d0cde

#endif<|MERGE_RESOLUTION|>--- conflicted
+++ resolved
@@ -262,14 +262,11 @@
 	TSC_MULTIPLIER_HIGH             = 0x00002033,
 	TERTIARY_VM_EXEC_CONTROL	= 0x00002034,
 	TERTIARY_VM_EXEC_CONTROL_HIGH	= 0x00002035,
-<<<<<<< HEAD
 	PASID_DIR0                      = 0x00002038,
 	PASID_DIR0_HIGH                 = 0x00002039,
 	PASID_DIR1                      = 0x0000203a,
 	PASID_DIR1_HIGH                 = 0x0000203b,
-=======
 	SHARED_EPT_POINTER		= 0x0000203C,
->>>>>>> 357d0cde
 	PID_POINTER_TABLE		= 0x00002042,
 	PID_POINTER_TABLE_HIGH		= 0x00002043,
 	SECONDARY_VM_EXIT_CONTROLS	= 0x00002044,
@@ -694,7 +691,6 @@
 
 extern enum vmx_l1d_flush_state l1tf_vmx_mitigation;
 
-<<<<<<< HEAD
 /*
  * The VMCS PASID Translation Table is a two-level data structure, including
  * High/Low PASID Directory and PASID Table. Different fields of the Guest
@@ -732,7 +728,7 @@
 #define PASID_TE_NUM			1024
 #define pasid_te_hpasid_valid(pte)	(*(pte) & PASID_TE_VALID)
 #define pasid_te_hpasid(pte)		(*(pte) & PASID_TE_HOST_PASID)
-=======
+
 struct vmx_ve_information {
 	u32 exit_reason;
 	u32 delivery;
@@ -754,6 +750,5 @@
 static inline int cpu_vmxop_get_all(void) { return -EOPNOTSUPP; }
 static inline int cpu_vmxop_put_all(void) { return -EOPNOTSUPP; }
 #endif
->>>>>>> 357d0cde
 
 #endif