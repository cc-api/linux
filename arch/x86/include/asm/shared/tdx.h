/* SPDX-License-Identifier: GPL-2.0 */
#ifndef _ASM_X86_SHARED_TDX_H
#define _ASM_X86_SHARED_TDX_H

#include <linux/bits.h>
#include <linux/types.h>

#define TDX_HYPERCALL_STANDARD  0

#define TDX_CPUID_LEAF_ID	0x21
#define TDX_IDENT		"IntelTDX    "

/* TDX module Call Leaf IDs */
<<<<<<< HEAD
#define TDX_GET_INFO			1
#define TDX_EXTEND_RTMR			2
#define TDX_GET_VEINFO			3
#define TDX_GET_REPORT			4
#define TDX_ACCEPT_PAGE			6
#define TDX_WR				8
#define TDX_VERIFYREPORT		22
=======
#define TDG_VP_VMCALL			0
#define TDG_VP_INFO			1
#define TDG_EXTEND_RTMR			2
#define TDG_VP_VEINFO_GET		3
#define TDG_MR_REPORT			4
#define TDG_MEM_PAGE_ACCEPT		6
#define TDG_VM_WR			8
#define TDG_VERIFYREPORT		22
#define TDG_DEVIF_VALIDATE		66
#define TDG_DEVIF_READ			67
#define TDG_DEVIF_REQUEST		68
#define TDG_DEVIF_RESPONSE		69
#define TDG_DMAR_ACCEPT			70
#define TDG_MMIO_ACCEPT			71
>>>>>>> 357d0cde

/* TDCS fields. To be used by TDG.VM.WR and TDG.VM.RD module calls */
#define TDCS_NOTIFY_ENABLES		0x9100000000000010

/* TDX hypercall Leaf IDs */
#define TDVMCALL_MAP_GPA		0x10001
#define TDVMCALL_GET_QUOTE		0x10002
#define TDVMCALL_REPORT_FATAL_ERROR	0x10003
#define TDVMCALL_SETUP_NOTIFY_INTR	0x10004
<<<<<<< HEAD
=======
#define TDVMCALL_SERVICE		0x10005

#define TDVMCALL_STATUS_RETRY		1

/*
 * Bitmasks of exposed registers (with VMM).
 */
#define TDX_RDX		BIT(2)
#define TDX_RBX		BIT(3)
#define TDX_RSI		BIT(6)
#define TDX_RDI		BIT(7)
#define TDX_R8		BIT(8)
#define TDX_R9		BIT(9)
#define TDX_R10		BIT(10)
#define TDX_R11		BIT(11)
#define TDX_R12		BIT(12)
#define TDX_R13		BIT(13)
#define TDX_R14		BIT(14)
#define TDX_R15		BIT(15)

/*
 * These registers are clobbered to hold arguments for each
 * TDVMCALL. They are safe to expose to the VMM.
 * Each bit in this mask represents a register ID. Bit field
 * details can be found in TDX GHCI specification, section
 * titled "TDCALL [TDG.VP.VMCALL] leaf".
 */
#define TDVMCALL_EXPOSE_REGS_MASK	\
	(TDX_RDX | TDX_RBX | TDX_RSI | TDX_RDI | TDX_R8  | TDX_R9  | \
	 TDX_R10 | TDX_R11 | TDX_R12 | TDX_R13 | TDX_R14 | TDX_R15)

/* TDX supported page sizes from the TDX module ABI. */
#define TDX_PS_4K	0
#define TDX_PS_2M	1
#define TDX_PS_1G	2
#define TDX_PS_NR	(TDX_PS_1G + 1)

#define TDCALL_RETRY_MAX	10000
#define TDCALL_STATUS_MASK	0xFFFFFFFF00000000ULL

#define TDX_OPERAND_BUSY		0x8000020000000000ULL
#define TDX_OPERAND_BUSY_HOST_PRIORITY	0x8000020400000000ULL
>>>>>>> 357d0cde

#ifndef __ASSEMBLY__

/*
 * Used in __tdcall*() to gather the input/output registers' values of the
 * TDCALL instruction when requesting services from the TDX module. This is a
 * software only structure and not part of the TDX module/VMM ABI
 *
 * Note those *_unused are not used by the TDX_MODULE_CALL assembly.
 * The layout of this structure also matches KVM's kvm_vcpu_arch::regs[]
 * layout, which follows the "register index" order of x86 GPRs.  KVM
 * then can simply type cast kvm_vcpu_arch::regs[] to this structure to
 * avoid the extra memory copy between two structures when making
 * TDH.VP.ENTER SEAMCALL.
 */
struct tdx_module_args {
	u64 rax_unused;
	u64 rcx;
	u64 rdx;
	u64 rbx;
	u64 rsp_unused;
	u64 rbp_unused;
	u64 rsi;
	u64 rdi;
	u64 r8;
	u64 r9;
	u64 r10;
	u64 r11;
	u64 r12;
	u64 r13;
	u64 r14;
	u64 r15;
};

/* Used to communicate with the TDX module */
u64 __tdcall(u64 fn, struct tdx_module_args *args);
u64 __tdcall_ret(u64 fn, struct tdx_module_args *args);
u64 __tdcall_saved(u64 fn, struct tdx_module_args *args);
u64 __tdcall_saved_ret(u64 fn, struct tdx_module_args *args);

static inline u64 __tdcall_common(u64 fn, struct tdx_module_args *args,
				  bool tdcall_ret, bool tdcall_saved)
{
	u64 err, err_masked, retries = 0;

	do {
		if (tdcall_ret) {
			if (tdcall_saved)
				err = __tdcall_saved_ret(fn, args);
			else
				err = __tdcall_ret(fn, args);
		} else {
			if (tdcall_saved)
				err = __tdcall_saved(fn, args);
			else
				err = __tdcall(fn, args);

		}

		if (likely(!err) || retries++ > TDCALL_RETRY_MAX)
			break;

		err_masked = err & TDCALL_STATUS_MASK;
	} while (err_masked == TDX_OPERAND_BUSY ||
		 err_masked == TDX_OPERAND_BUSY_HOST_PRIORITY);

	return err;
}

static inline u64 tdcall(u64 fn, struct tdx_module_args *args)
{
	return __tdcall_common(fn, args, false, false);
}

static inline u64 tdcall_ret(u64 fn, struct tdx_module_args *args)
{
	return __tdcall_common(fn, args, true, false);
}

static inline u64 tdcall_saved(u64 fn, struct tdx_module_args *args)
{
	return __tdcall_common(fn, args, false, true);
}

static inline u64 tdcall_saved_ret(u64 fn, struct tdx_module_args *args)
{
	return __tdcall_common(fn, args, true, true);
}

/* Used to request services from the VMM */
u64 __tdx_hypercall(struct tdx_module_args *args);

/*
 * Wrapper for standard use of __tdx_hypercall with no output aside from
 * return code.
 */
static inline u64 _tdx_hypercall(u64 fn, u64 r12, u64 r13, u64 r14, u64 r15)
{
	struct tdx_module_args args = {
		.r10 = TDX_HYPERCALL_STANDARD,
		.r11 = fn,
		.r12 = r12,
		.r13 = r13,
		.r14 = r14,
		.r15 = r15,
	};

	return __tdx_hypercall(&args);
}


/* Called from __tdx_hypercall() for unrecoverable failure */
void __tdx_hypercall_failed(void);

bool tdx_accept_memory(phys_addr_t start, phys_addr_t end);

/*
 * The TDG.VP.VMCALL-Instruction-execution sub-functions are defined
 * independently from but are currently matched 1:1 with VMX EXIT_REASONs.
 * Reusing the KVM EXIT_REASON macros makes it easier to connect the host and
 * guest sides of these calls.
 */
static __always_inline u64 hcall_func(u64 exit_reason)
{
        return exit_reason;
}

#endif /* !__ASSEMBLY__ */
#endif /* _ASM_X86_SHARED_TDX_H */<|MERGE_RESOLUTION|>--- conflicted
+++ resolved
@@ -11,15 +11,6 @@
 #define TDX_IDENT		"IntelTDX    "
 
 /* TDX module Call Leaf IDs */
-<<<<<<< HEAD
-#define TDX_GET_INFO			1
-#define TDX_EXTEND_RTMR			2
-#define TDX_GET_VEINFO			3
-#define TDX_GET_REPORT			4
-#define TDX_ACCEPT_PAGE			6
-#define TDX_WR				8
-#define TDX_VERIFYREPORT		22
-=======
 #define TDG_VP_VMCALL			0
 #define TDG_VP_INFO			1
 #define TDG_EXTEND_RTMR			2
@@ -34,7 +25,6 @@
 #define TDG_DEVIF_RESPONSE		69
 #define TDG_DMAR_ACCEPT			70
 #define TDG_MMIO_ACCEPT			71
->>>>>>> 357d0cde
 
 /* TDCS fields. To be used by TDG.VM.WR and TDG.VM.RD module calls */
 #define TDCS_NOTIFY_ENABLES		0x9100000000000010
@@ -44,8 +34,6 @@
 #define TDVMCALL_GET_QUOTE		0x10002
 #define TDVMCALL_REPORT_FATAL_ERROR	0x10003
 #define TDVMCALL_SETUP_NOTIFY_INTR	0x10004
-<<<<<<< HEAD
-=======
 #define TDVMCALL_SERVICE		0x10005
 
 #define TDVMCALL_STATUS_RETRY		1
@@ -88,7 +76,6 @@
 
 #define TDX_OPERAND_BUSY		0x8000020000000000ULL
 #define TDX_OPERAND_BUSY_HOST_PRIORITY	0x8000020400000000ULL
->>>>>>> 357d0cde
 
 #ifndef __ASSEMBLY__
 
