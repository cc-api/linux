/* SPDX-License-Identifier: GPL-2.0 */
#ifndef _ASM_X86_SHARED_TDX_H
#define _ASM_X86_SHARED_TDX_H

#include <linux/bits.h>
#include <linux/types.h>

#define TDX_HYPERCALL_STANDARD  0

#define TDX_HCALL_HAS_OUTPUT	BIT(0)
#define TDX_HCALL_ISSUE_STI	BIT(1)

#define TDX_CPUID_LEAF_ID	0x21
#define TDX_IDENT		"IntelTDX    "

/* TDX module Call Leaf IDs */
#define TDX_GET_INFO			1
#define TDX_GET_VEINFO			3
#define TDX_ACCEPT_PAGE			6

/* TDX hypercall Leaf IDs */
#define TDVMCALL_MAP_GPA		0x10001
#define TDVMCALL_SETUP_NOTIFY_INTR	0x10004

#ifndef __ASSEMBLY__

/*
 * Used in __tdx_hypercall() to pass down and get back registers' values of
 * the TDCALL instruction when requesting services from the VMM.
 *
 * This is a software only structure and not part of the TDX module/VMM ABI.
 */
struct tdx_hypercall_args {
	u64 r10;
	u64 r11;
	u64 r12;
	u64 r13;
	u64 r14;
	u64 r15;
};

/* Used to request services from the VMM */
u64 __tdx_hypercall(struct tdx_hypercall_args *args, unsigned long flags);

/*
 * Wrapper for standard use of __tdx_hypercall with no output aside from
 * return code.
 */
static inline u64 _tdx_hypercall(u64 fn, u64 r12, u64 r13, u64 r14, u64 r15)
{
	struct tdx_hypercall_args args = {
		.r10 = TDX_HYPERCALL_STANDARD,
		.r11 = fn,
		.r12 = r12,
		.r13 = r13,
		.r14 = r14,
		.r15 = r15,
	};

	return __tdx_hypercall(&args, 0);
}


/* Called from __tdx_hypercall() for unrecoverable failure */
void __tdx_hypercall_failed(void);

<<<<<<< HEAD
/*
 * Used in __tdx_module_call() to gather the output registers' values of the
 * TDCALL instruction when requesting services from the TDX module. This is a
 * software only structure and not part of the TDX module/VMM ABI
 */
struct tdx_module_output {
	u64 rcx;
	u64 rdx;
	u64 r8;
	u64 r9;
	u64 r10;
	u64 r11;
};

/* Used to communicate with the TDX module */
u64 __tdx_module_call(u64 fn, u64 rcx, u64 rdx, u64 r8, u64 r9,
		      struct tdx_module_output *out);

void tdx_accept_memory(phys_addr_t start, phys_addr_t end);
=======
bool early_is_tdx_guest(void);
>>>>>>> d9e161be

#endif /* !__ASSEMBLY__ */
#endif /* _ASM_X86_SHARED_TDX_H */<|MERGE_RESOLUTION|>--- conflicted
+++ resolved
@@ -64,7 +64,6 @@
 /* Called from __tdx_hypercall() for unrecoverable failure */
 void __tdx_hypercall_failed(void);
 
-<<<<<<< HEAD
 /*
  * Used in __tdx_module_call() to gather the output registers' values of the
  * TDCALL instruction when requesting services from the TDX module. This is a
@@ -84,9 +83,8 @@
 		      struct tdx_module_output *out);
 
 void tdx_accept_memory(phys_addr_t start, phys_addr_t end);
-=======
+
 bool early_is_tdx_guest(void);
->>>>>>> d9e161be
 
 #endif /* !__ASSEMBLY__ */
 #endif /* _ASM_X86_SHARED_TDX_H */