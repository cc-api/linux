--- conflicted
+++ resolved
@@ -119,17 +119,16 @@
 #define DISABLE_IBT	(1 << (X86_FEATURE_IBT & 31))
 #endif
 
-<<<<<<< HEAD
 #ifdef CONFIG_IPC_CLASSES
 # define DISABLE_ITD	0
 #else
 # define DISABLE_ITD	(1 << (X86_FEATURE_ITD & 31))
-=======
+#endif
+
 #ifdef CONFIG_X86_USER_INTERRUPTS
 # define DISABLE_UINTR		0
 #else
 # define DISABLE_UINTR		(1 << (X86_FEATURE_UINTR & 31))
->>>>>>> c1fa984f
 #endif
 
 /*
