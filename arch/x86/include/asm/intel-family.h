/* SPDX-License-Identifier: GPL-2.0 */
#ifndef _ASM_X86_INTEL_FAMILY_H
#define _ASM_X86_INTEL_FAMILY_H

/*
 * "Big Core" Processors (Branded as Core, Xeon, etc...)
 *
 * While adding a new CPUID for a new microarchitecture, add a new
 * group to keep logically sorted out in chronological order. Within
 * that group keep the CPUID for the variants sorted by model number.
 *
 * The defined symbol names have the following form:
 *	INTEL_FAM6{OPTFAMILY}_{MICROARCH}{OPTDIFF}
 * where:
 * OPTFAMILY	Describes the family of CPUs that this belongs to. Default
 *		is assumed to be "_CORE" (and should be omitted). Other values
 *		currently in use are _ATOM and _XEON_PHI
 * MICROARCH	Is the code name for the micro-architecture for this core.
 *		N.B. Not the platform name.
 * OPTDIFF	If needed, a short string to differentiate by market segment.
 *
 *		Common OPTDIFFs:
 *
 *			- regular client parts
 *		_L	- regular mobile parts
 *		_G	- parts with extra graphics on
 *		_X	- regular server parts
 *		_D	- micro server parts
 *
 *		Historical OPTDIFFs:
 *
 *		_EP	- 2 socket server parts
 *		_EX	- 4+ socket server parts
 *
 * The #define line may optionally include a comment including platform or core
 * names. An exception is made for skylake/kabylake where steppings seem to have gotten
 * their own names :-(
 */

/* Wildcard match for FAM6 so X86_MATCH_INTEL_FAM6_MODEL(ANY) works */
#define INTEL_FAM6_ANY			X86_MODEL_ANY

#define INTEL_FAM6_CORE_YONAH		0x0E

#define INTEL_FAM6_CORE2_MEROM		0x0F
#define INTEL_FAM6_CORE2_MEROM_L	0x16
#define INTEL_FAM6_CORE2_PENRYN		0x17
#define INTEL_FAM6_CORE2_DUNNINGTON	0x1D

#define INTEL_FAM6_NEHALEM		0x1E
#define INTEL_FAM6_NEHALEM_G		0x1F /* Auburndale / Havendale */
#define INTEL_FAM6_NEHALEM_EP		0x1A
#define INTEL_FAM6_NEHALEM_EX		0x2E

#define INTEL_FAM6_WESTMERE		0x25
#define INTEL_FAM6_WESTMERE_EP		0x2C
#define INTEL_FAM6_WESTMERE_EX		0x2F

#define INTEL_FAM6_SANDYBRIDGE		0x2A
#define INTEL_FAM6_SANDYBRIDGE_X	0x2D
#define INTEL_FAM6_IVYBRIDGE		0x3A
#define INTEL_FAM6_IVYBRIDGE_X		0x3E

#define INTEL_FAM6_HASWELL		0x3C
#define INTEL_FAM6_HASWELL_X		0x3F
#define INTEL_FAM6_HASWELL_L		0x45
#define INTEL_FAM6_HASWELL_G		0x46

#define INTEL_FAM6_BROADWELL		0x3D
#define INTEL_FAM6_BROADWELL_G		0x47
#define INTEL_FAM6_BROADWELL_X		0x4F
#define INTEL_FAM6_BROADWELL_D		0x56

#define INTEL_FAM6_SKYLAKE_L		0x4E	/* Sky Lake             */
#define INTEL_FAM6_SKYLAKE		0x5E	/* Sky Lake             */
#define INTEL_FAM6_SKYLAKE_X		0x55	/* Sky Lake             */
/*                 CASCADELAKE_X	0x55	   Sky Lake -- s: 7     */
/*                 COOPERLAKE_X		0x55	   Sky Lake -- s: 11    */

#define INTEL_FAM6_KABYLAKE_L		0x8E	/* Sky Lake             */
/*                 AMBERLAKE_L		0x8E	   Sky Lake -- s: 9     */
/*                 COFFEELAKE_L		0x8E	   Sky Lake -- s: 10    */
/*                 WHISKEYLAKE_L	0x8E       Sky Lake -- s: 11,12 */

#define INTEL_FAM6_KABYLAKE		0x9E	/* Sky Lake             */
/*                 COFFEELAKE		0x9E	   Sky Lake -- s: 10-13 */

#define INTEL_FAM6_COMETLAKE		0xA5	/* Sky Lake             */
#define INTEL_FAM6_COMETLAKE_L		0xA6	/* Sky Lake             */

#define INTEL_FAM6_CANNONLAKE_L		0x66	/* Palm Cove */

#define INTEL_FAM6_ICELAKE_X		0x6A	/* Sunny Cove */
#define INTEL_FAM6_ICELAKE_D		0x6C	/* Sunny Cove */
#define INTEL_FAM6_ICELAKE		0x7D	/* Sunny Cove */
#define INTEL_FAM6_ICELAKE_L		0x7E	/* Sunny Cove */
#define INTEL_FAM6_ICELAKE_NNPI		0x9D	/* Sunny Cove */

#define INTEL_FAM6_LAKEFIELD		0x8A	/* Sunny Cove / Tremont */

#define INTEL_FAM6_ROCKETLAKE		0xA7	/* Cypress Cove */

#define INTEL_FAM6_TIGERLAKE_L		0x8C	/* Willow Cove */
#define INTEL_FAM6_TIGERLAKE		0x8D	/* Willow Cove */

#define INTEL_FAM6_SAPPHIRERAPIDS_X	0x8F	/* Golden Cove */

#define INTEL_FAM6_GRANITERAPIDS_X	0xAD

<<<<<<< HEAD
#define INTEL_FAM6_ALDERLAKE		0x97	/* Golden Cove / Gracemont */
#define INTEL_FAM6_ALDERLAKE_L		0x9A	/* Golden Cove / Gracemont */
#define INTEL_FAM6_ALDERLAKE_N		0xBE    /* Golden Cove / Gracemont */
=======
#define INTEL_FAM6_SIERRAFOREST_X	0xAF

#define INTEL_FAM6_ALDERLAKE		0x97	/* Golden Cove / Gracemont */
#define INTEL_FAM6_ALDERLAKE_L		0x9A	/* Golden Cove / Gracemont */
#define INTEL_FAM6_ALDERLAKE_N		0xBE
>>>>>>> 9063bc19

#define INTEL_FAM6_RAPTORLAKE		0xB7
#define INTEL_FAM6_RAPTORLAKE_P		0xBA

#define INTEL_FAM6_METEORLAKE_X		0xAC
#define INTEL_FAM6_METEORLAKE_L		0xAA
#define INTEL_FAM6_METEORLAKE		0xAB

#define INTEL_FAM6_LUNARLAKE_M          0xBD    /* Lion Cove / Skymont */

/* "Small Core" Processors (Atom) */

#define INTEL_FAM6_ATOM_BONNELL		0x1C /* Diamondville, Pineview */
#define INTEL_FAM6_ATOM_BONNELL_MID	0x26 /* Silverthorne, Lincroft */

#define INTEL_FAM6_ATOM_SALTWELL	0x36 /* Cedarview */
#define INTEL_FAM6_ATOM_SALTWELL_MID	0x27 /* Penwell */
#define INTEL_FAM6_ATOM_SALTWELL_TABLET	0x35 /* Cloverview */

#define INTEL_FAM6_ATOM_SILVERMONT	0x37 /* Bay Trail, Valleyview */
#define INTEL_FAM6_ATOM_SILVERMONT_D	0x4D /* Avaton, Rangely */
#define INTEL_FAM6_ATOM_SILVERMONT_MID	0x4A /* Merriefield */

#define INTEL_FAM6_ATOM_AIRMONT		0x4C /* Cherry Trail, Braswell */
#define INTEL_FAM6_ATOM_AIRMONT_MID	0x5A /* Moorefield */
#define INTEL_FAM6_ATOM_AIRMONT_NP	0x75 /* Lightning Mountain */

#define INTEL_FAM6_ATOM_GOLDMONT	0x5C /* Apollo Lake */
#define INTEL_FAM6_ATOM_GOLDMONT_D	0x5F /* Denverton */

/* Note: the micro-architecture is "Goldmont Plus" */
#define INTEL_FAM6_ATOM_GOLDMONT_PLUS	0x7A /* Gemini Lake */

#define INTEL_FAM6_ATOM_TREMONT_D	0x86 /* Jacobsville */
#define INTEL_FAM6_ATOM_TREMONT		0x96 /* Elkhart Lake */
#define INTEL_FAM6_ATOM_TREMONT_L	0x9C /* Jasper Lake */

#define INTEL_FAM6_ATOM_CRESTMONT_D	0xB6 /* Grand Ridge */

/* Xeon Phi */

#define INTEL_FAM6_XEON_PHI_KNL		0x57 /* Knights Landing */
#define INTEL_FAM6_XEON_PHI_KNM		0x85 /* Knights Mill */

/* Family 5 */
#define INTEL_FAM5_QUARK_X1000		0x09 /* Quark X1000 SoC */

#endif /* _ASM_X86_INTEL_FAMILY_H */<|MERGE_RESOLUTION|>--- conflicted
+++ resolved
@@ -107,17 +107,11 @@
 
 #define INTEL_FAM6_GRANITERAPIDS_X	0xAD
 
-<<<<<<< HEAD
-#define INTEL_FAM6_ALDERLAKE		0x97	/* Golden Cove / Gracemont */
-#define INTEL_FAM6_ALDERLAKE_L		0x9A	/* Golden Cove / Gracemont */
-#define INTEL_FAM6_ALDERLAKE_N		0xBE    /* Golden Cove / Gracemont */
-=======
 #define INTEL_FAM6_SIERRAFOREST_X	0xAF
 
 #define INTEL_FAM6_ALDERLAKE		0x97	/* Golden Cove / Gracemont */
 #define INTEL_FAM6_ALDERLAKE_L		0x9A	/* Golden Cove / Gracemont */
 #define INTEL_FAM6_ALDERLAKE_N		0xBE
->>>>>>> 9063bc19
 
 #define INTEL_FAM6_RAPTORLAKE		0xB7
 #define INTEL_FAM6_RAPTORLAKE_P		0xBA
