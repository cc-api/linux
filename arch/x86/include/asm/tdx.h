--- conflicted
+++ resolved
@@ -89,11 +89,8 @@
 
 int tdx_hcall_get_quote(void *tdquote, int size);
 
-<<<<<<< HEAD
-=======
 int tdx_map_private_mmio(phys_addr_t gpa, u64 offset, int numpages);
 
->>>>>>> a15fb4c0
 #else
 
 static inline void tdx_early_init(void) { };
