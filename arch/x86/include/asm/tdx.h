--- conflicted
+++ resolved
@@ -64,13 +64,11 @@
 
 bool tdx_early_handle_ve(struct pt_regs *regs);
 
-<<<<<<< HEAD
 void tdx_setup_ev_notify_handler(void (*handler)(void));
 
 void tdx_remove_ev_notify_handler(void);
-=======
+
 bool tdx_allowed_port(short int port);
->>>>>>> 0a555e67
 
 #else
 
