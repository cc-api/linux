/* SPDX-License-Identifier: GPL-2.0 */
/* Copyright (C) 2021-2022 Intel Corporation */
#ifndef _ASM_X86_TDX_H
#define _ASM_X86_TDX_H

#include <linux/init.h>
#include <linux/bits.h>
#include <asm/ptrace.h>
#include <asm/shared/tdx.h>

/*
 * SW-defined error codes.
 *
 * Bits 47:40 == 0xFF indicate Reserved status code class that never used by
 * TDX module.
 */
#define TDX_ERROR			_BITUL(63)
#define TDX_SW_ERROR			(TDX_ERROR | GENMASK_ULL(47, 40))
#define TDX_SEAMCALL_VMFAILINVALID	(TDX_SW_ERROR | _UL(0xFFFF0000))

#ifndef __ASSEMBLY__

/*
 * Used by the #VE exception handler to gather the #VE exception
 * info from the TDX module. This is a software only structure
 * and not part of the TDX module/VMM ABI.
 */
struct ve_info {
	u64 exit_reason;
	u64 exit_qual;
	/* Guest Linear (virtual) Address */
	u64 gla;
	/* Guest Physical Address */
	u64 gpa;
	u32 instr_len;
	u32 instr_info;
};

#ifdef CONFIG_INTEL_TDX_GUEST

void __init tdx_early_init(void);
bool tdx_debug_enabled(void);

void tdx_get_ve_info(struct ve_info *ve);

void __init tdx_filter_init(void);

bool tdx_handle_virt_exception(struct pt_regs *regs, struct ve_info *ve);

void tdx_safe_halt(void);

bool tdx_early_handle_ve(struct pt_regs *regs);

<<<<<<< HEAD
extern int tdx_notify_irq;
=======
bool tdx_allowed_port(short int port);
>>>>>>> 375752c8

#else

static inline void tdx_early_init(void) { };
static inline void tdx_safe_halt(void) { };
static inline void tdx_filter_init(void) { };

static inline bool tdx_early_handle_ve(struct pt_regs *regs) { return false; }

#endif /* CONFIG_INTEL_TDX_GUEST */

#if defined(CONFIG_KVM_GUEST) && defined(CONFIG_INTEL_TDX_GUEST)
long tdx_kvm_hypercall(unsigned int nr, unsigned long p1, unsigned long p2,
		       unsigned long p3, unsigned long p4);
#else
static inline long tdx_kvm_hypercall(unsigned int nr, unsigned long p1,
				     unsigned long p2, unsigned long p3,
				     unsigned long p4)
{
	return -ENODEV;
}
#endif /* CONFIG_INTEL_TDX_GUEST && CONFIG_KVM_GUEST */
#endif /* !__ASSEMBLY__ */
#endif /* _ASM_X86_TDX_H */<|MERGE_RESOLUTION|>--- conflicted
+++ resolved
@@ -51,11 +51,9 @@
 
 bool tdx_early_handle_ve(struct pt_regs *regs);
 
-<<<<<<< HEAD
 extern int tdx_notify_irq;
-=======
+
 bool tdx_allowed_port(short int port);
->>>>>>> 375752c8
 
 #else
 
