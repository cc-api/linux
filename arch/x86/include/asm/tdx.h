--- conflicted
+++ resolved
@@ -34,26 +34,6 @@
 #ifndef __ASSEMBLY__
 
 /*
-<<<<<<< HEAD
- * Used to gather the output registers values of the TDCALL and SEAMCALL
- * instructions when requesting services from the TDX module.
- *
- * This is a software only structure and not part of the TDX module/VMM ABI.
- */
-struct tdx_module_output {
-	u64 rcx;
-	u64 rdx;
-	u64 r8;
-	u64 r9;
-	u64 r10;
-	u64 r11;
-	u64 r12;
-	u64 r13;
-};
-
-/*
-=======
->>>>>>> a32744b7
  * Used by the #VE exception handler to gather the #VE exception
  * info from the TDX module. This is a software only structure
  * and not part of the TDX module/VMM ABI.
@@ -73,14 +53,6 @@
 
 void __init tdx_early_init(void);
 
-<<<<<<< HEAD
-/* Used to communicate with the TDX module */
-u64 __tdx_module_call(u64 fn, u64 rcx, u64 rdx, u64 r8, u64 r9,
-		      u64 r10, u64 r11, u64 r12, u64 r13,
-		      struct tdx_module_output *out);
-
-=======
->>>>>>> a32744b7
 void tdx_get_ve_info(struct ve_info *ve);
 
 bool tdx_handle_virt_exception(struct pt_regs *regs, struct ve_info *ve);
