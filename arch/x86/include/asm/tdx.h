--- conflicted
+++ resolved
@@ -57,15 +57,13 @@
 
 int tdx_mcall_get_report0(u8 *reportdata, u8 *tdreport);
 
-<<<<<<< HEAD
 bool tdx_allowed_port(int port);
-=======
+
 u64 tdx_mcall_verify_report(u8 *reportmac);
 
 int tdx_mcall_extend_rtmr(u8 *data, u8 index);
 
 int tdx_hcall_get_quote(void *tdquote, int size);
->>>>>>> 83019e7a
 
 #else
 
