--- conflicted
+++ resolved
@@ -52,11 +52,8 @@
 /* All currently supported supervisor features */
 #define XFEATURE_MASK_SUPERVISOR_SUPPORTED (XFEATURE_MASK_PASID | \
 					    XFEATURE_MASK_CET_USER | \
-<<<<<<< HEAD
-					    XFEATURE_MASK_UINTR)
-=======
+					    XFEATURE_MASK_UINTR | \
 					    XFEATURE_MASK_CET_KERNEL)
->>>>>>> 7e8bfbee
 
 /*
  * A supervisor state component may not always contain valuable information,
