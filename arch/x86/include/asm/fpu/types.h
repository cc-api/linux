/* SPDX-License-Identifier: GPL-2.0 */
/*
 * FPU data structures:
 */
#ifndef _ASM_X86_FPU_H
#define _ASM_X86_FPU_H

/*
 * The legacy x87 FPU state format, as saved by FSAVE and
 * restored by the FRSTOR instructions:
 */
struct fregs_state {
	u32			cwd;	/* FPU Control Word		*/
	u32			swd;	/* FPU Status Word		*/
	u32			twd;	/* FPU Tag Word			*/
	u32			fip;	/* FPU IP Offset		*/
	u32			fcs;	/* FPU IP Selector		*/
	u32			foo;	/* FPU Operand Pointer Offset	*/
	u32			fos;	/* FPU Operand Pointer Selector	*/

	/* 8*10 bytes for each FP-reg = 80 bytes:			*/
	u32			st_space[20];

	/* Software status information [not touched by FSAVE]:		*/
	u32			status;
};

/*
 * The legacy fx SSE/MMX FPU state format, as saved by FXSAVE and
 * restored by the FXRSTOR instructions. It's similar to the FSAVE
 * format, but differs in some areas, plus has extensions at
 * the end for the XMM registers.
 */
struct fxregs_state {
	u16			cwd; /* Control Word			*/
	u16			swd; /* Status Word			*/
	u16			twd; /* Tag Word			*/
	u16			fop; /* Last Instruction Opcode		*/
	union {
		struct {
			u64	rip; /* Instruction Pointer		*/
			u64	rdp; /* Data Pointer			*/
		};
		struct {
			u32	fip; /* FPU IP Offset			*/
			u32	fcs; /* FPU IP Selector			*/
			u32	foo; /* FPU Operand Offset		*/
			u32	fos; /* FPU Operand Selector		*/
		};
	};
	u32			mxcsr;		/* MXCSR Register State */
	u32			mxcsr_mask;	/* MXCSR Mask		*/

	/* 8*16 bytes for each FP-reg = 128 bytes:			*/
	u32			st_space[32];

	/* 16*16 bytes for each XMM-reg = 256 bytes:			*/
	u32			xmm_space[64];

	u32			padding[12];

	union {
		u32		padding1[12];
		u32		sw_reserved[12];
	};

} __attribute__((aligned(16)));

/* Default value for fxregs_state.mxcsr: */
#define MXCSR_DEFAULT		0x1f80

/* Copy both mxcsr & mxcsr_flags with a single u64 memcpy: */
#define MXCSR_AND_FLAGS_SIZE sizeof(u64)

/*
 * Software based FPU emulation state. This is arbitrary really,
 * it matches the x87 format to make it easier to understand:
 */
struct swregs_state {
	u32			cwd;
	u32			swd;
	u32			twd;
	u32			fip;
	u32			fcs;
	u32			foo;
	u32			fos;
	/* 8*10 bytes for each FP-reg = 80 bytes: */
	u32			st_space[20];
	u8			ftop;
	u8			changed;
	u8			lookahead;
	u8			no_update;
	u8			rm;
	u8			alimit;
	struct math_emu_info	*info;
	u32			entry_eip;
};

/*
 * List of XSAVE features Linux knows about:
 */
enum xfeature {
	XFEATURE_FP,
	XFEATURE_SSE,
	/*
	 * Values above here are "legacy states".
	 * Those below are "extended states".
	 */
	XFEATURE_YMM,
	XFEATURE_BNDREGS,
	XFEATURE_BNDCSR,
	XFEATURE_OPMASK,
	XFEATURE_ZMM_Hi256,
	XFEATURE_Hi16_ZMM,
	XFEATURE_PT_UNIMPLEMENTED_SO_FAR,
	XFEATURE_PKRU,
	XFEATURE_PASID,
	XFEATURE_CET_USER,
	XFEATURE_CET_KERNEL,
	XFEATURE_RSRVD_COMP_13,
	XFEATURE_UINTR,
	XFEATURE_LBR,
	XFEATURE_RSRVD_COMP_16,
	XFEATURE_XTILE_CFG,
	XFEATURE_XTILE_DATA,

	XFEATURE_MAX,
};

#define XFEATURE_MASK_FP		(1 << XFEATURE_FP)
#define XFEATURE_MASK_SSE		(1 << XFEATURE_SSE)
#define XFEATURE_MASK_YMM		(1 << XFEATURE_YMM)
#define XFEATURE_MASK_BNDREGS		(1 << XFEATURE_BNDREGS)
#define XFEATURE_MASK_BNDCSR		(1 << XFEATURE_BNDCSR)
#define XFEATURE_MASK_OPMASK		(1 << XFEATURE_OPMASK)
#define XFEATURE_MASK_ZMM_Hi256		(1 << XFEATURE_ZMM_Hi256)
#define XFEATURE_MASK_Hi16_ZMM		(1 << XFEATURE_Hi16_ZMM)
#define XFEATURE_MASK_PT		(1 << XFEATURE_PT_UNIMPLEMENTED_SO_FAR)
#define XFEATURE_MASK_PKRU		(1 << XFEATURE_PKRU)
#define XFEATURE_MASK_PASID		(1 << XFEATURE_PASID)
#define XFEATURE_MASK_CET_USER		(1 << XFEATURE_CET_USER)
<<<<<<< HEAD
#define XFEATURE_MASK_CET_KERNEL	(1 << XFEATURE_CET_KERNEL_UNUSED)
#define XFEATURE_MASK_UINTR		(1 << XFEATURE_UINTR)
=======
#define XFEATURE_MASK_CET_KERNEL	(1 << XFEATURE_CET_KERNEL)
>>>>>>> 7e8bfbee
#define XFEATURE_MASK_LBR		(1 << XFEATURE_LBR)
#define XFEATURE_MASK_XTILE_CFG		(1 << XFEATURE_XTILE_CFG)
#define XFEATURE_MASK_XTILE_DATA	(1 << XFEATURE_XTILE_DATA)

#define XFEATURE_MASK_FPSSE		(XFEATURE_MASK_FP | XFEATURE_MASK_SSE)
#define XFEATURE_MASK_AVX512		(XFEATURE_MASK_OPMASK \
					 | XFEATURE_MASK_ZMM_Hi256 \
					 | XFEATURE_MASK_Hi16_ZMM)

#ifdef CONFIG_X86_64
# define XFEATURE_MASK_XTILE		(XFEATURE_MASK_XTILE_DATA \
					 | XFEATURE_MASK_XTILE_CFG)
#else
# define XFEATURE_MASK_XTILE		(0)
#endif

#define FIRST_EXTENDED_XFEATURE	XFEATURE_YMM

struct reg_128_bit {
	u8      regbytes[128/8];
};
struct reg_256_bit {
	u8	regbytes[256/8];
};
struct reg_512_bit {
	u8	regbytes[512/8];
};
struct reg_1024_byte {
	u8	regbytes[1024];
};

/*
 * State component 2:
 *
 * There are 16x 256-bit AVX registers named YMM0-YMM15.
 * The low 128 bits are aliased to the 16 SSE registers (XMM0-XMM15)
 * and are stored in 'struct fxregs_state::xmm_space[]' in the
 * "legacy" area.
 *
 * The high 128 bits are stored here.
 */
struct ymmh_struct {
	struct reg_128_bit              hi_ymm[16];
} __packed;

/* Intel MPX support: */

struct mpx_bndreg {
	u64				lower_bound;
	u64				upper_bound;
} __packed;
/*
 * State component 3 is used for the 4 128-bit bounds registers
 */
struct mpx_bndreg_state {
	struct mpx_bndreg		bndreg[4];
} __packed;

/*
 * State component 4 is used for the 64-bit user-mode MPX
 * configuration register BNDCFGU and the 64-bit MPX status
 * register BNDSTATUS.  We call the pair "BNDCSR".
 */
struct mpx_bndcsr {
	u64				bndcfgu;
	u64				bndstatus;
} __packed;

/*
 * The BNDCSR state is padded out to be 64-bytes in size.
 */
struct mpx_bndcsr_state {
	union {
		struct mpx_bndcsr		bndcsr;
		u8				pad_to_64_bytes[64];
	};
} __packed;

/* AVX-512 Components: */

/*
 * State component 5 is used for the 8 64-bit opmask registers
 * k0-k7 (opmask state).
 */
struct avx_512_opmask_state {
	u64				opmask_reg[8];
} __packed;

/*
 * State component 6 is used for the upper 256 bits of the
 * registers ZMM0-ZMM15. These 16 256-bit values are denoted
 * ZMM0_H-ZMM15_H (ZMM_Hi256 state).
 */
struct avx_512_zmm_uppers_state {
	struct reg_256_bit		zmm_upper[16];
} __packed;

/*
 * State component 7 is used for the 16 512-bit registers
 * ZMM16-ZMM31 (Hi16_ZMM state).
 */
struct avx_512_hi16_state {
	struct reg_512_bit		hi16_zmm[16];
} __packed;

/*
 * State component 9: 32-bit PKRU register.  The state is
 * 8 bytes long but only 4 bytes is used currently.
 */
struct pkru_state {
	u32				pkru;
	u32				pad;
} __packed;

/*
 * State component 11 is Control-flow Enforcement user states
 */
struct cet_user_state {
	/* user control-flow settings */
	u64 user_cet;
	/* user shadow stack pointer */
	u64 user_ssp;
};

/*
<<<<<<< HEAD
 * State component 14 is supervisor state used for User Interrupts state.
 * The size of this state is 48 bytes
 */
struct uintr_state {
	u64 handler;
	u64 stack_adjust;
	struct {
		u32	uitt_size;
		u8	uinv;
		u8	pad1;
		u8	pad2;
		u8	pad3:7;
		u8	uif:1;
	} __packed misc;
	u64 upid_addr;
	u64 uirr;
	u64 uitt_addr;
} __packed;
=======
 * State component 12 is Control-flow Enforcement supervisor states
 */
struct cet_supervisor_state {
	/* supervisor ssp pointers  */
	u64 pl0_ssp;
	u64 pl1_ssp;
	u64 pl2_ssp;
};
>>>>>>> 7e8bfbee

/*
 * State component 15: Architectural LBR configuration state.
 * The size of Arch LBR state depends on the number of LBRs (lbr_depth).
 */

struct lbr_entry {
	u64 from;
	u64 to;
	u64 info;
};

struct arch_lbr_state {
	u64 lbr_ctl;
	u64 lbr_depth;
	u64 ler_from;
	u64 ler_to;
	u64 ler_info;
	struct lbr_entry		entries[];
};

/*
 * State component 17: 64-byte tile configuration register.
 */
struct xtile_cfg {
	u64				tcfg[8];
} __packed;

/*
 * State component 18: 1KB tile data register.
 * Each register represents 16 64-byte rows of the matrix
 * data. But the number of registers depends on the actual
 * implementation.
 */
struct xtile_data {
	struct reg_1024_byte		tmm;
} __packed;

/*
 * State component 10 is supervisor state used for context-switching the
 * PASID state.
 */
struct ia32_pasid_state {
	u64 pasid;
} __packed;

struct xstate_header {
	u64				xfeatures;
	u64				xcomp_bv;
	u64				reserved[6];
} __attribute__((packed));

/*
 * xstate_header.xcomp_bv[63] indicates that the extended_state_area
 * is in compacted format.
 */
#define XCOMP_BV_COMPACTED_FORMAT ((u64)1 << 63)

/*
 * This is our most modern FPU state format, as saved by the XSAVE
 * and restored by the XRSTOR instructions.
 *
 * It consists of a legacy fxregs portion, an xstate header and
 * subsequent areas as defined by the xstate header.  Not all CPUs
 * support all the extensions, so the size of the extended area
 * can vary quite a bit between CPUs.
 */
struct xregs_state {
	struct fxregs_state		i387;
	struct xstate_header		header;
	u8				extended_state_area[];
} __attribute__ ((packed, aligned (64)));

/*
 * This is a union of all the possible FPU state formats
 * put together, so that we can pick the right one runtime.
 *
 * The size of the structure is determined by the largest
 * member - which is the xsave area.  The padding is there
 * to ensure that statically-allocated task_structs (just
 * the init_task today) have enough space.
 */
union fpregs_state {
	struct fregs_state		fsave;
	struct fxregs_state		fxsave;
	struct swregs_state		soft;
	struct xregs_state		xsave;
	u8 __padding[PAGE_SIZE];
};

struct fpstate {
	/* @kernel_size: The size of the kernel register image */
	unsigned int		size;

	/* @user_size: The size in non-compacted UABI format */
	unsigned int		user_size;

	/* @xfeatures:		xfeatures for which the storage is sized */
	u64			xfeatures;

	/* @user_xfeatures:	xfeatures valid in UABI buffers */
	u64			user_xfeatures;

	/* @xfd:		xfeatures disabled to trap userspace use. */
	u64			xfd;

	/* @is_valloc:		Indicator for dynamically allocated state */
	unsigned int		is_valloc	: 1;

	/* @is_guest:		Indicator for guest state (KVM) */
	unsigned int		is_guest	: 1;

	/*
	 * @is_confidential:	Indicator for KVM confidential mode.
	 *			The FPU registers are restored by the
	 *			vmentry firmware from encrypted guest
	 *			memory. On vmexit the FPU registers are
	 *			saved by firmware to encrypted guest memory
	 *			and the registers are scrubbed before
	 *			returning to the host. So there is no
	 *			content which is worth saving and restoring.
	 *			The fpstate has to be there so that
	 *			preemption and softirq FPU usage works
	 *			without special casing.
	 */
	unsigned int		is_confidential	: 1;

	/* @in_use:		State is in use */
	unsigned int		in_use		: 1;

	/* @regs: The register state union for all supported formats */
	union fpregs_state	regs;

	/* @regs is dynamically sized! Don't add anything after @regs! */
} __aligned(64);

union fpstate_full {
	struct fpstate state;
	u8 space[PAGE_SIZE * 3];
};

#define FPU_GUEST_PERM_LOCKED		BIT_ULL(63)

struct fpu_state_perm {
	/*
	 * @__state_perm:
	 *
	 * This bitmap indicates the permission for state components, which
	 * are available to a thread group. The permission prctl() sets the
	 * enabled state bits in thread_group_leader()->thread.fpu.
	 *
	 * All run time operations use the per thread information in the
	 * currently active fpu.fpstate which contains the xfeature masks
	 * and sizes for kernel and user space.
	 *
	 * This master permission field is only to be used when
	 * task.fpu.fpstate based checks fail to validate whether the task
	 * is allowed to expand it's xfeatures set which requires to
	 * allocate a larger sized fpstate buffer.
	 *
	 * Do not access this field directly.  Use the provided helper
	 * function. Unlocked access is possible for quick checks.
	 */
	u64				__state_perm;

	/*
	 * @__state_size:
	 *
	 * The size required for @__state_perm. Only valid to access
	 * with sighand locked.
	 */
	unsigned int			__state_size;

	/*
	 * @__user_state_size:
	 *
	 * The size required for @__state_perm user part. Only valid to
	 * access with sighand locked.
	 */
	unsigned int			__user_state_size;
};

/*
 * Highest level per task FPU state data structure that
 * contains the FPU register state plus various FPU
 * state fields:
 */
struct fpu {
	/*
	 * @last_cpu:
	 *
	 * Records the last CPU on which this context was loaded into
	 * FPU registers. (In the lazy-restore case we might be
	 * able to reuse FPU registers across multiple context switches
	 * this way, if no intermediate task used the FPU.)
	 *
	 * A value of -1 is used to indicate that the FPU state in context
	 * memory is newer than the FPU state in registers, and that the
	 * FPU state should be reloaded next time the task is run.
	 */
	unsigned int			last_cpu;

	/*
	 * @avx512_timestamp:
	 *
	 * Records the timestamp of AVX512 use during last context switch.
	 */
	unsigned long			avx512_timestamp;

	/*
	 * @fpstate:
	 *
	 * Pointer to the active struct fpstate. Initialized to
	 * point at @__fpstate below.
	 */
	struct fpstate			*fpstate;

	/*
	 * @__task_fpstate:
	 *
	 * Pointer to an inactive struct fpstate. Initialized to NULL. Is
	 * used only for KVM support to swap out the regular task fpstate.
	 */
	struct fpstate			*__task_fpstate;

	/*
	 * @perm:
	 *
	 * Permission related information
	 */
	struct fpu_state_perm		perm;

	/*
	 * @guest_perm:
	 *
	 * Permission related information for guest pseudo FPUs
	 */
	struct fpu_state_perm		guest_perm;

	/*
	 * @__fpstate:
	 *
	 * Initial in-memory storage for FPU registers which are saved in
	 * context switch and when the kernel uses the FPU. The registers
	 * are restored from this storage on return to user space if they
	 * are not longer containing the tasks FPU register state.
	 */
	struct fpstate			__fpstate;
	/*
	 * WARNING: '__fpstate' is dynamically-sized.  Do not put
	 * anything after it here.
	 */
};

/*
 * Guest pseudo FPU container
 */
struct fpu_guest {
	/*
	 * @xfeatures:			xfeature bitmap of features which are
	 *				currently enabled for the guest vCPU.
	 */
	u64				xfeatures;

	/*
	 * @perm:			xfeature bitmap of features which are
	 *				permitted to be enabled for the guest
	 *				vCPU.
	 */
	u64				perm;

	/*
	 * @xfd_err:			Save the guest value.
	 */
	u64				xfd_err;

	/*
	 * @uabi_size:			Size required for save/restore
	 */
	unsigned int			uabi_size;

	/*
	 * @fpstate:			Pointer to the allocated guest fpstate
	 */
	struct fpstate			*fpstate;
};

/*
 * FPU state configuration data. Initialized at boot time. Read only after init.
 */
struct fpu_state_config {
	/*
	 * @max_size:
	 *
	 * The maximum size of the register state buffer. Includes all
	 * supported features except independent managed features.
	 */
	unsigned int		max_size;

	/*
	 * @default_size:
	 *
	 * The default size of the register state buffer. Includes all
	 * supported features except independent managed features and
	 * features which have to be requested by user space before usage.
	 */
	unsigned int		default_size;

	/*
	 * @max_features:
	 *
	 * The maximum supported features bitmap. Does not include
	 * independent managed features.
	 */
	u64 max_features;

	/*
	 * @default_features:
	 *
	 * The default supported features bitmap. Does not include
	 * independent managed features and features which have to
	 * be requested by user space before usage.
	 */
	u64 default_features;
	/*
	 * @legacy_features:
	 *
	 * Features which can be reported back to user space
	 * even without XSAVE support, i.e. legacy features FP + SSE
	 */
	u64 legacy_features;
};

/* FPU state configuration information */
extern struct fpu_state_config fpu_kernel_cfg, fpu_user_cfg;

#endif /* _ASM_X86_FPU_H */<|MERGE_RESOLUTION|>--- conflicted
+++ resolved
@@ -139,12 +139,8 @@
 #define XFEATURE_MASK_PKRU		(1 << XFEATURE_PKRU)
 #define XFEATURE_MASK_PASID		(1 << XFEATURE_PASID)
 #define XFEATURE_MASK_CET_USER		(1 << XFEATURE_CET_USER)
-<<<<<<< HEAD
-#define XFEATURE_MASK_CET_KERNEL	(1 << XFEATURE_CET_KERNEL_UNUSED)
 #define XFEATURE_MASK_UINTR		(1 << XFEATURE_UINTR)
-=======
 #define XFEATURE_MASK_CET_KERNEL	(1 << XFEATURE_CET_KERNEL)
->>>>>>> 7e8bfbee
 #define XFEATURE_MASK_LBR		(1 << XFEATURE_LBR)
 #define XFEATURE_MASK_XTILE_CFG		(1 << XFEATURE_XTILE_CFG)
 #define XFEATURE_MASK_XTILE_DATA	(1 << XFEATURE_XTILE_DATA)
@@ -270,7 +266,16 @@
 };
 
 /*
-<<<<<<< HEAD
+ * State component 12 is Control-flow Enforcement supervisor states
+ */
+struct cet_supervisor_state {
+	/* supervisor ssp pointers  */
+	u64 pl0_ssp;
+	u64 pl1_ssp;
+	u64 pl2_ssp;
+};
+
+/*
  * State component 14 is supervisor state used for User Interrupts state.
  * The size of this state is 48 bytes
  */
@@ -289,16 +294,6 @@
 	u64 uirr;
 	u64 uitt_addr;
 } __packed;
-=======
- * State component 12 is Control-flow Enforcement supervisor states
- */
-struct cet_supervisor_state {
-	/* supervisor ssp pointers  */
-	u64 pl0_ssp;
-	u64 pl1_ssp;
-	u64 pl2_ssp;
-};
->>>>>>> 7e8bfbee
 
 /*
  * State component 15: Architectural LBR configuration state.
