/* SPDX-License-Identifier: GPL-2.0 WITH Linux-syscall-note */
/*
 * vmx.h: VMX Architecture related definitions
 * Copyright (c) 2004, Intel Corporation.
 *
 * This program is free software; you can redistribute it and/or modify it
 * under the terms and conditions of the GNU General Public License,
 * version 2, as published by the Free Software Foundation.
 *
 * This program is distributed in the hope it will be useful, but WITHOUT
 * ANY WARRANTY; without even the implied warranty of MERCHANTABILITY or
 * FITNESS FOR A PARTICULAR PURPOSE.  See the GNU General Public License for
 * more details.
 *
 * You should have received a copy of the GNU General Public License along with
 * this program; if not, write to the Free Software Foundation, Inc., 59 Temple
 * Place - Suite 330, Boston, MA 02111-1307 USA.
 *
 * A few random additions are:
 * Copyright (C) 2006 Qumranet
 *    Avi Kivity <avi@qumranet.com>
 *    Yaniv Kamay <yaniv@qumranet.com>
 *
 */
#ifndef _UAPIVMX_H
#define _UAPIVMX_H


#define VMX_EXIT_REASONS_FAILED_VMENTRY         0x80000000
#define VMX_EXIT_REASONS_SGX_ENCLAVE_MODE	0x08000000

#define EXIT_REASON_EXCEPTION_NMI       0
#define EXIT_REASON_EXTERNAL_INTERRUPT  1
#define EXIT_REASON_TRIPLE_FAULT        2
#define EXIT_REASON_INIT_SIGNAL			3
#define EXIT_REASON_SIPI_SIGNAL         4
#define EXIT_REASON_OTHER_SMI           6

#define EXIT_REASON_INTERRUPT_WINDOW    7
#define EXIT_REASON_NMI_WINDOW          8
#define EXIT_REASON_TASK_SWITCH         9
#define EXIT_REASON_CPUID               10
#define EXIT_REASON_HLT                 12
#define EXIT_REASON_INVD                13
#define EXIT_REASON_INVLPG              14
#define EXIT_REASON_RDPMC               15
#define EXIT_REASON_RDTSC               16
#define EXIT_REASON_VMCALL              18
#define EXIT_REASON_VMCLEAR             19
#define EXIT_REASON_VMLAUNCH            20
#define EXIT_REASON_VMPTRLD             21
#define EXIT_REASON_VMPTRST             22
#define EXIT_REASON_VMREAD              23
#define EXIT_REASON_VMRESUME            24
#define EXIT_REASON_VMWRITE             25
#define EXIT_REASON_VMOFF               26
#define EXIT_REASON_VMON                27
#define EXIT_REASON_CR_ACCESS           28
#define EXIT_REASON_DR_ACCESS           29
#define EXIT_REASON_IO_INSTRUCTION      30
#define EXIT_REASON_MSR_READ            31
#define EXIT_REASON_MSR_WRITE           32
#define EXIT_REASON_INVALID_STATE       33
#define EXIT_REASON_MSR_LOAD_FAIL       34
#define EXIT_REASON_MWAIT_INSTRUCTION   36
#define EXIT_REASON_MONITOR_TRAP_FLAG   37
#define EXIT_REASON_MONITOR_INSTRUCTION 39
#define EXIT_REASON_PAUSE_INSTRUCTION   40
#define EXIT_REASON_MCE_DURING_VMENTRY  41
#define EXIT_REASON_TPR_BELOW_THRESHOLD 43
#define EXIT_REASON_APIC_ACCESS         44
#define EXIT_REASON_EOI_INDUCED         45
#define EXIT_REASON_GDTR_IDTR           46
#define EXIT_REASON_LDTR_TR             47
#define EXIT_REASON_EPT_VIOLATION       48
#define EXIT_REASON_EPT_MISCONFIG       49
#define EXIT_REASON_INVEPT              50
#define EXIT_REASON_RDTSCP              51
#define EXIT_REASON_PREEMPTION_TIMER    52
#define EXIT_REASON_INVVPID             53
#define EXIT_REASON_WBINVD              54
#define EXIT_REASON_XSETBV              55
#define EXIT_REASON_APIC_WRITE          56
#define EXIT_REASON_RDRAND              57
#define EXIT_REASON_INVPCID             58
#define EXIT_REASON_VMFUNC              59
#define EXIT_REASON_ENCLS               60
#define EXIT_REASON_RDSEED              61
#define EXIT_REASON_PML_FULL            62
#define EXIT_REASON_XSAVES              63
#define EXIT_REASON_XRSTORS             64
#define EXIT_REASON_UMWAIT              67
#define EXIT_REASON_TPAUSE              68
#define EXIT_REASON_BUS_LOCK            74
#define EXIT_REASON_NOTIFY              75
<<<<<<< HEAD
#define EXIT_REASON_TDCALL              77
=======
#define EXIT_REASON_MSRLIST_READ        78
#define EXIT_REASON_MSRLIST_WRITE       79
>>>>>>> a1558025

#define VMX_EXIT_REASONS \
	{ EXIT_REASON_EXCEPTION_NMI,         "EXCEPTION_NMI" }, \
	{ EXIT_REASON_EXTERNAL_INTERRUPT,    "EXTERNAL_INTERRUPT" }, \
	{ EXIT_REASON_TRIPLE_FAULT,          "TRIPLE_FAULT" }, \
	{ EXIT_REASON_INIT_SIGNAL,           "INIT_SIGNAL" }, \
	{ EXIT_REASON_SIPI_SIGNAL,           "SIPI_SIGNAL" }, \
	{ EXIT_REASON_INTERRUPT_WINDOW,      "INTERRUPT_WINDOW" }, \
	{ EXIT_REASON_NMI_WINDOW,            "NMI_WINDOW" }, \
	{ EXIT_REASON_TASK_SWITCH,           "TASK_SWITCH" }, \
	{ EXIT_REASON_CPUID,                 "CPUID" }, \
	{ EXIT_REASON_HLT,                   "HLT" }, \
	{ EXIT_REASON_INVD,                  "INVD" }, \
	{ EXIT_REASON_INVLPG,                "INVLPG" }, \
	{ EXIT_REASON_RDPMC,                 "RDPMC" }, \
	{ EXIT_REASON_RDTSC,                 "RDTSC" }, \
	{ EXIT_REASON_VMCALL,                "VMCALL" }, \
	{ EXIT_REASON_VMCLEAR,               "VMCLEAR" }, \
	{ EXIT_REASON_VMLAUNCH,              "VMLAUNCH" }, \
	{ EXIT_REASON_VMPTRLD,               "VMPTRLD" }, \
	{ EXIT_REASON_VMPTRST,               "VMPTRST" }, \
	{ EXIT_REASON_VMREAD,                "VMREAD" }, \
	{ EXIT_REASON_VMRESUME,              "VMRESUME" }, \
	{ EXIT_REASON_VMWRITE,               "VMWRITE" }, \
	{ EXIT_REASON_VMOFF,                 "VMOFF" }, \
	{ EXIT_REASON_VMON,                  "VMON" }, \
	{ EXIT_REASON_CR_ACCESS,             "CR_ACCESS" }, \
	{ EXIT_REASON_DR_ACCESS,             "DR_ACCESS" }, \
	{ EXIT_REASON_IO_INSTRUCTION,        "IO_INSTRUCTION" }, \
	{ EXIT_REASON_MSR_READ,              "MSR_READ" }, \
	{ EXIT_REASON_MSR_WRITE,             "MSR_WRITE" }, \
	{ EXIT_REASON_INVALID_STATE,         "INVALID_STATE" }, \
	{ EXIT_REASON_MSR_LOAD_FAIL,         "MSR_LOAD_FAIL" }, \
	{ EXIT_REASON_MWAIT_INSTRUCTION,     "MWAIT_INSTRUCTION" }, \
	{ EXIT_REASON_MONITOR_TRAP_FLAG,     "MONITOR_TRAP_FLAG" }, \
	{ EXIT_REASON_MONITOR_INSTRUCTION,   "MONITOR_INSTRUCTION" }, \
	{ EXIT_REASON_PAUSE_INSTRUCTION,     "PAUSE_INSTRUCTION" }, \
	{ EXIT_REASON_MCE_DURING_VMENTRY,    "MCE_DURING_VMENTRY" }, \
	{ EXIT_REASON_TPR_BELOW_THRESHOLD,   "TPR_BELOW_THRESHOLD" }, \
	{ EXIT_REASON_APIC_ACCESS,           "APIC_ACCESS" }, \
	{ EXIT_REASON_EOI_INDUCED,           "EOI_INDUCED" }, \
	{ EXIT_REASON_GDTR_IDTR,             "GDTR_IDTR" }, \
	{ EXIT_REASON_LDTR_TR,               "LDTR_TR" }, \
	{ EXIT_REASON_EPT_VIOLATION,         "EPT_VIOLATION" }, \
	{ EXIT_REASON_EPT_MISCONFIG,         "EPT_MISCONFIG" }, \
	{ EXIT_REASON_INVEPT,                "INVEPT" }, \
	{ EXIT_REASON_RDTSCP,                "RDTSCP" }, \
	{ EXIT_REASON_PREEMPTION_TIMER,      "PREEMPTION_TIMER" }, \
	{ EXIT_REASON_INVVPID,               "INVVPID" }, \
	{ EXIT_REASON_WBINVD,                "WBINVD" }, \
	{ EXIT_REASON_XSETBV,                "XSETBV" }, \
	{ EXIT_REASON_APIC_WRITE,            "APIC_WRITE" }, \
	{ EXIT_REASON_RDRAND,                "RDRAND" }, \
	{ EXIT_REASON_INVPCID,               "INVPCID" }, \
	{ EXIT_REASON_VMFUNC,                "VMFUNC" }, \
	{ EXIT_REASON_ENCLS,                 "ENCLS" }, \
	{ EXIT_REASON_RDSEED,                "RDSEED" }, \
	{ EXIT_REASON_PML_FULL,              "PML_FULL" }, \
	{ EXIT_REASON_XSAVES,                "XSAVES" }, \
	{ EXIT_REASON_XRSTORS,               "XRSTORS" }, \
	{ EXIT_REASON_UMWAIT,                "UMWAIT" }, \
	{ EXIT_REASON_TPAUSE,                "TPAUSE" }, \
	{ EXIT_REASON_BUS_LOCK,              "BUS_LOCK" }, \
	{ EXIT_REASON_NOTIFY,                "NOTIFY" }, \
<<<<<<< HEAD
	{ EXIT_REASON_TDCALL,                "TDCALL" }
=======
	{ EXIT_REASON_MSRLIST_READ,          "MSRLIST_READ" }, \
	{ EXIT_REASON_MSRLIST_WRITE,         "MSRLIST_WRITE" }
>>>>>>> a1558025

#define VMX_EXIT_REASON_FLAGS \
	{ VMX_EXIT_REASONS_FAILED_VMENTRY,	"FAILED_VMENTRY" }

#define VMX_ABORT_SAVE_GUEST_MSR_FAIL        1
#define VMX_ABORT_LOAD_HOST_PDPTE_FAIL       2
#define VMX_ABORT_LOAD_HOST_MSR_FAIL         4

#endif /* _UAPIVMX_H */<|MERGE_RESOLUTION|>--- conflicted
+++ resolved
@@ -93,12 +93,9 @@
 #define EXIT_REASON_TPAUSE              68
 #define EXIT_REASON_BUS_LOCK            74
 #define EXIT_REASON_NOTIFY              75
-<<<<<<< HEAD
 #define EXIT_REASON_TDCALL              77
-=======
 #define EXIT_REASON_MSRLIST_READ        78
 #define EXIT_REASON_MSRLIST_WRITE       79
->>>>>>> a1558025
 
 #define VMX_EXIT_REASONS \
 	{ EXIT_REASON_EXCEPTION_NMI,         "EXCEPTION_NMI" }, \
@@ -163,12 +160,9 @@
 	{ EXIT_REASON_TPAUSE,                "TPAUSE" }, \
 	{ EXIT_REASON_BUS_LOCK,              "BUS_LOCK" }, \
 	{ EXIT_REASON_NOTIFY,                "NOTIFY" }, \
-<<<<<<< HEAD
-	{ EXIT_REASON_TDCALL,                "TDCALL" }
-=======
+	{ EXIT_REASON_TDCALL,                "TDCALL" }, \
 	{ EXIT_REASON_MSRLIST_READ,          "MSRLIST_READ" }, \
 	{ EXIT_REASON_MSRLIST_WRITE,         "MSRLIST_WRITE" }
->>>>>>> a1558025
 
 #define VMX_EXIT_REASON_FLAGS \
 	{ VMX_EXIT_REASONS_FAILED_VMENTRY,	"FAILED_VMENTRY" }
