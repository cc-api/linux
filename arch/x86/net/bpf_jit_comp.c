// SPDX-License-Identifier: GPL-2.0-only
/*
 * BPF JIT compiler
 *
 * Copyright (C) 2011-2013 Eric Dumazet (eric.dumazet@gmail.com)
 * Copyright (c) 2011-2014 PLUMgrid, http://plumgrid.com
 */
#include <linux/netdevice.h>
#include <linux/filter.h>
#include <linux/if_vlan.h>
#include <linux/bpf.h>
#include <linux/memory.h>
#include <linux/sort.h>
#include <asm/extable.h>
#include <asm/set_memory.h>
#include <asm/nospec-branch.h>
#include <asm/text-patching.h>

static u8 *emit_code(u8 *ptr, u32 bytes, unsigned int len)
{
	if (len == 1)
		*ptr = bytes;
	else if (len == 2)
		*(u16 *)ptr = bytes;
	else {
		*(u32 *)ptr = bytes;
		barrier();
	}
	return ptr + len;
}

#define EMIT(bytes, len) \
	do { prog = emit_code(prog, bytes, len); } while (0)

#define EMIT1(b1)		EMIT(b1, 1)
#define EMIT2(b1, b2)		EMIT((b1) + ((b2) << 8), 2)
#define EMIT3(b1, b2, b3)	EMIT((b1) + ((b2) << 8) + ((b3) << 16), 3)
#define EMIT4(b1, b2, b3, b4)   EMIT((b1) + ((b2) << 8) + ((b3) << 16) + ((b4) << 24), 4)

#define EMIT1_off32(b1, off) \
	do { EMIT1(b1); EMIT(off, 4); } while (0)
#define EMIT2_off32(b1, b2, off) \
	do { EMIT2(b1, b2); EMIT(off, 4); } while (0)
#define EMIT3_off32(b1, b2, b3, off) \
	do { EMIT3(b1, b2, b3); EMIT(off, 4); } while (0)
#define EMIT4_off32(b1, b2, b3, b4, off) \
	do { EMIT4(b1, b2, b3, b4); EMIT(off, 4); } while (0)

#ifdef CONFIG_X86_KERNEL_IBT
#define EMIT_ENDBR()	EMIT(gen_endbr(), 4)
#else
#define EMIT_ENDBR()
#endif

static bool is_imm8(int value)
{
	return value <= 127 && value >= -128;
}

static bool is_simm32(s64 value)
{
	return value == (s64)(s32)value;
}

static bool is_uimm32(u64 value)
{
	return value == (u64)(u32)value;
}

/* mov dst, src */
#define EMIT_mov(DST, SRC)								 \
	do {										 \
		if (DST != SRC)								 \
			EMIT3(add_2mod(0x48, DST, SRC), 0x89, add_2reg(0xC0, DST, SRC)); \
	} while (0)

static int bpf_size_to_x86_bytes(int bpf_size)
{
	if (bpf_size == BPF_W)
		return 4;
	else if (bpf_size == BPF_H)
		return 2;
	else if (bpf_size == BPF_B)
		return 1;
	else if (bpf_size == BPF_DW)
		return 4; /* imm32 */
	else
		return 0;
}

/*
 * List of x86 cond jumps opcodes (. + s8)
 * Add 0x10 (and an extra 0x0f) to generate far jumps (. + s32)
 */
#define X86_JB  0x72
#define X86_JAE 0x73
#define X86_JE  0x74
#define X86_JNE 0x75
#define X86_JBE 0x76
#define X86_JA  0x77
#define X86_JL  0x7C
#define X86_JGE 0x7D
#define X86_JLE 0x7E
#define X86_JG  0x7F

/* Pick a register outside of BPF range for JIT internal work */
#define AUX_REG (MAX_BPF_JIT_REG + 1)
#define X86_REG_R9 (MAX_BPF_JIT_REG + 2)

/*
 * The following table maps BPF registers to x86-64 registers.
 *
 * x86-64 register R12 is unused, since if used as base address
 * register in load/store instructions, it always needs an
 * extra byte of encoding and is callee saved.
 *
 * x86-64 register R9 is not used by BPF programs, but can be used by BPF
 * trampoline. x86-64 register R10 is used for blinding (if enabled).
 */
static const int reg2hex[] = {
	[BPF_REG_0] = 0,  /* RAX */
	[BPF_REG_1] = 7,  /* RDI */
	[BPF_REG_2] = 6,  /* RSI */
	[BPF_REG_3] = 2,  /* RDX */
	[BPF_REG_4] = 1,  /* RCX */
	[BPF_REG_5] = 0,  /* R8  */
	[BPF_REG_6] = 3,  /* RBX callee saved */
	[BPF_REG_7] = 5,  /* R13 callee saved */
	[BPF_REG_8] = 6,  /* R14 callee saved */
	[BPF_REG_9] = 7,  /* R15 callee saved */
	[BPF_REG_FP] = 5, /* RBP readonly */
	[BPF_REG_AX] = 2, /* R10 temp register */
	[AUX_REG] = 3,    /* R11 temp register */
	[X86_REG_R9] = 1, /* R9 register, 6th function argument */
};

static const int reg2pt_regs[] = {
	[BPF_REG_0] = offsetof(struct pt_regs, ax),
	[BPF_REG_1] = offsetof(struct pt_regs, di),
	[BPF_REG_2] = offsetof(struct pt_regs, si),
	[BPF_REG_3] = offsetof(struct pt_regs, dx),
	[BPF_REG_4] = offsetof(struct pt_regs, cx),
	[BPF_REG_5] = offsetof(struct pt_regs, r8),
	[BPF_REG_6] = offsetof(struct pt_regs, bx),
	[BPF_REG_7] = offsetof(struct pt_regs, r13),
	[BPF_REG_8] = offsetof(struct pt_regs, r14),
	[BPF_REG_9] = offsetof(struct pt_regs, r15),
};

/*
 * is_ereg() == true if BPF register 'reg' maps to x86-64 r8..r15
 * which need extra byte of encoding.
 * rax,rcx,...,rbp have simpler encoding
 */
static bool is_ereg(u32 reg)
{
	return (1 << reg) & (BIT(BPF_REG_5) |
			     BIT(AUX_REG) |
			     BIT(BPF_REG_7) |
			     BIT(BPF_REG_8) |
			     BIT(BPF_REG_9) |
			     BIT(X86_REG_R9) |
			     BIT(BPF_REG_AX));
}

/*
 * is_ereg_8l() == true if BPF register 'reg' is mapped to access x86-64
 * lower 8-bit registers dil,sil,bpl,spl,r8b..r15b, which need extra byte
 * of encoding. al,cl,dl,bl have simpler encoding.
 */
static bool is_ereg_8l(u32 reg)
{
	return is_ereg(reg) ||
	    (1 << reg) & (BIT(BPF_REG_1) |
			  BIT(BPF_REG_2) |
			  BIT(BPF_REG_FP));
}

static bool is_axreg(u32 reg)
{
	return reg == BPF_REG_0;
}

/* Add modifiers if 'reg' maps to x86-64 registers R8..R15 */
static u8 add_1mod(u8 byte, u32 reg)
{
	if (is_ereg(reg))
		byte |= 1;
	return byte;
}

static u8 add_2mod(u8 byte, u32 r1, u32 r2)
{
	if (is_ereg(r1))
		byte |= 1;
	if (is_ereg(r2))
		byte |= 4;
	return byte;
}

/* Encode 'dst_reg' register into x86-64 opcode 'byte' */
static u8 add_1reg(u8 byte, u32 dst_reg)
{
	return byte + reg2hex[dst_reg];
}

/* Encode 'dst_reg' and 'src_reg' registers into x86-64 opcode 'byte' */
static u8 add_2reg(u8 byte, u32 dst_reg, u32 src_reg)
{
	return byte + reg2hex[dst_reg] + (reg2hex[src_reg] << 3);
}

/* Some 1-byte opcodes for binary ALU operations */
static u8 simple_alu_opcodes[] = {
	[BPF_ADD] = 0x01,
	[BPF_SUB] = 0x29,
	[BPF_AND] = 0x21,
	[BPF_OR] = 0x09,
	[BPF_XOR] = 0x31,
	[BPF_LSH] = 0xE0,
	[BPF_RSH] = 0xE8,
	[BPF_ARSH] = 0xF8,
};

static void jit_fill_hole(void *area, unsigned int size)
{
	/* Fill whole space with INT3 instructions */
	memset(area, 0xcc, size);
}

int bpf_arch_text_invalidate(void *dst, size_t len)
{
	return IS_ERR_OR_NULL(text_poke_set(dst, 0xcc, len));
}

struct jit_context {
	int cleanup_addr; /* Epilogue code offset */

	/*
	 * Program specific offsets of labels in the code; these rely on the
	 * JIT doing at least 2 passes, recording the position on the first
	 * pass, only to generate the correct offset on the second pass.
	 */
	int tail_call_direct_label;
	int tail_call_indirect_label;
};

/* Maximum number of bytes emitted while JITing one eBPF insn */
#define BPF_MAX_INSN_SIZE	128
#define BPF_INSN_SAFETY		64

/* Number of bytes emit_patch() needs to generate instructions */
#define X86_PATCH_SIZE		5
/* Number of bytes that will be skipped on tailcall */
#define X86_TAIL_CALL_OFFSET	(11 + ENDBR_INSN_SIZE)

static void push_callee_regs(u8 **pprog, bool *callee_regs_used)
{
	u8 *prog = *pprog;

	if (callee_regs_used[0])
		EMIT1(0x53);         /* push rbx */
	if (callee_regs_used[1])
		EMIT2(0x41, 0x55);   /* push r13 */
	if (callee_regs_used[2])
		EMIT2(0x41, 0x56);   /* push r14 */
	if (callee_regs_used[3])
		EMIT2(0x41, 0x57);   /* push r15 */
	*pprog = prog;
}

static void pop_callee_regs(u8 **pprog, bool *callee_regs_used)
{
	u8 *prog = *pprog;

	if (callee_regs_used[3])
		EMIT2(0x41, 0x5F);   /* pop r15 */
	if (callee_regs_used[2])
		EMIT2(0x41, 0x5E);   /* pop r14 */
	if (callee_regs_used[1])
		EMIT2(0x41, 0x5D);   /* pop r13 */
	if (callee_regs_used[0])
		EMIT1(0x5B);         /* pop rbx */
	*pprog = prog;
}

/*
 * Emit x86-64 prologue code for BPF program.
 * bpf_tail_call helper will skip the first X86_TAIL_CALL_OFFSET bytes
 * while jumping to another program
 */
static void emit_prologue(u8 **pprog, u32 stack_depth, bool ebpf_from_cbpf,
			  bool tail_call_reachable, bool is_subprog)
{
	u8 *prog = *pprog;

	/* BPF trampoline can be made to work without these nops,
	 * but let's waste 5 bytes for now and optimize later
	 */
	EMIT_ENDBR();
	memcpy(prog, x86_nops[5], X86_PATCH_SIZE);
	prog += X86_PATCH_SIZE;
	if (!ebpf_from_cbpf) {
		if (tail_call_reachable && !is_subprog)
			EMIT2(0x31, 0xC0); /* xor eax, eax */
		else
			EMIT2(0x66, 0x90); /* nop2 */
	}
	EMIT1(0x55);             /* push rbp */
	EMIT3(0x48, 0x89, 0xE5); /* mov rbp, rsp */

	/* X86_TAIL_CALL_OFFSET is here */
	EMIT_ENDBR();

	/* sub rsp, rounded_stack_depth */
	if (stack_depth)
		EMIT3_off32(0x48, 0x81, 0xEC, round_up(stack_depth, 8));
	if (tail_call_reachable)
		EMIT1(0x50);         /* push rax */
	*pprog = prog;
}

static int emit_patch(u8 **pprog, void *func, void *ip, u8 opcode)
{
	u8 *prog = *pprog;
	s64 offset;

	offset = func - (ip + X86_PATCH_SIZE);
	if (!is_simm32(offset)) {
		pr_err("Target call %p is out of range\n", func);
		return -ERANGE;
	}
	EMIT1_off32(opcode, offset);
	*pprog = prog;
	return 0;
}

static int emit_call(u8 **pprog, void *func, void *ip)
{
	return emit_patch(pprog, func, ip, 0xE8);
}

static int emit_jump(u8 **pprog, void *func, void *ip)
{
	return emit_patch(pprog, func, ip, 0xE9);
}

static int __bpf_arch_text_poke(void *ip, enum bpf_text_poke_type t,
				void *old_addr, void *new_addr)
{
	const u8 *nop_insn = x86_nops[5];
	u8 old_insn[X86_PATCH_SIZE];
	u8 new_insn[X86_PATCH_SIZE];
	u8 *prog;
	int ret;

	memcpy(old_insn, nop_insn, X86_PATCH_SIZE);
	if (old_addr) {
		prog = old_insn;
		ret = t == BPF_MOD_CALL ?
		      emit_call(&prog, old_addr, ip) :
		      emit_jump(&prog, old_addr, ip);
		if (ret)
			return ret;
	}

	memcpy(new_insn, nop_insn, X86_PATCH_SIZE);
	if (new_addr) {
		prog = new_insn;
		ret = t == BPF_MOD_CALL ?
		      emit_call(&prog, new_addr, ip) :
		      emit_jump(&prog, new_addr, ip);
		if (ret)
			return ret;
	}

	ret = -EBUSY;
	mutex_lock(&text_mutex);
	if (memcmp(ip, old_insn, X86_PATCH_SIZE))
		goto out;
	ret = 1;
	if (memcmp(ip, new_insn, X86_PATCH_SIZE)) {
		text_poke_bp(ip, new_insn, X86_PATCH_SIZE, NULL);
		ret = 0;
	}
out:
	mutex_unlock(&text_mutex);
	return ret;
}

int bpf_arch_text_poke(void *ip, enum bpf_text_poke_type t,
		       void *old_addr, void *new_addr)
{
	if (!is_kernel_text((long)ip) &&
	    !is_bpf_text_address((long)ip))
		/* BPF poking in modules is not supported */
		return -EINVAL;

	/*
	 * See emit_prologue(), for IBT builds the trampoline hook is preceded
	 * with an ENDBR instruction.
	 */
	if (is_endbr(*(u32 *)ip))
		ip += ENDBR_INSN_SIZE;

	return __bpf_arch_text_poke(ip, t, old_addr, new_addr);
}

#define EMIT_LFENCE()	EMIT3(0x0F, 0xAE, 0xE8)

static void emit_indirect_jump(u8 **pprog, int reg, u8 *ip)
{
	u8 *prog = *pprog;

#ifdef CONFIG_RETPOLINE
	if (cpu_feature_enabled(X86_FEATURE_RETPOLINE_LFENCE)) {
		EMIT_LFENCE();
		EMIT2(0xFF, 0xE0 + reg);
	} else if (cpu_feature_enabled(X86_FEATURE_RETPOLINE)) {
		OPTIMIZER_HIDE_VAR(reg);
		emit_jump(&prog, &__x86_indirect_thunk_array[reg], ip);
	} else
#endif
	EMIT2(0xFF, 0xE0 + reg);

	*pprog = prog;
}

/*
 * Generate the following code:
 *
 * ... bpf_tail_call(void *ctx, struct bpf_array *array, u64 index) ...
 *   if (index >= array->map.max_entries)
 *     goto out;
 *   if (tail_call_cnt++ >= MAX_TAIL_CALL_CNT)
 *     goto out;
 *   prog = array->ptrs[index];
 *   if (prog == NULL)
 *     goto out;
 *   goto *(prog->bpf_func + prologue_size);
 * out:
 */
static void emit_bpf_tail_call_indirect(u8 **pprog, bool *callee_regs_used,
					u32 stack_depth, u8 *ip,
					struct jit_context *ctx)
{
	int tcc_off = -4 - round_up(stack_depth, 8);
	u8 *prog = *pprog, *start = *pprog;
	int offset;

	/*
	 * rdi - pointer to ctx
	 * rsi - pointer to bpf_array
	 * rdx - index in bpf_array
	 */

	/*
	 * if (index >= array->map.max_entries)
	 *	goto out;
	 */
	EMIT2(0x89, 0xD2);                        /* mov edx, edx */
	EMIT3(0x39, 0x56,                         /* cmp dword ptr [rsi + 16], edx */
	      offsetof(struct bpf_array, map.max_entries));

	offset = ctx->tail_call_indirect_label - (prog + 2 - start);
	EMIT2(X86_JBE, offset);                   /* jbe out */

	/*
	 * if (tail_call_cnt++ >= MAX_TAIL_CALL_CNT)
	 *	goto out;
	 */
	EMIT2_off32(0x8B, 0x85, tcc_off);         /* mov eax, dword ptr [rbp - tcc_off] */
	EMIT3(0x83, 0xF8, MAX_TAIL_CALL_CNT);     /* cmp eax, MAX_TAIL_CALL_CNT */

	offset = ctx->tail_call_indirect_label - (prog + 2 - start);
	EMIT2(X86_JAE, offset);                   /* jae out */
	EMIT3(0x83, 0xC0, 0x01);                  /* add eax, 1 */
	EMIT2_off32(0x89, 0x85, tcc_off);         /* mov dword ptr [rbp - tcc_off], eax */

	/* prog = array->ptrs[index]; */
	EMIT4_off32(0x48, 0x8B, 0x8C, 0xD6,       /* mov rcx, [rsi + rdx * 8 + offsetof(...)] */
		    offsetof(struct bpf_array, ptrs));

	/*
	 * if (prog == NULL)
	 *	goto out;
	 */
	EMIT3(0x48, 0x85, 0xC9);                  /* test rcx,rcx */

	offset = ctx->tail_call_indirect_label - (prog + 2 - start);
	EMIT2(X86_JE, offset);                    /* je out */

	pop_callee_regs(&prog, callee_regs_used);

	EMIT1(0x58);                              /* pop rax */
	if (stack_depth)
		EMIT3_off32(0x48, 0x81, 0xC4,     /* add rsp, sd */
			    round_up(stack_depth, 8));

	/* goto *(prog->bpf_func + X86_TAIL_CALL_OFFSET); */
	EMIT4(0x48, 0x8B, 0x49,                   /* mov rcx, qword ptr [rcx + 32] */
	      offsetof(struct bpf_prog, bpf_func));
	EMIT4(0x48, 0x83, 0xC1,                   /* add rcx, X86_TAIL_CALL_OFFSET */
	      X86_TAIL_CALL_OFFSET);
	/*
	 * Now we're ready to jump into next BPF program
	 * rdi == ctx (1st arg)
	 * rcx == prog->bpf_func + X86_TAIL_CALL_OFFSET
	 */
	emit_indirect_jump(&prog, 1 /* rcx */, ip + (prog - start));

	/* out: */
	ctx->tail_call_indirect_label = prog - start;
	*pprog = prog;
}

static void emit_bpf_tail_call_direct(struct bpf_jit_poke_descriptor *poke,
				      u8 **pprog, u8 *ip,
				      bool *callee_regs_used, u32 stack_depth,
				      struct jit_context *ctx)
{
	int tcc_off = -4 - round_up(stack_depth, 8);
	u8 *prog = *pprog, *start = *pprog;
	int offset;

	/*
	 * if (tail_call_cnt++ >= MAX_TAIL_CALL_CNT)
	 *	goto out;
	 */
	EMIT2_off32(0x8B, 0x85, tcc_off);             /* mov eax, dword ptr [rbp - tcc_off] */
	EMIT3(0x83, 0xF8, MAX_TAIL_CALL_CNT);         /* cmp eax, MAX_TAIL_CALL_CNT */

	offset = ctx->tail_call_direct_label - (prog + 2 - start);
	EMIT2(X86_JAE, offset);                       /* jae out */
	EMIT3(0x83, 0xC0, 0x01);                      /* add eax, 1 */
	EMIT2_off32(0x89, 0x85, tcc_off);             /* mov dword ptr [rbp - tcc_off], eax */

	poke->tailcall_bypass = ip + (prog - start);
	poke->adj_off = X86_TAIL_CALL_OFFSET;
	poke->tailcall_target = ip + ctx->tail_call_direct_label - X86_PATCH_SIZE;
	poke->bypass_addr = (u8 *)poke->tailcall_target + X86_PATCH_SIZE;

	emit_jump(&prog, (u8 *)poke->tailcall_target + X86_PATCH_SIZE,
		  poke->tailcall_bypass);

	pop_callee_regs(&prog, callee_regs_used);
	EMIT1(0x58);                                  /* pop rax */
	if (stack_depth)
		EMIT3_off32(0x48, 0x81, 0xC4, round_up(stack_depth, 8));

	memcpy(prog, x86_nops[5], X86_PATCH_SIZE);
	prog += X86_PATCH_SIZE;

	/* out: */
	ctx->tail_call_direct_label = prog - start;

	*pprog = prog;
}

static void bpf_tail_call_direct_fixup(struct bpf_prog *prog)
{
	struct bpf_jit_poke_descriptor *poke;
	struct bpf_array *array;
	struct bpf_prog *target;
	int i, ret;

	for (i = 0; i < prog->aux->size_poke_tab; i++) {
		poke = &prog->aux->poke_tab[i];
		if (poke->aux && poke->aux != prog->aux)
			continue;

		WARN_ON_ONCE(READ_ONCE(poke->tailcall_target_stable));

		if (poke->reason != BPF_POKE_REASON_TAIL_CALL)
			continue;

		array = container_of(poke->tail_call.map, struct bpf_array, map);
		mutex_lock(&array->aux->poke_mutex);
		target = array->ptrs[poke->tail_call.key];
		if (target) {
			ret = __bpf_arch_text_poke(poke->tailcall_target,
						   BPF_MOD_JUMP, NULL,
						   (u8 *)target->bpf_func +
						   poke->adj_off);
			BUG_ON(ret < 0);
			ret = __bpf_arch_text_poke(poke->tailcall_bypass,
						   BPF_MOD_JUMP,
						   (u8 *)poke->tailcall_target +
						   X86_PATCH_SIZE, NULL);
			BUG_ON(ret < 0);
		}
		WRITE_ONCE(poke->tailcall_target_stable, true);
		mutex_unlock(&array->aux->poke_mutex);
	}
}

static void emit_mov_imm32(u8 **pprog, bool sign_propagate,
			   u32 dst_reg, const u32 imm32)
{
	u8 *prog = *pprog;
	u8 b1, b2, b3;

	/*
	 * Optimization: if imm32 is positive, use 'mov %eax, imm32'
	 * (which zero-extends imm32) to save 2 bytes.
	 */
	if (sign_propagate && (s32)imm32 < 0) {
		/* 'mov %rax, imm32' sign extends imm32 */
		b1 = add_1mod(0x48, dst_reg);
		b2 = 0xC7;
		b3 = 0xC0;
		EMIT3_off32(b1, b2, add_1reg(b3, dst_reg), imm32);
		goto done;
	}

	/*
	 * Optimization: if imm32 is zero, use 'xor %eax, %eax'
	 * to save 3 bytes.
	 */
	if (imm32 == 0) {
		if (is_ereg(dst_reg))
			EMIT1(add_2mod(0x40, dst_reg, dst_reg));
		b2 = 0x31; /* xor */
		b3 = 0xC0;
		EMIT2(b2, add_2reg(b3, dst_reg, dst_reg));
		goto done;
	}

	/* mov %eax, imm32 */
	if (is_ereg(dst_reg))
		EMIT1(add_1mod(0x40, dst_reg));
	EMIT1_off32(add_1reg(0xB8, dst_reg), imm32);
done:
	*pprog = prog;
}

static void emit_mov_imm64(u8 **pprog, u32 dst_reg,
			   const u32 imm32_hi, const u32 imm32_lo)
{
	u8 *prog = *pprog;

	if (is_uimm32(((u64)imm32_hi << 32) | (u32)imm32_lo)) {
		/*
		 * For emitting plain u32, where sign bit must not be
		 * propagated LLVM tends to load imm64 over mov32
		 * directly, so save couple of bytes by just doing
		 * 'mov %eax, imm32' instead.
		 */
		emit_mov_imm32(&prog, false, dst_reg, imm32_lo);
	} else {
		/* movabsq %rax, imm64 */
		EMIT2(add_1mod(0x48, dst_reg), add_1reg(0xB8, dst_reg));
		EMIT(imm32_lo, 4);
		EMIT(imm32_hi, 4);
	}

	*pprog = prog;
}

static void emit_mov_reg(u8 **pprog, bool is64, u32 dst_reg, u32 src_reg)
{
	u8 *prog = *pprog;

	if (is64) {
		/* mov dst, src */
		EMIT_mov(dst_reg, src_reg);
	} else {
		/* mov32 dst, src */
		if (is_ereg(dst_reg) || is_ereg(src_reg))
			EMIT1(add_2mod(0x40, dst_reg, src_reg));
		EMIT2(0x89, add_2reg(0xC0, dst_reg, src_reg));
	}

	*pprog = prog;
}

/* Emit the suffix (ModR/M etc) for addressing *(ptr_reg + off) and val_reg */
static void emit_insn_suffix(u8 **pprog, u32 ptr_reg, u32 val_reg, int off)
{
	u8 *prog = *pprog;

	if (is_imm8(off)) {
		/* 1-byte signed displacement.
		 *
		 * If off == 0 we could skip this and save one extra byte, but
		 * special case of x86 R13 which always needs an offset is not
		 * worth the hassle
		 */
		EMIT2(add_2reg(0x40, ptr_reg, val_reg), off);
	} else {
		/* 4-byte signed displacement */
		EMIT1_off32(add_2reg(0x80, ptr_reg, val_reg), off);
	}
	*pprog = prog;
}

/*
 * Emit a REX byte if it will be necessary to address these registers
 */
static void maybe_emit_mod(u8 **pprog, u32 dst_reg, u32 src_reg, bool is64)
{
	u8 *prog = *pprog;

	if (is64)
		EMIT1(add_2mod(0x48, dst_reg, src_reg));
	else if (is_ereg(dst_reg) || is_ereg(src_reg))
		EMIT1(add_2mod(0x40, dst_reg, src_reg));
	*pprog = prog;
}

/*
 * Similar version of maybe_emit_mod() for a single register
 */
static void maybe_emit_1mod(u8 **pprog, u32 reg, bool is64)
{
	u8 *prog = *pprog;

	if (is64)
		EMIT1(add_1mod(0x48, reg));
	else if (is_ereg(reg))
		EMIT1(add_1mod(0x40, reg));
	*pprog = prog;
}

/* LDX: dst_reg = *(u8*)(src_reg + off) */
static void emit_ldx(u8 **pprog, u32 size, u32 dst_reg, u32 src_reg, int off)
{
	u8 *prog = *pprog;

	switch (size) {
	case BPF_B:
		/* Emit 'movzx rax, byte ptr [rax + off]' */
		EMIT3(add_2mod(0x48, src_reg, dst_reg), 0x0F, 0xB6);
		break;
	case BPF_H:
		/* Emit 'movzx rax, word ptr [rax + off]' */
		EMIT3(add_2mod(0x48, src_reg, dst_reg), 0x0F, 0xB7);
		break;
	case BPF_W:
		/* Emit 'mov eax, dword ptr [rax+0x14]' */
		if (is_ereg(dst_reg) || is_ereg(src_reg))
			EMIT2(add_2mod(0x40, src_reg, dst_reg), 0x8B);
		else
			EMIT1(0x8B);
		break;
	case BPF_DW:
		/* Emit 'mov rax, qword ptr [rax+0x14]' */
		EMIT2(add_2mod(0x48, src_reg, dst_reg), 0x8B);
		break;
	}
	emit_insn_suffix(&prog, src_reg, dst_reg, off);
	*pprog = prog;
}

/* STX: *(u8*)(dst_reg + off) = src_reg */
static void emit_stx(u8 **pprog, u32 size, u32 dst_reg, u32 src_reg, int off)
{
	u8 *prog = *pprog;

	switch (size) {
	case BPF_B:
		/* Emit 'mov byte ptr [rax + off], al' */
		if (is_ereg(dst_reg) || is_ereg_8l(src_reg))
			/* Add extra byte for eregs or SIL,DIL,BPL in src_reg */
			EMIT2(add_2mod(0x40, dst_reg, src_reg), 0x88);
		else
			EMIT1(0x88);
		break;
	case BPF_H:
		if (is_ereg(dst_reg) || is_ereg(src_reg))
			EMIT3(0x66, add_2mod(0x40, dst_reg, src_reg), 0x89);
		else
			EMIT2(0x66, 0x89);
		break;
	case BPF_W:
		if (is_ereg(dst_reg) || is_ereg(src_reg))
			EMIT2(add_2mod(0x40, dst_reg, src_reg), 0x89);
		else
			EMIT1(0x89);
		break;
	case BPF_DW:
		EMIT2(add_2mod(0x48, dst_reg, src_reg), 0x89);
		break;
	}
	emit_insn_suffix(&prog, dst_reg, src_reg, off);
	*pprog = prog;
}

static int emit_atomic(u8 **pprog, u8 atomic_op,
		       u32 dst_reg, u32 src_reg, s16 off, u8 bpf_size)
{
	u8 *prog = *pprog;

	EMIT1(0xF0); /* lock prefix */

	maybe_emit_mod(&prog, dst_reg, src_reg, bpf_size == BPF_DW);

	/* emit opcode */
	switch (atomic_op) {
	case BPF_ADD:
	case BPF_AND:
	case BPF_OR:
	case BPF_XOR:
		/* lock *(u32/u64*)(dst_reg + off) <op>= src_reg */
		EMIT1(simple_alu_opcodes[atomic_op]);
		break;
	case BPF_ADD | BPF_FETCH:
		/* src_reg = atomic_fetch_add(dst_reg + off, src_reg); */
		EMIT2(0x0F, 0xC1);
		break;
	case BPF_XCHG:
		/* src_reg = atomic_xchg(dst_reg + off, src_reg); */
		EMIT1(0x87);
		break;
	case BPF_CMPXCHG:
		/* r0 = atomic_cmpxchg(dst_reg + off, r0, src_reg); */
		EMIT2(0x0F, 0xB1);
		break;
	default:
		pr_err("bpf_jit: unknown atomic opcode %02x\n", atomic_op);
		return -EFAULT;
	}

	emit_insn_suffix(&prog, dst_reg, src_reg, off);

	*pprog = prog;
	return 0;
}

bool ex_handler_bpf(const struct exception_table_entry *x, struct pt_regs *regs)
{
	u32 reg = x->fixup >> 8;

	/* jump over faulting load and clear dest register */
	*(unsigned long *)((void *)regs + reg) = 0;
	regs->ip += x->fixup & 0xff;
	return true;
}

static void detect_reg_usage(struct bpf_insn *insn, int insn_cnt,
			     bool *regs_used, bool *tail_call_seen)
{
	int i;

	for (i = 1; i <= insn_cnt; i++, insn++) {
		if (insn->code == (BPF_JMP | BPF_TAIL_CALL))
			*tail_call_seen = true;
		if (insn->dst_reg == BPF_REG_6 || insn->src_reg == BPF_REG_6)
			regs_used[0] = true;
		if (insn->dst_reg == BPF_REG_7 || insn->src_reg == BPF_REG_7)
			regs_used[1] = true;
		if (insn->dst_reg == BPF_REG_8 || insn->src_reg == BPF_REG_8)
			regs_used[2] = true;
		if (insn->dst_reg == BPF_REG_9 || insn->src_reg == BPF_REG_9)
			regs_used[3] = true;
	}
}

static void emit_nops(u8 **pprog, int len)
{
	u8 *prog = *pprog;
	int i, noplen;

	while (len > 0) {
		noplen = len;

		if (noplen > ASM_NOP_MAX)
			noplen = ASM_NOP_MAX;

		for (i = 0; i < noplen; i++)
			EMIT1(x86_nops[noplen][i]);
		len -= noplen;
	}

	*pprog = prog;
}

#define INSN_SZ_DIFF (((addrs[i] - addrs[i - 1]) - (prog - temp)))

static int do_jit(struct bpf_prog *bpf_prog, int *addrs, u8 *image, u8 *rw_image,
		  int oldproglen, struct jit_context *ctx, bool jmp_padding)
{
	bool tail_call_reachable = bpf_prog->aux->tail_call_reachable;
	struct bpf_insn *insn = bpf_prog->insnsi;
	bool callee_regs_used[4] = {};
	int insn_cnt = bpf_prog->len;
	bool tail_call_seen = false;
	bool seen_exit = false;
	u8 temp[BPF_MAX_INSN_SIZE + BPF_INSN_SAFETY];
	int i, excnt = 0;
	int ilen, proglen = 0;
	u8 *prog = temp;
	int err;

	detect_reg_usage(insn, insn_cnt, callee_regs_used,
			 &tail_call_seen);

	/* tail call's presence in current prog implies it is reachable */
	tail_call_reachable |= tail_call_seen;

	emit_prologue(&prog, bpf_prog->aux->stack_depth,
		      bpf_prog_was_classic(bpf_prog), tail_call_reachable,
		      bpf_prog->aux->func_idx != 0);
	push_callee_regs(&prog, callee_regs_used);

	ilen = prog - temp;
	if (rw_image)
		memcpy(rw_image + proglen, temp, ilen);
	proglen += ilen;
	addrs[0] = proglen;
	prog = temp;

	for (i = 1; i <= insn_cnt; i++, insn++) {
		const s32 imm32 = insn->imm;
		u32 dst_reg = insn->dst_reg;
		u32 src_reg = insn->src_reg;
		u8 b2 = 0, b3 = 0;
		u8 *start_of_ldx;
		s64 jmp_offset;
		u8 jmp_cond;
		u8 *func;
		int nops;

		switch (insn->code) {
			/* ALU */
		case BPF_ALU | BPF_ADD | BPF_X:
		case BPF_ALU | BPF_SUB | BPF_X:
		case BPF_ALU | BPF_AND | BPF_X:
		case BPF_ALU | BPF_OR | BPF_X:
		case BPF_ALU | BPF_XOR | BPF_X:
		case BPF_ALU64 | BPF_ADD | BPF_X:
		case BPF_ALU64 | BPF_SUB | BPF_X:
		case BPF_ALU64 | BPF_AND | BPF_X:
		case BPF_ALU64 | BPF_OR | BPF_X:
		case BPF_ALU64 | BPF_XOR | BPF_X:
			maybe_emit_mod(&prog, dst_reg, src_reg,
				       BPF_CLASS(insn->code) == BPF_ALU64);
			b2 = simple_alu_opcodes[BPF_OP(insn->code)];
			EMIT2(b2, add_2reg(0xC0, dst_reg, src_reg));
			break;

		case BPF_ALU64 | BPF_MOV | BPF_X:
		case BPF_ALU | BPF_MOV | BPF_X:
			emit_mov_reg(&prog,
				     BPF_CLASS(insn->code) == BPF_ALU64,
				     dst_reg, src_reg);
			break;

			/* neg dst */
		case BPF_ALU | BPF_NEG:
		case BPF_ALU64 | BPF_NEG:
			maybe_emit_1mod(&prog, dst_reg,
					BPF_CLASS(insn->code) == BPF_ALU64);
			EMIT2(0xF7, add_1reg(0xD8, dst_reg));
			break;

		case BPF_ALU | BPF_ADD | BPF_K:
		case BPF_ALU | BPF_SUB | BPF_K:
		case BPF_ALU | BPF_AND | BPF_K:
		case BPF_ALU | BPF_OR | BPF_K:
		case BPF_ALU | BPF_XOR | BPF_K:
		case BPF_ALU64 | BPF_ADD | BPF_K:
		case BPF_ALU64 | BPF_SUB | BPF_K:
		case BPF_ALU64 | BPF_AND | BPF_K:
		case BPF_ALU64 | BPF_OR | BPF_K:
		case BPF_ALU64 | BPF_XOR | BPF_K:
			maybe_emit_1mod(&prog, dst_reg,
					BPF_CLASS(insn->code) == BPF_ALU64);

			/*
			 * b3 holds 'normal' opcode, b2 short form only valid
			 * in case dst is eax/rax.
			 */
			switch (BPF_OP(insn->code)) {
			case BPF_ADD:
				b3 = 0xC0;
				b2 = 0x05;
				break;
			case BPF_SUB:
				b3 = 0xE8;
				b2 = 0x2D;
				break;
			case BPF_AND:
				b3 = 0xE0;
				b2 = 0x25;
				break;
			case BPF_OR:
				b3 = 0xC8;
				b2 = 0x0D;
				break;
			case BPF_XOR:
				b3 = 0xF0;
				b2 = 0x35;
				break;
			}

			if (is_imm8(imm32))
				EMIT3(0x83, add_1reg(b3, dst_reg), imm32);
			else if (is_axreg(dst_reg))
				EMIT1_off32(b2, imm32);
			else
				EMIT2_off32(0x81, add_1reg(b3, dst_reg), imm32);
			break;

		case BPF_ALU64 | BPF_MOV | BPF_K:
		case BPF_ALU | BPF_MOV | BPF_K:
			emit_mov_imm32(&prog, BPF_CLASS(insn->code) == BPF_ALU64,
				       dst_reg, imm32);
			break;

		case BPF_LD | BPF_IMM | BPF_DW:
			emit_mov_imm64(&prog, dst_reg, insn[1].imm, insn[0].imm);
			insn++;
			i++;
			break;

			/* dst %= src, dst /= src, dst %= imm32, dst /= imm32 */
		case BPF_ALU | BPF_MOD | BPF_X:
		case BPF_ALU | BPF_DIV | BPF_X:
		case BPF_ALU | BPF_MOD | BPF_K:
		case BPF_ALU | BPF_DIV | BPF_K:
		case BPF_ALU64 | BPF_MOD | BPF_X:
		case BPF_ALU64 | BPF_DIV | BPF_X:
		case BPF_ALU64 | BPF_MOD | BPF_K:
		case BPF_ALU64 | BPF_DIV | BPF_K: {
			bool is64 = BPF_CLASS(insn->code) == BPF_ALU64;

			if (dst_reg != BPF_REG_0)
				EMIT1(0x50); /* push rax */
			if (dst_reg != BPF_REG_3)
				EMIT1(0x52); /* push rdx */

			if (BPF_SRC(insn->code) == BPF_X) {
				if (src_reg == BPF_REG_0 ||
				    src_reg == BPF_REG_3) {
					/* mov r11, src_reg */
					EMIT_mov(AUX_REG, src_reg);
					src_reg = AUX_REG;
				}
			} else {
				/* mov r11, imm32 */
				EMIT3_off32(0x49, 0xC7, 0xC3, imm32);
				src_reg = AUX_REG;
			}

			if (dst_reg != BPF_REG_0)
				/* mov rax, dst_reg */
				emit_mov_reg(&prog, is64, BPF_REG_0, dst_reg);

			/*
			 * xor edx, edx
			 * equivalent to 'xor rdx, rdx', but one byte less
			 */
			EMIT2(0x31, 0xd2);

			/* div src_reg */
			maybe_emit_1mod(&prog, src_reg, is64);
			EMIT2(0xF7, add_1reg(0xF0, src_reg));

			if (BPF_OP(insn->code) == BPF_MOD &&
			    dst_reg != BPF_REG_3)
				/* mov dst_reg, rdx */
				emit_mov_reg(&prog, is64, dst_reg, BPF_REG_3);
			else if (BPF_OP(insn->code) == BPF_DIV &&
				 dst_reg != BPF_REG_0)
				/* mov dst_reg, rax */
				emit_mov_reg(&prog, is64, dst_reg, BPF_REG_0);

			if (dst_reg != BPF_REG_3)
				EMIT1(0x5A); /* pop rdx */
			if (dst_reg != BPF_REG_0)
				EMIT1(0x58); /* pop rax */
			break;
		}

		case BPF_ALU | BPF_MUL | BPF_K:
		case BPF_ALU64 | BPF_MUL | BPF_K:
			maybe_emit_mod(&prog, dst_reg, dst_reg,
				       BPF_CLASS(insn->code) == BPF_ALU64);

			if (is_imm8(imm32))
				/* imul dst_reg, dst_reg, imm8 */
				EMIT3(0x6B, add_2reg(0xC0, dst_reg, dst_reg),
				      imm32);
			else
				/* imul dst_reg, dst_reg, imm32 */
				EMIT2_off32(0x69,
					    add_2reg(0xC0, dst_reg, dst_reg),
					    imm32);
			break;

		case BPF_ALU | BPF_MUL | BPF_X:
		case BPF_ALU64 | BPF_MUL | BPF_X:
			maybe_emit_mod(&prog, src_reg, dst_reg,
				       BPF_CLASS(insn->code) == BPF_ALU64);

			/* imul dst_reg, src_reg */
			EMIT3(0x0F, 0xAF, add_2reg(0xC0, src_reg, dst_reg));
			break;

			/* Shifts */
		case BPF_ALU | BPF_LSH | BPF_K:
		case BPF_ALU | BPF_RSH | BPF_K:
		case BPF_ALU | BPF_ARSH | BPF_K:
		case BPF_ALU64 | BPF_LSH | BPF_K:
		case BPF_ALU64 | BPF_RSH | BPF_K:
		case BPF_ALU64 | BPF_ARSH | BPF_K:
			maybe_emit_1mod(&prog, dst_reg,
					BPF_CLASS(insn->code) == BPF_ALU64);

			b3 = simple_alu_opcodes[BPF_OP(insn->code)];
			if (imm32 == 1)
				EMIT2(0xD1, add_1reg(b3, dst_reg));
			else
				EMIT3(0xC1, add_1reg(b3, dst_reg), imm32);
			break;

		case BPF_ALU | BPF_LSH | BPF_X:
		case BPF_ALU | BPF_RSH | BPF_X:
		case BPF_ALU | BPF_ARSH | BPF_X:
		case BPF_ALU64 | BPF_LSH | BPF_X:
		case BPF_ALU64 | BPF_RSH | BPF_X:
		case BPF_ALU64 | BPF_ARSH | BPF_X:

			/* Check for bad case when dst_reg == rcx */
			if (dst_reg == BPF_REG_4) {
				/* mov r11, dst_reg */
				EMIT_mov(AUX_REG, dst_reg);
				dst_reg = AUX_REG;
			}

			if (src_reg != BPF_REG_4) { /* common case */
				EMIT1(0x51); /* push rcx */

				/* mov rcx, src_reg */
				EMIT_mov(BPF_REG_4, src_reg);
			}

			/* shl %rax, %cl | shr %rax, %cl | sar %rax, %cl */
			maybe_emit_1mod(&prog, dst_reg,
					BPF_CLASS(insn->code) == BPF_ALU64);

			b3 = simple_alu_opcodes[BPF_OP(insn->code)];
			EMIT2(0xD3, add_1reg(b3, dst_reg));

			if (src_reg != BPF_REG_4)
				EMIT1(0x59); /* pop rcx */

			if (insn->dst_reg == BPF_REG_4)
				/* mov dst_reg, r11 */
				EMIT_mov(insn->dst_reg, AUX_REG);
			break;

		case BPF_ALU | BPF_END | BPF_FROM_BE:
			switch (imm32) {
			case 16:
				/* Emit 'ror %ax, 8' to swap lower 2 bytes */
				EMIT1(0x66);
				if (is_ereg(dst_reg))
					EMIT1(0x41);
				EMIT3(0xC1, add_1reg(0xC8, dst_reg), 8);

				/* Emit 'movzwl eax, ax' */
				if (is_ereg(dst_reg))
					EMIT3(0x45, 0x0F, 0xB7);
				else
					EMIT2(0x0F, 0xB7);
				EMIT1(add_2reg(0xC0, dst_reg, dst_reg));
				break;
			case 32:
				/* Emit 'bswap eax' to swap lower 4 bytes */
				if (is_ereg(dst_reg))
					EMIT2(0x41, 0x0F);
				else
					EMIT1(0x0F);
				EMIT1(add_1reg(0xC8, dst_reg));
				break;
			case 64:
				/* Emit 'bswap rax' to swap 8 bytes */
				EMIT3(add_1mod(0x48, dst_reg), 0x0F,
				      add_1reg(0xC8, dst_reg));
				break;
			}
			break;

		case BPF_ALU | BPF_END | BPF_FROM_LE:
			switch (imm32) {
			case 16:
				/*
				 * Emit 'movzwl eax, ax' to zero extend 16-bit
				 * into 64 bit
				 */
				if (is_ereg(dst_reg))
					EMIT3(0x45, 0x0F, 0xB7);
				else
					EMIT2(0x0F, 0xB7);
				EMIT1(add_2reg(0xC0, dst_reg, dst_reg));
				break;
			case 32:
				/* Emit 'mov eax, eax' to clear upper 32-bits */
				if (is_ereg(dst_reg))
					EMIT1(0x45);
				EMIT2(0x89, add_2reg(0xC0, dst_reg, dst_reg));
				break;
			case 64:
				/* nop */
				break;
			}
			break;

			/* speculation barrier */
		case BPF_ST | BPF_NOSPEC:
			if (boot_cpu_has(X86_FEATURE_XMM2))
				EMIT_LFENCE();
			break;

			/* ST: *(u8*)(dst_reg + off) = imm */
		case BPF_ST | BPF_MEM | BPF_B:
			if (is_ereg(dst_reg))
				EMIT2(0x41, 0xC6);
			else
				EMIT1(0xC6);
			goto st;
		case BPF_ST | BPF_MEM | BPF_H:
			if (is_ereg(dst_reg))
				EMIT3(0x66, 0x41, 0xC7);
			else
				EMIT2(0x66, 0xC7);
			goto st;
		case BPF_ST | BPF_MEM | BPF_W:
			if (is_ereg(dst_reg))
				EMIT2(0x41, 0xC7);
			else
				EMIT1(0xC7);
			goto st;
		case BPF_ST | BPF_MEM | BPF_DW:
			EMIT2(add_1mod(0x48, dst_reg), 0xC7);

st:			if (is_imm8(insn->off))
				EMIT2(add_1reg(0x40, dst_reg), insn->off);
			else
				EMIT1_off32(add_1reg(0x80, dst_reg), insn->off);

			EMIT(imm32, bpf_size_to_x86_bytes(BPF_SIZE(insn->code)));
			break;

			/* STX: *(u8*)(dst_reg + off) = src_reg */
		case BPF_STX | BPF_MEM | BPF_B:
		case BPF_STX | BPF_MEM | BPF_H:
		case BPF_STX | BPF_MEM | BPF_W:
		case BPF_STX | BPF_MEM | BPF_DW:
			emit_stx(&prog, BPF_SIZE(insn->code), dst_reg, src_reg, insn->off);
			break;

			/* LDX: dst_reg = *(u8*)(src_reg + off) */
		case BPF_LDX | BPF_MEM | BPF_B:
		case BPF_LDX | BPF_PROBE_MEM | BPF_B:
		case BPF_LDX | BPF_MEM | BPF_H:
		case BPF_LDX | BPF_PROBE_MEM | BPF_H:
		case BPF_LDX | BPF_MEM | BPF_W:
		case BPF_LDX | BPF_PROBE_MEM | BPF_W:
		case BPF_LDX | BPF_MEM | BPF_DW:
		case BPF_LDX | BPF_PROBE_MEM | BPF_DW:
			if (BPF_MODE(insn->code) == BPF_PROBE_MEM) {
				/* Though the verifier prevents negative insn->off in BPF_PROBE_MEM
				 * add abs(insn->off) to the limit to make sure that negative
				 * offset won't be an issue.
				 * insn->off is s16, so it won't affect valid pointers.
				 */
				u64 limit = TASK_SIZE_MAX + PAGE_SIZE + abs(insn->off);
				u8 *end_of_jmp1, *end_of_jmp2;

				/* Conservatively check that src_reg + insn->off is a kernel address:
				 * 1. src_reg + insn->off >= limit
				 * 2. src_reg + insn->off doesn't become small positive.
				 * Cannot do src_reg + insn->off >= limit in one branch,
				 * since it needs two spare registers, but JIT has only one.
				 */

				/* movabsq r11, limit */
				EMIT2(add_1mod(0x48, AUX_REG), add_1reg(0xB8, AUX_REG));
				EMIT((u32)limit, 4);
				EMIT(limit >> 32, 4);
				/* cmp src_reg, r11 */
				maybe_emit_mod(&prog, src_reg, AUX_REG, true);
				EMIT2(0x39, add_2reg(0xC0, src_reg, AUX_REG));
				/* if unsigned '<' goto end_of_jmp2 */
				EMIT2(X86_JB, 0);
				end_of_jmp1 = prog;

				/* mov r11, src_reg */
				emit_mov_reg(&prog, true, AUX_REG, src_reg);
				/* add r11, insn->off */
				maybe_emit_1mod(&prog, AUX_REG, true);
				EMIT2_off32(0x81, add_1reg(0xC0, AUX_REG), insn->off);
				/* jmp if not carry to start_of_ldx
				 * Otherwise ERR_PTR(-EINVAL) + 128 will be the user addr
				 * that has to be rejected.
				 */
				EMIT2(0x73 /* JNC */, 0);
				end_of_jmp2 = prog;

				/* xor dst_reg, dst_reg */
				emit_mov_imm32(&prog, false, dst_reg, 0);
				/* jmp byte_after_ldx */
				EMIT2(0xEB, 0);

				/* populate jmp_offset for JB above to jump to xor dst_reg */
				end_of_jmp1[-1] = end_of_jmp2 - end_of_jmp1;
				/* populate jmp_offset for JNC above to jump to start_of_ldx */
				start_of_ldx = prog;
				end_of_jmp2[-1] = start_of_ldx - end_of_jmp2;
			}
			emit_ldx(&prog, BPF_SIZE(insn->code), dst_reg, src_reg, insn->off);
			if (BPF_MODE(insn->code) == BPF_PROBE_MEM) {
				struct exception_table_entry *ex;
				u8 *_insn = image + proglen + (start_of_ldx - temp);
				s64 delta;

				/* populate jmp_offset for JMP above */
				start_of_ldx[-1] = prog - start_of_ldx;

				if (!bpf_prog->aux->extable)
					break;

				if (excnt >= bpf_prog->aux->num_exentries) {
					pr_err("ex gen bug\n");
					return -EFAULT;
				}
				ex = &bpf_prog->aux->extable[excnt++];

				delta = _insn - (u8 *)&ex->insn;
				if (!is_simm32(delta)) {
					pr_err("extable->insn doesn't fit into 32-bit\n");
					return -EFAULT;
				}
				/* switch ex to rw buffer for writes */
				ex = (void *)rw_image + ((void *)ex - (void *)image);

				ex->insn = delta;

				ex->data = EX_TYPE_BPF;

				if (dst_reg > BPF_REG_9) {
					pr_err("verifier error\n");
					return -EFAULT;
				}
				/*
				 * Compute size of x86 insn and its target dest x86 register.
				 * ex_handler_bpf() will use lower 8 bits to adjust
				 * pt_regs->ip to jump over this x86 instruction
				 * and upper bits to figure out which pt_regs to zero out.
				 * End result: x86 insn "mov rbx, qword ptr [rax+0x14]"
				 * of 4 bytes will be ignored and rbx will be zero inited.
				 */
				ex->fixup = (prog - start_of_ldx) | (reg2pt_regs[dst_reg] << 8);
			}
			break;

		case BPF_STX | BPF_ATOMIC | BPF_W:
		case BPF_STX | BPF_ATOMIC | BPF_DW:
			if (insn->imm == (BPF_AND | BPF_FETCH) ||
			    insn->imm == (BPF_OR | BPF_FETCH) ||
			    insn->imm == (BPF_XOR | BPF_FETCH)) {
				bool is64 = BPF_SIZE(insn->code) == BPF_DW;
				u32 real_src_reg = src_reg;
				u32 real_dst_reg = dst_reg;
				u8 *branch_target;

				/*
				 * Can't be implemented with a single x86 insn.
				 * Need to do a CMPXCHG loop.
				 */

				/* Will need RAX as a CMPXCHG operand so save R0 */
				emit_mov_reg(&prog, true, BPF_REG_AX, BPF_REG_0);
				if (src_reg == BPF_REG_0)
					real_src_reg = BPF_REG_AX;
				if (dst_reg == BPF_REG_0)
					real_dst_reg = BPF_REG_AX;

				branch_target = prog;
				/* Load old value */
				emit_ldx(&prog, BPF_SIZE(insn->code),
					 BPF_REG_0, real_dst_reg, insn->off);
				/*
				 * Perform the (commutative) operation locally,
				 * put the result in the AUX_REG.
				 */
				emit_mov_reg(&prog, is64, AUX_REG, BPF_REG_0);
				maybe_emit_mod(&prog, AUX_REG, real_src_reg, is64);
				EMIT2(simple_alu_opcodes[BPF_OP(insn->imm)],
				      add_2reg(0xC0, AUX_REG, real_src_reg));
				/* Attempt to swap in new value */
				err = emit_atomic(&prog, BPF_CMPXCHG,
						  real_dst_reg, AUX_REG,
						  insn->off,
						  BPF_SIZE(insn->code));
				if (WARN_ON(err))
					return err;
				/*
				 * ZF tells us whether we won the race. If it's
				 * cleared we need to try again.
				 */
				EMIT2(X86_JNE, -(prog - branch_target) - 2);
				/* Return the pre-modification value */
				emit_mov_reg(&prog, is64, real_src_reg, BPF_REG_0);
				/* Restore R0 after clobbering RAX */
				emit_mov_reg(&prog, true, BPF_REG_0, BPF_REG_AX);
				break;
			}

			err = emit_atomic(&prog, insn->imm, dst_reg, src_reg,
					  insn->off, BPF_SIZE(insn->code));
			if (err)
				return err;
			break;

			/* call */
		case BPF_JMP | BPF_CALL:
			func = (u8 *) __bpf_call_base + imm32;
			if (tail_call_reachable) {
				/* mov rax, qword ptr [rbp - rounded_stack_depth - 8] */
				EMIT3_off32(0x48, 0x8B, 0x85,
					    -round_up(bpf_prog->aux->stack_depth, 8) - 8);
				if (!imm32 || emit_call(&prog, func, image + addrs[i - 1] + 7))
					return -EINVAL;
			} else {
				if (!imm32 || emit_call(&prog, func, image + addrs[i - 1]))
					return -EINVAL;
			}
			break;

		case BPF_JMP | BPF_TAIL_CALL:
			if (imm32)
				emit_bpf_tail_call_direct(&bpf_prog->aux->poke_tab[imm32 - 1],
							  &prog, image + addrs[i - 1],
							  callee_regs_used,
							  bpf_prog->aux->stack_depth,
							  ctx);
			else
				emit_bpf_tail_call_indirect(&prog,
							    callee_regs_used,
							    bpf_prog->aux->stack_depth,
							    image + addrs[i - 1],
							    ctx);
			break;

			/* cond jump */
		case BPF_JMP | BPF_JEQ | BPF_X:
		case BPF_JMP | BPF_JNE | BPF_X:
		case BPF_JMP | BPF_JGT | BPF_X:
		case BPF_JMP | BPF_JLT | BPF_X:
		case BPF_JMP | BPF_JGE | BPF_X:
		case BPF_JMP | BPF_JLE | BPF_X:
		case BPF_JMP | BPF_JSGT | BPF_X:
		case BPF_JMP | BPF_JSLT | BPF_X:
		case BPF_JMP | BPF_JSGE | BPF_X:
		case BPF_JMP | BPF_JSLE | BPF_X:
		case BPF_JMP32 | BPF_JEQ | BPF_X:
		case BPF_JMP32 | BPF_JNE | BPF_X:
		case BPF_JMP32 | BPF_JGT | BPF_X:
		case BPF_JMP32 | BPF_JLT | BPF_X:
		case BPF_JMP32 | BPF_JGE | BPF_X:
		case BPF_JMP32 | BPF_JLE | BPF_X:
		case BPF_JMP32 | BPF_JSGT | BPF_X:
		case BPF_JMP32 | BPF_JSLT | BPF_X:
		case BPF_JMP32 | BPF_JSGE | BPF_X:
		case BPF_JMP32 | BPF_JSLE | BPF_X:
			/* cmp dst_reg, src_reg */
			maybe_emit_mod(&prog, dst_reg, src_reg,
				       BPF_CLASS(insn->code) == BPF_JMP);
			EMIT2(0x39, add_2reg(0xC0, dst_reg, src_reg));
			goto emit_cond_jmp;

		case BPF_JMP | BPF_JSET | BPF_X:
		case BPF_JMP32 | BPF_JSET | BPF_X:
			/* test dst_reg, src_reg */
			maybe_emit_mod(&prog, dst_reg, src_reg,
				       BPF_CLASS(insn->code) == BPF_JMP);
			EMIT2(0x85, add_2reg(0xC0, dst_reg, src_reg));
			goto emit_cond_jmp;

		case BPF_JMP | BPF_JSET | BPF_K:
		case BPF_JMP32 | BPF_JSET | BPF_K:
			/* test dst_reg, imm32 */
			maybe_emit_1mod(&prog, dst_reg,
					BPF_CLASS(insn->code) == BPF_JMP);
			EMIT2_off32(0xF7, add_1reg(0xC0, dst_reg), imm32);
			goto emit_cond_jmp;

		case BPF_JMP | BPF_JEQ | BPF_K:
		case BPF_JMP | BPF_JNE | BPF_K:
		case BPF_JMP | BPF_JGT | BPF_K:
		case BPF_JMP | BPF_JLT | BPF_K:
		case BPF_JMP | BPF_JGE | BPF_K:
		case BPF_JMP | BPF_JLE | BPF_K:
		case BPF_JMP | BPF_JSGT | BPF_K:
		case BPF_JMP | BPF_JSLT | BPF_K:
		case BPF_JMP | BPF_JSGE | BPF_K:
		case BPF_JMP | BPF_JSLE | BPF_K:
		case BPF_JMP32 | BPF_JEQ | BPF_K:
		case BPF_JMP32 | BPF_JNE | BPF_K:
		case BPF_JMP32 | BPF_JGT | BPF_K:
		case BPF_JMP32 | BPF_JLT | BPF_K:
		case BPF_JMP32 | BPF_JGE | BPF_K:
		case BPF_JMP32 | BPF_JLE | BPF_K:
		case BPF_JMP32 | BPF_JSGT | BPF_K:
		case BPF_JMP32 | BPF_JSLT | BPF_K:
		case BPF_JMP32 | BPF_JSGE | BPF_K:
		case BPF_JMP32 | BPF_JSLE | BPF_K:
			/* test dst_reg, dst_reg to save one extra byte */
			if (imm32 == 0) {
				maybe_emit_mod(&prog, dst_reg, dst_reg,
					       BPF_CLASS(insn->code) == BPF_JMP);
				EMIT2(0x85, add_2reg(0xC0, dst_reg, dst_reg));
				goto emit_cond_jmp;
			}

			/* cmp dst_reg, imm8/32 */
			maybe_emit_1mod(&prog, dst_reg,
					BPF_CLASS(insn->code) == BPF_JMP);

			if (is_imm8(imm32))
				EMIT3(0x83, add_1reg(0xF8, dst_reg), imm32);
			else
				EMIT2_off32(0x81, add_1reg(0xF8, dst_reg), imm32);

emit_cond_jmp:		/* Convert BPF opcode to x86 */
			switch (BPF_OP(insn->code)) {
			case BPF_JEQ:
				jmp_cond = X86_JE;
				break;
			case BPF_JSET:
			case BPF_JNE:
				jmp_cond = X86_JNE;
				break;
			case BPF_JGT:
				/* GT is unsigned '>', JA in x86 */
				jmp_cond = X86_JA;
				break;
			case BPF_JLT:
				/* LT is unsigned '<', JB in x86 */
				jmp_cond = X86_JB;
				break;
			case BPF_JGE:
				/* GE is unsigned '>=', JAE in x86 */
				jmp_cond = X86_JAE;
				break;
			case BPF_JLE:
				/* LE is unsigned '<=', JBE in x86 */
				jmp_cond = X86_JBE;
				break;
			case BPF_JSGT:
				/* Signed '>', GT in x86 */
				jmp_cond = X86_JG;
				break;
			case BPF_JSLT:
				/* Signed '<', LT in x86 */
				jmp_cond = X86_JL;
				break;
			case BPF_JSGE:
				/* Signed '>=', GE in x86 */
				jmp_cond = X86_JGE;
				break;
			case BPF_JSLE:
				/* Signed '<=', LE in x86 */
				jmp_cond = X86_JLE;
				break;
			default: /* to silence GCC warning */
				return -EFAULT;
			}
			jmp_offset = addrs[i + insn->off] - addrs[i];
			if (is_imm8(jmp_offset)) {
				if (jmp_padding) {
					/* To keep the jmp_offset valid, the extra bytes are
					 * padded before the jump insn, so we subtract the
					 * 2 bytes of jmp_cond insn from INSN_SZ_DIFF.
					 *
					 * If the previous pass already emits an imm8
					 * jmp_cond, then this BPF insn won't shrink, so
					 * "nops" is 0.
					 *
					 * On the other hand, if the previous pass emits an
					 * imm32 jmp_cond, the extra 4 bytes(*) is padded to
					 * keep the image from shrinking further.
					 *
					 * (*) imm32 jmp_cond is 6 bytes, and imm8 jmp_cond
					 *     is 2 bytes, so the size difference is 4 bytes.
					 */
					nops = INSN_SZ_DIFF - 2;
					if (nops != 0 && nops != 4) {
						pr_err("unexpected jmp_cond padding: %d bytes\n",
						       nops);
						return -EFAULT;
					}
					emit_nops(&prog, nops);
				}
				EMIT2(jmp_cond, jmp_offset);
			} else if (is_simm32(jmp_offset)) {
				EMIT2_off32(0x0F, jmp_cond + 0x10, jmp_offset);
			} else {
				pr_err("cond_jmp gen bug %llx\n", jmp_offset);
				return -EFAULT;
			}

			break;

		case BPF_JMP | BPF_JA:
			if (insn->off == -1)
				/* -1 jmp instructions will always jump
				 * backwards two bytes. Explicitly handling
				 * this case avoids wasting too many passes
				 * when there are long sequences of replaced
				 * dead code.
				 */
				jmp_offset = -2;
			else
				jmp_offset = addrs[i + insn->off] - addrs[i];

			if (!jmp_offset) {
				/*
				 * If jmp_padding is enabled, the extra nops will
				 * be inserted. Otherwise, optimize out nop jumps.
				 */
				if (jmp_padding) {
					/* There are 3 possible conditions.
					 * (1) This BPF_JA is already optimized out in
					 *     the previous run, so there is no need
					 *     to pad any extra byte (0 byte).
					 * (2) The previous pass emits an imm8 jmp,
					 *     so we pad 2 bytes to match the previous
					 *     insn size.
					 * (3) Similarly, the previous pass emits an
					 *     imm32 jmp, and 5 bytes is padded.
					 */
					nops = INSN_SZ_DIFF;
					if (nops != 0 && nops != 2 && nops != 5) {
						pr_err("unexpected nop jump padding: %d bytes\n",
						       nops);
						return -EFAULT;
					}
					emit_nops(&prog, nops);
				}
				break;
			}
emit_jmp:
			if (is_imm8(jmp_offset)) {
				if (jmp_padding) {
					/* To avoid breaking jmp_offset, the extra bytes
					 * are padded before the actual jmp insn, so
					 * 2 bytes is subtracted from INSN_SZ_DIFF.
					 *
					 * If the previous pass already emits an imm8
					 * jmp, there is nothing to pad (0 byte).
					 *
					 * If it emits an imm32 jmp (5 bytes) previously
					 * and now an imm8 jmp (2 bytes), then we pad
					 * (5 - 2 = 3) bytes to stop the image from
					 * shrinking further.
					 */
					nops = INSN_SZ_DIFF - 2;
					if (nops != 0 && nops != 3) {
						pr_err("unexpected jump padding: %d bytes\n",
						       nops);
						return -EFAULT;
					}
					emit_nops(&prog, INSN_SZ_DIFF - 2);
				}
				EMIT2(0xEB, jmp_offset);
			} else if (is_simm32(jmp_offset)) {
				EMIT1_off32(0xE9, jmp_offset);
			} else {
				pr_err("jmp gen bug %llx\n", jmp_offset);
				return -EFAULT;
			}
			break;

		case BPF_JMP | BPF_EXIT:
			if (seen_exit) {
				jmp_offset = ctx->cleanup_addr - addrs[i];
				goto emit_jmp;
			}
			seen_exit = true;
			/* Update cleanup_addr */
			ctx->cleanup_addr = proglen;
			pop_callee_regs(&prog, callee_regs_used);
			EMIT1(0xC9);         /* leave */
			EMIT1(0xC3);         /* ret */
			break;

		default:
			/*
			 * By design x86-64 JIT should support all BPF instructions.
			 * This error will be seen if new instruction was added
			 * to the interpreter, but not to the JIT, or if there is
			 * junk in bpf_prog.
			 */
			pr_err("bpf_jit: unknown opcode %02x\n", insn->code);
			return -EINVAL;
		}

		ilen = prog - temp;
		if (ilen > BPF_MAX_INSN_SIZE) {
			pr_err("bpf_jit: fatal insn size error\n");
			return -EFAULT;
		}

		if (image) {
			/*
			 * When populating the image, assert that:
			 *
			 *  i) We do not write beyond the allocated space, and
			 * ii) addrs[i] did not change from the prior run, in order
			 *     to validate assumptions made for computing branch
			 *     displacements.
			 */
			if (unlikely(proglen + ilen > oldproglen ||
				     proglen + ilen != addrs[i])) {
				pr_err("bpf_jit: fatal error\n");
				return -EFAULT;
			}
			memcpy(rw_image + proglen, temp, ilen);
		}
		proglen += ilen;
		addrs[i] = proglen;
		prog = temp;
	}

	if (image && excnt != bpf_prog->aux->num_exentries) {
		pr_err("extable is not populated\n");
		return -EFAULT;
	}
	return proglen;
}

static void save_regs(const struct btf_func_model *m, u8 **prog, int nr_args,
		      int stack_size)
{
	int i;
	/* Store function arguments to stack.
	 * For a function that accepts two pointers the sequence will be:
	 * mov QWORD PTR [rbp-0x10],rdi
	 * mov QWORD PTR [rbp-0x8],rsi
	 */
	for (i = 0; i < min(nr_args, 6); i++)
		emit_stx(prog, bytes_to_bpf_size(m->arg_size[i]),
			 BPF_REG_FP,
			 i == 5 ? X86_REG_R9 : BPF_REG_1 + i,
			 -(stack_size - i * 8));
}

static void restore_regs(const struct btf_func_model *m, u8 **prog, int nr_args,
			 int stack_size)
{
	int i;

	/* Restore function arguments from stack.
	 * For a function that accepts two pointers the sequence will be:
	 * EMIT4(0x48, 0x8B, 0x7D, 0xF0); mov rdi,QWORD PTR [rbp-0x10]
	 * EMIT4(0x48, 0x8B, 0x75, 0xF8); mov rsi,QWORD PTR [rbp-0x8]
	 */
	for (i = 0; i < min(nr_args, 6); i++)
		emit_ldx(prog, bytes_to_bpf_size(m->arg_size[i]),
			 i == 5 ? X86_REG_R9 : BPF_REG_1 + i,
			 BPF_REG_FP,
			 -(stack_size - i * 8));
}

static int invoke_bpf_prog(const struct btf_func_model *m, u8 **pprog,
			   struct bpf_tramp_link *l, int stack_size,
			   int run_ctx_off, bool save_ret)
{
	u8 *prog = *pprog;
	u8 *jmp_insn;
	int ctx_cookie_off = offsetof(struct bpf_tramp_run_ctx, bpf_cookie);
	struct bpf_prog *p = l->link.prog;
	u64 cookie = l->cookie;

	/* mov rdi, cookie */
	emit_mov_imm64(&prog, BPF_REG_1, (long) cookie >> 32, (u32) (long) cookie);

	/* Prepare struct bpf_tramp_run_ctx.
	 *
	 * bpf_tramp_run_ctx is already preserved by
	 * arch_prepare_bpf_trampoline().
	 *
	 * mov QWORD PTR [rbp - run_ctx_off + ctx_cookie_off], rdi
	 */
	emit_stx(&prog, BPF_DW, BPF_REG_FP, BPF_REG_1, -run_ctx_off + ctx_cookie_off);

	/* arg1: mov rdi, progs[i] */
	emit_mov_imm64(&prog, BPF_REG_1, (long) p >> 32, (u32) (long) p);
	/* arg2: lea rsi, [rbp - ctx_cookie_off] */
	EMIT4(0x48, 0x8D, 0x75, -run_ctx_off);

	if (emit_call(&prog,
		      p->aux->sleepable ? __bpf_prog_enter_sleepable :
		      __bpf_prog_enter, prog))
			return -EINVAL;
	/* remember prog start time returned by __bpf_prog_enter */
	emit_mov_reg(&prog, true, BPF_REG_6, BPF_REG_0);

	/* if (__bpf_prog_enter*(prog) == 0)
	 *	goto skip_exec_of_prog;
	 */
	EMIT3(0x48, 0x85, 0xC0);  /* test rax,rax */
	/* emit 2 nops that will be replaced with JE insn */
	jmp_insn = prog;
	emit_nops(&prog, 2);

	/* arg1: lea rdi, [rbp - stack_size] */
	EMIT4(0x48, 0x8D, 0x7D, -stack_size);
	/* arg2: progs[i]->insnsi for interpreter */
	if (!p->jited)
		emit_mov_imm64(&prog, BPF_REG_2,
			       (long) p->insnsi >> 32,
			       (u32) (long) p->insnsi);
	/* call JITed bpf program or interpreter */
	if (emit_call(&prog, p->bpf_func, prog))
		return -EINVAL;

	/*
	 * BPF_TRAMP_MODIFY_RETURN trampolines can modify the return
	 * of the previous call which is then passed on the stack to
	 * the next BPF program.
	 *
	 * BPF_TRAMP_FENTRY trampoline may need to return the return
	 * value of BPF_PROG_TYPE_STRUCT_OPS prog.
	 */
	if (save_ret)
		emit_stx(&prog, BPF_DW, BPF_REG_FP, BPF_REG_0, -8);

	/* replace 2 nops with JE insn, since jmp target is known */
	jmp_insn[0] = X86_JE;
	jmp_insn[1] = prog - jmp_insn - 2;

	/* arg1: mov rdi, progs[i] */
	emit_mov_imm64(&prog, BPF_REG_1, (long) p >> 32, (u32) (long) p);
	/* arg2: mov rsi, rbx <- start time in nsec */
	emit_mov_reg(&prog, true, BPF_REG_2, BPF_REG_6);
	/* arg3: lea rdx, [rbp - run_ctx_off] */
	EMIT4(0x48, 0x8D, 0x55, -run_ctx_off);
	if (emit_call(&prog,
		      p->aux->sleepable ? __bpf_prog_exit_sleepable :
		      __bpf_prog_exit, prog))
			return -EINVAL;

	*pprog = prog;
	return 0;
}

static void emit_align(u8 **pprog, u32 align)
{
	u8 *target, *prog = *pprog;

	target = PTR_ALIGN(prog, align);
	if (target != prog)
		emit_nops(&prog, target - prog);

	*pprog = prog;
}

static int emit_cond_near_jump(u8 **pprog, void *func, void *ip, u8 jmp_cond)
{
	u8 *prog = *pprog;
	s64 offset;

	offset = func - (ip + 2 + 4);
	if (!is_simm32(offset)) {
		pr_err("Target %p is out of range\n", func);
		return -EINVAL;
	}
	EMIT2_off32(0x0F, jmp_cond + 0x10, offset);
	*pprog = prog;
	return 0;
}

static int invoke_bpf(const struct btf_func_model *m, u8 **pprog,
		      struct bpf_tramp_links *tl, int stack_size,
		      int run_ctx_off, bool save_ret)
{
	int i;
	u8 *prog = *pprog;

	for (i = 0; i < tl->nr_links; i++) {
		if (invoke_bpf_prog(m, &prog, tl->links[i], stack_size,
				    run_ctx_off, save_ret))
			return -EINVAL;
	}
	*pprog = prog;
	return 0;
}

static int invoke_bpf_mod_ret(const struct btf_func_model *m, u8 **pprog,
			      struct bpf_tramp_links *tl, int stack_size,
			      int run_ctx_off, u8 **branches)
{
	u8 *prog = *pprog;
	int i;

	/* The first fmod_ret program will receive a garbage return value.
	 * Set this to 0 to avoid confusing the program.
	 */
	emit_mov_imm32(&prog, false, BPF_REG_0, 0);
	emit_stx(&prog, BPF_DW, BPF_REG_FP, BPF_REG_0, -8);
	for (i = 0; i < tl->nr_links; i++) {
		if (invoke_bpf_prog(m, &prog, tl->links[i], stack_size, run_ctx_off, true))
			return -EINVAL;

		/* mod_ret prog stored return value into [rbp - 8]. Emit:
		 * if (*(u64 *)(rbp - 8) !=  0)
		 *	goto do_fexit;
		 */
		/* cmp QWORD PTR [rbp - 0x8], 0x0 */
		EMIT4(0x48, 0x83, 0x7d, 0xf8); EMIT1(0x00);

		/* Save the location of the branch and Generate 6 nops
		 * (4 bytes for an offset and 2 bytes for the jump) These nops
		 * are replaced with a conditional jump once do_fexit (i.e. the
		 * start of the fexit invocation) is finalized.
		 */
		branches[i] = prog;
		emit_nops(&prog, 4 + 2);
	}

	*pprog = prog;
	return 0;
}

static bool is_valid_bpf_tramp_flags(unsigned int flags)
{
	if ((flags & BPF_TRAMP_F_RESTORE_REGS) &&
	    (flags & BPF_TRAMP_F_SKIP_FRAME))
		return false;

	/*
	 * BPF_TRAMP_F_RET_FENTRY_RET is only used by bpf_struct_ops,
	 * and it must be used alone.
	 */
	if ((flags & BPF_TRAMP_F_RET_FENTRY_RET) &&
	    (flags & ~BPF_TRAMP_F_RET_FENTRY_RET))
		return false;

	return true;
}

/* Example:
 * __be16 eth_type_trans(struct sk_buff *skb, struct net_device *dev);
 * its 'struct btf_func_model' will be nr_args=2
 * The assembly code when eth_type_trans is executing after trampoline:
 *
 * push rbp
 * mov rbp, rsp
 * sub rsp, 16                     // space for skb and dev
 * push rbx                        // temp regs to pass start time
 * mov qword ptr [rbp - 16], rdi   // save skb pointer to stack
 * mov qword ptr [rbp - 8], rsi    // save dev pointer to stack
 * call __bpf_prog_enter           // rcu_read_lock and preempt_disable
 * mov rbx, rax                    // remember start time in bpf stats are enabled
 * lea rdi, [rbp - 16]             // R1==ctx of bpf prog
 * call addr_of_jited_FENTRY_prog
 * movabsq rdi, 64bit_addr_of_struct_bpf_prog  // unused if bpf stats are off
 * mov rsi, rbx                    // prog start time
 * call __bpf_prog_exit            // rcu_read_unlock, preempt_enable and stats math
 * mov rdi, qword ptr [rbp - 16]   // restore skb pointer from stack
 * mov rsi, qword ptr [rbp - 8]    // restore dev pointer from stack
 * pop rbx
 * leave
 * ret
 *
 * eth_type_trans has 5 byte nop at the beginning. These 5 bytes will be
 * replaced with 'call generated_bpf_trampoline'. When it returns
 * eth_type_trans will continue executing with original skb and dev pointers.
 *
 * The assembly code when eth_type_trans is called from trampoline:
 *
 * push rbp
 * mov rbp, rsp
 * sub rsp, 24                     // space for skb, dev, return value
 * push rbx                        // temp regs to pass start time
 * mov qword ptr [rbp - 24], rdi   // save skb pointer to stack
 * mov qword ptr [rbp - 16], rsi   // save dev pointer to stack
 * call __bpf_prog_enter           // rcu_read_lock and preempt_disable
 * mov rbx, rax                    // remember start time if bpf stats are enabled
 * lea rdi, [rbp - 24]             // R1==ctx of bpf prog
 * call addr_of_jited_FENTRY_prog  // bpf prog can access skb and dev
 * movabsq rdi, 64bit_addr_of_struct_bpf_prog  // unused if bpf stats are off
 * mov rsi, rbx                    // prog start time
 * call __bpf_prog_exit            // rcu_read_unlock, preempt_enable and stats math
 * mov rdi, qword ptr [rbp - 24]   // restore skb pointer from stack
 * mov rsi, qword ptr [rbp - 16]   // restore dev pointer from stack
 * call eth_type_trans+5           // execute body of eth_type_trans
 * mov qword ptr [rbp - 8], rax    // save return value
 * call __bpf_prog_enter           // rcu_read_lock and preempt_disable
 * mov rbx, rax                    // remember start time in bpf stats are enabled
 * lea rdi, [rbp - 24]             // R1==ctx of bpf prog
 * call addr_of_jited_FEXIT_prog   // bpf prog can access skb, dev, return value
 * movabsq rdi, 64bit_addr_of_struct_bpf_prog  // unused if bpf stats are off
 * mov rsi, rbx                    // prog start time
 * call __bpf_prog_exit            // rcu_read_unlock, preempt_enable and stats math
 * mov rax, qword ptr [rbp - 8]    // restore eth_type_trans's return value
 * pop rbx
 * leave
 * add rsp, 8                      // skip eth_type_trans's frame
 * ret                             // return to its caller
 */
int arch_prepare_bpf_trampoline(struct bpf_tramp_image *im, void *image, void *image_end,
				const struct btf_func_model *m, u32 flags,
				struct bpf_tramp_links *tlinks,
				void *orig_call)
{
	int ret, i, nr_args = m->nr_args;
	int regs_off, ip_off, args_off, stack_size = nr_args * 8, run_ctx_off;
	struct bpf_tramp_links *fentry = &tlinks[BPF_TRAMP_FENTRY];
	struct bpf_tramp_links *fexit = &tlinks[BPF_TRAMP_FEXIT];
	struct bpf_tramp_links *fmod_ret = &tlinks[BPF_TRAMP_MODIFY_RETURN];
	u8 **branches = NULL;
	u8 *prog;
	bool save_ret;

	/* x86-64 supports up to 6 arguments. 7+ can be added in the future */
	if (nr_args > 6)
		return -ENOTSUPP;

	if (!is_valid_bpf_tramp_flags(flags))
		return -EINVAL;

	/* Generated trampoline stack layout:
	 *
	 * RBP + 8         [ return address  ]
	 * RBP + 0         [ RBP             ]
	 *
	 * RBP - 8         [ return value    ]  BPF_TRAMP_F_CALL_ORIG or
	 *                                      BPF_TRAMP_F_RET_FENTRY_RET flags
	 *
	 *                 [ reg_argN        ]  always
	 *                 [ ...             ]
	 * RBP - regs_off  [ reg_arg1        ]  program's ctx pointer
	 *
	 * RBP - args_off  [ args count      ]  always
	 *
	 * RBP - ip_off    [ traced function ]  BPF_TRAMP_F_IP_ARG flag
	 *
	 * RBP - run_ctx_off [ bpf_tramp_run_ctx ]
	 */

	/* room for return value of orig_call or fentry prog */
	save_ret = flags & (BPF_TRAMP_F_CALL_ORIG | BPF_TRAMP_F_RET_FENTRY_RET);
	if (save_ret)
		stack_size += 8;

	regs_off = stack_size;

	/* args count  */
	stack_size += 8;
	args_off = stack_size;

	if (flags & BPF_TRAMP_F_IP_ARG)
		stack_size += 8; /* room for IP address argument */

	ip_off = stack_size;

<<<<<<< HEAD
=======
	stack_size += (sizeof(struct bpf_tramp_run_ctx) + 7) & ~0x7;
	run_ctx_off = stack_size;

>>>>>>> 88084a3d
	if (flags & BPF_TRAMP_F_SKIP_FRAME) {
		/* skip patched call instruction and point orig_call to actual
		 * body of the kernel function.
		 */
		if (is_endbr(*(u32 *)orig_call))
			orig_call += ENDBR_INSN_SIZE;
		orig_call += X86_PATCH_SIZE;
	}

	prog = image;

	EMIT_ENDBR();
	EMIT1(0x55);		 /* push rbp */
	EMIT3(0x48, 0x89, 0xE5); /* mov rbp, rsp */
	EMIT4(0x48, 0x83, 0xEC, stack_size); /* sub rsp, stack_size */
	EMIT1(0x53);		 /* push rbx */

	/* Store number of arguments of the traced function:
	 *   mov rax, nr_args
	 *   mov QWORD PTR [rbp - args_off], rax
	 */
	emit_mov_imm64(&prog, BPF_REG_0, 0, (u32) nr_args);
	emit_stx(&prog, BPF_DW, BPF_REG_FP, BPF_REG_0, -args_off);

	if (flags & BPF_TRAMP_F_IP_ARG) {
		/* Store IP address of the traced function:
		 * mov rax, QWORD PTR [rbp + 8]
		 * sub rax, X86_PATCH_SIZE
		 * mov QWORD PTR [rbp - ip_off], rax
		 */
		emit_ldx(&prog, BPF_DW, BPF_REG_0, BPF_REG_FP, 8);
		EMIT4(0x48, 0x83, 0xe8, X86_PATCH_SIZE);
		emit_stx(&prog, BPF_DW, BPF_REG_FP, BPF_REG_0, -ip_off);
	}

	save_regs(m, &prog, nr_args, regs_off);

	if (flags & BPF_TRAMP_F_CALL_ORIG) {
		/* arg1: mov rdi, im */
		emit_mov_imm64(&prog, BPF_REG_1, (long) im >> 32, (u32) (long) im);
		if (emit_call(&prog, __bpf_tramp_enter, prog)) {
			ret = -EINVAL;
			goto cleanup;
		}
	}

	if (fentry->nr_links)
		if (invoke_bpf(m, &prog, fentry, regs_off, run_ctx_off,
			       flags & BPF_TRAMP_F_RET_FENTRY_RET))
			return -EINVAL;

	if (fmod_ret->nr_links) {
		branches = kcalloc(fmod_ret->nr_links, sizeof(u8 *),
				   GFP_KERNEL);
		if (!branches)
			return -ENOMEM;

		if (invoke_bpf_mod_ret(m, &prog, fmod_ret, regs_off,
				       run_ctx_off, branches)) {
			ret = -EINVAL;
			goto cleanup;
		}
	}

	if (flags & BPF_TRAMP_F_CALL_ORIG) {
		restore_regs(m, &prog, nr_args, regs_off);

		/* call original function */
		if (emit_call(&prog, orig_call, prog)) {
			ret = -EINVAL;
			goto cleanup;
		}
		/* remember return value in a stack for bpf prog to access */
		emit_stx(&prog, BPF_DW, BPF_REG_FP, BPF_REG_0, -8);
		im->ip_after_call = prog;
		memcpy(prog, x86_nops[5], X86_PATCH_SIZE);
		prog += X86_PATCH_SIZE;
	}

	if (fmod_ret->nr_links) {
		/* From Intel 64 and IA-32 Architectures Optimization
		 * Reference Manual, 3.4.1.4 Code Alignment, Assembly/Compiler
		 * Coding Rule 11: All branch targets should be 16-byte
		 * aligned.
		 */
		emit_align(&prog, 16);
		/* Update the branches saved in invoke_bpf_mod_ret with the
		 * aligned address of do_fexit.
		 */
		for (i = 0; i < fmod_ret->nr_links; i++)
			emit_cond_near_jump(&branches[i], prog, branches[i],
					    X86_JNE);
	}

	if (fexit->nr_links)
		if (invoke_bpf(m, &prog, fexit, regs_off, run_ctx_off, false)) {
			ret = -EINVAL;
			goto cleanup;
		}

	if (flags & BPF_TRAMP_F_RESTORE_REGS)
		restore_regs(m, &prog, nr_args, regs_off);

	/* This needs to be done regardless. If there were fmod_ret programs,
	 * the return value is only updated on the stack and still needs to be
	 * restored to R0.
	 */
	if (flags & BPF_TRAMP_F_CALL_ORIG) {
		im->ip_epilogue = prog;
		/* arg1: mov rdi, im */
		emit_mov_imm64(&prog, BPF_REG_1, (long) im >> 32, (u32) (long) im);
		if (emit_call(&prog, __bpf_tramp_exit, prog)) {
			ret = -EINVAL;
			goto cleanup;
		}
	}
	/* restore return value of orig_call or fentry prog back into RAX */
	if (save_ret)
		emit_ldx(&prog, BPF_DW, BPF_REG_0, BPF_REG_FP, -8);

	EMIT1(0x5B); /* pop rbx */
	EMIT1(0xC9); /* leave */
	if (flags & BPF_TRAMP_F_SKIP_FRAME)
		/* skip our return address and return to parent */
		EMIT4(0x48, 0x83, 0xC4, 8); /* add rsp, 8 */
	EMIT1(0xC3); /* ret */
	/* Make sure the trampoline generation logic doesn't overflow */
	if (WARN_ON_ONCE(prog > (u8 *)image_end - BPF_INSN_SAFETY)) {
		ret = -EFAULT;
		goto cleanup;
	}
	ret = prog - (u8 *)image;

cleanup:
	kfree(branches);
	return ret;
}

static int emit_bpf_dispatcher(u8 **pprog, int a, int b, s64 *progs)
{
	u8 *jg_reloc, *prog = *pprog;
	int pivot, err, jg_bytes = 1;
	s64 jg_offset;

	if (a == b) {
		/* Leaf node of recursion, i.e. not a range of indices
		 * anymore.
		 */
		EMIT1(add_1mod(0x48, BPF_REG_3));	/* cmp rdx,func */
		if (!is_simm32(progs[a]))
			return -1;
		EMIT2_off32(0x81, add_1reg(0xF8, BPF_REG_3),
			    progs[a]);
		err = emit_cond_near_jump(&prog,	/* je func */
					  (void *)progs[a], prog,
					  X86_JE);
		if (err)
			return err;

		emit_indirect_jump(&prog, 2 /* rdx */, prog);

		*pprog = prog;
		return 0;
	}

	/* Not a leaf node, so we pivot, and recursively descend into
	 * the lower and upper ranges.
	 */
	pivot = (b - a) / 2;
	EMIT1(add_1mod(0x48, BPF_REG_3));		/* cmp rdx,func */
	if (!is_simm32(progs[a + pivot]))
		return -1;
	EMIT2_off32(0x81, add_1reg(0xF8, BPF_REG_3), progs[a + pivot]);

	if (pivot > 2) {				/* jg upper_part */
		/* Require near jump. */
		jg_bytes = 4;
		EMIT2_off32(0x0F, X86_JG + 0x10, 0);
	} else {
		EMIT2(X86_JG, 0);
	}
	jg_reloc = prog;

	err = emit_bpf_dispatcher(&prog, a, a + pivot,	/* emit lower_part */
				  progs);
	if (err)
		return err;

	/* From Intel 64 and IA-32 Architectures Optimization
	 * Reference Manual, 3.4.1.4 Code Alignment, Assembly/Compiler
	 * Coding Rule 11: All branch targets should be 16-byte
	 * aligned.
	 */
	emit_align(&prog, 16);
	jg_offset = prog - jg_reloc;
	emit_code(jg_reloc - jg_bytes, jg_offset, jg_bytes);

	err = emit_bpf_dispatcher(&prog, a + pivot + 1,	/* emit upper_part */
				  b, progs);
	if (err)
		return err;

	*pprog = prog;
	return 0;
}

static int cmp_ips(const void *a, const void *b)
{
	const s64 *ipa = a;
	const s64 *ipb = b;

	if (*ipa > *ipb)
		return 1;
	if (*ipa < *ipb)
		return -1;
	return 0;
}

int arch_prepare_bpf_dispatcher(void *image, s64 *funcs, int num_funcs)
{
	u8 *prog = image;

	sort(funcs, num_funcs, sizeof(funcs[0]), cmp_ips, NULL);
	return emit_bpf_dispatcher(&prog, 0, num_funcs - 1, funcs);
}

struct x64_jit_data {
	struct bpf_binary_header *rw_header;
	struct bpf_binary_header *header;
	int *addrs;
	u8 *image;
	int proglen;
	struct jit_context ctx;
};

#define MAX_PASSES 20
#define PADDING_PASSES (MAX_PASSES - 5)

struct bpf_prog *bpf_int_jit_compile(struct bpf_prog *prog)
{
	struct bpf_binary_header *rw_header = NULL;
	struct bpf_binary_header *header = NULL;
	struct bpf_prog *tmp, *orig_prog = prog;
	struct x64_jit_data *jit_data;
	int proglen, oldproglen = 0;
	struct jit_context ctx = {};
	bool tmp_blinded = false;
	bool extra_pass = false;
	bool padding = false;
	u8 *rw_image = NULL;
	u8 *image = NULL;
	int *addrs;
	int pass;
	int i;

	if (!prog->jit_requested)
		return orig_prog;

	tmp = bpf_jit_blind_constants(prog);
	/*
	 * If blinding was requested and we failed during blinding,
	 * we must fall back to the interpreter.
	 */
	if (IS_ERR(tmp))
		return orig_prog;
	if (tmp != prog) {
		tmp_blinded = true;
		prog = tmp;
	}

	jit_data = prog->aux->jit_data;
	if (!jit_data) {
		jit_data = kzalloc(sizeof(*jit_data), GFP_KERNEL);
		if (!jit_data) {
			prog = orig_prog;
			goto out;
		}
		prog->aux->jit_data = jit_data;
	}
	addrs = jit_data->addrs;
	if (addrs) {
		ctx = jit_data->ctx;
		oldproglen = jit_data->proglen;
		image = jit_data->image;
		header = jit_data->header;
		rw_header = jit_data->rw_header;
		rw_image = (void *)rw_header + ((void *)image - (void *)header);
		extra_pass = true;
		padding = true;
		goto skip_init_addrs;
	}
	addrs = kvmalloc_array(prog->len + 1, sizeof(*addrs), GFP_KERNEL);
	if (!addrs) {
		prog = orig_prog;
		goto out_addrs;
	}

	/*
	 * Before first pass, make a rough estimation of addrs[]
	 * each BPF instruction is translated to less than 64 bytes
	 */
	for (proglen = 0, i = 0; i <= prog->len; i++) {
		proglen += 64;
		addrs[i] = proglen;
	}
	ctx.cleanup_addr = proglen;
skip_init_addrs:

	/*
	 * JITed image shrinks with every pass and the loop iterates
	 * until the image stops shrinking. Very large BPF programs
	 * may converge on the last pass. In such case do one more
	 * pass to emit the final image.
	 */
	for (pass = 0; pass < MAX_PASSES || image; pass++) {
		if (!padding && pass >= PADDING_PASSES)
			padding = true;
		proglen = do_jit(prog, addrs, image, rw_image, oldproglen, &ctx, padding);
		if (proglen <= 0) {
out_image:
			image = NULL;
			if (header) {
				bpf_arch_text_copy(&header->size, &rw_header->size,
						   sizeof(rw_header->size));
				bpf_jit_binary_pack_free(header, rw_header);
			}
			/* Fall back to interpreter mode */
			prog = orig_prog;
			if (extra_pass) {
				prog->bpf_func = NULL;
				prog->jited = 0;
				prog->jited_len = 0;
			}
			goto out_addrs;
		}
		if (image) {
			if (proglen != oldproglen) {
				pr_err("bpf_jit: proglen=%d != oldproglen=%d\n",
				       proglen, oldproglen);
				goto out_image;
			}
			break;
		}
		if (proglen == oldproglen) {
			/*
			 * The number of entries in extable is the number of BPF_LDX
			 * insns that access kernel memory via "pointer to BTF type".
			 * The verifier changed their opcode from LDX|MEM|size
			 * to LDX|PROBE_MEM|size to make JITing easier.
			 */
			u32 align = __alignof__(struct exception_table_entry);
			u32 extable_size = prog->aux->num_exentries *
				sizeof(struct exception_table_entry);

			/* allocate module memory for x86 insns and extable */
			header = bpf_jit_binary_pack_alloc(roundup(proglen, align) + extable_size,
							   &image, align, &rw_header, &rw_image,
							   jit_fill_hole);
			if (!header) {
				prog = orig_prog;
				goto out_addrs;
			}
			prog->aux->extable = (void *) image + roundup(proglen, align);
		}
		oldproglen = proglen;
		cond_resched();
	}

	if (bpf_jit_enable > 1)
		bpf_jit_dump(prog->len, proglen, pass + 1, image);

	if (image) {
		if (!prog->is_func || extra_pass) {
			/*
			 * bpf_jit_binary_pack_finalize fails in two scenarios:
			 *   1) header is not pointing to proper module memory;
			 *   2) the arch doesn't support bpf_arch_text_copy().
			 *
			 * Both cases are serious bugs and justify WARN_ON.
			 */
			if (WARN_ON(bpf_jit_binary_pack_finalize(prog, header, rw_header))) {
				/* header has been freed */
				header = NULL;
				goto out_image;
			}

			bpf_tail_call_direct_fixup(prog);
		} else {
			jit_data->addrs = addrs;
			jit_data->ctx = ctx;
			jit_data->proglen = proglen;
			jit_data->image = image;
			jit_data->header = header;
			jit_data->rw_header = rw_header;
		}
		prog->bpf_func = (void *)image;
		prog->jited = 1;
		prog->jited_len = proglen;
	} else {
		prog = orig_prog;
	}

	if (!image || !prog->is_func || extra_pass) {
		if (image)
			bpf_prog_fill_jited_linfo(prog, addrs + 1);
out_addrs:
		kvfree(addrs);
		kfree(jit_data);
		prog->aux->jit_data = NULL;
	}
out:
	if (tmp_blinded)
		bpf_jit_prog_release_other(prog, prog == orig_prog ?
					   tmp : orig_prog);
	return prog;
}

bool bpf_jit_supports_kfunc_call(void)
{
	return true;
}

void *bpf_arch_text_copy(void *dst, void *src, size_t len)
{
	if (text_poke_copy(dst, src, len) == NULL)
		return ERR_PTR(-EINVAL);
	return dst;
}<|MERGE_RESOLUTION|>--- conflicted
+++ resolved
@@ -2061,12 +2061,9 @@
 
 	ip_off = stack_size;
 
-<<<<<<< HEAD
-=======
 	stack_size += (sizeof(struct bpf_tramp_run_ctx) + 7) & ~0x7;
 	run_ctx_off = stack_size;
 
->>>>>>> 88084a3d
 	if (flags & BPF_TRAMP_F_SKIP_FRAME) {
 		/* skip patched call instruction and point orig_call to actual
 		 * body of the kernel function.
