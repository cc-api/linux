--- conflicted
+++ resolved
@@ -131,8 +131,6 @@
 		Also last configuration error overloaded.
 		Writing to it will clear the status.
 
-<<<<<<< HEAD
-=======
 What:		/sys/bus/dsa/devices/dsa<m>/iaa_cap
 Date:		Feb 17, 2022
 KernelVersion:	5.10.0
@@ -148,7 +146,6 @@
 Description:	The event log size to be configured. Default is 64 entries and
 		occupies 4k size if the evl entry is 64 bytes.
 
->>>>>>> 25527a74
 What:		/sys/bus/dsa/devices/dsa<m>/ims_size
 Date:		May 31, 2022
 KernelVersion:	5.21.0
@@ -272,8 +269,6 @@
 Description:	Indicate the number of retires for an enqcmds submission on a sharedwq.
 		A max value to set attribute is capped at 64.
 
-<<<<<<< HEAD
-=======
 What:		/sys/bus/dsa/devices/wq<m>.<n>/op_config
 Date		Jan 5, 2022
 KernelVersion:	5.18.0
@@ -284,7 +279,6 @@
 		configure the WQ to accept specific bits that correlates to the
 		operations allowed.
 
->>>>>>> 25527a74
 What:		/sys/bus/dsa/devices/wq<m>.<n>/driver_name
 Date:		Jan 21, 2022
 KernelVersion:	5.19.0
