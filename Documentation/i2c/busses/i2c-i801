--- conflicted
+++ resolved
@@ -32,10 +32,7 @@
   * Intel Sunrise Point-LP (PCH)
   * Intel DNV (SOC)
   * Intel Broxton (SOC)
-<<<<<<< HEAD
-=======
   * Intel Lewisburg (PCH)
->>>>>>> 06a691e6
    Datasheets: Publicly available at the Intel website
 
 On Intel Patsburg and later chipsets, both the normal host SMBus controller
