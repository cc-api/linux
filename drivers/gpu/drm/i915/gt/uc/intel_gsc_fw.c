// SPDX-License-Identifier: MIT
/*
 * Copyright © 2022 Intel Corporation
 */

#include "gem/i915_gem_lmem.h"
#include "gt/intel_engine_pm.h"
#include "gt/intel_gpu_commands.h"
#include "gt/intel_gt.h"
#include "gt/intel_gt_print.h"
#include "gt/intel_ring.h"
#include "intel_gsc_binary_headers.h"
#include "intel_gsc_fw.h"
#include "intel_gsc_uc_heci_cmd_submit.h"
#include "i915_reg.h"

static bool gsc_is_in_reset(struct intel_uncore *uncore)
{
	u32 fw_status = intel_uncore_read(uncore, HECI_FWSTS(MTL_GSC_HECI1_BASE, 1));

	return REG_FIELD_GET(HECI1_FWSTS1_CURRENT_STATE, fw_status) ==
			HECI1_FWSTS1_CURRENT_STATE_RESET;
}

<<<<<<< HEAD
static u32 gsc_uc_get_fw_status(struct intel_uncore *uncore)
{
	intel_wakeref_t wakeref;
	u32 fw_status = 0;

	with_intel_runtime_pm(uncore->rpm, wakeref)
		fw_status = intel_uncore_read(uncore, GSC_FW_STATUS_REG);

	return fw_status;
}

bool intel_gsc_uc_fw_proxy_init_done(struct intel_gsc_uc *gsc)
{
	return REG_FIELD_GET(GSC_FW_CURRENT_STATE,
			     gsc_uc_get_fw_status(gsc_uc_to_gt(gsc)->uncore)) ==
	       GSC_FW_PROXY_STATE_NORMAL;
=======
static u32 gsc_uc_get_fw_status(struct intel_uncore *uncore, bool needs_wakeref)
{
	intel_wakeref_t wakeref;
	u32 fw_status = 0;

	if (needs_wakeref)
		wakeref = intel_runtime_pm_get(uncore->rpm);

	fw_status = intel_uncore_read(uncore, HECI_FWSTS(MTL_GSC_HECI1_BASE, 1));

	if (needs_wakeref)
		intel_runtime_pm_put(uncore->rpm, wakeref);
	return fw_status;
}

bool intel_gsc_uc_fw_proxy_init_done(struct intel_gsc_uc *gsc, bool needs_wakeref)
{
	return REG_FIELD_GET(HECI1_FWSTS1_CURRENT_STATE,
			     gsc_uc_get_fw_status(gsc_uc_to_gt(gsc)->uncore,
						  needs_wakeref)) ==
	       HECI1_FWSTS1_PROXY_STATE_NORMAL;
>>>>>>> 36dd2a6e
}

bool intel_gsc_uc_fw_init_done(struct intel_gsc_uc *gsc)
{
<<<<<<< HEAD
	return gsc_uc_get_fw_status(gsc_uc_to_gt(gsc)->uncore) & GSC_FW_INIT_COMPLETE_BIT;
=======
	return gsc_uc_get_fw_status(gsc_uc_to_gt(gsc)->uncore, false) &
	       HECI1_FWSTS1_INIT_COMPLETE;
}

static inline u32 cpd_entry_offset(const struct intel_gsc_cpd_entry *entry)
{
	return entry->offset & INTEL_GSC_CPD_ENTRY_OFFSET_MASK;
}

int intel_gsc_fw_get_binary_info(struct intel_uc_fw *gsc_fw, const void *data, size_t size)
{
	struct intel_gsc_uc *gsc = container_of(gsc_fw, struct intel_gsc_uc, fw);
	struct intel_gt *gt = gsc_uc_to_gt(gsc);
	const struct intel_gsc_layout_pointers *layout = data;
	const struct intel_gsc_bpdt_header *bpdt_header = NULL;
	const struct intel_gsc_bpdt_entry *bpdt_entry = NULL;
	const struct intel_gsc_cpd_header_v2 *cpd_header = NULL;
	const struct intel_gsc_cpd_entry *cpd_entry = NULL;
	const struct intel_gsc_manifest_header *manifest;
	size_t min_size = sizeof(*layout);
	int i;

	if (size < min_size) {
		gt_err(gt, "GSC FW too small! %zu < %zu\n", size, min_size);
		return -ENODATA;
	}

	/*
	 * The GSC binary starts with the pointer layout, which contains the
	 * locations of the various partitions of the binary. The one we're
	 * interested in to get the version is the boot1 partition, where we can
	 * find a BPDT header followed by entries, one of which points to the
	 * RBE sub-section of the partition. From here, we can parse the CPD
	 * header and the following entries to find the manifest location
	 * (entry identified by the "RBEP.man" name), from which we can finally
	 * extract the version.
	 *
	 * --------------------------------------------------
	 * [  intel_gsc_layout_pointers                     ]
	 * [      ...                                       ]
	 * [      boot1.offset  >---------------------------]------o
	 * [      ...                                       ]      |
	 * --------------------------------------------------      |
	 *                                                         |
	 * --------------------------------------------------      |
	 * [  intel_gsc_bpdt_header                         ]<-----o
	 * --------------------------------------------------
	 * [  intel_gsc_bpdt_entry[]                        ]
	 * [      entry1                                    ]
	 * [      ...                                       ]
	 * [      entryX                                    ]
	 * [          type == GSC_RBE                       ]
	 * [          offset  >-----------------------------]------o
	 * [      ...                                       ]      |
	 * --------------------------------------------------      |
	 *                                                         |
	 * --------------------------------------------------      |
	 * [  intel_gsc_cpd_header_v2                       ]<-----o
	 * --------------------------------------------------
	 * [  intel_gsc_cpd_entry[]                         ]
	 * [      entry1                                    ]
	 * [      ...                                       ]
	 * [      entryX                                    ]
	 * [          "RBEP.man"                            ]
	 * [           ...                                  ]
	 * [           offset  >----------------------------]------o
	 * [      ...                                       ]      |
	 * --------------------------------------------------      |
	 *                                                         |
	 * --------------------------------------------------      |
	 * [ intel_gsc_manifest_header                      ]<-----o
	 * [  ...                                           ]
	 * [  intel_gsc_version     fw_version              ]
	 * [  ...                                           ]
	 * --------------------------------------------------
	 */

	min_size = layout->boot1.offset + layout->boot1.size;
	if (size < min_size) {
		gt_err(gt, "GSC FW too small for boot section! %zu < %zu\n",
		       size, min_size);
		return -ENODATA;
	}

	min_size = sizeof(*bpdt_header);
	if (layout->boot1.size < min_size) {
		gt_err(gt, "GSC FW boot section too small for BPDT header: %u < %zu\n",
		       layout->boot1.size, min_size);
		return -ENODATA;
	}

	bpdt_header = data + layout->boot1.offset;
	if (bpdt_header->signature != INTEL_GSC_BPDT_HEADER_SIGNATURE) {
		gt_err(gt, "invalid signature for BPDT header: 0x%08x!\n",
		       bpdt_header->signature);
		return -EINVAL;
	}

	min_size += sizeof(*bpdt_entry) * bpdt_header->descriptor_count;
	if (layout->boot1.size < min_size) {
		gt_err(gt, "GSC FW boot section too small for BPDT entries: %u < %zu\n",
		       layout->boot1.size, min_size);
		return -ENODATA;
	}

	bpdt_entry = (void *)bpdt_header + sizeof(*bpdt_header);
	for (i = 0; i < bpdt_header->descriptor_count; i++, bpdt_entry++) {
		if ((bpdt_entry->type & INTEL_GSC_BPDT_ENTRY_TYPE_MASK) !=
		    INTEL_GSC_BPDT_ENTRY_TYPE_GSC_RBE)
			continue;

		cpd_header = (void *)bpdt_header + bpdt_entry->sub_partition_offset;
		min_size = bpdt_entry->sub_partition_offset + sizeof(*cpd_header);
		break;
	}

	if (!cpd_header) {
		gt_err(gt, "couldn't find CPD header in GSC binary!\n");
		return -ENODATA;
	}

	if (layout->boot1.size < min_size) {
		gt_err(gt, "GSC FW boot section too small for CPD header: %u < %zu\n",
		       layout->boot1.size, min_size);
		return -ENODATA;
	}

	if (cpd_header->header_marker != INTEL_GSC_CPD_HEADER_MARKER) {
		gt_err(gt, "invalid marker for CPD header in GSC bin: 0x%08x!\n",
		       cpd_header->header_marker);
		return -EINVAL;
	}

	min_size += sizeof(*cpd_entry) * cpd_header->num_of_entries;
	if (layout->boot1.size < min_size) {
		gt_err(gt, "GSC FW boot section too small for CPD entries: %u < %zu\n",
		       layout->boot1.size, min_size);
		return -ENODATA;
	}

	cpd_entry = (void *)cpd_header + cpd_header->header_length;
	for (i = 0; i < cpd_header->num_of_entries; i++, cpd_entry++) {
		if (strcmp(cpd_entry->name, "RBEP.man") == 0) {
			manifest = (void *)cpd_header + cpd_entry_offset(cpd_entry);
			intel_uc_fw_version_from_gsc_manifest(&gsc->release,
							      manifest);
			gsc->security_version = manifest->security_version;
			break;
		}
	}

	return 0;
>>>>>>> 36dd2a6e
}

static int emit_gsc_fw_load(struct i915_request *rq, struct intel_gsc_uc *gsc)
{
	u32 offset = i915_ggtt_offset(gsc->local);
	u32 *cs;

	cs = intel_ring_begin(rq, 4);
	if (IS_ERR(cs))
		return PTR_ERR(cs);

	*cs++ = GSC_FW_LOAD;
	*cs++ = lower_32_bits(offset);
	*cs++ = upper_32_bits(offset);
	*cs++ = (gsc->local->size / SZ_4K) | HECI1_FW_LIMIT_VALID;

	intel_ring_advance(rq, cs);

	return 0;
}

static int gsc_fw_load(struct intel_gsc_uc *gsc)
{
	struct intel_context *ce = gsc->ce;
	struct i915_request *rq;
	int err;

	if (!ce)
		return -ENODEV;

	rq = i915_request_create(ce);
	if (IS_ERR(rq))
		return PTR_ERR(rq);

	if (ce->engine->emit_init_breadcrumb) {
		err = ce->engine->emit_init_breadcrumb(rq);
		if (err)
			goto out_rq;
	}

	err = emit_gsc_fw_load(rq, gsc);
	if (err)
		goto out_rq;

	err = ce->engine->emit_flush(rq, 0);

out_rq:
	i915_request_get(rq);

	if (unlikely(err))
		i915_request_set_error_once(rq, err);

	i915_request_add(rq);

	if (!err && i915_request_wait(rq, 0, msecs_to_jiffies(500)) < 0)
		err = -ETIME;

	i915_request_put(rq);

	if (err)
		gt_err(gsc_uc_to_gt(gsc), "Request submission for GSC load failed %pe\n",
		       ERR_PTR(err));

	return err;
}

static int gsc_fw_load_prepare(struct intel_gsc_uc *gsc)
{
	struct intel_gt *gt = gsc_uc_to_gt(gsc);
	struct drm_i915_private *i915 = gt->i915;
	void *src;

	if (!gsc->local)
		return -ENODEV;

	if (gsc->local->size < gsc->fw.size)
		return -ENOSPC;

	src = i915_gem_object_pin_map_unlocked(gsc->fw.obj,
					       i915_coherent_map_type(i915, gsc->fw.obj, true));
	if (IS_ERR(src))
		return PTR_ERR(src);

	memcpy_toio(gsc->local_vaddr, src, gsc->fw.size);
	memset_io(gsc->local_vaddr + gsc->fw.size, 0, gsc->local->size - gsc->fw.size);

	/*
	 * Wa_22016122933: Making sure the data in dst is
	 * visible to GSC right away
	 */
	intel_guc_write_barrier(&gt->uc.guc);

	i915_gem_object_unpin_map(gsc->fw.obj);

	return 0;
}

static int gsc_fw_wait(struct intel_gt *gt)
{
	return intel_wait_for_register(gt->uncore,
				       HECI_FWSTS(MTL_GSC_HECI1_BASE, 1),
				       HECI1_FWSTS1_INIT_COMPLETE,
				       HECI1_FWSTS1_INIT_COMPLETE,
				       500);
}

struct intel_gsc_mkhi_header {
	u8  group_id;
#define MKHI_GROUP_ID_GFX_SRV 0x30

	u8  command;
#define MKHI_GFX_SRV_GET_HOST_COMPATIBILITY_VERSION (0x42)

	u8  reserved;
	u8  result;
} __packed;

struct mtl_gsc_ver_msg_in {
	struct intel_gsc_mtl_header header;
	struct intel_gsc_mkhi_header mkhi;
} __packed;

struct mtl_gsc_ver_msg_out {
	struct intel_gsc_mtl_header header;
	struct intel_gsc_mkhi_header mkhi;
	u16 proj_major;
	u16 compat_major;
	u16 compat_minor;
	u16 reserved[5];
} __packed;

#define GSC_VER_PKT_SZ SZ_4K

static int gsc_fw_query_compatibility_version(struct intel_gsc_uc *gsc)
{
	struct intel_gt *gt = gsc_uc_to_gt(gsc);
	struct mtl_gsc_ver_msg_in *msg_in;
	struct mtl_gsc_ver_msg_out *msg_out;
	struct i915_vma *vma;
	u64 offset;
	void *vaddr;
	int err;

	err = intel_guc_allocate_and_map_vma(&gt->uc.guc, GSC_VER_PKT_SZ * 2,
					     &vma, &vaddr);
	if (err) {
		gt_err(gt, "failed to allocate vma for GSC version query\n");
		return err;
	}

	offset = i915_ggtt_offset(vma);
	msg_in = vaddr;
	msg_out = vaddr + GSC_VER_PKT_SZ;

	intel_gsc_uc_heci_cmd_emit_mtl_header(&msg_in->header,
					      HECI_MEADDRESS_MKHI,
					      sizeof(*msg_in), 0);
	msg_in->mkhi.group_id = MKHI_GROUP_ID_GFX_SRV;
	msg_in->mkhi.command = MKHI_GFX_SRV_GET_HOST_COMPATIBILITY_VERSION;

	err = intel_gsc_uc_heci_cmd_submit_packet(&gt->uc.gsc,
						  offset,
						  sizeof(*msg_in),
						  offset + GSC_VER_PKT_SZ,
						  GSC_VER_PKT_SZ);
	if (err) {
		gt_err(gt,
		       "failed to submit GSC request for compatibility version: %d\n",
		       err);
		goto out_vma;
	}

	if (msg_out->header.message_size != sizeof(*msg_out)) {
		gt_err(gt, "invalid GSC reply length %u [expected %zu], s=0x%x, f=0x%x, r=0x%x\n",
		       msg_out->header.message_size, sizeof(*msg_out),
		       msg_out->header.status, msg_out->header.flags, msg_out->mkhi.result);
		err = -EPROTO;
		goto out_vma;
	}

	gsc->fw.file_selected.ver.major = msg_out->compat_major;
	gsc->fw.file_selected.ver.minor = msg_out->compat_minor;

out_vma:
	i915_vma_unpin_and_release(&vma, I915_VMA_RELEASE_MAP);
	return err;
}

int intel_gsc_uc_fw_upload(struct intel_gsc_uc *gsc)
{
	struct intel_gt *gt = gsc_uc_to_gt(gsc);
	struct intel_uc_fw *gsc_fw = &gsc->fw;
	int err;

	/* check current fw status */
	if (intel_gsc_uc_fw_init_done(gsc)) {
		if (GEM_WARN_ON(!intel_uc_fw_is_loaded(gsc_fw)))
			intel_uc_fw_change_status(gsc_fw, INTEL_UC_FIRMWARE_TRANSFERRED);
		return -EEXIST;
	}

	if (!intel_uc_fw_is_loadable(gsc_fw))
		return -ENOEXEC;

	/* FW blob is ok, so clean the status */
	intel_uc_fw_sanitize(&gsc->fw);

	if (!gsc_is_in_reset(gt->uncore))
		return -EIO;

	err = gsc_fw_load_prepare(gsc);
	if (err)
		goto fail;

	/*
	 * GSC is only killed by an FLR, so we need to trigger one on unload to
	 * make sure we stop it. This is because we assign a chunk of memory to
	 * the GSC as part of the FW load , so we need to make sure it stops
	 * using it when we release it to the system on driver unload. Note that
	 * this is not a problem of the unload per-se, because the GSC will not
	 * touch that memory unless there are requests for it coming from the
	 * driver; therefore, no accesses will happen while i915 is not loaded,
	 * but if we re-load the driver then the GSC might wake up and try to
	 * access that old memory location again.
	 * Given that an FLR is a very disruptive action (see the FLR function
	 * for details), we want to do it as the last action before releasing
	 * the access to the MMIO bar, which means we need to do it as part of
	 * the primary uncore cleanup.
	 * An alternative approach to the FLR would be to use a memory location
	 * that survives driver unload, like e.g. stolen memory, and keep the
	 * GSC loaded across reloads. However, this requires us to make sure we
	 * preserve that memory location on unload and then determine and
	 * reserve its offset on each subsequent load, which is not trivial, so
	 * it is easier to just kill everything and start fresh.
	 */
	intel_uncore_set_flr_on_fini(&gt->i915->uncore);

	err = gsc_fw_load(gsc);
	if (err)
		goto fail;

	err = gsc_fw_wait(gt);
	if (err)
		goto fail;

	err = gsc_fw_query_compatibility_version(gsc);
	if (err)
		goto fail;

	/* we only support compatibility version 1.0 at the moment */
	err = intel_uc_check_file_version(gsc_fw, NULL);
	if (err)
		goto fail;

	/* FW is not fully operational until we enable SW proxy */
	intel_uc_fw_change_status(gsc_fw, INTEL_UC_FIRMWARE_TRANSFERRED);

	gt_info(gt, "Loaded GSC firmware %s (cv%u.%u, r%u.%u.%u.%u, svn %u)\n",
		gsc_fw->file_selected.path,
		gsc_fw->file_selected.ver.major, gsc_fw->file_selected.ver.minor,
		gsc->release.major, gsc->release.minor,
		gsc->release.patch, gsc->release.build,
		gsc->security_version);

	return 0;

fail:
	return intel_uc_fw_mark_load_failed(gsc_fw, err);
}<|MERGE_RESOLUTION|>--- conflicted
+++ resolved
@@ -22,24 +22,6 @@
 			HECI1_FWSTS1_CURRENT_STATE_RESET;
 }
 
-<<<<<<< HEAD
-static u32 gsc_uc_get_fw_status(struct intel_uncore *uncore)
-{
-	intel_wakeref_t wakeref;
-	u32 fw_status = 0;
-
-	with_intel_runtime_pm(uncore->rpm, wakeref)
-		fw_status = intel_uncore_read(uncore, GSC_FW_STATUS_REG);
-
-	return fw_status;
-}
-
-bool intel_gsc_uc_fw_proxy_init_done(struct intel_gsc_uc *gsc)
-{
-	return REG_FIELD_GET(GSC_FW_CURRENT_STATE,
-			     gsc_uc_get_fw_status(gsc_uc_to_gt(gsc)->uncore)) ==
-	       GSC_FW_PROXY_STATE_NORMAL;
-=======
 static u32 gsc_uc_get_fw_status(struct intel_uncore *uncore, bool needs_wakeref)
 {
 	intel_wakeref_t wakeref;
@@ -61,14 +43,10 @@
 			     gsc_uc_get_fw_status(gsc_uc_to_gt(gsc)->uncore,
 						  needs_wakeref)) ==
 	       HECI1_FWSTS1_PROXY_STATE_NORMAL;
->>>>>>> 36dd2a6e
 }
 
 bool intel_gsc_uc_fw_init_done(struct intel_gsc_uc *gsc)
 {
-<<<<<<< HEAD
-	return gsc_uc_get_fw_status(gsc_uc_to_gt(gsc)->uncore) & GSC_FW_INIT_COMPLETE_BIT;
-=======
 	return gsc_uc_get_fw_status(gsc_uc_to_gt(gsc)->uncore, false) &
 	       HECI1_FWSTS1_INIT_COMPLETE;
 }
@@ -221,7 +199,6 @@
 	}
 
 	return 0;
->>>>>>> 36dd2a6e
 }
 
 static int emit_gsc_fw_load(struct i915_request *rq, struct intel_gsc_uc *gsc)
