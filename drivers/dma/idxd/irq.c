// SPDX-License-Identifier: GPL-2.0
/* Copyright(c) 2019 Intel Corporation. All rights rsvd. */
#include <linux/init.h>
#include <linux/kernel.h>
#include <linux/module.h>
#include <linux/pci.h>
#include <linux/io-64-nonatomic-lo-hi.h>
#include <linux/dmaengine.h>
#include <linux/delay.h>
#include <uapi/linux/idxd.h>
#include "../dmaengine.h"
#include "idxd.h"
#include "registers.h"

enum irq_work_type {
	IRQ_WORK_NORMAL = 0,
	IRQ_WORK_PROCESS_FAULT,
};

struct idxd_fault {
	struct work_struct work;
	u64 addr;
	struct idxd_device *idxd;
};

struct idxd_resubmit {
	struct work_struct work;
	struct idxd_desc *desc;
};

struct idxd_int_handle_revoke {
	struct work_struct work;
	struct idxd_device *idxd;
};

static void idxd_device_reinit(struct work_struct *work)
{
	struct idxd_device *idxd = container_of(work, struct idxd_device, work);
	struct device *dev = &idxd->pdev->dev;
	int rc, i;

	idxd_device_reset(idxd);
	rc = idxd_device_config(idxd);
	if (rc < 0)
		goto out;

	rc = idxd_device_enable(idxd);
	if (rc < 0)
		goto out;

	for (i = 0; i < idxd->max_wqs; i++) {
		struct idxd_wq *wq = idxd->wqs[i];

		if (wq->state == IDXD_WQ_ENABLED) {
			rc = idxd_wq_enable(wq);
			if (rc < 0) {
				dev_warn(dev, "Unable to re-enable wq %s\n",
					 dev_name(wq_confdev(wq)));
			}
		}
	}

	return;

 out:
	idxd_device_clear_state(idxd);
}

/*
 * The function sends a drain descriptor for the interrupt handle. The drain ensures
 * all descriptors with this interrupt handle is flushed and the interrupt
 * will allow the cleanup of the outstanding descriptors.
 */
static void idxd_int_handle_revoke_drain(struct idxd_irq_entry *ie)
{
	struct idxd_wq *wq = ie->wq;
	struct idxd_device *idxd = ie->idxd;
	struct device *dev = &idxd->pdev->dev;
	struct dsa_hw_desc desc = {};
	void __iomem *portal;
	int rc;

	/* Issue a simple drain operation with interrupt but no completion record */
	desc.flags = IDXD_OP_FLAG_RCI;
	desc.opcode = DSA_OPCODE_DRAIN;
	desc.priv = 1;

	if (ie->pasid != INVALID_IOASID)
		desc.pasid = ie->pasid;
	desc.int_handle = ie->int_handle;
	portal = idxd_wq_portal_addr(wq);

	/*
	 * The wmb() makes sure that the descriptor is all there before we
	 * issue.
	 */
	wmb();
	if (wq_dedicated(wq)) {
		iosubmit_cmds512(portal, &desc, 1);
	} else {
		rc = idxd_enqcmds(wq, portal, &desc);
		/* This should not fail unless hardware failed. */
		if (rc < 0)
			dev_warn(dev, "Failed to submit drain desc on wq %d\n", wq->id);
	}
}

static void idxd_abort_invalid_int_handle_descs(struct idxd_irq_entry *ie)
{
	LIST_HEAD(flist);
	struct idxd_desc *d, *t;
	struct llist_node *head;

	spin_lock(&ie->list_lock);
	head = llist_del_all(&ie->pending_llist);
	if (head) {
		llist_for_each_entry_safe(d, t, head, llnode)
			list_add_tail(&d->list, &ie->work_list);
	}

	list_for_each_entry_safe(d, t, &ie->work_list, list) {
		if (d->completion->status == DSA_COMP_INT_HANDLE_INVAL)
			list_move_tail(&d->list, &flist);
	}
	spin_unlock(&ie->list_lock);

	list_for_each_entry_safe(d, t, &flist, list) {
		list_del(&d->list);
		idxd_dma_complete_txd(d, IDXD_COMPLETE_ABORT, true);
	}
}

static void idxd_int_handle_revoke(struct work_struct *work)
{
	struct idxd_int_handle_revoke *revoke =
		container_of(work, struct idxd_int_handle_revoke, work);
	struct idxd_device *idxd = revoke->idxd;
	struct pci_dev *pdev = idxd->pdev;
	struct device *dev = &pdev->dev;
	int i, new_handle, rc;

	if (!idxd->request_int_handles) {
		kfree(revoke);
		dev_warn(dev, "Unexpected int handle refresh interrupt.\n");
		return;
	}

	/*
	 * The loop attempts to acquire new interrupt handle for all interrupt
	 * vectors that supports a handle. If a new interrupt handle is acquired and the
	 * wq is kernel type, the driver will kill the percpu_ref to pause all
	 * ongoing descriptor submissions. The interrupt handle is then changed.
	 * After change, the percpu_ref is revived and all the pending submissions
	 * are woken to try again. A drain is sent to for the interrupt handle
	 * at the end to make sure all invalid int handle descriptors are processed.
	 */
	for (i = 1; i < idxd->irq_cnt; i++) {
		struct idxd_irq_entry *ie = &idxd->irq_entries[i];
		struct idxd_wq *wq = ie->wq;

		rc = idxd_device_request_int_handle(idxd, i, &new_handle, IDXD_IRQ_MSIX);
		if (rc < 0) {
			dev_warn(dev, "get int handle %d failed: %d\n", i, rc);
			/*
			 * Failed to acquire new interrupt handle. Kill the WQ
			 * and release all the pending submitters. The submitters will
			 * get error return code and handle appropriately.
			 */
			ie->int_handle = INVALID_INT_HANDLE;
			idxd_wq_quiesce(wq);
			idxd_abort_invalid_int_handle_descs(ie);
			continue;
		}

		/* No change in interrupt handle, nothing needs to be done */
		if (ie->int_handle == new_handle)
			continue;

		if (wq->state != IDXD_WQ_ENABLED || wq->type != IDXD_WQT_KERNEL) {
			/*
			 * All the MSIX interrupts are allocated at once during probe.
			 * Therefore we need to update all interrupts even if the WQ
			 * isn't supporting interrupt operations.
			 */
			ie->int_handle = new_handle;
			continue;
		}

		mutex_lock(&wq->wq_lock);
		reinit_completion(&wq->wq_resurrect);

		/* Kill percpu_ref to pause additional descriptor submissions */
		percpu_ref_kill(&wq->wq_active);

		/* Wait for all submitters quiesce before we change interrupt handle */
		wait_for_completion(&wq->wq_dead);

		ie->int_handle = new_handle;

		/* Revive percpu ref and wake up all the waiting submitters */
		percpu_ref_reinit(&wq->wq_active);
		complete_all(&wq->wq_resurrect);
		mutex_unlock(&wq->wq_lock);

		/*
		 * The delay here is to wait for all possible MOVDIR64B that
		 * are issued before percpu_ref_kill() has happened to have
		 * reached the PCIe domain before the drain is issued. The driver
		 * needs to ensure that the drain descriptor issued does not pass
		 * all the other issued descriptors that contain the invalid
		 * interrupt handle in order to ensure that the drain descriptor
		 * interrupt will allow the cleanup of all the descriptors with
		 * invalid interrupt handle.
		 */
		if (wq_dedicated(wq))
			udelay(100);
		idxd_int_handle_revoke_drain(ie);
	}
	kfree(revoke);
}

static int process_misc_interrupts(struct idxd_device *idxd, u32 cause)
{
	struct device *dev = &idxd->pdev->dev;
	union gensts_reg gensts;
	u32 val = 0;
	int i;
	bool err = false;

	if (cause & IDXD_INTC_HALT_STATE)
		goto halt;

	if (cause & IDXD_INTC_ERR) {
		spin_lock(&idxd->dev_lock);
		for (i = 0; i < 4; i++)
			idxd->sw_err.bits[i] = ioread64(idxd->reg_base +
					IDXD_SWERR_OFFSET + i * sizeof(u64));

		iowrite64(idxd->sw_err.bits[0] & IDXD_SWERR_ACK,
			  idxd->reg_base + IDXD_SWERR_OFFSET);

		if (idxd->sw_err.valid && idxd->sw_err.wq_idx_valid) {
			int id = idxd->sw_err.wq_idx;
			struct idxd_wq *wq = idxd->wqs[id];

			if (wq->type == IDXD_WQT_USER)
				wake_up_interruptible(&wq->err_queue);
		} else {
			int i;

			for (i = 0; i < idxd->max_wqs; i++) {
				struct idxd_wq *wq = idxd->wqs[i];

				if (wq->type == IDXD_WQT_USER)
					wake_up_interruptible(&wq->err_queue);
			}
		}

		spin_unlock(&idxd->dev_lock);
		val |= IDXD_INTC_ERR;

		for (i = 0; i < 4; i++)
			dev_warn(dev, "err[%d]: %#16.16llx\n",
				 i, idxd->sw_err.bits[i]);
		err = true;
	}

	if (cause & IDXD_INTC_INT_HANDLE_REVOKED) {
		struct idxd_int_handle_revoke *revoke;

		val |= IDXD_INTC_INT_HANDLE_REVOKED;

		revoke = kzalloc(sizeof(*revoke), GFP_ATOMIC);
		if (revoke) {
			revoke->idxd = idxd;
			INIT_WORK(&revoke->work, idxd_int_handle_revoke);
			queue_work(idxd->wq, &revoke->work);

		} else {
			dev_err(dev, "Failed to allocate work for int handle revoke\n");
			idxd_wqs_quiesce(idxd);
		}
	}

	if (cause & IDXD_INTC_CMD) {
		val |= IDXD_INTC_CMD;
		complete(idxd->cmd_done);
	}

	if (cause & IDXD_INTC_OCCUPY) {
		/* Driver does not utilize occupancy interrupt */
		val |= IDXD_INTC_OCCUPY;
	}

	if (cause & IDXD_INTC_PERFMON_OVFL) {
		val |= IDXD_INTC_PERFMON_OVFL;
		perfmon_counter_overflow(idxd);
	}

	val ^= cause;
	if (val)
		dev_warn_once(dev, "Unexpected interrupt cause bits set: %#x\n",
			      val);

	if (!err)
		return 0;

halt:
	gensts.bits = ioread32(idxd->reg_base + IDXD_GENSTATS_OFFSET);
	if (gensts.state == IDXD_DEVICE_STATE_HALT) {
		idxd->state = IDXD_DEV_HALTED;
		if (gensts.reset_type == IDXD_DEVICE_RESET_SOFTWARE) {
			/*
			 * If we need a software reset, we will throw the work
			 * on a system workqueue in order to allow interrupts
			 * for the device command completions.
			 */
			INIT_WORK(&idxd->work, idxd_device_reinit);
			queue_work(idxd->wq, &idxd->work);
		} else {
<<<<<<< HEAD
=======
			spin_lock(&idxd->dev_lock);
			idxd->state = IDXD_DEV_HALTED;
>>>>>>> fbab75c5
			idxd_wqs_quiesce(idxd);
			spin_lock(&idxd->dev_lock);
			idxd_wqs_unmap_portal(idxd);
			idxd_device_clear_state(idxd);
			dev_err(&idxd->pdev->dev,
				"idxd halted, need %s.\n",
				gensts.reset_type == IDXD_DEVICE_RESET_FLR ?
				"FLR" : "system reset");
			spin_unlock(&idxd->dev_lock);
			return -ENXIO;
		}
	}

	return 0;
}

irqreturn_t idxd_misc_thread(int vec, void *data)
{
	struct idxd_irq_entry *irq_entry = data;
	struct idxd_device *idxd = irq_entry->idxd;
	int rc;
	u32 cause;

	cause = ioread32(idxd->reg_base + IDXD_INTCAUSE_OFFSET);
	if (cause)
		iowrite32(cause, idxd->reg_base + IDXD_INTCAUSE_OFFSET);

	while (cause) {
		rc = process_misc_interrupts(idxd, cause);
		if (rc < 0)
			break;
		cause = ioread32(idxd->reg_base + IDXD_INTCAUSE_OFFSET);
		if (cause)
			iowrite32(cause, idxd->reg_base + IDXD_INTCAUSE_OFFSET);
	}

	return IRQ_HANDLED;
}

static void idxd_int_handle_resubmit_work(struct work_struct *work)
{
	struct idxd_resubmit *irw = container_of(work, struct idxd_resubmit, work);
	struct idxd_desc *desc = irw->desc;
	struct idxd_wq *wq = desc->wq;
	int rc;

	desc->completion->status = 0;
	rc = idxd_submit_desc(wq, desc);
	if (rc < 0) {
		dev_dbg(&wq->idxd->pdev->dev, "Failed to resubmit desc %d to wq %d.\n",
			desc->id, wq->id);
		/*
		 * If the error is not -EAGAIN, it means the submission failed due to wq
		 * has been killed instead of ENQCMDS failure. Here the driver needs to
		 * notify the submitter of the failure by reporting abort status.
		 *
		 * -EAGAIN comes from ENQCMDS failure. idxd_submit_desc() will handle the
		 * abort.
		 */
		if (rc != -EAGAIN) {
			desc->completion->status = IDXD_COMP_DESC_ABORT;
			idxd_dma_complete_txd(desc, IDXD_COMPLETE_ABORT, false);
		}
		idxd_free_desc(wq, desc);
	}
	kfree(irw);
}

bool idxd_queue_int_handle_resubmit(struct idxd_desc *desc)
{
	struct idxd_wq *wq = desc->wq;
	struct idxd_device *idxd = wq->idxd;
	struct idxd_resubmit *irw;

	irw = kzalloc(sizeof(*irw), GFP_KERNEL);
	if (!irw)
		return false;

	irw->desc = desc;
	INIT_WORK(&irw->work, idxd_int_handle_resubmit_work);
	queue_work(idxd->wq, &irw->work);
	return true;
}

static void irq_process_pending_llist(struct idxd_irq_entry *irq_entry)
{
	struct idxd_desc *desc, *t;
	struct llist_node *head;

	head = llist_del_all(&irq_entry->pending_llist);
	if (!head)
		return;

	llist_for_each_entry_safe(desc, t, head, llnode) {
		u8 status = desc->completion->status & DSA_COMP_STATUS_MASK;

		if (status) {
			/*
			 * Check against the original status as ABORT is software defined
			 * and 0xff, which DSA_COMP_STATUS_MASK can mask out.
			 */
			if (unlikely(desc->completion->status == IDXD_COMP_DESC_ABORT)) {
				idxd_dma_complete_txd(desc, IDXD_COMPLETE_ABORT, true);
				continue;
			}

			idxd_dma_complete_txd(desc, IDXD_COMPLETE_NORMAL, true);
		} else {
			spin_lock(&irq_entry->list_lock);
			list_add_tail(&desc->list,
				      &irq_entry->work_list);
			spin_unlock(&irq_entry->list_lock);
		}
	}
}

static void irq_process_work_list(struct idxd_irq_entry *irq_entry)
{
	LIST_HEAD(flist);
	struct idxd_desc *desc, *n;

	/*
	 * This lock protects list corruption from access of list outside of the irq handler
	 * thread.
	 */
	spin_lock(&irq_entry->list_lock);
	if (list_empty(&irq_entry->work_list)) {
		spin_unlock(&irq_entry->list_lock);
		return;
	}

	list_for_each_entry_safe(desc, n, &irq_entry->work_list, list) {
		if (desc->completion->status) {
			list_move_tail(&desc->list, &flist);
		}
	}

	spin_unlock(&irq_entry->list_lock);

	list_for_each_entry(desc, &flist, list) {
		/*
		 * Check against the original status as ABORT is software defined
		 * and 0xff, which DSA_COMP_STATUS_MASK can mask out.
		 */
		if (unlikely(desc->completion->status == IDXD_COMP_DESC_ABORT)) {
			idxd_dma_complete_txd(desc, IDXD_COMPLETE_ABORT, true);
			continue;
		}

		idxd_dma_complete_txd(desc, IDXD_COMPLETE_NORMAL, true);
	}
}

irqreturn_t idxd_wq_thread(int irq, void *data)
{
	struct idxd_irq_entry *irq_entry = data;

	/*
	 * There are two lists we are processing. The pending_llist is where
	 * submmiter adds all the submitted descriptor after sending it to
	 * the workqueue. It's a lockless singly linked list. The work_list
	 * is the common linux double linked list. We are in a scenario of
	 * multiple producers and a single consumer. The producers are all
	 * the kernel submitters of descriptors, and the consumer is the
	 * kernel irq handler thread for the msix vector when using threaded
	 * irq. To work with the restrictions of llist to remain lockless,
	 * we are doing the following steps:
	 * 1. Iterate through the work_list and process any completed
	 *    descriptor. Delete the completed entries during iteration.
	 * 2. llist_del_all() from the pending list.
	 * 3. Iterate through the llist that was deleted from the pending list
	 *    and process the completed entries.
	 * 4. If the entry is still waiting on hardware, list_add_tail() to
	 *    the work_list.
	 */
	irq_process_work_list(irq_entry);
	irq_process_pending_llist(irq_entry);

	return IRQ_HANDLED;
}<|MERGE_RESOLUTION|>--- conflicted
+++ resolved
@@ -318,11 +318,7 @@
 			INIT_WORK(&idxd->work, idxd_device_reinit);
 			queue_work(idxd->wq, &idxd->work);
 		} else {
-<<<<<<< HEAD
-=======
-			spin_lock(&idxd->dev_lock);
 			idxd->state = IDXD_DEV_HALTED;
->>>>>>> fbab75c5
 			idxd_wqs_quiesce(idxd);
 			spin_lock(&idxd->dev_lock);
 			idxd_wqs_unmap_portal(idxd);
