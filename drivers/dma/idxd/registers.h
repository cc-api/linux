/* SPDX-License-Identifier: GPL-2.0 */
/* Copyright(c) 2019 Intel Corporation. All rights rsvd. */
#ifndef _IDXD_REGISTERS_H_
#define _IDXD_REGISTERS_H_

#include <uapi/linux/idxd.h>

/* PCI Config */
#define PCI_DEVICE_ID_INTEL_DSA_SPR0	0x0b25
#define PCI_DEVICE_ID_INTEL_IAX_SPR0	0x0cfe

#define DEVICE_VERSION_1		0x100
#define DEVICE_VERSION_2		0x200

#define IDXD_MMIO_BAR		0
#define IDXD_WQ_BAR		2
#define IDXD_PORTAL_SIZE	PAGE_SIZE

/* MMIO Device BAR0 Registers */
#define IDXD_VER_OFFSET			0x00
#define IDXD_VER_MAJOR_MASK		0xf0
#define IDXD_VER_MINOR_MASK		0x0f
#define GET_IDXD_VER_MAJOR(x)		(((x) & IDXD_VER_MAJOR_MASK) >> 4)
#define GET_IDXD_VER_MINOR(x)		((x) & IDXD_VER_MINOR_MASK)

union gen_cap_reg {
	struct {
		u64 block_on_fault:1;
		u64 overlap_copy:1;
		u64 cache_control_mem:1;
		u64 cache_control_cache:1;
		u64 cmd_cap:1;
		u64 rsvd:3;
		u64 dest_readback:1;
		u64 drain_readback:1;
		u64 rsvd2:3;
		u64 evl_support:2;
		u64 batch_continuation:1;
		u64 max_xfer_shift:5;
		u64 max_batch_shift:4;
		u64 max_ims_mult:6;
		u64 config_en:1;
		u64 rsvd3:32;
	};
	u64 bits;
} __packed;
#define IDXD_GENCAP_OFFSET		0x10

#define __EVL_ENT_SIZE(idxd) (32 * (1 << (idxd)->hw.gen_cap.evl_support))
#define EVL_ENT_SIZE(idxd) ((idxd)->hw.gen_cap.evl_support ? __EVL_ENT_SIZE(idxd) : 0)

union wq_cap_reg {
	struct {
		u64 total_wq_size:16;
		u64 num_wqs:8;
		u64 wqcfg_size:4;
		u64 rsvd:20;
		u64 shared_mode:1;
		u64 dedicated_mode:1;
		u64 wq_ats_support:1;
		u64 priority:1;
		u64 occupancy:1;
		u64 occupancy_int:1;
		u64 op_config:1;
		u64 wq_prs_support:1;
		u64 rsvd4:8;
	};
	u64 bits;
} __packed;
#define IDXD_WQCAP_OFFSET		0x20
#define IDXD_WQCFG_MIN			5

union group_cap_reg {
	struct {
		u64 num_groups:8;
		u64 total_rdbufs:8;	/* formerly total_tokens */
		u64 rdbuf_ctrl:1;	/* formerly token_en */
		u64 rdbuf_limit:1;	/* formerly token_limit */
		u64 rsvd:46;
	};
	u64 bits;
} __packed;
#define IDXD_GRPCAP_OFFSET		0x30

union engine_cap_reg {
	struct {
		u64 num_engines:8;
		u64 rsvd:56;
	};
	u64 bits;
} __packed;

#define IDXD_ENGCAP_OFFSET		0x38

#define IDXD_OPCAP_NOOP			0x0001
#define IDXD_OPCAP_BATCH			0x0002
#define IDXD_OPCAP_MEMMOVE		0x0008
struct opcap {
	u64 bits[4];
};

<<<<<<< HEAD
=======
#define IDXD_MAX_OPCAP_BITS		256U
>>>>>>> 25527a74
#define OPCAP_OFS(op)	(op - (0x40 * (op >> 6)))
#define OPCAP_BIT(op)	(BIT_ULL(OPCAP_OFS(op)))

#define IDXD_OPCAP_OFFSET		0x40

#define IDXD_TABLE_OFFSET		0x60
union offsets_reg {
	struct {
		u64 grpcfg:16;
		u64 wqcfg:16;
		u64 msix_perm:16;
		u64 ims:16;
		u64 perfmon:16;
		u64 rsvd:48;
	};
	u64 bits[2];
} __packed;

#define IDXD_TABLE_MULT			0x100

#define IDXD_GENCFG_OFFSET		0x80
union gencfg_reg {
	struct {
		u32 rdbuf_limit:8;
		u32 rsvd:4;
		u32 user_int_en:1;
		u32 evl_en:1;
		u32 rsvd2:18;
	};
	u32 bits;
} __packed;

#define IDXD_GENCTRL_OFFSET		0x88
union genctrl_reg {
	struct {
		u32 softerr_int_en:1;
		u32 halt_int_en:1;
		u32 evl_int_en:1;
		u32 rsvd:29;
	};
	u32 bits;
} __packed;

#define IDXD_GENSTATS_OFFSET		0x90
union gensts_reg {
	struct {
		u32 state:2;
		u32 reset_type:2;
		u32 rsvd:28;
	};
	u32 bits;
} __packed;

enum idxd_device_status_state {
	IDXD_DEVICE_STATE_DISABLED = 0,
	IDXD_DEVICE_STATE_ENABLED,
	IDXD_DEVICE_STATE_DRAIN,
	IDXD_DEVICE_STATE_HALT,
};

enum idxd_device_reset_type {
	IDXD_DEVICE_RESET_SOFTWARE = 0,
	IDXD_DEVICE_RESET_FLR,
	IDXD_DEVICE_RESET_WARM,
	IDXD_DEVICE_RESET_COLD,
};

#define IDXD_INTCAUSE_OFFSET		0x98
#define IDXD_INTC_ERR			0x01
#define IDXD_INTC_CMD			0x02
#define IDXD_INTC_OCCUPY			0x04
#define IDXD_INTC_PERFMON_OVFL		0x08
#define IDXD_INTC_HALT_STATE		0x10
#define IDXD_INTC_EVL			0x20
#define IDXD_INTC_INT_HANDLE_REVOKED	0x80000000

#define IDXD_CMD_OFFSET			0xa0
union idxd_command_reg {
	struct {
		u32 operand:20;
		u32 cmd:5;
		u32 rsvd:6;
		u32 int_req:1;
	};
	u32 bits;
} __packed;
#define IDXD_CMD_INT_MASK		0x80000000

enum idxd_cmd {
	IDXD_CMD_ENABLE_DEVICE = 1,
	IDXD_CMD_DISABLE_DEVICE,
	IDXD_CMD_DRAIN_ALL,
	IDXD_CMD_ABORT_ALL,
	IDXD_CMD_RESET_DEVICE,
	IDXD_CMD_ENABLE_WQ,
	IDXD_CMD_DISABLE_WQ,
	IDXD_CMD_DRAIN_WQ,
	IDXD_CMD_ABORT_WQ,
	IDXD_CMD_RESET_WQ,
	IDXD_CMD_DRAIN_PASID,
	IDXD_CMD_ABORT_PASID,
	IDXD_CMD_REQUEST_INT_HANDLE,
	IDXD_CMD_RELEASE_INT_HANDLE,
};

#define CMD_INT_HANDLE_IMS		0x10000

#define IDXD_CMDSTS_OFFSET		0xa8
union cmdsts_reg {
	struct {
		u8 err;
		u16 result;
		u8 rsvd:7;
		u8 active:1;
	};
	u32 bits;
} __packed;
#define IDXD_CMDS_ACTIVE_BIT		31
#define IDXD_CMDSTS_ACTIVE		0x80000000
#define IDXD_CMDSTS_ERR_MASK		0xff
#define IDXD_CMDSTS_RES_SHIFT		8

enum idxd_cmdsts_err {
	IDXD_CMDSTS_SUCCESS = 0,
	IDXD_CMDSTS_INVAL_CMD,
	IDXD_CMDSTS_INVAL_WQIDX,
	IDXD_CMDSTS_HW_ERR,
	/* enable device errors */
	IDXD_CMDSTS_ERR_DEV_ENABLED = 0x10,
	IDXD_CMDSTS_ERR_CONFIG,
	IDXD_CMDSTS_ERR_BUSMASTER_EN,
	IDXD_CMDSTS_ERR_PASID_INVAL,
	IDXD_CMDSTS_ERR_WQ_SIZE_ERANGE,
	IDXD_CMDSTS_ERR_GRP_CONFIG,
	IDXD_CMDSTS_ERR_GRP_CONFIG2,
	IDXD_CMDSTS_ERR_GRP_CONFIG3,
	IDXD_CMDSTS_ERR_GRP_CONFIG4,
	/* enable wq errors */
	IDXD_CMDSTS_ERR_DEV_NOTEN = 0x20,
	IDXD_CMDSTS_ERR_WQ_ENABLED,
	IDXD_CMDSTS_ERR_WQ_SIZE,
	IDXD_CMDSTS_ERR_WQ_PRIOR,
	IDXD_CMDSTS_ERR_WQ_MODE,
	IDXD_CMDSTS_ERR_BOF_EN,
	IDXD_CMDSTS_ERR_PASID_EN,
	IDXD_CMDSTS_ERR_MAX_BATCH_SIZE,
	IDXD_CMDSTS_ERR_MAX_XFER_SIZE,
	/* disable device errors */
	IDXD_CMDSTS_ERR_DIS_DEV_EN = 0x31,
	/* disable WQ, drain WQ, abort WQ, reset WQ */
	IDXD_CMDSTS_ERR_DEV_NOT_EN,
	/* request interrupt handle */
	IDXD_CMDSTS_ERR_INVAL_INT_IDX = 0x41,
	IDXD_CMDSTS_ERR_NO_HANDLE,
	IDXD_CMDSTS_ERR_INVAL_INT_IDX_RELEASE,
};

#define IDXD_CMDCAP_OFFSET		0xb0

#define IDXD_SWERR_OFFSET		0xc0
#define IDXD_SWERR_VALID		0x00000001
#define IDXD_SWERR_OVERFLOW		0x00000002
#define IDXD_SWERR_ACK			(IDXD_SWERR_VALID | IDXD_SWERR_OVERFLOW)
union sw_err_reg {
	struct {
		u64 valid:1;
		u64 overflow:1;
		u64 desc_valid:1;
		u64 wq_idx_valid:1;
		u64 batch:1;
		u64 fault_rw:1;
		u64 priv:1;
		u64 rsvd:1;
		u64 error:8;
		u64 wq_idx:8;
		u64 rsvd2:8;
		u64 operation:8;
		u64 pasid:20;
		u64 rsvd3:4;

		u64 batch_idx:16;
		u64 rsvd4:16;
		u64 invalid_flags:32;

		u64 fault_addr;

		u64 rsvd5;
	};
	u64 bits[4];
} __packed;

union iaa_cap_reg {
	struct {
		u64 dec_aecs_format_ver:1;
		u64 drop_init_bits:1;
		u64 chaining:1;
		u64 force_array_output_mod:1;
		u64 load_part_aecs:1;
		u64 comp_early_abort:1;
		u64 nested_comp:1;
		u64 diction_comp:1;
		u64 header_gen:1;
		u64 crypto_gcm:1;
		u64 crypto_cfb:1;
		u64 crypto_xts:1;
		u64 rsvd:52;
	};
	u64 bits;
} __packed;

#define IDXD_IAACAP_OFFSET	0x180

#define IDXD_EVLCFG_OFFSET	0xe0
union evlcfg_reg {
	struct {
		u64 pasid_en:1;
		u64 priv:1;
		u64 rsvd:10;
		u64 base_addr:52;

		u64 size:16;
		u64 pasid:20;
		u64 rsvd2:28;
	};
	u64 bits[2];
} __packed;

#define EVL_SIZE(idxd) (idxd->evl->size * EVL_ENT_SIZE(idxd))

#define IDXD_EVL_SIZE_MIN	0x0040
#define IDXD_EVL_SIZE_MAX	0xffff

union msix_perm {
	struct {
		u32 rsvd:2;
		u32 ignore:1;
		u32 pasid_en:1;
		u32 rsvd2:8;
		u32 pasid:20;
	};
	u32 bits;
} __packed;

#define MSIX_ENTRY_MASK_INT	0x1
#define MSIX_ENTRY_CTRL_BYTE	12

union group_flags {
	struct {
		u64 tc_a:3;
		u64 tc_b:3;
		u64 rsvd:1;
		u64 use_rdbuf_limit:1;
		u64 rdbufs_reserved:8;
		u64 rsvd2:4;
		u64 rdbufs_allowed:8;
		u64 rsvd3:4;
		u64 desc_progress_limit:2;
		u64 rsvd4:2;
		u64 batch_progress_limit:2;
		u64 rsvd5:26;
	};
	u64 bits;
} __packed;

struct grpcfg {
	u64 wqs[4];
	u64 engines;
	union group_flags flags;
} __packed;

union wqcfg {
	struct {
		/* bytes 0-3 */
		u16 wq_size;
		u16 rsvd;

		/* bytes 4-7 */
		u16 wq_thresh;
		u16 rsvd1;

		/* bytes 8-11 */
		u32 mode:1;	/* shared or dedicated */
		u32 bof:1;	/* block on fault */
		u32 wq_ats_disable:1;
		u32 wq_prs_disable:1;
		u32 priority:4;
		u32 pasid:20;
		u32 pasid_en:1;
		u32 priv:1;
		u32 rsvd3:2;

		/* bytes 12-15 */
		u32 max_xfer_shift:5;
		u32 max_batch_shift:4;
		u32 rsvd4:23;

		/* bytes 16-19 */
		u16 occupancy_inth;
		u16 occupancy_table_sel:1;
		u16 rsvd5:15;

		/* bytes 20-23 */
		u16 occupancy_limit;
		u16 occupancy_int_en:1;
		u16 rsvd6:15;

		/* bytes 24-27 */
		u16 occupancy;
		u16 occupancy_int:1;
		u16 rsvd7:12;
		u16 mode_support:1;
		u16 wq_state:2;

		/* bytes 28-31 */
		u32 rsvd8;

		/* bytes 32-63 */
		u64 op_config[4];
	};
	u32 bits[16];
} __packed;

enum idxd_wq_hw_state {
	IDXD_WQ_DEV_DISABLED = 0,
	IDXD_WQ_DEV_ENABLED,
	IDXD_WQ_DEV_BUSY,
};

#define WQCFG_PASID_IDX		2
#define WQCFG_PRIV_IDX		2
#define WQCFG_OCCUP_IDX		6

#define WQCFG_OCCUP_MASK	0xffff

enum {
	WQCFG_MODE_SHARED = 0,
	WQCFG_MODE_DEDICATED = 1
};

/*
 * This macro calculates the offset into the WQCFG register
 * idxd - struct idxd *
 * n - wq id
 * ofs - the index of the 32b dword for the config register
 *
 * The WQCFG register block is divided into groups per each wq. The n index
 * allows us to move to the register group that's for that particular wq.
 * Each register is 32bits. The ofs gives us the number of register to access.
 */
#define WQCFG_OFFSET(_idxd_dev, n, ofs) \
({\
	typeof(_idxd_dev) __idxd_dev = (_idxd_dev);	\
	(__idxd_dev)->wqcfg_offset + (n) * (__idxd_dev)->wqcfg_size + sizeof(u32) * (ofs);	\
})

#define WQCFG_STRIDES(_idxd_dev) ((_idxd_dev)->wqcfg_size / sizeof(u32))

#define GRPCFG_SIZE		64
#define GRPWQCFG_STRIDES	4

/*
 * This macro calculates the offset into the GRPCFG register
 * idxd - struct idxd *
 * n - wq id
 * ofs - the index of the 32b dword for the config register
 *
 * The WQCFG register block is divided into groups per each wq. The n index
 * allows us to move to the register group that's for that particular wq.
 * Each register is 32bits. The ofs gives us the number of register to access.
 */
#define GRPWQCFG_OFFSET(idxd_dev, n, ofs) ((idxd_dev)->grpcfg_offset +\
					   (n) * GRPCFG_SIZE + sizeof(u64) * (ofs))
#define GRPENGCFG_OFFSET(idxd_dev, n) ((idxd_dev)->grpcfg_offset + (n) * GRPCFG_SIZE + 32)
#define GRPFLGCFG_OFFSET(idxd_dev, n) ((idxd_dev)->grpcfg_offset + (n) * GRPCFG_SIZE + 40)

/* Following is performance monitor registers */
#define IDXD_PERFCAP_OFFSET		0x0
union idxd_perfcap {
	struct {
		u64 num_perf_counter:6;
		u64 rsvd1:2;
		u64 counter_width:8;
		u64 num_event_category:4;
		u64 global_event_category:16;
		u64 filter:8;
		u64 rsvd2:8;
		u64 cap_per_counter:1;
		u64 writeable_counter:1;
		u64 counter_freeze:1;
		u64 overflow_interrupt:1;
		u64 rsvd3:8;
	};
	u64 bits;
} __packed;

#define IDXD_EVNTCAP_OFFSET		0x80
union idxd_evntcap {
	struct {
		u64 events:28;
		u64 rsvd:36;
	};
	u64 bits;
} __packed;

struct idxd_event {
	union {
		struct {
			u32 event_category:4;
			u32 events:28;
		};
		u32 val;
	};
} __packed;

#define IDXD_CNTRCAP_OFFSET		0x800
struct idxd_cntrcap {
	union {
		struct {
			u32 counter_width:8;
			u32 rsvd:20;
			u32 num_events:4;
		};
		u32 val;
	};
	struct idxd_event events[];
} __packed;

#define IDXD_PERFRST_OFFSET		0x10
union idxd_perfrst {
	struct {
		u32 perfrst_config:1;
		u32 perfrst_counter:1;
		u32 rsvd:30;
	};
	u32 val;
} __packed;

#define IDXD_OVFSTATUS_OFFSET		0x30
#define IDXD_PERFFRZ_OFFSET		0x20
#define IDXD_CNTRCFG_OFFSET		0x100
union idxd_cntrcfg {
	struct {
		u64 enable:1;
		u64 interrupt_ovf:1;
		u64 global_freeze_ovf:1;
		u64 rsvd1:5;
		u64 event_category:4;
		u64 rsvd2:20;
		u64 events:28;
		u64 rsvd3:4;
	};
	u64 val;
} __packed;

#define IDXD_FLTCFG_OFFSET		0x300

#define IDXD_CNTRDATA_OFFSET		0x200
union idxd_cntrdata {
	struct {
		u64 event_count_value;
	};
	u64 val;
} __packed;

union event_cfg {
	struct {
		u64 event_cat:4;
		u64 event_enc:28;
	};
	u64 val;
} __packed;

union filter_cfg {
	struct {
		u64 wq:32;
		u64 tc:8;
		u64 pg_sz:4;
		u64 xfer_sz:8;
		u64 eng:8;
	};
	u64 val;
} __packed;

#define IDXD_EVLSTATUS_OFFSET		0xf0

union evl_status_reg {
	struct {
		u32 head:16;
		u32 rsvd:16;
		u32 tail:16;
		u32 rsvd2:14;
		u32 int_pending:1;
		u32 rsvd3:1;
	};
	struct {
		u32 bits_lower32;
		u32 bits_upper32;
	};
	u64 bits;
} __packed;

#define IDXD_MAX_BATCH_IDENT	256

struct __evl_entry {
	u64 rsvd:2;
	u64 desc_valid:1;
	u64 wq_idx_valid:1;
	u64 batch:1;
	u64 fault_rw:1;
	u64 priv:1;
	u64 err_info_valid:1;
	u64 error:8;
	u64 wq_idx:8;
	u64 batch_id:8;
	u64 operation:8;
	u64 pasid:20;
	u64 rsvd2:4;

	u16 batch_idx;
	u16 rsvd3;
	union {
		/* Invalid Flags 0x11 */
		u32 invalid_flags;
		/* Invalid Int Handle 0x19 */
		/* Page fault 0x1a */
		/* Page fault 0x06, 0x1f, only operand_id */
		/* Page fault before drain or in batch, 0x26, 0x27 */
		struct {
			u16 int_handle;
			u16 rci:1;
			u16 ims:1;
			u16 rcr:1;
			u16 first_err_in_batch:1;
			u16 rsvd4_2:9;
			u16 operand_id:3;
		};
	};
	u64 fault_addr;
	u64 rsvd5;
} __packed;

struct dsa_evl_entry {
	struct __evl_entry e;
	struct dsa_completion_record cr;
} __packed;

struct iax_evl_entry {
	struct __evl_entry e;
	u64 rsvd[4];
	struct iax_completion_record cr;
} __packed;

#endif<|MERGE_RESOLUTION|>--- conflicted
+++ resolved
@@ -99,10 +99,7 @@
 	u64 bits[4];
 };
 
-<<<<<<< HEAD
-=======
 #define IDXD_MAX_OPCAP_BITS		256U
->>>>>>> 25527a74
 #define OPCAP_OFS(op)	(op - (0x40 * (op >> 6)))
 #define OPCAP_BIT(op)	(BIT_ULL(OPCAP_OFS(op)))
 
