--- conflicted
+++ resolved
@@ -1179,8 +1179,6 @@
 static struct device_attribute dev_attr_wq_enqcmds_retries =
 		__ATTR(enqcmds_retries, 0644, wq_enqcmds_retries_show, wq_enqcmds_retries_store);
 
-<<<<<<< HEAD
-=======
 static ssize_t wq_op_config_show(struct device *dev,
 				  struct device_attribute *attr, char *buf)
 {
@@ -1250,7 +1248,6 @@
 static struct device_attribute dev_attr_wq_op_config =
 		__ATTR(op_config, 0644, wq_op_config_show, wq_op_config_store);
 
->>>>>>> 25527a74
 static ssize_t wq_driver_name_show(struct device *dev, struct device_attribute *attr, char *buf)
 {
 	struct idxd_wq *wq = confdev_to_wq(dev);
@@ -1263,13 +1260,10 @@
 {
 	struct idxd_wq *wq = confdev_to_wq(dev);
 	char *input, *pos;
-<<<<<<< HEAD
 
 	if (wq->state != IDXD_WQ_DISABLED)
 		return -EPERM;
 
-=======
->>>>>>> 25527a74
 	if (count > WQ_NAME_SIZE + 1 || !count)
 		return -EINVAL;
 
@@ -1305,10 +1299,7 @@
 	&dev_attr_wq_prs_disable.attr,
 	&dev_attr_wq_occupancy.attr,
 	&dev_attr_wq_enqcmds_retries.attr,
-<<<<<<< HEAD
-=======
 	&dev_attr_wq_op_config.attr,
->>>>>>> 25527a74
 	&dev_attr_wq_driver_name.attr,
 	NULL,
 };
@@ -1606,8 +1597,6 @@
 }
 static DEVICE_ATTR_RW(cmd_status);
 
-<<<<<<< HEAD
-=======
 static ssize_t iaa_cap_show(struct device *dev,
 			    struct device_attribute *attr, char *buf)
 {
@@ -1662,7 +1651,6 @@
 	return count;
 }
 static DEVICE_ATTR_RW(event_log_size);
->>>>>>> 25527a74
 
 static ssize_t vdev_create_store(struct device *dev, struct device_attribute *attr,
 				 const char *buf, size_t count)
@@ -1739,11 +1727,8 @@
 	&dev_attr_read_buffer_limit.attr,
 	&dev_attr_cdev_major.attr,
 	&dev_attr_cmd_status.attr,
-<<<<<<< HEAD
-=======
 	&dev_attr_iaa_cap.attr,
 	&dev_attr_event_log_size.attr,
->>>>>>> 25527a74
 	&dev_attr_vdev_create.attr,
 	&dev_attr_vdev_remove.attr,
 	NULL,
