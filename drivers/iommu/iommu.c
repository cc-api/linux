--- conflicted
+++ resolved
@@ -3523,7 +3523,6 @@
 
 	__free_pages(page, 0);
 }
-<<<<<<< HEAD
 
 void iommu_free_pgtbl_pages(struct iommu_domain *domain,
 			    struct list_head *pages)
@@ -3540,8 +3539,6 @@
 		call_rcu(&page->rcu_head, pgtble_page_free_rcu);
 	}
 }
-=======
-EXPORT_SYMBOL_GPL(iommu_free_global_pasid);
 
 int iommu_domain_set_trusted(struct iommu_domain *domain)
 {
@@ -3598,5 +3595,4 @@
 	kfree(data);
 	return ret;
 }
-EXPORT_SYMBOL_GPL(iommu_get_hw_info);
->>>>>>> 357d0cde
+EXPORT_SYMBOL_GPL(iommu_get_hw_info);