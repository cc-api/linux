/* SPDX-License-Identifier: GPL-2.0-only */
/*
 * Copyright © 2006-2015, Intel Corporation.
 *
 * Authors: Ashok Raj <ashok.raj@intel.com>
 *          Anil S Keshavamurthy <anil.s.keshavamurthy@intel.com>
 *          David Woodhouse <David.Woodhouse@intel.com>
 */

#ifndef _INTEL_IOMMU_H_
#define _INTEL_IOMMU_H_

#include <linux/types.h>
#include <linux/iova.h>
#include <linux/io.h>
#include <linux/idr.h>
#include <linux/mmu_notifier.h>
#include <linux/list.h>
#include <linux/iommu.h>
#include <linux/io-64-nonatomic-lo-hi.h>
#include <linux/dmar.h>
#include <linux/ioasid.h>
#include <linux/bitfield.h>
#include <linux/xarray.h>
#include <linux/perf_event.h>

#include <asm/cacheflush.h>
#include <asm/iommu.h>

/*
 * VT-d hardware uses 4KiB page size regardless of host page size.
 */
#define VTD_PAGE_SHIFT		(12)
#define VTD_PAGE_SIZE		(1UL << VTD_PAGE_SHIFT)
#define VTD_PAGE_MASK		(((u64)-1) << VTD_PAGE_SHIFT)
#define VTD_PAGE_ALIGN(addr)	(((addr) + VTD_PAGE_SIZE - 1) & VTD_PAGE_MASK)

#define VTD_STRIDE_SHIFT        (9)
#define VTD_STRIDE_MASK         (((u64)-1) << VTD_STRIDE_SHIFT)

#define DMA_PTE_READ		BIT_ULL(0)
#define DMA_PTE_WRITE		BIT_ULL(1)
#define DMA_PTE_LARGE_PAGE	BIT_ULL(7)
#define DMA_PTE_SNP		BIT_ULL(11)

#define DMA_FL_PTE_PRESENT	BIT_ULL(0)
#define DMA_FL_PTE_US		BIT_ULL(2)
#define DMA_FL_PTE_ACCESS	BIT_ULL(5)
#define DMA_FL_PTE_DIRTY	BIT_ULL(6)
#define DMA_FL_PTE_XD		BIT_ULL(63)

#define DMA_SL_PTE_DIRTY_BIT	9
#define DMA_SL_PTE_DIRTY	BIT_ULL(DMA_SL_PTE_DIRTY_BIT)

#define ADDR_WIDTH_5LEVEL	(57)
#define ADDR_WIDTH_4LEVEL	(48)

#define CONTEXT_TT_MULTI_LEVEL	0
#define CONTEXT_TT_DEV_IOTLB	1
#define CONTEXT_TT_PASS_THROUGH 2
#define CONTEXT_PASIDE		BIT_ULL(3)

/*
 * Intel IOMMU register specification per version 1.0 public spec.
 */
#define	DMAR_VER_REG	0x0	/* Arch version supported by this IOMMU */
#define	DMAR_CAP_REG	0x8	/* Hardware supported capabilities */
#define	DMAR_ECAP_REG	0x10	/* Extended capabilities supported */
#define	DMAR_GCMD_REG	0x18	/* Global command register */
#define	DMAR_GSTS_REG	0x1c	/* Global status register */
#define	DMAR_RTADDR_REG	0x20	/* Root entry table */
#define	DMAR_CCMD_REG	0x28	/* Context command reg */
#define	DMAR_FSTS_REG	0x34	/* Fault Status register */
#define	DMAR_FECTL_REG	0x38	/* Fault control register */
#define	DMAR_FEDATA_REG	0x3c	/* Fault event interrupt data register */
#define	DMAR_FEADDR_REG	0x40	/* Fault event interrupt addr register */
#define	DMAR_FEUADDR_REG 0x44	/* Upper address register */
#define	DMAR_AFLOG_REG	0x58	/* Advanced Fault control */
#define	DMAR_PMEN_REG	0x64	/* Enable Protected Memory Region */
#define	DMAR_PLMBASE_REG 0x68	/* PMRR Low addr */
#define	DMAR_PLMLIMIT_REG 0x6c	/* PMRR low limit */
#define	DMAR_PHMBASE_REG 0x70	/* pmrr high base addr */
#define	DMAR_PHMLIMIT_REG 0x78	/* pmrr high limit */
#define DMAR_IQH_REG	0x80	/* Invalidation queue head register */
#define DMAR_IQT_REG	0x88	/* Invalidation queue tail register */
#define DMAR_IQ_SHIFT	4	/* Invalidation queue head/tail shift */
#define DMAR_IQA_REG	0x90	/* Invalidation queue addr register */
#define DMAR_ICS_REG	0x9c	/* Invalidation complete status register */
#define DMAR_IQER_REG	0xb0	/* Invalidation queue error record register */
#define DMAR_IRTA_REG	0xb8    /* Interrupt remapping table addr register */
#define DMAR_PQH_REG	0xc0	/* Page request queue head register */
#define DMAR_PQT_REG	0xc8	/* Page request queue tail register */
#define DMAR_PQA_REG	0xd0	/* Page request queue address register */
#define DMAR_PRS_REG	0xdc	/* Page request status register */
#define DMAR_PECTL_REG	0xe0	/* Page request event control register */
#define	DMAR_PEDATA_REG	0xe4	/* Page request event interrupt data register */
#define	DMAR_PEADDR_REG	0xe8	/* Page request event interrupt addr register */
#define	DMAR_PEUADDR_REG 0xec	/* Page request event Upper address register */
#define DMAR_MTRRCAP_REG 0x100	/* MTRR capability register */
#define DMAR_MTRRDEF_REG 0x108	/* MTRR default type register */
#define DMAR_MTRR_FIX64K_00000_REG 0x120 /* MTRR Fixed range registers */
#define DMAR_MTRR_FIX16K_80000_REG 0x128
#define DMAR_MTRR_FIX16K_A0000_REG 0x130
#define DMAR_MTRR_FIX4K_C0000_REG 0x138
#define DMAR_MTRR_FIX4K_C8000_REG 0x140
#define DMAR_MTRR_FIX4K_D0000_REG 0x148
#define DMAR_MTRR_FIX4K_D8000_REG 0x150
#define DMAR_MTRR_FIX4K_E0000_REG 0x158
#define DMAR_MTRR_FIX4K_E8000_REG 0x160
#define DMAR_MTRR_FIX4K_F0000_REG 0x168
#define DMAR_MTRR_FIX4K_F8000_REG 0x170
#define DMAR_MTRR_PHYSBASE0_REG 0x180 /* MTRR Variable range registers */
#define DMAR_MTRR_PHYSMASK0_REG 0x188
#define DMAR_MTRR_PHYSBASE1_REG 0x190
#define DMAR_MTRR_PHYSMASK1_REG 0x198
#define DMAR_MTRR_PHYSBASE2_REG 0x1a0
#define DMAR_MTRR_PHYSMASK2_REG 0x1a8
#define DMAR_MTRR_PHYSBASE3_REG 0x1b0
#define DMAR_MTRR_PHYSMASK3_REG 0x1b8
#define DMAR_MTRR_PHYSBASE4_REG 0x1c0
#define DMAR_MTRR_PHYSMASK4_REG 0x1c8
#define DMAR_MTRR_PHYSBASE5_REG 0x1d0
#define DMAR_MTRR_PHYSMASK5_REG 0x1d8
#define DMAR_MTRR_PHYSBASE6_REG 0x1e0
#define DMAR_MTRR_PHYSMASK6_REG 0x1e8
#define DMAR_MTRR_PHYSBASE7_REG 0x1f0
#define DMAR_MTRR_PHYSMASK7_REG 0x1f8
#define DMAR_MTRR_PHYSBASE8_REG 0x200
#define DMAR_MTRR_PHYSMASK8_REG 0x208
#define DMAR_MTRR_PHYSBASE9_REG 0x210
#define DMAR_MTRR_PHYSMASK9_REG 0x218
#define DMAR_PERFCAP_REG	0x300
#define DMAR_PERFCFGOFF_REG	0x310
#define DMAR_PERFOVFOFF_REG	0x318
#define DMAR_PERFCNTROFF_REG	0x31c
#define DMAR_PERFINTRSTS_REG	0x324
#define DMAR_PERFINTRCTL_REG	0x328
#define DMAR_PERFEVNTCAP_REG	0x380
#define DMAR_ECMD_REG		0x400
#define DMAR_ECEO_REG		0x408
#define DMAR_ECRSP_REG		0x410
#define DMAR_ECSTS_REG		0x420
#define DMAR_ECCAP_REG		0x430
#define DMAR_VCCAP_REG		0xe30 /* Virtual command capability register */
#define DMAR_VCMD_REG		0xe00 /* Virtual command register */
#define DMAR_VCRSP_REG		0xe10 /* Virtual command response register */

/* For TDX-IO mode */
#define DMAR_IOMMU_ID_REG	0x80000001
#define DMAR_IOMMU_STATE_REG	0x80000002
#define DMAR_IQPAGE_REG		0x80000003
#define DMAR_IQCTXPAGE_REG	0x80000004
#define DMAR_RTPAGE_REG		0x80000005
#define DMAR_STINFOPA0_REG	0x80000006
#define DMAR_STINFOPA1_REG	0x80000007
#define DMAR_SPDMDIRPA_REG	0x80000008
#define DMAR_CONFIG_IOMMU_REG	0x80000009
#define DMAR_CLEAR_IOMMU_REG	0x8000000A
#define DMAR_CONFIG_RP_REG	0x8000000B
#define DMAR_CLEAR_RP_REG	0x8000000C

#define DMAR_IQER_REG_IQEI(reg)		FIELD_GET(GENMASK_ULL(3, 0), reg)
#define DMAR_IQER_REG_ITESID(reg)	FIELD_GET(GENMASK_ULL(47, 32), reg)
#define DMAR_IQER_REG_ICESID(reg)	FIELD_GET(GENMASK_ULL(63, 48), reg)

#define OFFSET_STRIDE		(9)

#define dmar_readq(a) readq(a)
#define dmar_writeq(a,v) writeq(v,a)
#define dmar_readl(a) readl(a)
#define dmar_writel(a, v) writel(v, a)

#define DMAR_VER_MAJOR(v)		(((v) & 0xf0) >> 4)
#define DMAR_VER_MINOR(v)		((v) & 0x0f)

/*
 * ECMD Response Register
 */
#define ecrsp_ip(r)             ((r) & 1)
#define ecrsp_sc(r)             (((r) >> 1) & 0x7f)

/*
 * ECMD Status Register
 */
#define ecsts_tdx_mode(s)        (((s) >> 1) & 1)

/*
 * Decoding Capability Register
 */
#define cap_esrtps(c)		(((c) >> 63) & 1)
#define cap_esirtps(c)		(((c) >> 62) & 1)
#define cap_ecmds(c)		(((c) >> 61) & 1)
#define cap_fl5lp_support(c)	(((c) >> 60) & 1)
#define cap_pi_support(c)	(((c) >> 59) & 1)
#define cap_fl1gp_support(c)	(((c) >> 56) & 1)
#define cap_read_drain(c)	(((c) >> 55) & 1)
#define cap_write_drain(c)	(((c) >> 54) & 1)
#define cap_max_amask_val(c)	(((c) >> 48) & 0x3f)
#define cap_num_fault_regs(c)	((((c) >> 40) & 0xff) + 1)
#define cap_pgsel_inv(c)	(((c) >> 39) & 1)

#define cap_super_page_val(c)	(((c) >> 34) & 0xf)
#define cap_super_offset(c)	(((find_first_bit(&cap_super_page_val(c), 4)) \
					* OFFSET_STRIDE) + 21)

#define cap_fault_reg_offset(c)	((((c) >> 24) & 0x3ff) * 16)
#define cap_max_fault_reg_offset(c) \
	(cap_fault_reg_offset(c) + cap_num_fault_regs(c) * 16)

#define cap_zlr(c)		(((c) >> 22) & 1)
#define cap_isoch(c)		(((c) >> 23) & 1)
#define cap_mgaw(c)		((((c) >> 16) & 0x3f) + 1)
#define cap_sagaw(c)		(((c) >> 8) & 0x1f)
#define cap_caching_mode(c)	(((c) >> 7) & 1)
#define cap_phmr(c)		(((c) >> 6) & 1)
#define cap_plmr(c)		(((c) >> 5) & 1)
#define cap_rwbf(c)		(((c) >> 4) & 1)
#define cap_afl(c)		(((c) >> 3) & 1)
#define cap_ndoms(c)		(((unsigned long)1) << (4 + 2 * ((c) & 0x7)))
/*
 * Extended Capability Register
 */

#define ecap_pms(e)		(((e) >> 51) & 0x1)
#define ecap_tdxio(e)		(((e) >> 50) & 0x1)
#define ecap_rps(e)		(((e) >> 49) & 0x1)
#define ecap_smpwc(e)		(((e) >> 48) & 0x1)
#define ecap_flts(e)		(((e) >> 47) & 0x1)
#define ecap_slts(e)		(((e) >> 46) & 0x1)
#define ecap_slads(e)		(((e) >> 45) & 0x1)
#define ecap_vcs(e)		(((e) >> 44) & 0x1)
#define ecap_smts(e)		(((e) >> 43) & 0x1)
#define ecap_dit(e)		(((e) >> 41) & 0x1)
#define ecap_pds(e)		(((e) >> 42) & 0x1)
#define ecap_pasid(e)		(((e) >> 40) & 0x1)
#define ecap_pss(e)		(((e) >> 35) & 0x1f)
#define ecap_eafs(e)		(((e) >> 34) & 0x1)
#define ecap_nwfs(e)		(((e) >> 33) & 0x1)
#define ecap_srs(e)		(((e) >> 31) & 0x1)
#define ecap_ers(e)		(((e) >> 30) & 0x1)
#define ecap_prs(e)		(((e) >> 29) & 0x1)
#define ecap_broken_pasid(e)	(((e) >> 28) & 0x1)
#define ecap_dis(e)		(((e) >> 27) & 0x1)
#define ecap_nest(e)		(((e) >> 26) & 0x1)
#define ecap_mts(e)		(((e) >> 25) & 0x1)
#define ecap_iotlb_offset(e) 	((((e) >> 8) & 0x3ff) * 16)
#define ecap_max_iotlb_offset(e) (ecap_iotlb_offset(e) + 16)
#define ecap_coherent(e)	((e) & 0x1)
#define ecap_qis(e)		((e) & 0x2)
#define ecap_pass_through(e)	(((e) >> 6) & 0x1)
#define ecap_eim_support(e)	(((e) >> 4) & 0x1)
#define ecap_ir_support(e)	(((e) >> 3) & 0x1)
#define ecap_dev_iotlb_support(e)	(((e) >> 2) & 0x1)
#define ecap_max_handle_mask(e) (((e) >> 20) & 0xf)
#define ecap_sc_support(e)	(((e) >> 7) & 0x1) /* Snooping Control */

/*
 * Decoding Perf Capability Register
 */
#define pcap_num_cntr(p)	((p) & 0xffff)
#define pcap_cntr_width(p)	(((p) >> 16) & 0x7f)
#define pcap_num_event_group(p)	(((p) >> 24) & 0x1f)
#define pcap_filters_mask(p)	(((p) >> 32) & 0x1f)
#define pcap_interrupt(p)	(((p) >> 50) & 0x1)
/* The counter stride is calculated as 2 ^ (x+10) bytes */
#define pcap_cntr_stride(p)	(1ULL << ((((p) >> 52) & 0x7) + 10))

/*
 * Decoding Perf Event Capability Register
 */
#define pecap_es(p)		((p) & 0xfffffff)

/* Virtual command interface capability */
#define vccap_pasid(v)		(((v) & DMA_VCS_PAS)) /* PASID allocation */

/* IOTLB_REG */
#define DMA_TLB_FLUSH_GRANU_OFFSET  60
#define DMA_TLB_GLOBAL_FLUSH (((u64)1) << 60)
#define DMA_TLB_DSI_FLUSH (((u64)2) << 60)
#define DMA_TLB_PSI_FLUSH (((u64)3) << 60)
#define DMA_TLB_IIRG(type) ((type >> 60) & 3)
#define DMA_TLB_IAIG(val) (((val) >> 57) & 3)
#define DMA_TLB_READ_DRAIN (((u64)1) << 49)
#define DMA_TLB_WRITE_DRAIN (((u64)1) << 48)
#define DMA_TLB_DID(id)	(((u64)((id) & 0xffff)) << 32)
#define DMA_TLB_IVT (((u64)1) << 63)
#define DMA_TLB_IH_NONLEAF (((u64)1) << 6)
#define DMA_TLB_MAX_SIZE (0x3f)

/* INVALID_DESC */
#define DMA_CCMD_INVL_GRANU_OFFSET  61
#define DMA_ID_TLB_GLOBAL_FLUSH	(((u64)1) << 4)
#define DMA_ID_TLB_DSI_FLUSH	(((u64)2) << 4)
#define DMA_ID_TLB_PSI_FLUSH	(((u64)3) << 4)
#define DMA_ID_TLB_READ_DRAIN	(((u64)1) << 7)
#define DMA_ID_TLB_WRITE_DRAIN	(((u64)1) << 6)
#define DMA_ID_TLB_DID(id)	(((u64)((id & 0xffff) << 16)))
#define DMA_ID_TLB_IH_NONLEAF	(((u64)1) << 6)
#define DMA_ID_TLB_ADDR(addr)	(addr)
#define DMA_ID_TLB_ADDR_MASK(mask)	(mask)

/* PMEN_REG */
#define DMA_PMEN_EPM (((u32)1)<<31)
#define DMA_PMEN_PRS (((u32)1)<<0)

/* GCMD_REG */
#define DMA_GCMD_TE (((u32)1) << 31)
#define DMA_GCMD_SRTP (((u32)1) << 30)
#define DMA_GCMD_SFL (((u32)1) << 29)
#define DMA_GCMD_EAFL (((u32)1) << 28)
#define DMA_GCMD_WBF (((u32)1) << 27)
#define DMA_GCMD_QIE (((u32)1) << 26)
#define DMA_GCMD_SIRTP (((u32)1) << 24)
#define DMA_GCMD_IRE (((u32) 1) << 25)
#define DMA_GCMD_CFI (((u32) 1) << 23)

/* GSTS_REG */
#define DMA_GSTS_TES (((u32)1) << 31)
#define DMA_GSTS_RTPS (((u32)1) << 30)
#define DMA_GSTS_FLS (((u32)1) << 29)
#define DMA_GSTS_AFLS (((u32)1) << 28)
#define DMA_GSTS_WBFS (((u32)1) << 27)
#define DMA_GSTS_QIES (((u32)1) << 26)
#define DMA_GSTS_IRTPS (((u32)1) << 24)
#define DMA_GSTS_IRES (((u32)1) << 25)
#define DMA_GSTS_CFIS (((u32)1) << 23)

/* DMA_RTADDR_REG */
#define DMA_RTADDR_SMT (((u64)1) << 10)

/* CCMD_REG */
#define DMA_CCMD_ICC (((u64)1) << 63)
#define DMA_CCMD_GLOBAL_INVL (((u64)1) << 61)
#define DMA_CCMD_DOMAIN_INVL (((u64)2) << 61)
#define DMA_CCMD_DEVICE_INVL (((u64)3) << 61)
#define DMA_CCMD_FM(m) (((u64)((m) & 0x3)) << 32)
#define DMA_CCMD_MASK_NOBIT 0
#define DMA_CCMD_MASK_1BIT 1
#define DMA_CCMD_MASK_2BIT 2
#define DMA_CCMD_MASK_3BIT 3
#define DMA_CCMD_SID(s) (((u64)((s) & 0xffff)) << 16)
#define DMA_CCMD_DID(d) ((u64)((d) & 0xffff))

/* ECMD_REG */
#define DMA_MAX_NUM_ECMD		256
#define DMA_MAX_NUM_ECMDCAP		(DMA_MAX_NUM_ECMD / 64)
#define DMA_ECMD_REG_STEP		8
#define DMA_ECMD_ENABLE			0xf0
#define DMA_ECMD_DISABLE		0xf1
#define DMA_ECMD_FREEZE			0xf4
#define DMA_ECMD_UNFREEZE		0xf5
#define DMA_ECMD_OA_SHIFT		16
#define DMA_ECMD_ECRSP_IP		0x1
#define DMA_ECMD_ECCAP3			3
#define DMA_ECMD_ECCAP3_ECNTS		BIT_ULL(48)
#define DMA_ECMD_ECCAP3_DCNTS		BIT_ULL(49)
#define DMA_ECMD_ECCAP3_FCNTS		BIT_ULL(52)
#define DMA_ECMD_ECCAP3_UFCNTS		BIT_ULL(53)
#define DMA_ECMD_ECCAP3_ESSENTIAL	(DMA_ECMD_ECCAP3_ECNTS |	\
					 DMA_ECMD_ECCAP3_DCNTS |	\
					 DMA_ECMD_ECCAP3_FCNTS |	\
					 DMA_ECMD_ECCAP3_UFCNTS)

/* FECTL_REG */
#define DMA_FECTL_IM (((u32)1) << 31)

/* FSTS_REG */
#define DMA_FSTS_PFO (1 << 0) /* Primary Fault Overflow */
#define DMA_FSTS_PPF (1 << 1) /* Primary Pending Fault */
#define DMA_FSTS_IQE (1 << 4) /* Invalidation Queue Error */
#define DMA_FSTS_ICE (1 << 5) /* Invalidation Completion Error */
#define DMA_FSTS_ITE (1 << 6) /* Invalidation Time-out Error */
#define DMA_FSTS_PRO (1 << 7) /* Page Request Overflow */
#define dma_fsts_fault_record_index(s) (((s) >> 8) & 0xff)

/* FRCD_REG, 32 bits access */
#define DMA_FRCD_F (((u32)1) << 31)
#define dma_frcd_type(d) ((d >> 30) & 1)
#define dma_frcd_fault_reason(c) (c & 0xff)
#define dma_frcd_source_id(c) (c & 0xffff)
#define dma_frcd_pasid_value(c) (((c) >> 8) & 0xfffff)
#define dma_frcd_pasid_present(c) (((c) >> 31) & 1)
/* low 64 bit */
#define dma_frcd_page_addr(d) (d & (((u64)-1) << PAGE_SHIFT))

/* PRS_REG */
#define DMA_PRS_PPR	((u32)1)
#define DMA_PRS_PRO	((u32)2)

#define DMA_VCS_PAS	((u64)1)

/* PERFINTRSTS_REG */
#define DMA_PERFINTRSTS_PIS	((u32)1)

#define IOMMU_WAIT_OP(iommu, offset, op, cond, sts)			\
do {									\
	cycles_t start_time = get_cycles();				\
	while (1) {							\
		sts = op(iommu->reg + offset);				\
		if (cond)						\
			break;						\
		if (DMAR_OPERATION_TIMEOUT < (get_cycles() - start_time))\
			panic("DMAR hardware is malfunctioning\n");	\
		cpu_relax();						\
	}								\
} while (0)

#ifndef CONFIG_SVOS
#define QI_LENGTH	256	/* queue length */
#else
#define DEF_QI_LENGTH	256	/* queue length */
extern int svos_qi_descriptor_count;
#define QI_LENGTH svos_qi_descriptor_count
#endif

enum {
	QI_FREE,
	QI_IN_USE,
	QI_DONE,
	QI_ABORT
};

#define QI_CC_TYPE		0x1
#define QI_IOTLB_TYPE		0x2
#define QI_DIOTLB_TYPE		0x3
#define QI_IEC_TYPE		0x4
#define QI_IWD_TYPE		0x5
#define QI_EIOTLB_TYPE		0x6
#define QI_PC_TYPE		0x7
#define QI_DEIOTLB_TYPE		0x8
#define QI_PGRP_RESP_TYPE	0x9
#define QI_PSTRM_RESP_TYPE	0xa

#define QI_IEC_SELECTIVE	(((u64)1) << 4)
#define QI_IEC_IIDEX(idx)	(((u64)(idx & 0xffff) << 32))
#define QI_IEC_IM(m)		(((u64)(m & 0x1f) << 27))

#define QI_IWD_STATUS_DATA(d)	(((u64)d) << 32)
#define QI_IWD_STATUS_WRITE	(((u64)1) << 5)
#define QI_IWD_FENCE		(((u64)1) << 6)
#define QI_IWD_PRQ_DRAIN	(((u64)1) << 7)

#define QI_IOTLB_DID(did) 	(((u64)did) << 16)
#define QI_IOTLB_DR(dr) 	(((u64)dr) << 7)
#define QI_IOTLB_DW(dw) 	(((u64)dw) << 6)
#define QI_IOTLB_GRAN(gran) 	(((u64)gran) >> (DMA_TLB_FLUSH_GRANU_OFFSET-4))
#define QI_IOTLB_ADDR(addr)	(((u64)addr) & VTD_PAGE_MASK)
#define QI_IOTLB_IH(ih)		(((u64)ih) << 6)
#define QI_IOTLB_AM(am)		(((u8)am) & 0x3f)

#define QI_CC_FM(fm)		(((u64)fm) << 48)
#define QI_CC_SID(sid)		(((u64)sid) << 32)
#define QI_CC_DID(did)		(((u64)did) << 16)
#define QI_CC_GRAN(gran)	(((u64)gran) >> (DMA_CCMD_INVL_GRANU_OFFSET-4))

#define QI_DEV_IOTLB_SID(sid)	((u64)((sid) & 0xffff) << 32)
#define QI_DEV_IOTLB_QDEP(qdep)	(((qdep) & 0x1f) << 16)
#define QI_DEV_IOTLB_ADDR(addr)	((u64)(addr) & VTD_PAGE_MASK)
#define QI_DEV_IOTLB_PFSID(pfsid) (((u64)(pfsid & 0xf) << 12) | \
				   ((u64)((pfsid >> 4) & 0xfff) << 52))
#define QI_DEV_IOTLB_SIZE	1
#define QI_DEV_IOTLB_MAX_INVS	32

#define QI_PC_PASID(pasid)	(((u64)pasid) << 32)
#define QI_PC_DID(did)		(((u64)did) << 16)
#define QI_PC_GRAN(gran)	(((u64)gran) << 4)

/* PASID cache invalidation granu */
#define QI_PC_ALL_PASIDS	0
#define QI_PC_PASID_SEL		1
#define QI_PC_GLOBAL		3

#define QI_EIOTLB_ADDR(addr)	((u64)(addr) & VTD_PAGE_MASK)
#define QI_EIOTLB_IH(ih)	(((u64)ih) << 6)
#define QI_EIOTLB_AM(am)	(((u64)am) & 0x3f)
#define QI_EIOTLB_PASID(pasid) 	(((u64)pasid) << 32)
#define QI_EIOTLB_DID(did)	(((u64)did) << 16)
#define QI_EIOTLB_GRAN(gran) 	(((u64)gran) << 4)

/* QI Dev-IOTLB inv granu */
#define QI_DEV_IOTLB_GRAN_ALL		1
#define QI_DEV_IOTLB_GRAN_PASID_SEL	0

#define QI_DEV_EIOTLB_ADDR(a)	((u64)(a) & VTD_PAGE_MASK)
#define QI_DEV_EIOTLB_SIZE	(((u64)1) << 11)
#define QI_DEV_EIOTLB_PASID(p)	((u64)((p) & 0xfffff) << 32)
#define QI_DEV_EIOTLB_SID(sid)	((u64)((sid) & 0xffff) << 16)
#define QI_DEV_EIOTLB_QDEP(qd)	((u64)((qd) & 0x1f) << 4)
#define QI_DEV_EIOTLB_PFSID(pfsid) (((u64)(pfsid & 0xf) << 12) | \
				    ((u64)((pfsid >> 4) & 0xfff) << 52))
#define QI_DEV_EIOTLB_MAX_INVS	32

/* Page group response descriptor QW0 */
#define QI_PGRP_PASID_P(p)	(((u64)(p)) << 4)
#define QI_PGRP_PDP(p)		(((u64)(p)) << 5)
#define QI_PGRP_RESP_CODE(res)	(((u64)(res)) << 12)
#define QI_PGRP_DID(rid)	(((u64)(rid)) << 16)
#define QI_PGRP_PASID(pasid)	(((u64)(pasid)) << 32)

/* Page group response descriptor QW1 */
#define QI_PGRP_LPIG(x)		(((u64)(x)) << 2)
#define QI_PGRP_IDX(idx)	(((u64)(idx)) << 3)


#define QI_RESP_SUCCESS		0x0
#define QI_RESP_INVALID		0x1
#define QI_RESP_FAILURE		0xf

#define QI_GRAN_NONG_PASID		2
#define QI_GRAN_PSI_PASID		3

#define qi_shift(iommu)		(DMAR_IQ_SHIFT + !!ecap_smts((iommu)->ecap))

struct qi_desc {
	u64 qw0;
	u64 qw1;
	u64 qw2;
	u64 qw3;
};

struct q_inval {
	raw_spinlock_t  q_lock;
	void		*desc;          /* invalidation queue */
	int             *desc_status;   /* desc status */
	int             free_head;      /* first free entry */
	int             free_tail;      /* last free entry */
	int             free_cnt;
};

/* Page Request Queue depth */
#define PRQ_ORDER	4
#define PRQ_RING_MASK	((0x1000 << PRQ_ORDER) - 0x20)
#define PRQ_DEPTH	((0x1000 << PRQ_ORDER) >> 5)

struct dmar_pci_notify_info;

#ifdef CONFIG_IRQ_REMAP
/* 1MB - maximum possible interrupt remapping table size */
#define INTR_REMAP_PAGE_ORDER	8
#define INTR_REMAP_TABLE_REG_SIZE	0xf
#define INTR_REMAP_TABLE_REG_SIZE_MASK  0xf

#define INTR_REMAP_TABLE_ENTRIES	65536

struct irq_domain;

struct ir_table {
	struct irte *base;
	unsigned long *bitmap;
};

void intel_irq_remap_add_device(struct dmar_pci_notify_info *info);
#else
static inline void
intel_irq_remap_add_device(struct dmar_pci_notify_info *info) { }
#endif

struct iommu_flush {
	void (*flush_context)(struct intel_iommu *iommu, u16 did, u16 sid,
			      u8 fm, u64 type);
	void (*flush_iotlb)(struct intel_iommu *iommu, u16 did, u64 addr,
			    unsigned int size_order, u64 type);
};

enum {
	SR_DMAR_FECTL_REG,
	SR_DMAR_FEDATA_REG,
	SR_DMAR_FEADDR_REG,
	SR_DMAR_FEUADDR_REG,
	MAX_SR_DMAR_REGS
};

#define VTD_FLAG_TRANS_PRE_ENABLED	(1 << 0)
#define VTD_FLAG_IRQ_REMAP_PRE_ENABLED	(1 << 1)
#define VTD_FLAG_SVM_CAPABLE		(1 << 2)

#define sm_supported(iommu)	(intel_iommu_sm && ecap_smts((iommu)->ecap))
#define pasid_supported(iommu)	(sm_supported(iommu) &&			\
				 ecap_pasid((iommu)->ecap))
#define tdxio_supported(iommu)  (tdx_io_support() && ecap_tdxio((iommu)->ecap))

struct pasid_entry;
struct pasid_state_entry;
struct page_req_dsc;

/*
 * 0: Present
 * 1-11: Reserved
 * 12-63: Context Ptr (12 - (haw-1))
 * 64-127: Reserved
 */
struct root_entry {
	u64     lo;
	u64     hi;
};

/*
 * low 64 bits:
 * 0: present
 * 1: fault processing disable
 * 2-3: translation type
 * 12-63: address space root
 * high 64 bits:
 * 0-2: address width
 * 3-6: aval
 * 8-23: domain id
 */
struct context_entry {
	u64 lo;
	u64 hi;
};

struct iommu_domain_info {
	struct intel_iommu *iommu;
	unsigned int refcnt;		/* Refcount of devices per iommu */
	u16 did;			/* Domain ids per IOMMU. Use u16 since
					 * domain ids are 16 bit wide according
					 * to VT-d spec, section 9.3 */
};

/*
 * When VT-d works in the TEE-IO mode, it allows a separated DMA translation
 * managed by trusted agent. This bit marks that the DMA translation for the
 * domain goes to the trusted IO page tables.
 */
#define DOMAIN_FLAG_TRUSTED			BIT(2)

struct dmar_domain {
	int	nid;			/* node id */
	struct xarray iommu_array;	/* Attached IOMMU array */

	u8 has_iotlb_device: 1;
	u8 iommu_coherency: 1;		/* indicate coherency of iommu access */
	u8 force_snooping : 1;		/* Create IOPTEs with snoop control */
	u8 set_pte_snp:1;
	u8 use_first_level:1;		/* DMA translation for the domain goes
					 * through the first level page table,
					 * otherwise, goes through the second
					 * level.
					 */
	u8 read_only_mapped:1;		/* domain has mappings with read-only
					 * permission.
					 */
	u8 set_nested:1;		/* has other domains nested on it */
	u8 dirty_tracking:1;		/* Dirty tracking is enabled */

	spinlock_t lock;		/* Protect device tracking lists */
	struct list_head devices;	/* all devices' list */
	struct list_head dev_pasids;	/* all attached pasids */

<<<<<<< HEAD
=======
	struct dma_pte	*pgd;		/* virtual address */
	int		gaw;		/* max guest address width */

	/* adjusted guest address width, 0 is level 2 30-bit */
	int		agaw;
	/* flags to find out type of domain */
	int		flags;
>>>>>>> 357d0cde
	int		iommu_superpage;/* Level of superpages supported:
					   0 == 4KiB (no superpages), 1 == 2MiB,
					   2 == 1GiB, 3 == 512GiB, 4 == 1TiB */
	union {
		/* DMA remapping domain */
		struct {
			/* virtual address */
			struct dma_pte	*pgd;
			/* max guest address width */
			int		gaw;
			/*
			 * adjusted guest address width:
			 *   0: level 2 30-bit
			 *   1: level 3 39-bit
			 *   2: level 4 48-bit
			 *   3: level 5 57-bit
			 */
			int		agaw;
			/* maximum mapped address */
			u64		max_addr;
		};

		/* Nested user domain */
		struct {
			/* parent page table which the user domain is nested on */
			struct dmar_domain *s2_domain;
			/* user page table pointer (in GPA) */
			unsigned long s1_pgtbl;
			/* page table attributes */
			struct iommu_hwpt_vtd_s1 s1_cfg;
		};
	};

	struct iommu_domain domain;	/* generic domain data structure for
					   iommu core */
};

/*
 * In theory, the VT-d 4.0 spec can support up to 2 ^ 16 counters.
 * But in practice, there are only 14 counters for the existing
 * platform. Setting the max number of counters to 64 should be good
 * enough for a long time. Also, supporting more than 64 counters
 * requires more extras, e.g., extra freeze and overflow registers,
 * which is not necessary for now.
 */
#define IOMMU_PMU_IDX_MAX		64

struct iommu_pmu {
	struct intel_iommu	*iommu;
	u32			num_cntr;	/* Number of counters */
	u32			num_eg;		/* Number of event group */
	u32			cntr_width;	/* Counter width */
	u32			cntr_stride;	/* Counter Stride */
	u32			filter;		/* Bitmask of filter support */
	void __iomem		*base;		/* the PerfMon base address */
	void __iomem		*cfg_reg;	/* counter configuration base address */
	void __iomem		*cntr_reg;	/* counter 0 address*/
	void __iomem		*overflow;	/* overflow status register */

	u64			*evcap;		/* Indicates all supported events */
	u32			**cntr_evcap;	/* Supported events of each counter. */

	struct pmu		pmu;
	DECLARE_BITMAP(used_mask, IOMMU_PMU_IDX_MAX);
	struct perf_event	*event_list[IOMMU_PMU_IDX_MAX];
	unsigned char		irq_name[16];
	struct hlist_node	cpuhp_node;
	int			cpu;
};

#define IOMMU_IRQ_ID_OFFSET_PRQ		(DMAR_UNITS_SUPPORTED)
#define IOMMU_IRQ_ID_OFFSET_PERF	(2 * DMAR_UNITS_SUPPORTED)

struct intel_iommu {
	void __iomem	*reg; /* Pointer to hardware regs, virtual addr */
	u64 		reg_phys; /* physical address of hw register set */
	u64		reg_size; /* size of hw register set */
	u64		cap;
	u64		ecap;
	u64		vccap;
	u64		ecmdcap[DMA_MAX_NUM_ECMDCAP];
	u32		gcmd; /* Holds TE, EAFL. Don't need SRTP, SFL, WBF */
	raw_spinlock_t	register_lock; /* protect register handling */
	int		seq_id;	/* sequence id of the iommu */
	int		agaw; /* agaw of this iommu */
	int		msagaw; /* max sagaw of this iommu */
	unsigned int	irq, pr_irq, perf_irq;
	u16		segment;     /* PCI segment# */
	unsigned char 	name[13];    /* Device Name */

#ifdef CONFIG_INTEL_IOMMU
	unsigned long 	*domain_ids; /* bitmap of domains */
	unsigned long	*copied_tables; /* bitmap of copied tables */
	spinlock_t	lock; /* protect context, domain ids */
	struct root_entry *root_entry; /* virtual address */

	struct iommu_flush flush;
#endif
#ifdef CONFIG_INTEL_IOMMU_SVM
	struct page_req_dsc *prq;
	unsigned char prq_name[16];    /* Name for PRQ interrupt */
	unsigned long prq_seq_number;
	struct completion prq_complete;
	struct ioasid_allocator_ops pasid_allocator; /* Custom allocator for PASIDs */
#endif
	struct iopf_queue *iopf_queue;
	unsigned char iopfq_name[16];
	struct q_inval  *qi;            /* Queued invalidation info */
	u32 iommu_state[MAX_SR_DMAR_REGS]; /* Store iommu states between suspend and resume.*/

#ifdef CONFIG_IRQ_REMAP
	struct ir_table *ir_table;	/* Interrupt remapping info */
	struct irq_domain *ir_domain;
#endif
	struct iommu_device iommu;  /* IOMMU core code handle */
	int		node;
	u32		flags;      /* Software defined flags */

	struct dmar_drhd_unit *drhd;
	void *perf_statistic;

	struct iommu_pmu *pmu;

	unsigned long tdxio_pages_pa;
	bool tdxio_enabled;
	u64 id;
};

/* PCI domain-device relationship */
struct device_domain_info {
	struct list_head link;	/* link to domain siblings */
	u32 segment;		/* PCI segment number */
	u8 bus;			/* PCI bus number */
	u8 devfn;		/* PCI devfn number */
	u16 pfsid;		/* SRIOV physical function source ID */
	u8 pasid_supported:3;
	u8 pasid_enabled:1;
	u8 pri_supported:1;
	u8 pri_enabled:1;
	u8 ats_supported:1;
	u8 ats_enabled:1;
	u8 dtlb_extra_inval:1;	/* Quirk for devices need extra flush */
	u8 ats_qdep;
	struct device *dev; /* it's NULL for PCIe-to-PCI bridge */
	struct intel_iommu *iommu; /* IOMMU used by this device */
	struct dmar_domain *domain; /* pointer to domain */
	struct pasid_table *pasid_table; /* pasid table */
};

struct dev_pasid_info {
	struct list_head link_domain;	/* link to domain siblings */
	struct device *dev;
	ioasid_t pasid;
};

static inline void __iommu_flush_cache(
	struct intel_iommu *iommu, void *addr, int size)
{
	if (!ecap_coherent(iommu->ecap))
		clflush_cache_range(addr, size);
}

/* Convert generic struct iommu_domain to private struct dmar_domain */
static inline struct dmar_domain *to_dmar_domain(struct iommu_domain *dom)
{
	return container_of(dom, struct dmar_domain, domain);
}

/* Retrieve the domain ID which has allocated to the domain */
static inline u16
domain_id_iommu(struct dmar_domain *domain, struct intel_iommu *iommu)
{
	struct iommu_domain_info *info =
			xa_load(&domain->iommu_array, iommu->seq_id);

	return info->did;
}

/*
 * 0: readable
 * 1: writable
 * 2-6: reserved
 * 7: super page
 * 8-10: available
 * 11: snoop behavior
 * 12-63: Host physical address
 */
struct dma_pte {
	u64 val;
};

static inline void dma_clear_pte(struct dma_pte *pte)
{
	pte->val = 0;
}

static inline u64 dma_pte_addr(struct dma_pte *pte)
{
#ifdef CONFIG_64BIT
	return pte->val & VTD_PAGE_MASK & (~DMA_FL_PTE_XD);
#else
	/* Must have a full atomic 64-bit read */
	return  __cmpxchg64(&pte->val, 0ULL, 0ULL) &
			VTD_PAGE_MASK & (~DMA_FL_PTE_XD);
#endif
}

static inline bool dma_pte_present(struct dma_pte *pte)
{
	return (pte->val & 3) != 0;
}

static inline bool dma_sl_pte_dirty(struct dma_pte *pte)
{
	return (pte->val & DMA_SL_PTE_DIRTY) != 0;
}

static inline bool dma_sl_pte_test_and_clear_dirty(struct dma_pte *pte)
{
	return test_and_clear_bit(DMA_SL_PTE_DIRTY_BIT,
				  (unsigned long *)&pte->val);
}

static inline bool dma_pte_superpage(struct dma_pte *pte)
{
	return (pte->val & DMA_PTE_LARGE_PAGE);
}

static inline bool first_pte_in_page(struct dma_pte *pte)
{
	return IS_ALIGNED((unsigned long)pte, VTD_PAGE_SIZE);
}

static inline int nr_pte_to_next_page(struct dma_pte *pte)
{
	return first_pte_in_page(pte) ? BIT_ULL(VTD_STRIDE_SHIFT) :
		(struct dma_pte *)ALIGN((unsigned long)pte, VTD_PAGE_SIZE) - pte;
}

static inline bool context_present(struct context_entry *context)
{
	return (context->lo & 1);
}

struct dmar_drhd_unit *dmar_find_matched_drhd_unit(struct pci_dev *dev);

int dmar_enable_qi(struct intel_iommu *iommu);
void dmar_disable_qi(struct intel_iommu *iommu);
int dmar_reenable_qi(struct intel_iommu *iommu);
void qi_global_iec(struct intel_iommu *iommu);

void qi_flush_context(struct intel_iommu *iommu, u16 did,
		      u16 sid, u8 fm, u64 type);
void qi_flush_iotlb(struct intel_iommu *iommu, u16 did, u64 addr,
		    unsigned int size_order, u64 type);
void qi_flush_dev_iotlb(struct intel_iommu *iommu, u16 sid, u16 pfsid,
			u16 qdep, u64 addr, unsigned mask);

void qi_flush_piotlb(struct intel_iommu *iommu, u16 did, u32 pasid, u64 addr,
		     unsigned long npages, bool ih);

void qi_flush_dev_iotlb_pasid(struct intel_iommu *iommu, u16 sid, u16 pfsid,
			      u32 pasid, u16 qdep, u64 addr,
			      unsigned int size_order);
void quirk_extra_dev_tlb_flush(struct device_domain_info *info,
			       unsigned long address, unsigned long pages,
			       u32 pasid, u16 qdep);
void qi_flush_pasid_cache(struct intel_iommu *iommu, u16 did, u64 granu,
			  u32 pasid);

int qi_submit_sync(struct intel_iommu *iommu, struct qi_desc *desc,
		   unsigned int count, unsigned long options);
/*
 * Options used in qi_submit_sync:
 * QI_OPT_WAIT_DRAIN - Wait for PRQ drain completion, spec 6.5.2.8.
 */
#define QI_OPT_WAIT_DRAIN		BIT(0)

int domain_attach_iommu(struct dmar_domain *domain, struct intel_iommu *iommu);
void domain_detach_iommu(struct dmar_domain *domain, struct intel_iommu *iommu);
void device_block_translation(struct device *dev);
int prepare_domain_attach_device(struct iommu_domain *domain,
				 struct device *dev);
bool intel_iommu_enforce_cache_coherency(struct iommu_domain *domain);
void domain_update_iommu_cap(struct dmar_domain *domain);
void iommu_flush_iotlb_psi(struct intel_iommu *iommu,
			   struct dmar_domain *domain,
			   unsigned long pfn, unsigned int pages,
			   int ih, int map);
void intel_flush_iotlb_all(struct iommu_domain *domain);


int dmar_ir_support(void);

void *alloc_pgtable_page(int node, gfp_t gfp);
void free_pgtable_page(void *vaddr);
void iommu_flush_write_buffer(struct intel_iommu *iommu);
struct intel_iommu *device_to_iommu(struct device *dev, u8 *bus, u8 *devfn);
int intel_iommu_enable_pasid(struct intel_iommu *iommu, struct device *dev);
struct iommu_domain *intel_nested_domain_alloc(struct iommu_domain *s2_domain,
					       const union iommu_domain_user_data *user_data);

#ifdef CONFIG_INTEL_IOMMU_SVM
void intel_svm_check(struct intel_iommu *iommu);
int intel_svm_enable_prq(struct intel_iommu *iommu);
int intel_svm_finish_prq(struct intel_iommu *iommu);
int intel_svm_page_response(struct device *dev, struct iommu_fault_event *evt,
			    struct iommu_page_response *msg);
struct iommu_domain *intel_svm_domain_alloc(void);
void intel_svm_remove_dev_pasid(struct device *dev, ioasid_t pasid);
void intel_drain_pasid_prq(struct device *dev, u32 pasid);

struct intel_svm_dev {
	struct list_head list;
	struct rcu_head rcu;
	struct device *dev;
	struct intel_iommu *iommu;
	u16 did;
	u16 sid, qdep;
};

struct intel_svm {
	struct mmu_notifier notifier;
	struct mm_struct *mm;
	u32 pasid;
	struct list_head devs;
};
#else
static inline void intel_svm_check(struct intel_iommu *iommu) {}
static inline void intel_drain_pasid_prq(struct device *dev, u32 pasid) {}
static inline struct iommu_domain *intel_svm_domain_alloc(void)
{
	return NULL;
}

static inline void intel_svm_remove_dev_pasid(struct device *dev, ioasid_t pasid)
{
}
#endif

#ifdef CONFIG_INTEL_IOMMU_DEBUGFS
void intel_iommu_debugfs_init(void);
#else
static inline void intel_iommu_debugfs_init(void) {}
#endif /* CONFIG_INTEL_IOMMU_DEBUGFS */

extern const struct attribute_group *intel_iommu_groups[];
struct context_entry *iommu_context_addr(struct intel_iommu *iommu, u8 bus,
					 u8 devfn, int alloc);

extern const struct iommu_ops intel_iommu_ops;

#ifdef CONFIG_INTEL_IOMMU
extern int intel_iommu_sm;
int iommu_calculate_agaw(struct intel_iommu *iommu);
int iommu_calculate_max_sagaw(struct intel_iommu *iommu);
int ecmd_submit_sync(struct intel_iommu *iommu, u8 ecmd, u64 oa, u64 ob);

static inline bool ecmd_has_pmu_essential(struct intel_iommu *iommu)
{
	return (iommu->ecmdcap[DMA_ECMD_ECCAP3] & DMA_ECMD_ECCAP3_ESSENTIAL) ==
		DMA_ECMD_ECCAP3_ESSENTIAL;
}

extern int dmar_disabled;
extern int intel_iommu_enabled;
#else
static inline int iommu_calculate_agaw(struct intel_iommu *iommu)
{
	return 0;
}
static inline int iommu_calculate_max_sagaw(struct intel_iommu *iommu)
{
	return 0;
}
#define dmar_disabled	(1)
#define intel_iommu_enabled (0)
#define intel_iommu_sm (0)
#endif

static inline const char *decode_prq_descriptor(char *str, size_t size,
		u64 dw0, u64 dw1, u64 dw2, u64 dw3)
{
	char *buf = str;
	int bytes;

	bytes = snprintf(buf, size,
			 "rid=0x%llx addr=0x%llx %c%c%c%c%c pasid=0x%llx index=0x%llx",
			 FIELD_GET(GENMASK_ULL(31, 16), dw0),
			 FIELD_GET(GENMASK_ULL(63, 12), dw1),
			 dw1 & BIT_ULL(0) ? 'r' : '-',
			 dw1 & BIT_ULL(1) ? 'w' : '-',
			 dw0 & BIT_ULL(52) ? 'x' : '-',
			 dw0 & BIT_ULL(53) ? 'p' : '-',
			 dw1 & BIT_ULL(2) ? 'l' : '-',
			 FIELD_GET(GENMASK_ULL(51, 32), dw0),
			 FIELD_GET(GENMASK_ULL(11, 3), dw1));

	/* Private Data */
	if (dw0 & BIT_ULL(9)) {
		size -= bytes;
		buf += bytes;
		snprintf(buf, size, " private=0x%llx/0x%llx\n", dw2, dw3);
	}

	return str;
}

#endif<|MERGE_RESOLUTION|>--- conflicted
+++ resolved
@@ -648,16 +648,8 @@
 	struct list_head devices;	/* all devices' list */
 	struct list_head dev_pasids;	/* all attached pasids */
 
-<<<<<<< HEAD
-=======
-	struct dma_pte	*pgd;		/* virtual address */
-	int		gaw;		/* max guest address width */
-
-	/* adjusted guest address width, 0 is level 2 30-bit */
-	int		agaw;
 	/* flags to find out type of domain */
 	int		flags;
->>>>>>> 357d0cde
 	int		iommu_superpage;/* Level of superpages supported:
 					   0 == 4KiB (no superpages), 1 == 2MiB,
 					   2 == 1GiB, 3 == 512GiB, 4 == 1TiB */
