--- conflicted
+++ resolved
@@ -332,13 +332,7 @@
 		memset(start, 0, size);
 	}
 
-<<<<<<< HEAD
 	clflush_cache_range(fw->mem->kvaddr, fw->mem->base.size);
-=======
-	wmb(); /* Flush WC buffers after writing fw->mem */
-
-	return 0;
->>>>>>> ffc25326
 }
 
 static void ivpu_fw_boot_params_print(struct ivpu_device *vdev, struct vpu_boot_params *boot_params)
