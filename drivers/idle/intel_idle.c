--- conflicted
+++ resolved
@@ -1438,8 +1438,6 @@
 		.enter = NULL }
 };
 
-<<<<<<< HEAD
-=======
 static struct cpuidle_state grr_cstates[] __initdata = {
 	{
 		.name = "C1",
@@ -1506,7 +1504,6 @@
 		.enter = NULL }
 };
 
->>>>>>> e5be9d5f
 static const struct idle_cpu idle_cpu_nehalem __initconst = {
 	.state_table = nehalem_cstates,
 	.auto_demotion_disable_flags = NHM_C1_AUTO_DEMOTE | NHM_C3_AUTO_DEMOTE,
@@ -2378,8 +2375,6 @@
 	cpuidle_unregister_driver(drv);
 }
 
-<<<<<<< HEAD
-=======
 static int intel_idle_cpuidle_register(struct cpuidle_driver *drv)
 {
 	int retval;
@@ -2591,7 +2586,6 @@
 #endif /* CONFIG_DEBUG_FS */
 
 
->>>>>>> e5be9d5f
 static int __init intel_idle_init(void)
 {
 	const struct x86_cpu_id *id;
