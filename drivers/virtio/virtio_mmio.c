// SPDX-License-Identifier: GPL-2.0-or-later
/*
 * Virtio memory mapped device driver
 *
 * Copyright 2011-2014, ARM Ltd.
 *
 * This module allows virtio devices to be used over a virtual, memory mapped
 * platform device.
 *
 * The guest device(s) may be instantiated in one of three equivalent ways:
 *
 * 1. Static platform device in board's code, eg.:
 *
 *	static struct platform_device v2m_virtio_device = {
 *		.name = "virtio-mmio",
 *		.id = -1,
 *		.num_resources = 2,
 *		.resource = (struct resource []) {
 *			{
 *				.start = 0x1001e000,
 *				.end = 0x1001e0ff,
 *				.flags = IORESOURCE_MEM,
 *			}, {
 *				.start = 42 + 32,
 *				.end = 42 + 32,
 *				.flags = IORESOURCE_IRQ,
 *			},
 *		}
 *	};
 *
 * 2. Device Tree node, eg.:
 *
 *		virtio_block@1e000 {
 *			compatible = "virtio,mmio";
 *			reg = <0x1e000 0x100>;
 *			interrupts = <42>;
 *		}
 *
 * 3. Kernel module (or command line) parameter. Can be used more than once -
 *    one device will be created for each one. Syntax:
 *
 *		[virtio_mmio.]device=<size>@<baseaddr>:<irq>[:<id>]
 *    where:
 *		<size>     := size (can use standard suffixes like K, M or G)
 *		<baseaddr> := physical base address
 *		<irq>      := interrupt number (as passed to request_irq())
 *		<id>       := (optional) platform device id
 *    eg.:
 *		virtio_mmio.device=0x100@0x100b0000:48 \
 *				virtio_mmio.device=1K@0x1001e000:74
 *
 * Based on Virtio PCI driver by Anthony Liguori, copyright IBM Corp. 2007
 */

#define pr_fmt(fmt) "virtio-mmio: " fmt

#include <linux/acpi.h>
#include <linux/cc_platform.h>
#include <linux/dma-mapping.h>
#include <linux/highmem.h>
#include <linux/interrupt.h>
#include <linux/io.h>
#include <linux/list.h>
#include <linux/module.h>
#include <linux/of.h>
#include <linux/platform_device.h>
#include <linux/pm.h>
#include <linux/slab.h>
#include <linux/spinlock.h>
#include <linux/virtio.h>
#include <linux/virtio_config.h>
#include <uapi/linux/virtio_mmio.h>
#include <linux/virtio_ring.h>



/* The alignment to use between consumer and producer parts of vring.
 * Currently hardcoded to the page size. */
#define VIRTIO_MMIO_VRING_ALIGN		PAGE_SIZE



#define to_virtio_mmio_device(_plat_dev) \
	container_of(_plat_dev, struct virtio_mmio_device, vdev)

struct virtio_mmio_device {
	struct virtio_device vdev;
	struct platform_device *pdev;

	void __iomem *base;
	unsigned long version;

	/* a list of queues so we can dispatch IRQs */
	spinlock_t lock;
	struct list_head virtqueues;
};

struct virtio_mmio_vq_info {
	/* the actual virtqueue */
	struct virtqueue *vq;

	/* the list node for the virtqueues list */
	struct list_head node;
};



/* Configuration interface */

static u64 vm_get_features(struct virtio_device *vdev)
{
	struct virtio_mmio_device *vm_dev = to_virtio_mmio_device(vdev);
	u64 features;

	writel(1, vm_dev->base + VIRTIO_MMIO_DEVICE_FEATURES_SEL);
	features = readl(vm_dev->base + VIRTIO_MMIO_DEVICE_FEATURES);
	features <<= 32;

	writel(0, vm_dev->base + VIRTIO_MMIO_DEVICE_FEATURES_SEL);
	features |= readl(vm_dev->base + VIRTIO_MMIO_DEVICE_FEATURES);

	return features;
}

static int vm_finalize_features(struct virtio_device *vdev)
{
	struct virtio_mmio_device *vm_dev = to_virtio_mmio_device(vdev);

	/* Give virtio_ring a chance to accept features. */
	vring_transport_features(vdev);

	/* Make sure there are no mixed devices */
	if (vm_dev->version == 2 &&
			!__virtio_test_bit(vdev, VIRTIO_F_VERSION_1)) {
		dev_err(&vdev->dev, "New virtio-mmio devices (version 2) must provide VIRTIO_F_VERSION_1 feature!\n");
		return -EINVAL;
	}

	writel(1, vm_dev->base + VIRTIO_MMIO_DRIVER_FEATURES_SEL);
	writel((u32)(vdev->features >> 32),
			vm_dev->base + VIRTIO_MMIO_DRIVER_FEATURES);

	writel(0, vm_dev->base + VIRTIO_MMIO_DRIVER_FEATURES_SEL);
	writel((u32)vdev->features,
			vm_dev->base + VIRTIO_MMIO_DRIVER_FEATURES);

	return 0;
}

static void vm_get(struct virtio_device *vdev, unsigned int offset,
		   void *buf, unsigned int len)
{
	struct virtio_mmio_device *vm_dev = to_virtio_mmio_device(vdev);
	void __iomem *base = vm_dev->base + VIRTIO_MMIO_CONFIG;
	u8 b;
	__le16 w;
	__le32 l;

	if (vm_dev->version == 1) {
		u8 *ptr = buf;
		int i;

		for (i = 0; i < len; i++)
			ptr[i] = readb(base + offset + i);
		return;
	}

	switch (len) {
	case 1:
		b = readb(base + offset);
		memcpy(buf, &b, sizeof b);
		break;
	case 2:
		w = cpu_to_le16(readw(base + offset));
		memcpy(buf, &w, sizeof w);
		break;
	case 4:
		l = cpu_to_le32(readl(base + offset));
		memcpy(buf, &l, sizeof l);
		break;
	case 8:
		l = cpu_to_le32(readl(base + offset));
		memcpy(buf, &l, sizeof l);
		l = cpu_to_le32(ioread32(base + offset + sizeof l));
		memcpy(buf + sizeof l, &l, sizeof l);
		break;
	default:
		BUG();
	}
}

static void vm_set(struct virtio_device *vdev, unsigned int offset,
		   const void *buf, unsigned int len)
{
	struct virtio_mmio_device *vm_dev = to_virtio_mmio_device(vdev);
	void __iomem *base = vm_dev->base + VIRTIO_MMIO_CONFIG;
	u8 b;
	__le16 w;
	__le32 l;

	if (vm_dev->version == 1) {
		const u8 *ptr = buf;
		int i;

		for (i = 0; i < len; i++)
			writeb(ptr[i], base + offset + i);

		return;
	}

	switch (len) {
	case 1:
		memcpy(&b, buf, sizeof b);
		writeb(b, base + offset);
		break;
	case 2:
		memcpy(&w, buf, sizeof w);
		writew(le16_to_cpu(w), base + offset);
		break;
	case 4:
		memcpy(&l, buf, sizeof l);
		writel(le32_to_cpu(l), base + offset);
		break;
	case 8:
		memcpy(&l, buf, sizeof l);
		writel(le32_to_cpu(l), base + offset);
		memcpy(&l, buf + sizeof l, sizeof l);
		writel(le32_to_cpu(l), base + offset + sizeof l);
		break;
	default:
		BUG();
	}
}

static u32 vm_generation(struct virtio_device *vdev)
{
	struct virtio_mmio_device *vm_dev = to_virtio_mmio_device(vdev);

	if (vm_dev->version == 1)
		return 0;
	else
		return readl(vm_dev->base + VIRTIO_MMIO_CONFIG_GENERATION);
}

static u8 vm_get_status(struct virtio_device *vdev)
{
	struct virtio_mmio_device *vm_dev = to_virtio_mmio_device(vdev);

	return readl(vm_dev->base + VIRTIO_MMIO_STATUS) & 0xff;
}

static void vm_set_status(struct virtio_device *vdev, u8 status)
{
	struct virtio_mmio_device *vm_dev = to_virtio_mmio_device(vdev);

	/* We should never be setting status to 0. */
	BUG_ON(status == 0);

	/*
	 * Per memory-barriers.txt, wmb() is not needed to guarantee
	 * that the cache coherent memory writes have completed
	 * before writing to the MMIO region.
	 */
	writel(status, vm_dev->base + VIRTIO_MMIO_STATUS);
}

static void vm_reset(struct virtio_device *vdev)
{
	struct virtio_mmio_device *vm_dev = to_virtio_mmio_device(vdev);

	/* 0 status means a reset. */
	writel(0, vm_dev->base + VIRTIO_MMIO_STATUS);
}



/* Transport interface */

/* the notify function used when creating a virt queue */
static bool vm_notify(struct virtqueue *vq)
{
	struct virtio_mmio_device *vm_dev = to_virtio_mmio_device(vq->vdev);

	/* We write the queue's selector into the notification register to
	 * signal the other end */
	writel(vq->index, vm_dev->base + VIRTIO_MMIO_QUEUE_NOTIFY);
	return true;
}

static bool vm_notify_with_data(struct virtqueue *vq)
{
	struct virtio_mmio_device *vm_dev = to_virtio_mmio_device(vq->vdev);
	u32 data = vring_notification_data(vq);

	writel(data, vm_dev->base + VIRTIO_MMIO_QUEUE_NOTIFY);

	return true;
}

/* Notify all virtqueues on an interrupt. */
static irqreturn_t vm_interrupt(int irq, void *opaque)
{
	struct virtio_mmio_device *vm_dev = opaque;
	struct virtio_mmio_vq_info *info;
	unsigned long status;
	unsigned long flags;
	irqreturn_t ret = IRQ_NONE;

	/* Read and acknowledge interrupts */
	status = readl(vm_dev->base + VIRTIO_MMIO_INTERRUPT_STATUS);
	writel(status, vm_dev->base + VIRTIO_MMIO_INTERRUPT_ACK);

	if (unlikely(status & VIRTIO_MMIO_INT_CONFIG)) {
		virtio_config_changed(&vm_dev->vdev);
		ret = IRQ_HANDLED;
	}

	if (likely(status & VIRTIO_MMIO_INT_VRING)) {
		spin_lock_irqsave(&vm_dev->lock, flags);
		list_for_each_entry(info, &vm_dev->virtqueues, node)
			ret |= vring_interrupt(irq, info->vq);
		spin_unlock_irqrestore(&vm_dev->lock, flags);
	}

	return ret;
}



static void vm_del_vq(struct virtqueue *vq)
{
	struct virtio_mmio_device *vm_dev = to_virtio_mmio_device(vq->vdev);
	struct virtio_mmio_vq_info *info = vq->priv;
	unsigned long flags;
	unsigned int index = vq->index;

	spin_lock_irqsave(&vm_dev->lock, flags);
	list_del(&info->node);
	spin_unlock_irqrestore(&vm_dev->lock, flags);

	/* Select and deactivate the queue */
	writel(index, vm_dev->base + VIRTIO_MMIO_QUEUE_SEL);
	if (vm_dev->version == 1) {
		writel(0, vm_dev->base + VIRTIO_MMIO_QUEUE_PFN);
	} else {
		writel(0, vm_dev->base + VIRTIO_MMIO_QUEUE_READY);
		WARN_ON(readl(vm_dev->base + VIRTIO_MMIO_QUEUE_READY));
	}

	vring_del_virtqueue(vq);

	kfree(info);
}

static void vm_del_vqs(struct virtio_device *vdev)
{
	struct virtio_mmio_device *vm_dev = to_virtio_mmio_device(vdev);
	struct virtqueue *vq, *n;

	list_for_each_entry_safe(vq, n, &vdev->vqs, list)
		vm_del_vq(vq);

	free_irq(platform_get_irq(vm_dev->pdev, 0), vm_dev);
}

static void vm_synchronize_cbs(struct virtio_device *vdev)
{
	struct virtio_mmio_device *vm_dev = to_virtio_mmio_device(vdev);

	synchronize_irq(platform_get_irq(vm_dev->pdev, 0));
}

static struct virtqueue *vm_setup_vq(struct virtio_device *vdev, unsigned int index,
				  void (*callback)(struct virtqueue *vq),
				  const char *name, bool ctx)
{
	struct virtio_mmio_device *vm_dev = to_virtio_mmio_device(vdev);
	bool (*notify)(struct virtqueue *vq);
	struct virtio_mmio_vq_info *info;
	struct virtqueue *vq;
	unsigned long flags;
	unsigned int num;
	int err;

	if (__virtio_test_bit(vdev, VIRTIO_F_NOTIFICATION_DATA))
		notify = vm_notify_with_data;
	else
		notify = vm_notify;

	if (!name)
		return NULL;

	/* Select the queue we're interested in */
	writel(index, vm_dev->base + VIRTIO_MMIO_QUEUE_SEL);

	/* Queue shouldn't already be set up. */
	if (readl(vm_dev->base + (vm_dev->version == 1 ?
			VIRTIO_MMIO_QUEUE_PFN : VIRTIO_MMIO_QUEUE_READY))) {
		err = -ENOENT;
		goto error_available;
	}

	/* Allocate and fill out our active queue description */
	info = kmalloc(sizeof(*info), GFP_KERNEL);
	if (!info) {
		err = -ENOMEM;
		goto error_kmalloc;
	}

	num = readl(vm_dev->base + VIRTIO_MMIO_QUEUE_NUM_MAX);
	if (num == 0) {
		err = -ENOENT;
		goto error_new_virtqueue;
	}

	/* Create the vring */
	vq = vring_create_virtqueue(index, num, VIRTIO_MMIO_VRING_ALIGN, vdev,
				 true, true, ctx, notify, callback, name);
	if (!vq) {
		err = -ENOMEM;
		goto error_new_virtqueue;
	}

	vq->num_max = num;

	/* Activate the queue */
	writel(virtqueue_get_vring_size(vq), vm_dev->base + VIRTIO_MMIO_QUEUE_NUM);
	if (vm_dev->version == 1) {
		u64 q_pfn = virtqueue_get_desc_addr(vq) >> PAGE_SHIFT;

		/*
		 * virtio-mmio v1 uses a 32bit QUEUE PFN. If we have something
		 * that doesn't fit in 32bit, fail the setup rather than
		 * pretending to be successful.
		 */
		if (q_pfn >> 32) {
			dev_err(&vdev->dev,
				"platform bug: legacy virtio-mmio must not be used with RAM above 0x%llxGB\n",
				0x1ULL << (32 + PAGE_SHIFT - 30));
			err = -E2BIG;
			goto error_bad_pfn;
		}

		writel(PAGE_SIZE, vm_dev->base + VIRTIO_MMIO_QUEUE_ALIGN);
		writel(q_pfn, vm_dev->base + VIRTIO_MMIO_QUEUE_PFN);
	} else {
		u64 addr;

		addr = virtqueue_get_desc_addr(vq);
		writel((u32)addr, vm_dev->base + VIRTIO_MMIO_QUEUE_DESC_LOW);
		writel((u32)(addr >> 32),
				vm_dev->base + VIRTIO_MMIO_QUEUE_DESC_HIGH);

		addr = virtqueue_get_avail_addr(vq);
		writel((u32)addr, vm_dev->base + VIRTIO_MMIO_QUEUE_AVAIL_LOW);
		writel((u32)(addr >> 32),
				vm_dev->base + VIRTIO_MMIO_QUEUE_AVAIL_HIGH);

		addr = virtqueue_get_used_addr(vq);
		writel((u32)addr, vm_dev->base + VIRTIO_MMIO_QUEUE_USED_LOW);
		writel((u32)(addr >> 32),
				vm_dev->base + VIRTIO_MMIO_QUEUE_USED_HIGH);

		writel(1, vm_dev->base + VIRTIO_MMIO_QUEUE_READY);
	}

	vq->priv = info;
	info->vq = vq;

	spin_lock_irqsave(&vm_dev->lock, flags);
	list_add(&info->node, &vm_dev->virtqueues);
	spin_unlock_irqrestore(&vm_dev->lock, flags);

	return vq;

error_bad_pfn:
	vring_del_virtqueue(vq);
error_new_virtqueue:
	if (vm_dev->version == 1) {
		writel(0, vm_dev->base + VIRTIO_MMIO_QUEUE_PFN);
	} else {
		writel(0, vm_dev->base + VIRTIO_MMIO_QUEUE_READY);
		WARN_ON(readl(vm_dev->base + VIRTIO_MMIO_QUEUE_READY));
	}
	kfree(info);
error_kmalloc:
error_available:
	return ERR_PTR(err);
}

static int vm_find_vqs(struct virtio_device *vdev, unsigned int nvqs,
		       struct virtqueue *vqs[],
		       vq_callback_t *callbacks[],
		       const char * const names[],
		       const bool *ctx,
		       struct irq_affinity *desc)
{
	struct virtio_mmio_device *vm_dev = to_virtio_mmio_device(vdev);
	int irq = platform_get_irq(vm_dev->pdev, 0);
	int i, err, queue_idx = 0;

	if (irq < 0)
		return irq;

	err = request_irq(irq, vm_interrupt, IRQF_SHARED,
			dev_name(&vdev->dev), vm_dev);
	if (err)
		return err;

	if (of_property_read_bool(vm_dev->pdev->dev.of_node, "wakeup-source"))
		enable_irq_wake(irq);

	for (i = 0; i < nvqs; ++i) {
		if (!names[i]) {
			vqs[i] = NULL;
			continue;
		}

		vqs[i] = vm_setup_vq(vdev, queue_idx++, callbacks[i], names[i],
				     ctx ? ctx[i] : false);
		if (IS_ERR(vqs[i])) {
			vm_del_vqs(vdev);
			return PTR_ERR(vqs[i]);
		}
	}

	return 0;
}

static const char *vm_bus_name(struct virtio_device *vdev)
{
	struct virtio_mmio_device *vm_dev = to_virtio_mmio_device(vdev);

	return vm_dev->pdev->name;
}

static bool vm_get_shm_region(struct virtio_device *vdev,
			      struct virtio_shm_region *region, u8 id)
{
	struct virtio_mmio_device *vm_dev = to_virtio_mmio_device(vdev);
	u64 len, addr;

	/* Select the region we're interested in */
	writel(id, vm_dev->base + VIRTIO_MMIO_SHM_SEL);

	/* Read the region size */
	len = (u64) readl(vm_dev->base + VIRTIO_MMIO_SHM_LEN_LOW);
	len |= (u64) readl(vm_dev->base + VIRTIO_MMIO_SHM_LEN_HIGH) << 32;

	region->len = len;

	/* Check if region length is -1. If that's the case, the shared memory
	 * region does not exist and there is no need to proceed further.
	 */
	if (len == ~(u64)0)
		return false;

	/* Read the region base address */
	addr = (u64) readl(vm_dev->base + VIRTIO_MMIO_SHM_BASE_LOW);
	addr |= (u64) readl(vm_dev->base + VIRTIO_MMIO_SHM_BASE_HIGH) << 32;

	region->addr = addr;

	return true;
}

static const struct virtio_config_ops virtio_mmio_config_ops = {
	.get		= vm_get,
	.set		= vm_set,
	.generation	= vm_generation,
	.get_status	= vm_get_status,
	.set_status	= vm_set_status,
	.reset		= vm_reset,
	.find_vqs	= vm_find_vqs,
	.del_vqs	= vm_del_vqs,
	.get_features	= vm_get_features,
	.finalize_features = vm_finalize_features,
	.bus_name	= vm_bus_name,
	.get_shm_region = vm_get_shm_region,
	.synchronize_cbs = vm_synchronize_cbs,
};

#ifdef CONFIG_PM_SLEEP
static int virtio_mmio_freeze(struct device *dev)
{
	struct virtio_mmio_device *vm_dev = dev_get_drvdata(dev);

	return virtio_device_freeze(&vm_dev->vdev);
}

static int virtio_mmio_restore(struct device *dev)
{
	struct virtio_mmio_device *vm_dev = dev_get_drvdata(dev);

	if (vm_dev->version == 1)
		writel(PAGE_SIZE, vm_dev->base + VIRTIO_MMIO_GUEST_PAGE_SIZE);

	return virtio_device_restore(&vm_dev->vdev);
}

static const struct dev_pm_ops virtio_mmio_pm_ops = {
	SET_SYSTEM_SLEEP_PM_OPS(virtio_mmio_freeze, virtio_mmio_restore)
};
#endif

static void virtio_mmio_release_dev(struct device *_d)
{
	struct virtio_device *vdev =
			container_of(_d, struct virtio_device, dev);
	struct virtio_mmio_device *vm_dev = to_virtio_mmio_device(vdev);

	kfree(vm_dev);
}

/* Platform device */

static int virtio_mmio_probe(struct platform_device *pdev)
{
	struct virtio_mmio_device *vm_dev;
	unsigned long magic;
	int rc;

<<<<<<< HEAD
	vm_dev = kzalloc(sizeof(*vm_dev), GFP_KERNEL);
=======
	if (cc_platform_has(CC_ATTR_GUEST_HARDENED))
		return -ENODEV;

	vm_dev = devm_kzalloc(&pdev->dev, sizeof(*vm_dev), GFP_KERNEL);
>>>>>>> 93e6d5b3
	if (!vm_dev)
		return -ENOMEM;

	vm_dev->vdev.dev.parent = &pdev->dev;
	vm_dev->vdev.dev.release = virtio_mmio_release_dev;
	vm_dev->vdev.config = &virtio_mmio_config_ops;
	vm_dev->pdev = pdev;
	INIT_LIST_HEAD(&vm_dev->virtqueues);
	spin_lock_init(&vm_dev->lock);

	vm_dev->base = devm_platform_ioremap_resource(pdev, 0);
	if (IS_ERR(vm_dev->base))
		return PTR_ERR(vm_dev->base);

	/* Check magic value */
	magic = readl(vm_dev->base + VIRTIO_MMIO_MAGIC_VALUE);
	if (magic != ('v' | 'i' << 8 | 'r' << 16 | 't' << 24)) {
		dev_warn(&pdev->dev, "Wrong magic value 0x%08lx!\n", magic);
		return -ENODEV;
	}

	/* Check device version */
	vm_dev->version = readl(vm_dev->base + VIRTIO_MMIO_VERSION);
	if (vm_dev->version < 1 || vm_dev->version > 2) {
		dev_err(&pdev->dev, "Version %ld not supported!\n",
				vm_dev->version);
		return -ENXIO;
	}

	vm_dev->vdev.id.device = readl(vm_dev->base + VIRTIO_MMIO_DEVICE_ID);
	if (vm_dev->vdev.id.device == 0) {
		/*
		 * virtio-mmio device with an ID 0 is a (dummy) placeholder
		 * with no function. End probing now with no error reported.
		 */
		return -ENODEV;
	}
	vm_dev->vdev.id.vendor = readl(vm_dev->base + VIRTIO_MMIO_VENDOR_ID);

	if (vm_dev->version == 1) {
		writel(PAGE_SIZE, vm_dev->base + VIRTIO_MMIO_GUEST_PAGE_SIZE);

		rc = dma_set_mask(&pdev->dev, DMA_BIT_MASK(64));
		/*
		 * In the legacy case, ensure our coherently-allocated virtio
		 * ring will be at an address expressable as a 32-bit PFN.
		 */
		if (!rc)
			dma_set_coherent_mask(&pdev->dev,
					      DMA_BIT_MASK(32 + PAGE_SHIFT));
	} else {
		rc = dma_set_mask_and_coherent(&pdev->dev, DMA_BIT_MASK(64));
	}
	if (rc)
		rc = dma_set_mask_and_coherent(&pdev->dev, DMA_BIT_MASK(32));
	if (rc)
		dev_warn(&pdev->dev, "Failed to enable 64-bit or 32-bit DMA.  Trying to continue, but this might not work.\n");

	platform_set_drvdata(pdev, vm_dev);

	rc = register_virtio_device(&vm_dev->vdev);
	if (rc)
		put_device(&vm_dev->vdev.dev);

	return rc;
}

static int virtio_mmio_remove(struct platform_device *pdev)
{
	struct virtio_mmio_device *vm_dev = platform_get_drvdata(pdev);
	unregister_virtio_device(&vm_dev->vdev);

	return 0;
}



/* Devices list parameter */

#if defined(CONFIG_VIRTIO_MMIO_CMDLINE_DEVICES)

static struct device vm_cmdline_parent = {
	.init_name = "virtio-mmio-cmdline",
};

static int vm_cmdline_parent_registered;
static int vm_cmdline_id;

static int vm_cmdline_set(const char *device,
		const struct kernel_param *kp)
{
	int err;
	struct resource resources[2] = {};
	char *str;
	long long base, size;
	unsigned int irq;
	int processed, consumed = 0;
	struct platform_device *pdev;

	/* Consume "size" part of the command line parameter */
	size = memparse(device, &str);

	/* Get "@<base>:<irq>[:<id>]" chunks */
	processed = sscanf(str, "@%lli:%u%n:%d%n",
			&base, &irq, &consumed,
			&vm_cmdline_id, &consumed);

	/*
	 * sscanf() must process at least 2 chunks; also there
	 * must be no extra characters after the last chunk, so
	 * str[consumed] must be '\0'
	 */
	if (processed < 2 || str[consumed] || irq == 0)
		return -EINVAL;

	resources[0].flags = IORESOURCE_MEM;
	resources[0].start = base;
	resources[0].end = base + size - 1;

	resources[1].flags = IORESOURCE_IRQ;
	resources[1].start = resources[1].end = irq;

	if (!vm_cmdline_parent_registered) {
		err = device_register(&vm_cmdline_parent);
		if (err) {
			put_device(&vm_cmdline_parent);
			pr_err("Failed to register parent device!\n");
			return err;
		}
		vm_cmdline_parent_registered = 1;
	}

	pr_info("Registering device virtio-mmio.%d at 0x%llx-0x%llx, IRQ %d.\n",
		       vm_cmdline_id,
		       (unsigned long long)resources[0].start,
		       (unsigned long long)resources[0].end,
		       (int)resources[1].start);

	pdev = platform_device_register_resndata(&vm_cmdline_parent,
			"virtio-mmio", vm_cmdline_id++,
			resources, ARRAY_SIZE(resources), NULL, 0);

	return PTR_ERR_OR_ZERO(pdev);
}

static int vm_cmdline_get_device(struct device *dev, void *data)
{
	char *buffer = data;
	unsigned int len = strlen(buffer);
	struct platform_device *pdev = to_platform_device(dev);

	snprintf(buffer + len, PAGE_SIZE - len, "0x%llx@0x%llx:%llu:%d\n",
			pdev->resource[0].end - pdev->resource[0].start + 1ULL,
			(unsigned long long)pdev->resource[0].start,
			(unsigned long long)pdev->resource[1].start,
			pdev->id);
	return 0;
}

static int vm_cmdline_get(char *buffer, const struct kernel_param *kp)
{
	buffer[0] = '\0';
	device_for_each_child(&vm_cmdline_parent, buffer,
			vm_cmdline_get_device);
	return strlen(buffer) + 1;
}

static const struct kernel_param_ops vm_cmdline_param_ops = {
	.set = vm_cmdline_set,
	.get = vm_cmdline_get,
};

device_param_cb(device, &vm_cmdline_param_ops, NULL, S_IRUSR);

static int vm_unregister_cmdline_device(struct device *dev,
		void *data)
{
	platform_device_unregister(to_platform_device(dev));

	return 0;
}

static void vm_unregister_cmdline_devices(void)
{
	if (vm_cmdline_parent_registered) {
		device_for_each_child(&vm_cmdline_parent, NULL,
				vm_unregister_cmdline_device);
		device_unregister(&vm_cmdline_parent);
		vm_cmdline_parent_registered = 0;
	}
}

#else

static void vm_unregister_cmdline_devices(void)
{
}

#endif

/* Platform driver */

static const struct of_device_id virtio_mmio_match[] = {
	{ .compatible = "virtio,mmio", },
	{},
};
MODULE_DEVICE_TABLE(of, virtio_mmio_match);

#ifdef CONFIG_ACPI
static const struct acpi_device_id virtio_mmio_acpi_match[] = {
	{ "LNRO0005", },
	{ }
};
MODULE_DEVICE_TABLE(acpi, virtio_mmio_acpi_match);
#endif

static struct platform_driver virtio_mmio_driver = {
	.probe		= virtio_mmio_probe,
	.remove		= virtio_mmio_remove,
	.driver		= {
		.name	= "virtio-mmio",
		.of_match_table	= virtio_mmio_match,
		.acpi_match_table = ACPI_PTR(virtio_mmio_acpi_match),
#ifdef CONFIG_PM_SLEEP
		.pm	= &virtio_mmio_pm_ops,
#endif
	},
};

static int __init virtio_mmio_init(void)
{
	return platform_driver_register(&virtio_mmio_driver);
}

static void __exit virtio_mmio_exit(void)
{
	platform_driver_unregister(&virtio_mmio_driver);
	vm_unregister_cmdline_devices();
}

module_init(virtio_mmio_init);
module_exit(virtio_mmio_exit);

MODULE_AUTHOR("Pawel Moll <pawel.moll@arm.com>");
MODULE_DESCRIPTION("Platform bus driver for memory mapped virtio devices");
MODULE_LICENSE("GPL");<|MERGE_RESOLUTION|>--- conflicted
+++ resolved
@@ -620,14 +620,10 @@
 	unsigned long magic;
 	int rc;
 
-<<<<<<< HEAD
-	vm_dev = kzalloc(sizeof(*vm_dev), GFP_KERNEL);
-=======
 	if (cc_platform_has(CC_ATTR_GUEST_HARDENED))
 		return -ENODEV;
 
 	vm_dev = devm_kzalloc(&pdev->dev, sizeof(*vm_dev), GFP_KERNEL);
->>>>>>> 93e6d5b3
 	if (!vm_dev)
 		return -ENOMEM;
 
