// SPDX-License-Identifier: GPL-2.0
/*
 * Copyright © 2019 Intel Corporation
 *
 * mei_hdcp.c: HDCP client driver for mei bus
 *
 * Author:
 * Ramalingam C <ramalingam.c@intel.com>
 */

/**
 * DOC: MEI_HDCP Client Driver
 *
 * The mei_hdcp driver acts as a translation layer between HDCP 2.2
 * protocol  implementer (I915) and ME FW by translating HDCP2.2
 * negotiation messages to ME FW command payloads and vice versa.
 */

#include <linux/module.h>
#include <linux/pci.h>
#include <linux/slab.h>
#include <linux/mei.h>
#include <linux/mei_cl_bus.h>
#include <linux/component.h>
#include <drm/drm_connector.h>
#include <drm/i915_component.h>
#include <drm/i915_hdcp_interface.h>

#include "mei_hdcp.h"

/**
 * mei_hdcp_initiate_session() - Initiate a Wired HDCP2.2 Tx Session in ME FW
 * @dev: device corresponding to the mei_cl_device
 * @data: Intel HW specific hdcp data
 * @ake_data: AKE_Init msg output.
 *
 * Return:  0 on Success, <0 on Failure.
 */
static int
mei_hdcp_initiate_session(struct device *dev, struct hdcp_port_data *data,
			  struct hdcp2_ake_init *ake_data)
{
	struct wired_cmd_initiate_hdcp2_session_in session_init_in = { { 0 } };
	struct wired_cmd_initiate_hdcp2_session_out
						session_init_out = { { 0 } };
	struct mei_cl_device *cldev;
	ssize_t byte;

	if (!dev || !data || !ake_data)
		return -EINVAL;

	cldev = to_mei_cl_device(dev);

	session_init_in.header.api_version = HDCP_API_VERSION;
	session_init_in.header.command_id = WIRED_INITIATE_HDCP2_SESSION;
	session_init_in.header.status = FW_HDCP_STATUS_SUCCESS;
	session_init_in.header.buffer_len =
				WIRED_CMD_BUF_LEN_INITIATE_HDCP2_SESSION_IN;

	session_init_in.port.integrated_port_type = data->port_type;
	session_init_in.port.physical_port = (u8)data->hdcp_ddi;
	session_init_in.port.attached_transcoder = (u8)data->hdcp_transcoder;
	session_init_in.protocol = data->protocol;

	byte = mei_cldev_send(cldev, (u8 *)&session_init_in,
			      sizeof(session_init_in));
	if (byte < 0) {
		dev_dbg(dev, "mei_cldev_send failed. %zd\n", byte);
		return byte;
	}

	byte = mei_cldev_recv(cldev, (u8 *)&session_init_out,
			      sizeof(session_init_out));
	if (byte < 0) {
		dev_dbg(dev, "mei_cldev_recv failed. %zd\n", byte);
		return byte;
	}

	if (session_init_out.header.status != FW_HDCP_STATUS_SUCCESS) {
		dev_dbg(dev, "ME cmd 0x%08X Failed. Status: 0x%X\n",
			WIRED_INITIATE_HDCP2_SESSION,
			session_init_out.header.status);
		return -EIO;
	}

	ake_data->msg_id = HDCP_2_2_AKE_INIT;
	ake_data->tx_caps = session_init_out.tx_caps;
	memcpy(ake_data->r_tx, session_init_out.r_tx, HDCP_2_2_RTX_LEN);

	return 0;
}

/**
 * mei_hdcp_verify_receiver_cert_prepare_km() - Verify the Receiver Certificate
 * AKE_Send_Cert and prepare AKE_Stored_Km/AKE_No_Stored_Km
 * @dev: device corresponding to the mei_cl_device
 * @data: Intel HW specific hdcp data
 * @rx_cert: AKE_Send_Cert for verification
 * @km_stored: Pairing status flag output
 * @ek_pub_km: AKE_Stored_Km/AKE_No_Stored_Km output msg
 * @msg_sz : size of AKE_XXXXX_Km output msg
 *
 * Return: 0 on Success, <0 on Failure
 */
static int
mei_hdcp_verify_receiver_cert_prepare_km(struct device *dev,
					 struct hdcp_port_data *data,
					 struct hdcp2_ake_send_cert *rx_cert,
					 bool *km_stored,
					 struct hdcp2_ake_no_stored_km
								*ek_pub_km,
					 size_t *msg_sz)
{
	struct wired_cmd_verify_receiver_cert_in verify_rxcert_in = { { 0 } };
	struct wired_cmd_verify_receiver_cert_out verify_rxcert_out = { { 0 } };
	struct mei_cl_device *cldev;
	ssize_t byte;

	if (!dev || !data || !rx_cert || !km_stored || !ek_pub_km || !msg_sz)
		return -EINVAL;

	cldev = to_mei_cl_device(dev);

	verify_rxcert_in.header.api_version = HDCP_API_VERSION;
	verify_rxcert_in.header.command_id = WIRED_VERIFY_RECEIVER_CERT;
	verify_rxcert_in.header.status = FW_HDCP_STATUS_SUCCESS;
	verify_rxcert_in.header.buffer_len =
				WIRED_CMD_BUF_LEN_VERIFY_RECEIVER_CERT_IN;

	verify_rxcert_in.port.integrated_port_type = data->port_type;
	verify_rxcert_in.port.physical_port = (u8)data->hdcp_ddi;
	verify_rxcert_in.port.attached_transcoder = (u8)data->hdcp_transcoder;

	verify_rxcert_in.cert_rx = rx_cert->cert_rx;
	memcpy(verify_rxcert_in.r_rx, &rx_cert->r_rx, HDCP_2_2_RRX_LEN);
	memcpy(verify_rxcert_in.rx_caps, rx_cert->rx_caps, HDCP_2_2_RXCAPS_LEN);

	byte = mei_cldev_send(cldev, (u8 *)&verify_rxcert_in,
			      sizeof(verify_rxcert_in));
	if (byte < 0) {
		dev_dbg(dev, "mei_cldev_send failed: %zd\n", byte);
		return byte;
	}

	byte = mei_cldev_recv(cldev, (u8 *)&verify_rxcert_out,
			      sizeof(verify_rxcert_out));
	if (byte < 0) {
		dev_dbg(dev, "mei_cldev_recv failed: %zd\n", byte);
		return byte;
	}

	if (verify_rxcert_out.header.status != FW_HDCP_STATUS_SUCCESS) {
		dev_dbg(dev, "ME cmd 0x%08X Failed. Status: 0x%X\n",
			WIRED_VERIFY_RECEIVER_CERT,
			verify_rxcert_out.header.status);
		return -EIO;
	}

	*km_stored = !!verify_rxcert_out.km_stored;
	if (verify_rxcert_out.km_stored) {
		ek_pub_km->msg_id = HDCP_2_2_AKE_STORED_KM;
		*msg_sz = sizeof(struct hdcp2_ake_stored_km);
	} else {
		ek_pub_km->msg_id = HDCP_2_2_AKE_NO_STORED_KM;
		*msg_sz = sizeof(struct hdcp2_ake_no_stored_km);
	}

	memcpy(ek_pub_km->e_kpub_km, &verify_rxcert_out.ekm_buff,
	       sizeof(verify_rxcert_out.ekm_buff));

	return 0;
}

/**
 * mei_hdcp_verify_hprime() - Verify AKE_Send_H_prime at ME FW.
 * @dev: device corresponding to the mei_cl_device
 * @data: Intel HW specific hdcp data
 * @rx_hprime: AKE_Send_H_prime msg for ME FW verification
 *
 * Return: 0 on Success, <0 on Failure
 */
static int
mei_hdcp_verify_hprime(struct device *dev, struct hdcp_port_data *data,
		       struct hdcp2_ake_send_hprime *rx_hprime)
{
	struct wired_cmd_ake_send_hprime_in send_hprime_in = { { 0 } };
	struct wired_cmd_ake_send_hprime_out send_hprime_out = { { 0 } };
	struct mei_cl_device *cldev;
	ssize_t byte;

	if (!dev || !data || !rx_hprime)
		return -EINVAL;

	cldev = to_mei_cl_device(dev);

	send_hprime_in.header.api_version = HDCP_API_VERSION;
	send_hprime_in.header.command_id = WIRED_AKE_SEND_HPRIME;
	send_hprime_in.header.status = FW_HDCP_STATUS_SUCCESS;
	send_hprime_in.header.buffer_len = WIRED_CMD_BUF_LEN_AKE_SEND_HPRIME_IN;

	send_hprime_in.port.integrated_port_type = data->port_type;
	send_hprime_in.port.physical_port = (u8)data->hdcp_ddi;
	send_hprime_in.port.attached_transcoder = (u8)data->hdcp_transcoder;

	memcpy(send_hprime_in.h_prime, rx_hprime->h_prime,
	       HDCP_2_2_H_PRIME_LEN);

	byte = mei_cldev_send(cldev, (u8 *)&send_hprime_in,
			      sizeof(send_hprime_in));
	if (byte < 0) {
		dev_dbg(dev, "mei_cldev_send failed. %zd\n", byte);
		return byte;
	}

	byte = mei_cldev_recv(cldev, (u8 *)&send_hprime_out,
			      sizeof(send_hprime_out));
	if (byte < 0) {
		dev_dbg(dev, "mei_cldev_recv failed. %zd\n", byte);
		return byte;
	}

	if (send_hprime_out.header.status != FW_HDCP_STATUS_SUCCESS) {
		dev_dbg(dev, "ME cmd 0x%08X Failed. Status: 0x%X\n",
			WIRED_AKE_SEND_HPRIME, send_hprime_out.header.status);
		return -EIO;
	}

	return 0;
}

/**
 * mei_hdcp_store_pairing_info() - Store pairing info received at ME FW
 * @dev: device corresponding to the mei_cl_device
 * @data: Intel HW specific hdcp data
 * @pairing_info: AKE_Send_Pairing_Info msg input to ME FW
 *
 * Return: 0 on Success, <0 on Failure
 */
static int
mei_hdcp_store_pairing_info(struct device *dev, struct hdcp_port_data *data,
			    struct hdcp2_ake_send_pairing_info *pairing_info)
{
	struct wired_cmd_ake_send_pairing_info_in pairing_info_in = { { 0 } };
	struct wired_cmd_ake_send_pairing_info_out pairing_info_out = { { 0 } };
	struct mei_cl_device *cldev;
	ssize_t byte;

	if (!dev || !data || !pairing_info)
		return -EINVAL;

	cldev = to_mei_cl_device(dev);

	pairing_info_in.header.api_version = HDCP_API_VERSION;
	pairing_info_in.header.command_id = WIRED_AKE_SEND_PAIRING_INFO;
	pairing_info_in.header.status = FW_HDCP_STATUS_SUCCESS;
	pairing_info_in.header.buffer_len =
					WIRED_CMD_BUF_LEN_SEND_PAIRING_INFO_IN;

	pairing_info_in.port.integrated_port_type = data->port_type;
	pairing_info_in.port.physical_port = (u8)data->hdcp_ddi;
	pairing_info_in.port.attached_transcoder = (u8)data->hdcp_transcoder;

	memcpy(pairing_info_in.e_kh_km, pairing_info->e_kh_km,
	       HDCP_2_2_E_KH_KM_LEN);

	byte = mei_cldev_send(cldev, (u8 *)&pairing_info_in,
			      sizeof(pairing_info_in));
	if (byte < 0) {
		dev_dbg(dev, "mei_cldev_send failed. %zd\n", byte);
		return byte;
	}

	byte = mei_cldev_recv(cldev, (u8 *)&pairing_info_out,
			      sizeof(pairing_info_out));
	if (byte < 0) {
		dev_dbg(dev, "mei_cldev_recv failed. %zd\n", byte);
		return byte;
	}

	if (pairing_info_out.header.status != FW_HDCP_STATUS_SUCCESS) {
		dev_dbg(dev, "ME cmd 0x%08X failed. Status: 0x%X\n",
			WIRED_AKE_SEND_PAIRING_INFO,
			pairing_info_out.header.status);
		return -EIO;
	}

	return 0;
}

/**
 * mei_hdcp_initiate_locality_check() - Prepare LC_Init
 * @dev: device corresponding to the mei_cl_device
 * @data: Intel HW specific hdcp data
 * @lc_init_data: LC_Init msg output
 *
 * Return: 0 on Success, <0 on Failure
 */
static int
mei_hdcp_initiate_locality_check(struct device *dev,
				 struct hdcp_port_data *data,
				 struct hdcp2_lc_init *lc_init_data)
{
	struct wired_cmd_init_locality_check_in lc_init_in = { { 0 } };
	struct wired_cmd_init_locality_check_out lc_init_out = { { 0 } };
	struct mei_cl_device *cldev;
	ssize_t byte;

	if (!dev || !data || !lc_init_data)
		return -EINVAL;

	cldev = to_mei_cl_device(dev);

	lc_init_in.header.api_version = HDCP_API_VERSION;
	lc_init_in.header.command_id = WIRED_INIT_LOCALITY_CHECK;
	lc_init_in.header.status = FW_HDCP_STATUS_SUCCESS;
	lc_init_in.header.buffer_len = WIRED_CMD_BUF_LEN_INIT_LOCALITY_CHECK_IN;

	lc_init_in.port.integrated_port_type = data->port_type;
	lc_init_in.port.physical_port = (u8)data->hdcp_ddi;
	lc_init_in.port.attached_transcoder = (u8)data->hdcp_transcoder;

	byte = mei_cldev_send(cldev, (u8 *)&lc_init_in, sizeof(lc_init_in));
	if (byte < 0) {
		dev_dbg(dev, "mei_cldev_send failed. %zd\n", byte);
		return byte;
	}

	byte = mei_cldev_recv(cldev, (u8 *)&lc_init_out, sizeof(lc_init_out));
	if (byte < 0) {
		dev_dbg(dev, "mei_cldev_recv failed. %zd\n", byte);
		return byte;
	}

	if (lc_init_out.header.status != FW_HDCP_STATUS_SUCCESS) {
		dev_dbg(dev, "ME cmd 0x%08X Failed. status: 0x%X\n",
			WIRED_INIT_LOCALITY_CHECK, lc_init_out.header.status);
		return -EIO;
	}

	lc_init_data->msg_id = HDCP_2_2_LC_INIT;
	memcpy(lc_init_data->r_n, lc_init_out.r_n, HDCP_2_2_RN_LEN);

	return 0;
}

/**
 * mei_hdcp_verify_lprime() - Verify lprime.
 * @dev: device corresponding to the mei_cl_device
 * @data: Intel HW specific hdcp data
 * @rx_lprime: LC_Send_L_prime msg for ME FW verification
 *
 * Return: 0 on Success, <0 on Failure
 */
static int
mei_hdcp_verify_lprime(struct device *dev, struct hdcp_port_data *data,
		       struct hdcp2_lc_send_lprime *rx_lprime)
{
	struct wired_cmd_validate_locality_in verify_lprime_in = { { 0 } };
	struct wired_cmd_validate_locality_out verify_lprime_out = { { 0 } };
	struct mei_cl_device *cldev;
	ssize_t byte;

	if (!dev || !data || !rx_lprime)
		return -EINVAL;

	cldev = to_mei_cl_device(dev);

	verify_lprime_in.header.api_version = HDCP_API_VERSION;
	verify_lprime_in.header.command_id = WIRED_VALIDATE_LOCALITY;
	verify_lprime_in.header.status = FW_HDCP_STATUS_SUCCESS;
	verify_lprime_in.header.buffer_len =
					WIRED_CMD_BUF_LEN_VALIDATE_LOCALITY_IN;

	verify_lprime_in.port.integrated_port_type = data->port_type;
	verify_lprime_in.port.physical_port = (u8)data->hdcp_ddi;
	verify_lprime_in.port.attached_transcoder = (u8)data->hdcp_transcoder;

	memcpy(verify_lprime_in.l_prime, rx_lprime->l_prime,
	       HDCP_2_2_L_PRIME_LEN);

	byte = mei_cldev_send(cldev, (u8 *)&verify_lprime_in,
			      sizeof(verify_lprime_in));
	if (byte < 0) {
		dev_dbg(dev, "mei_cldev_send failed. %zd\n", byte);
		return byte;
	}

	byte = mei_cldev_recv(cldev, (u8 *)&verify_lprime_out,
			      sizeof(verify_lprime_out));
	if (byte < 0) {
		dev_dbg(dev, "mei_cldev_recv failed. %zd\n", byte);
		return byte;
	}

	if (verify_lprime_out.header.status != FW_HDCP_STATUS_SUCCESS) {
		dev_dbg(dev, "ME cmd 0x%08X failed. status: 0x%X\n",
			WIRED_VALIDATE_LOCALITY,
			verify_lprime_out.header.status);
		return -EIO;
	}

	return 0;
}

/**
 * mei_hdcp_get_session_key() - Prepare SKE_Send_Eks.
 * @dev: device corresponding to the mei_cl_device
 * @data: Intel HW specific hdcp data
 * @ske_data: SKE_Send_Eks msg output from ME FW.
 *
 * Return: 0 on Success, <0 on Failure
 */
static int mei_hdcp_get_session_key(struct device *dev,
				    struct hdcp_port_data *data,
				    struct hdcp2_ske_send_eks *ske_data)
{
	struct wired_cmd_get_session_key_in get_skey_in = { { 0 } };
	struct wired_cmd_get_session_key_out get_skey_out = { { 0 } };
	struct mei_cl_device *cldev;
	ssize_t byte;

	if (!dev || !data || !ske_data)
		return -EINVAL;

	cldev = to_mei_cl_device(dev);

	get_skey_in.header.api_version = HDCP_API_VERSION;
	get_skey_in.header.command_id = WIRED_GET_SESSION_KEY;
	get_skey_in.header.status = FW_HDCP_STATUS_SUCCESS;
	get_skey_in.header.buffer_len = WIRED_CMD_BUF_LEN_GET_SESSION_KEY_IN;

	get_skey_in.port.integrated_port_type = data->port_type;
	get_skey_in.port.physical_port = (u8)data->hdcp_ddi;
	get_skey_in.port.attached_transcoder = (u8)data->hdcp_transcoder;

	byte = mei_cldev_send(cldev, (u8 *)&get_skey_in, sizeof(get_skey_in));
	if (byte < 0) {
		dev_dbg(dev, "mei_cldev_send failed. %zd\n", byte);
		return byte;
	}

	byte = mei_cldev_recv(cldev, (u8 *)&get_skey_out, sizeof(get_skey_out));

	if (byte < 0) {
		dev_dbg(dev, "mei_cldev_recv failed. %zd\n", byte);
		return byte;
	}

	if (get_skey_out.header.status != FW_HDCP_STATUS_SUCCESS) {
		dev_dbg(dev, "ME cmd 0x%08X failed. status: 0x%X\n",
			WIRED_GET_SESSION_KEY, get_skey_out.header.status);
		return -EIO;
	}

	ske_data->msg_id = HDCP_2_2_SKE_SEND_EKS;
	memcpy(ske_data->e_dkey_ks, get_skey_out.e_dkey_ks,
	       HDCP_2_2_E_DKEY_KS_LEN);
	memcpy(ske_data->riv, get_skey_out.r_iv, HDCP_2_2_RIV_LEN);

	return 0;
}

/**
 * mei_hdcp_repeater_check_flow_prepare_ack() - Validate the Downstream topology
 * and prepare rep_ack.
 * @dev: device corresponding to the mei_cl_device
 * @data: Intel HW specific hdcp data
 * @rep_topology: Receiver ID List to be validated
 * @rep_send_ack : repeater ack from ME FW.
 *
 * Return: 0 on Success, <0 on Failure
 */
static int
mei_hdcp_repeater_check_flow_prepare_ack(struct device *dev,
					 struct hdcp_port_data *data,
					 struct hdcp2_rep_send_receiverid_list
							*rep_topology,
					 struct hdcp2_rep_send_ack
							*rep_send_ack)
{
	struct wired_cmd_verify_repeater_in verify_repeater_in = { { 0 } };
	struct wired_cmd_verify_repeater_out verify_repeater_out = { { 0 } };
	struct mei_cl_device *cldev;
	ssize_t byte;

	if (!dev || !rep_topology || !rep_send_ack || !data)
		return -EINVAL;

	cldev = to_mei_cl_device(dev);

	verify_repeater_in.header.api_version = HDCP_API_VERSION;
	verify_repeater_in.header.command_id = WIRED_VERIFY_REPEATER;
	verify_repeater_in.header.status = FW_HDCP_STATUS_SUCCESS;
	verify_repeater_in.header.buffer_len =
					WIRED_CMD_BUF_LEN_VERIFY_REPEATER_IN;

	verify_repeater_in.port.integrated_port_type = data->port_type;
	verify_repeater_in.port.physical_port = (u8)data->hdcp_ddi;
	verify_repeater_in.port.attached_transcoder = (u8)data->hdcp_transcoder;

	memcpy(verify_repeater_in.rx_info, rep_topology->rx_info,
	       HDCP_2_2_RXINFO_LEN);
	memcpy(verify_repeater_in.seq_num_v, rep_topology->seq_num_v,
	       HDCP_2_2_SEQ_NUM_LEN);
	memcpy(verify_repeater_in.v_prime, rep_topology->v_prime,
	       HDCP_2_2_V_PRIME_HALF_LEN);
	memcpy(verify_repeater_in.receiver_ids, rep_topology->receiver_ids,
	       HDCP_2_2_RECEIVER_IDS_MAX_LEN);

	byte = mei_cldev_send(cldev, (u8 *)&verify_repeater_in,
			      sizeof(verify_repeater_in));
	if (byte < 0) {
		dev_dbg(dev, "mei_cldev_send failed. %zd\n", byte);
		return byte;
	}

	byte = mei_cldev_recv(cldev, (u8 *)&verify_repeater_out,
			      sizeof(verify_repeater_out));
	if (byte < 0) {
		dev_dbg(dev, "mei_cldev_recv failed. %zd\n", byte);
		return byte;
	}

	if (verify_repeater_out.header.status != FW_HDCP_STATUS_SUCCESS) {
		dev_dbg(dev, "ME cmd 0x%08X failed. status: 0x%X\n",
			WIRED_VERIFY_REPEATER,
			verify_repeater_out.header.status);
		return -EIO;
	}

	memcpy(rep_send_ack->v, verify_repeater_out.v,
	       HDCP_2_2_V_PRIME_HALF_LEN);
	rep_send_ack->msg_id = HDCP_2_2_REP_SEND_ACK;

	return 0;
}

/**
 * mei_hdcp_verify_mprime() - Verify mprime.
 * @dev: device corresponding to the mei_cl_device
 * @data: Intel HW specific hdcp data
 * @stream_ready: RepeaterAuth_Stream_Ready msg for ME FW verification.
 *
 * Return: 0 on Success, <0 on Failure
 */
static int mei_hdcp_verify_mprime(struct device *dev,
				  struct hdcp_port_data *data,
				  struct hdcp2_rep_stream_ready *stream_ready)
{
	struct wired_cmd_repeater_auth_stream_req_in *verify_mprime_in;
	struct wired_cmd_repeater_auth_stream_req_out
					verify_mprime_out = { { 0 } };
	struct mei_cl_device *cldev;
	ssize_t byte;
	size_t cmd_size;

	if (!dev || !stream_ready || !data)
		return -EINVAL;

	cldev = to_mei_cl_device(dev);

	cmd_size = struct_size(verify_mprime_in, streams, data->k);
	if (cmd_size == SIZE_MAX)
		return -EINVAL;

	verify_mprime_in = kzalloc(cmd_size, GFP_KERNEL);
	if (!verify_mprime_in)
		return -ENOMEM;

	verify_mprime_in->header.api_version = HDCP_API_VERSION;
	verify_mprime_in->header.command_id = WIRED_REPEATER_AUTH_STREAM_REQ;
	verify_mprime_in->header.status = FW_HDCP_STATUS_SUCCESS;
	verify_mprime_in->header.buffer_len = cmd_size  - sizeof(verify_mprime_in->header);

	verify_mprime_in->port.integrated_port_type = data->port_type;
	verify_mprime_in->port.physical_port = (u8)data->hdcp_ddi;
	verify_mprime_in->port.attached_transcoder = (u8)data->hdcp_transcoder;

	memcpy(verify_mprime_in->m_prime, stream_ready->m_prime, HDCP_2_2_MPRIME_LEN);
	drm_hdcp_cpu_to_be24(verify_mprime_in->seq_num_m, data->seq_num_m);

	memcpy(verify_mprime_in->streams, data->streams,
	       array_size(data->k, sizeof(*data->streams)));

	verify_mprime_in->k = cpu_to_be16(data->k);

	byte = mei_cldev_send(cldev, (u8 *)verify_mprime_in, cmd_size);
	kfree(verify_mprime_in);
	if (byte < 0) {
		dev_dbg(dev, "mei_cldev_send failed. %zd\n", byte);
		return byte;
	}

	byte = mei_cldev_recv(cldev, (u8 *)&verify_mprime_out,
			      sizeof(verify_mprime_out));
	if (byte < 0) {
		dev_dbg(dev, "mei_cldev_recv failed. %zd\n", byte);
		return byte;
	}

	if (verify_mprime_out.header.status != FW_HDCP_STATUS_SUCCESS) {
		dev_dbg(dev, "ME cmd 0x%08X failed. status: 0x%X\n",
			WIRED_REPEATER_AUTH_STREAM_REQ,
			verify_mprime_out.header.status);
		return -EIO;
	}

	return 0;
}

/**
 * mei_hdcp_enable_authentication() - Mark a port as authenticated
 * through ME FW
 * @dev: device corresponding to the mei_cl_device
 * @data: Intel HW specific hdcp data
 *
 * Return: 0 on Success, <0 on Failure
 */
static int mei_hdcp_enable_authentication(struct device *dev,
					  struct hdcp_port_data *data)
{
	struct wired_cmd_enable_auth_in enable_auth_in = { { 0 } };
	struct wired_cmd_enable_auth_out enable_auth_out = { { 0 } };
	struct mei_cl_device *cldev;
	ssize_t byte;

	if (!dev || !data)
		return -EINVAL;

	cldev = to_mei_cl_device(dev);

	enable_auth_in.header.api_version = HDCP_API_VERSION;
	enable_auth_in.header.command_id = WIRED_ENABLE_AUTH;
	enable_auth_in.header.status = FW_HDCP_STATUS_SUCCESS;
	enable_auth_in.header.buffer_len = WIRED_CMD_BUF_LEN_ENABLE_AUTH_IN;

	enable_auth_in.port.integrated_port_type = data->port_type;
	enable_auth_in.port.physical_port = (u8)data->hdcp_ddi;
	enable_auth_in.port.attached_transcoder = (u8)data->hdcp_transcoder;
	enable_auth_in.stream_type = data->streams[0].stream_type;

	byte = mei_cldev_send(cldev, (u8 *)&enable_auth_in,
			      sizeof(enable_auth_in));
	if (byte < 0) {
		dev_dbg(dev, "mei_cldev_send failed. %zd\n", byte);
		return byte;
	}

	byte = mei_cldev_recv(cldev, (u8 *)&enable_auth_out,
			      sizeof(enable_auth_out));
	if (byte < 0) {
		dev_dbg(dev, "mei_cldev_recv failed. %zd\n", byte);
		return byte;
	}

	if (enable_auth_out.header.status != FW_HDCP_STATUS_SUCCESS) {
		dev_dbg(dev, "ME cmd 0x%08X failed. status: 0x%X\n",
			WIRED_ENABLE_AUTH, enable_auth_out.header.status);
		return -EIO;
	}

	return 0;
}

/**
 * mei_hdcp_close_session() - Close the Wired HDCP Tx session of ME FW per port.
 * This also disables the authenticated state of the port.
 * @dev: device corresponding to the mei_cl_device
 * @data: Intel HW specific hdcp data
 *
 * Return: 0 on Success, <0 on Failure
 */
static int
mei_hdcp_close_session(struct device *dev, struct hdcp_port_data *data)
{
	struct wired_cmd_close_session_in session_close_in = { { 0 } };
	struct wired_cmd_close_session_out session_close_out = { { 0 } };
	struct mei_cl_device *cldev;
	ssize_t byte;

	if (!dev || !data)
		return -EINVAL;

	cldev = to_mei_cl_device(dev);

	session_close_in.header.api_version = HDCP_API_VERSION;
	session_close_in.header.command_id = WIRED_CLOSE_SESSION;
	session_close_in.header.status = FW_HDCP_STATUS_SUCCESS;
	session_close_in.header.buffer_len =
				WIRED_CMD_BUF_LEN_CLOSE_SESSION_IN;

	session_close_in.port.integrated_port_type = data->port_type;
	session_close_in.port.physical_port = (u8)data->hdcp_ddi;
	session_close_in.port.attached_transcoder = (u8)data->hdcp_transcoder;

	byte = mei_cldev_send(cldev, (u8 *)&session_close_in,
			      sizeof(session_close_in));
	if (byte < 0) {
		dev_dbg(dev, "mei_cldev_send failed. %zd\n", byte);
		return byte;
	}

	byte = mei_cldev_recv(cldev, (u8 *)&session_close_out,
			      sizeof(session_close_out));
	if (byte < 0) {
		dev_dbg(dev, "mei_cldev_recv failed. %zd\n", byte);
		return byte;
	}

	if (session_close_out.header.status != FW_HDCP_STATUS_SUCCESS) {
		dev_dbg(dev, "Session Close Failed. status: 0x%X\n",
			session_close_out.header.status);
		return -EIO;
	}

	return 0;
}

static const struct i915_hdcp_ops mei_hdcp_ops = {
	.owner = THIS_MODULE,
	.initiate_hdcp2_session = mei_hdcp_initiate_session,
	.verify_receiver_cert_prepare_km =
				mei_hdcp_verify_receiver_cert_prepare_km,
	.verify_hprime = mei_hdcp_verify_hprime,
	.store_pairing_info = mei_hdcp_store_pairing_info,
	.initiate_locality_check = mei_hdcp_initiate_locality_check,
	.verify_lprime = mei_hdcp_verify_lprime,
	.get_session_key = mei_hdcp_get_session_key,
	.repeater_check_flow_prepare_ack =
				mei_hdcp_repeater_check_flow_prepare_ack,
	.verify_mprime = mei_hdcp_verify_mprime,
	.enable_hdcp_authentication = mei_hdcp_enable_authentication,
	.close_hdcp_session = mei_hdcp_close_session,
};

static int mei_component_master_bind(struct device *dev)
{
	struct mei_cl_device *cldev = to_mei_cl_device(dev);
	struct i915_hdcp_arbiter *comp_arbiter = mei_cldev_get_drvdata(cldev);
	int ret;

	dev_dbg(dev, "%s\n", __func__);
	comp_arbiter->ops = &mei_hdcp_ops;
	comp_arbiter->hdcp_dev = dev;
	ret = component_bind_all(dev, comp_arbiter);
	if (ret < 0)
		return ret;

	return 0;
}

static void mei_component_master_unbind(struct device *dev)
{
	struct mei_cl_device *cldev = to_mei_cl_device(dev);
	struct i915_hdcp_arbiter *comp_arbiter = mei_cldev_get_drvdata(cldev);

	dev_dbg(dev, "%s\n", __func__);
	component_unbind_all(dev, comp_arbiter);
}

static const struct component_master_ops mei_component_master_ops = {
	.bind = mei_component_master_bind,
	.unbind = mei_component_master_unbind,
};

/**
 * mei_hdcp_component_match - compare function for matching mei hdcp.
 *
 *    The function checks if the driver is i915, the subcomponent is HDCP
 *    and the grand parent of hdcp and the parent of i915 are the same
 *    PCH device.
 *
 * @dev: master device
 * @subcomponent: subcomponent to match (I915_COMPONENT_HDCP)
 * @data: compare data (mei hdcp device)
 *
 * Return:
 * * 1 - if components match
 * * 0 - otherwise
 */
static int mei_hdcp_component_match(struct device *dev, int subcomponent,
				    void *data)
{
	struct device *base = data;
	struct pci_dev *pdev;

<<<<<<< HEAD
	if (!dev->driver ||
	    (strcmp(dev->driver->name, "i915") && strcmp(dev->driver->name, "xe")) ||
	    subcomponent != I915_COMPONENT_HDCP)
=======
	if (!dev_is_pci(dev))
		return 0;

	pdev = to_pci_dev(dev);

	if (pdev->class != (PCI_CLASS_DISPLAY_VGA << 8) ||
	    pdev->vendor != PCI_VENDOR_ID_INTEL)
		return 0;

	if (subcomponent != I915_COMPONENT_HDCP)
>>>>>>> 3051008f
		return 0;

	base = base->parent;
	if (!base)
		return 0;

	base = base->parent;
	dev = dev->parent;

	return (base && dev && dev == base);
}

static int mei_hdcp_probe(struct mei_cl_device *cldev,
			  const struct mei_cl_device_id *id)
{
	struct i915_hdcp_arbiter *comp_arbiter;
	struct component_match *master_match;
	int ret;

	ret = mei_cldev_enable(cldev);
	if (ret < 0) {
		dev_err(&cldev->dev, "mei_cldev_enable Failed. %d\n", ret);
		goto enable_err_exit;
	}

	comp_arbiter = kzalloc(sizeof(*comp_arbiter), GFP_KERNEL);
	if (!comp_arbiter) {
		ret = -ENOMEM;
		goto err_exit;
	}

	master_match = NULL;
	component_match_add_typed(&cldev->dev, &master_match,
				  mei_hdcp_component_match, &cldev->dev);
	if (IS_ERR_OR_NULL(master_match)) {
		ret = -ENOMEM;
		goto err_exit;
	}

	mei_cldev_set_drvdata(cldev, comp_arbiter);
	ret = component_master_add_with_match(&cldev->dev,
					      &mei_component_master_ops,
					      master_match);
	if (ret < 0) {
		dev_err(&cldev->dev, "Master comp add failed %d\n", ret);
		goto err_exit;
	}

	return 0;

err_exit:
	mei_cldev_set_drvdata(cldev, NULL);
	kfree(comp_arbiter);
	mei_cldev_disable(cldev);
enable_err_exit:
	return ret;
}

static void mei_hdcp_remove(struct mei_cl_device *cldev)
{
	struct i915_hdcp_arbiter *comp_arbiter = mei_cldev_get_drvdata(cldev);
	int ret;

	component_master_del(&cldev->dev, &mei_component_master_ops);
	kfree(comp_arbiter);
	mei_cldev_set_drvdata(cldev, NULL);

	ret = mei_cldev_disable(cldev);
	if (ret)
		dev_warn(&cldev->dev, "mei_cldev_disable() failed\n");
}

#define MEI_UUID_HDCP UUID_LE(0xB638AB7E, 0x94E2, 0x4EA2, 0xA5, \
			      0x52, 0xD1, 0xC5, 0x4B, 0x62, 0x7F, 0x04)

static const struct mei_cl_device_id mei_hdcp_tbl[] = {
	{ .uuid = MEI_UUID_HDCP, .version = MEI_CL_VERSION_ANY },
	{ }
};
MODULE_DEVICE_TABLE(mei, mei_hdcp_tbl);

static struct mei_cl_driver mei_hdcp_driver = {
	.id_table = mei_hdcp_tbl,
	.name = KBUILD_MODNAME,
	.probe = mei_hdcp_probe,
	.remove	= mei_hdcp_remove,
};

module_mei_cl_driver(mei_hdcp_driver);

MODULE_AUTHOR("Intel Corporation");
MODULE_LICENSE("GPL");
MODULE_DESCRIPTION("MEI HDCP");<|MERGE_RESOLUTION|>--- conflicted
+++ resolved
@@ -784,11 +784,11 @@
 	struct device *base = data;
 	struct pci_dev *pdev;
 
-<<<<<<< HEAD
 	if (!dev->driver ||
 	    (strcmp(dev->driver->name, "i915") && strcmp(dev->driver->name, "xe")) ||
 	    subcomponent != I915_COMPONENT_HDCP)
-=======
+		return 0;
+
 	if (!dev_is_pci(dev))
 		return 0;
 
@@ -799,7 +799,6 @@
 		return 0;
 
 	if (subcomponent != I915_COMPONENT_HDCP)
->>>>>>> 3051008f
 		return 0;
 
 	base = base->parent;
