--- conflicted
+++ resolved
@@ -58,7 +58,6 @@
 define_id_show_func(core_id, "%d");
 static DEVICE_ATTR_RO(core_id);
 
-<<<<<<< HEAD
 #ifdef CONFIG_SMP
 static ssize_t priority_show(struct device *dev,
 			     struct device_attribute *attr,
@@ -68,10 +67,9 @@
 }
 static DEVICE_ATTR_RO(priority);
 #endif
-=======
+
 define_id_show_func(ppin, "0x%llx");
 static DEVICE_ATTR_ADMIN_RO(ppin);
->>>>>>> 44bcaeb2
 
 define_siblings_read_func(thread_siblings, sibling_cpumask);
 static BIN_ATTR_RO(thread_siblings, 0);
@@ -160,13 +158,10 @@
 #ifdef TOPOLOGY_DRAWER_SYSFS
 	&dev_attr_drawer_id.attr,
 #endif
-<<<<<<< HEAD
 #ifdef CONFIG_SMP
 	&dev_attr_priority.attr,
 #endif
-=======
 	&dev_attr_ppin.attr,
->>>>>>> 44bcaeb2
 	NULL
 };
 
