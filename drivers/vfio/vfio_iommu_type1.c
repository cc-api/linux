// SPDX-License-Identifier: GPL-2.0-only
/*
 * VFIO: IOMMU DMA mapping support for Type1 IOMMU
 *
 * Copyright (C) 2012 Red Hat, Inc.  All rights reserved.
 *     Author: Alex Williamson <alex.williamson@redhat.com>
 *
 * Derived from original vfio:
 * Copyright 2010 Cisco Systems, Inc.  All rights reserved.
 * Author: Tom Lyon, pugs@cisco.com
 *
 * We arbitrarily define a Type1 IOMMU as one matching the below code.
 * It could be called the x86 IOMMU as it's designed for AMD-Vi & Intel
 * VT-d, but that makes it harder to re-use as theoretically anyone
 * implementing a similar IOMMU could make use of this.  We expect the
 * IOMMU to support the IOMMU API and have few to no restrictions around
 * the IOVA range that can be mapped.  The Type1 IOMMU is currently
 * optimized for relatively static mappings of a userspace process with
 * userspace pages pinned into memory.  We also assume devices and IOMMU
 * domains are PCI based as the IOMMU API is still centered around a
 * device/bus interface rather than a group interface.
 */

#include <linux/compat.h>
#include <linux/device.h>
#include <linux/fs.h>
#include <linux/highmem.h>
#include <linux/iommu.h>
#include <linux/module.h>
#include <linux/mm.h>
#include <linux/kthread.h>
#include <linux/rbtree.h>
#include <linux/sched/signal.h>
#include <linux/sched/mm.h>
#include <linux/slab.h>
#include <linux/uaccess.h>
#include <linux/vfio.h>
#include <linux/workqueue.h>
#include <linux/notifier.h>
#include "vfio.h"

#define DRIVER_VERSION  "0.2"
#define DRIVER_AUTHOR   "Alex Williamson <alex.williamson@redhat.com>"
#define DRIVER_DESC     "Type1 IOMMU driver for VFIO"

static bool allow_unsafe_interrupts;
module_param_named(allow_unsafe_interrupts,
		   allow_unsafe_interrupts, bool, S_IRUGO | S_IWUSR);
MODULE_PARM_DESC(allow_unsafe_interrupts,
		 "Enable VFIO IOMMU support for on platforms without interrupt remapping support.");

static bool disable_hugepages;
module_param_named(disable_hugepages,
		   disable_hugepages, bool, S_IRUGO | S_IWUSR);
MODULE_PARM_DESC(disable_hugepages,
		 "Disable VFIO IOMMU support for IOMMU hugepages.");

static unsigned int dma_entry_limit __read_mostly = U16_MAX;
module_param_named(dma_entry_limit, dma_entry_limit, uint, 0644);
MODULE_PARM_DESC(dma_entry_limit,
		 "Maximum number of user DMA mappings per container (65535).");

struct vfio_iommu {
	struct list_head	domain_list;
	struct list_head	iova_list;
	struct mutex		lock;
	struct rb_root		dma_list;
	struct list_head	device_list;
	struct mutex		device_list_lock;
	unsigned int		dma_avail;
	unsigned int		vaddr_invalid_count;
	uint64_t		pgsize_bitmap;
	uint64_t		num_non_pinned_groups;
	bool			v2;
	bool			dirty_page_tracking;
	struct list_head	emulated_iommu_groups;
};

struct vfio_domain {
	struct iommu_domain	*domain;
	struct list_head	next;
	struct list_head	group_list;
	bool			fgsp : 1;	/* Fine-grained super pages */
	bool			enforce_cache_coherency : 1;
	bool			trusted : 1;
};

struct vfio_dma {
	struct rb_node		node;
	dma_addr_t		iova;		/* Device address */
	unsigned long		vaddr;		/* Process virtual addr */
	size_t			size;		/* Map size (bytes) */
	int			prot;		/* IOMMU_READ/WRITE */
	bool			iommu_mapped;
	bool			lock_cap;	/* capable(CAP_IPC_LOCK) */
	bool			vaddr_invalid;
	struct task_struct	*task;
	struct rb_root		pfn_list;	/* Ex-user pinned pfn list */
	unsigned long		*bitmap;
	struct mm_struct	*mm;
	size_t			locked_vm;
};

struct vfio_batch {
	struct page		**pages;	/* for pin_user_pages_remote */
	struct page		*fallback_page; /* if pages alloc fails */
	int			capacity;	/* length of pages array */
	int			size;		/* of batch currently */
	int			offset;		/* of next entry in pages */
};

struct vfio_iommu_group {
	struct iommu_group	*iommu_group;
	struct list_head	next;
	bool			pinned_page_dirty_scope;
};

struct vfio_iova {
	struct list_head	list;
	dma_addr_t		start;
	dma_addr_t		end;
};

/*
 * Guest RAM pinning working set or DMA target
 */
struct vfio_pfn {
	struct rb_node		node;
	dma_addr_t		iova;		/* Device address */
	unsigned long		pfn;		/* Host pfn */
	unsigned int		ref_count;
};

struct vfio_regions {
	struct list_head list;
	dma_addr_t iova;
	phys_addr_t phys;
	size_t len;
};

#define DIRTY_BITMAP_BYTES(n)	(ALIGN(n, BITS_PER_TYPE(u64)) / BITS_PER_BYTE)

/*
 * Input argument of number of bits to bitmap_set() is unsigned integer, which
 * further casts to signed integer for unaligned multi-bit operation,
 * __bitmap_set().
 * Then maximum bitmap size supported is 2^31 bits divided by 2^3 bits/byte,
 * that is 2^28 (256 MB) which maps to 2^31 * 2^12 = 2^43 (8TB) on 4K page
 * system.
 */
#define DIRTY_BITMAP_PAGES_MAX	 ((u64)INT_MAX)
#define DIRTY_BITMAP_SIZE_MAX	 DIRTY_BITMAP_BYTES(DIRTY_BITMAP_PAGES_MAX)

static int put_pfn(unsigned long pfn, int prot);

static struct vfio_iommu_group*
vfio_iommu_find_iommu_group(struct vfio_iommu *iommu,
			    struct iommu_group *iommu_group);

/*
 * This code handles mapping and unmapping of user data buffers
 * into DMA'ble space using the IOMMU
 */

static struct vfio_dma *vfio_find_dma(struct vfio_iommu *iommu,
				      dma_addr_t start, size_t size)
{
	struct rb_node *node = iommu->dma_list.rb_node;

	while (node) {
		struct vfio_dma *dma = rb_entry(node, struct vfio_dma, node);

		if (start + size <= dma->iova)
			node = node->rb_left;
		else if (start >= dma->iova + dma->size)
			node = node->rb_right;
		else
			return dma;
	}

	return NULL;
}

static struct rb_node *vfio_find_dma_first_node(struct vfio_iommu *iommu,
						dma_addr_t start, u64 size)
{
	struct rb_node *res = NULL;
	struct rb_node *node = iommu->dma_list.rb_node;
	struct vfio_dma *dma_res = NULL;

	while (node) {
		struct vfio_dma *dma = rb_entry(node, struct vfio_dma, node);

		if (start < dma->iova + dma->size) {
			res = node;
			dma_res = dma;
			if (start >= dma->iova)
				break;
			node = node->rb_left;
		} else {
			node = node->rb_right;
		}
	}
	if (res && size && dma_res->iova >= start + size)
		res = NULL;
	return res;
}

static void vfio_link_dma(struct vfio_iommu *iommu, struct vfio_dma *new)
{
	struct rb_node **link = &iommu->dma_list.rb_node, *parent = NULL;
	struct vfio_dma *dma;

	while (*link) {
		parent = *link;
		dma = rb_entry(parent, struct vfio_dma, node);

		if (new->iova + new->size <= dma->iova)
			link = &(*link)->rb_left;
		else
			link = &(*link)->rb_right;
	}

	rb_link_node(&new->node, parent, link);
	rb_insert_color(&new->node, &iommu->dma_list);
}

static void vfio_unlink_dma(struct vfio_iommu *iommu, struct vfio_dma *old)
{
	rb_erase(&old->node, &iommu->dma_list);
}


static int vfio_dma_bitmap_alloc(struct vfio_dma *dma, size_t pgsize)
{
	uint64_t npages = dma->size / pgsize;

	if (npages > DIRTY_BITMAP_PAGES_MAX)
		return -EINVAL;

	/*
	 * Allocate extra 64 bits that are used to calculate shift required for
	 * bitmap_shift_left() to manipulate and club unaligned number of pages
	 * in adjacent vfio_dma ranges.
	 */
	dma->bitmap = kvzalloc(DIRTY_BITMAP_BYTES(npages) + sizeof(u64),
			       GFP_KERNEL);
	if (!dma->bitmap)
		return -ENOMEM;

	return 0;
}

static void vfio_dma_bitmap_free(struct vfio_dma *dma)
{
	kvfree(dma->bitmap);
	dma->bitmap = NULL;
}

static void vfio_dma_populate_bitmap(struct vfio_dma *dma, size_t pgsize)
{
	struct rb_node *p;
	unsigned long pgshift = __ffs(pgsize);

	for (p = rb_first(&dma->pfn_list); p; p = rb_next(p)) {
		struct vfio_pfn *vpfn = rb_entry(p, struct vfio_pfn, node);

		bitmap_set(dma->bitmap, (vpfn->iova - dma->iova) >> pgshift, 1);
	}
}

static void vfio_iommu_populate_bitmap_full(struct vfio_iommu *iommu)
{
	struct rb_node *n;
	unsigned long pgshift = __ffs(iommu->pgsize_bitmap);

	for (n = rb_first(&iommu->dma_list); n; n = rb_next(n)) {
		struct vfio_dma *dma = rb_entry(n, struct vfio_dma, node);

		bitmap_set(dma->bitmap, 0, dma->size >> pgshift);
	}
}

static int vfio_dma_bitmap_alloc_all(struct vfio_iommu *iommu, size_t pgsize)
{
	struct rb_node *n;

	for (n = rb_first(&iommu->dma_list); n; n = rb_next(n)) {
		struct vfio_dma *dma = rb_entry(n, struct vfio_dma, node);
		int ret;

		ret = vfio_dma_bitmap_alloc(dma, pgsize);
		if (ret) {
			struct rb_node *p;

			for (p = rb_prev(n); p; p = rb_prev(p)) {
				struct vfio_dma *dma = rb_entry(n,
							struct vfio_dma, node);

				vfio_dma_bitmap_free(dma);
			}
			return ret;
		}
		vfio_dma_populate_bitmap(dma, pgsize);
	}
	return 0;
}

static void vfio_dma_bitmap_free_all(struct vfio_iommu *iommu)
{
	struct rb_node *n;

	for (n = rb_first(&iommu->dma_list); n; n = rb_next(n)) {
		struct vfio_dma *dma = rb_entry(n, struct vfio_dma, node);

		vfio_dma_bitmap_free(dma);
	}
}

/*
 * Helper Functions for host iova-pfn list
 */
static struct vfio_pfn *vfio_find_vpfn(struct vfio_dma *dma, dma_addr_t iova)
{
	struct vfio_pfn *vpfn;
	struct rb_node *node = dma->pfn_list.rb_node;

	while (node) {
		vpfn = rb_entry(node, struct vfio_pfn, node);

		if (iova < vpfn->iova)
			node = node->rb_left;
		else if (iova > vpfn->iova)
			node = node->rb_right;
		else
			return vpfn;
	}
	return NULL;
}

static void vfio_link_pfn(struct vfio_dma *dma,
			  struct vfio_pfn *new)
{
	struct rb_node **link, *parent = NULL;
	struct vfio_pfn *vpfn;

	link = &dma->pfn_list.rb_node;
	while (*link) {
		parent = *link;
		vpfn = rb_entry(parent, struct vfio_pfn, node);

		if (new->iova < vpfn->iova)
			link = &(*link)->rb_left;
		else
			link = &(*link)->rb_right;
	}

	rb_link_node(&new->node, parent, link);
	rb_insert_color(&new->node, &dma->pfn_list);
}

static void vfio_unlink_pfn(struct vfio_dma *dma, struct vfio_pfn *old)
{
	rb_erase(&old->node, &dma->pfn_list);
}

static int vfio_add_to_pfn_list(struct vfio_dma *dma, dma_addr_t iova,
				unsigned long pfn)
{
	struct vfio_pfn *vpfn;

	vpfn = kzalloc(sizeof(*vpfn), GFP_KERNEL);
	if (!vpfn)
		return -ENOMEM;

	vpfn->iova = iova;
	vpfn->pfn = pfn;
	vpfn->ref_count = 1;
	vfio_link_pfn(dma, vpfn);
	return 0;
}

static void vfio_remove_from_pfn_list(struct vfio_dma *dma,
				      struct vfio_pfn *vpfn)
{
	vfio_unlink_pfn(dma, vpfn);
	kfree(vpfn);
}

static struct vfio_pfn *vfio_iova_get_vfio_pfn(struct vfio_dma *dma,
					       unsigned long iova)
{
	struct vfio_pfn *vpfn = vfio_find_vpfn(dma, iova);

	if (vpfn)
		vpfn->ref_count++;
	return vpfn;
}

static int vfio_iova_put_vfio_pfn(struct vfio_dma *dma, struct vfio_pfn *vpfn)
{
	int ret = 0;

	vpfn->ref_count--;
	if (!vpfn->ref_count) {
		ret = put_pfn(vpfn->pfn, dma->prot);
		vfio_remove_from_pfn_list(dma, vpfn);
	}
	return ret;
}

static int mm_lock_acct(struct task_struct *task, struct mm_struct *mm,
			bool lock_cap, long npage)
{
	int ret = mmap_write_lock_killable(mm);

	if (ret)
		return ret;

	ret = __account_locked_vm(mm, abs(npage), npage > 0, task, lock_cap);
	mmap_write_unlock(mm);
	return ret;
}

static int vfio_lock_acct(struct vfio_dma *dma, long npage, bool async)
{
	struct mm_struct *mm;
	int ret;

	if (!npage)
		return 0;

	mm = dma->mm;
	if (async && !mmget_not_zero(mm))
		return -ESRCH; /* process exited */

	ret = mm_lock_acct(dma->task, mm, dma->lock_cap, npage);
	if (!ret)
		dma->locked_vm += npage;

	if (async)
		mmput(mm);

	return ret;
}

/*
 * Some mappings aren't backed by a struct page, for example an mmap'd
 * MMIO range for our own or another device.  These use a different
 * pfn conversion and shouldn't be tracked as locked pages.
 * For compound pages, any driver that sets the reserved bit in head
 * page needs to set the reserved bit in all subpages to be safe.
 */
static bool is_invalid_reserved_pfn(unsigned long pfn)
{
	if (pfn_valid(pfn))
		return PageReserved(pfn_to_page(pfn));

	return true;
}

static int put_pfn(unsigned long pfn, int prot)
{
	if (!is_invalid_reserved_pfn(pfn)) {
		struct page *page = pfn_to_page(pfn);

		unpin_user_pages_dirty_lock(&page, 1, prot & IOMMU_WRITE);
		return 1;
	}
	return 0;
}

#define VFIO_BATCH_MAX_CAPACITY (PAGE_SIZE / sizeof(struct page *))

static void vfio_batch_init(struct vfio_batch *batch)
{
	batch->size = 0;
	batch->offset = 0;

	if (unlikely(disable_hugepages))
		goto fallback;

	batch->pages = (struct page **) __get_free_page(GFP_KERNEL);
	if (!batch->pages)
		goto fallback;

	batch->capacity = VFIO_BATCH_MAX_CAPACITY;
	return;

fallback:
	batch->pages = &batch->fallback_page;
	batch->capacity = 1;
}

static void vfio_batch_unpin(struct vfio_batch *batch, struct vfio_dma *dma)
{
	while (batch->size) {
		unsigned long pfn = page_to_pfn(batch->pages[batch->offset]);

		put_pfn(pfn, dma->prot);
		batch->offset++;
		batch->size--;
	}
}

static void vfio_batch_fini(struct vfio_batch *batch)
{
	if (batch->capacity == VFIO_BATCH_MAX_CAPACITY)
		free_page((unsigned long)batch->pages);
}

static int follow_fault_pfn(struct vm_area_struct *vma, struct mm_struct *mm,
			    unsigned long vaddr, unsigned long *pfn,
			    bool write_fault)
{
	pte_t *ptep;
	pte_t pte;
	spinlock_t *ptl;
	int ret;

	ret = follow_pte(vma->vm_mm, vaddr, &ptep, &ptl);
	if (ret) {
		bool unlocked = false;

		ret = fixup_user_fault(mm, vaddr,
				       FAULT_FLAG_REMOTE |
				       (write_fault ?  FAULT_FLAG_WRITE : 0),
				       &unlocked);
		if (unlocked)
			return -EAGAIN;

		if (ret)
			return ret;

		ret = follow_pte(vma->vm_mm, vaddr, &ptep, &ptl);
		if (ret)
			return ret;
	}

	pte = ptep_get(ptep);

	if (write_fault && !pte_write(pte))
		ret = -EFAULT;
	else
		*pfn = pte_pfn(pte);

	pte_unmap_unlock(ptep, ptl);
	return ret;
}

/*
 * Returns the positive number of pfns successfully obtained or a negative
 * error code.
 */
static int vaddr_get_pfns(struct mm_struct *mm, unsigned long vaddr,
			  long npages, int prot, unsigned long *pfn,
			  struct page **pages)
{
	struct vm_area_struct *vma;
	unsigned int flags = 0;
	int ret;

	if (prot & IOMMU_WRITE)
		flags |= FOLL_WRITE;

	mmap_read_lock(mm);
	ret = pin_user_pages_remote(mm, vaddr, npages, flags | FOLL_LONGTERM,
				    pages, NULL);
	if (ret > 0) {
		int i;

		/*
		 * The zero page is always resident, we don't need to pin it
		 * and it falls into our invalid/reserved test so we don't
		 * unpin in put_pfn().  Unpin all zero pages in the batch here.
		 */
		for (i = 0 ; i < ret; i++) {
			if (unlikely(is_zero_pfn(page_to_pfn(pages[i]))))
				unpin_user_page(pages[i]);
		}

		*pfn = page_to_pfn(pages[0]);
		goto done;
	}

	vaddr = untagged_addr_remote(mm, vaddr);

retry:
	vma = vma_lookup(mm, vaddr);

	if (vma && vma->vm_flags & VM_PFNMAP) {
		ret = follow_fault_pfn(vma, mm, vaddr, pfn, prot & IOMMU_WRITE);
		if (ret == -EAGAIN)
			goto retry;

		if (!ret) {
			if (is_invalid_reserved_pfn(*pfn))
				ret = 1;
			else
				ret = -EFAULT;
		}
	}
done:
	mmap_read_unlock(mm);
	return ret;
}

/*
 * Attempt to pin pages.  We really don't want to track all the pfns and
 * the iommu can only map chunks of consecutive pfns anyway, so get the
 * first page and all consecutive pages with the same locking.
 */
static long vfio_pin_pages_remote(struct vfio_dma *dma, unsigned long vaddr,
				  long npage, unsigned long *pfn_base,
				  unsigned long limit, struct vfio_batch *batch)
{
	unsigned long pfn;
	struct mm_struct *mm = current->mm;
	long ret, pinned = 0, lock_acct = 0;
	bool rsvd;
	dma_addr_t iova = vaddr - dma->vaddr + dma->iova;

	/* This code path is only user initiated */
	if (!mm)
		return -ENODEV;

	if (batch->size) {
		/* Leftover pages in batch from an earlier call. */
		*pfn_base = page_to_pfn(batch->pages[batch->offset]);
		pfn = *pfn_base;
		rsvd = is_invalid_reserved_pfn(*pfn_base);
	} else {
		*pfn_base = 0;
	}

	while (npage) {
		if (!batch->size) {
			/* Empty batch, so refill it. */
			long req_pages = min_t(long, npage, batch->capacity);

			ret = vaddr_get_pfns(mm, vaddr, req_pages, dma->prot,
					     &pfn, batch->pages);
			if (ret < 0)
				goto unpin_out;

			batch->size = ret;
			batch->offset = 0;

			if (!*pfn_base) {
				*pfn_base = pfn;
				rsvd = is_invalid_reserved_pfn(*pfn_base);
			}
		}

		/*
		 * pfn is preset for the first iteration of this inner loop and
		 * updated at the end to handle a VM_PFNMAP pfn.  In that case,
		 * batch->pages isn't valid (there's no struct page), so allow
		 * batch->pages to be touched only when there's more than one
		 * pfn to check, which guarantees the pfns are from a
		 * !VM_PFNMAP vma.
		 */
		while (true) {
			if (pfn != *pfn_base + pinned ||
			    rsvd != is_invalid_reserved_pfn(pfn))
				goto out;

			/*
			 * Reserved pages aren't counted against the user,
			 * externally pinned pages are already counted against
			 * the user.
			 */
			if (!rsvd && !vfio_find_vpfn(dma, iova)) {
				if (!dma->lock_cap &&
				    mm->locked_vm + lock_acct + 1 > limit) {
					pr_warn("%s: RLIMIT_MEMLOCK (%ld) exceeded\n",
						__func__, limit << PAGE_SHIFT);
					ret = -ENOMEM;
					goto unpin_out;
				}
				lock_acct++;
			}

			pinned++;
			npage--;
			vaddr += PAGE_SIZE;
			iova += PAGE_SIZE;
			batch->offset++;
			batch->size--;

			if (!batch->size)
				break;

			pfn = page_to_pfn(batch->pages[batch->offset]);
		}

		if (unlikely(disable_hugepages))
			break;
	}

out:
	ret = vfio_lock_acct(dma, lock_acct, false);

unpin_out:
	if (batch->size == 1 && !batch->offset) {
		/* May be a VM_PFNMAP pfn, which the batch can't remember. */
		put_pfn(pfn, dma->prot);
		batch->size = 0;
	}

	if (ret < 0) {
		if (pinned && !rsvd) {
			for (pfn = *pfn_base ; pinned ; pfn++, pinned--)
				put_pfn(pfn, dma->prot);
		}
		vfio_batch_unpin(batch, dma);

		return ret;
	}

	return pinned;
}

static long vfio_unpin_pages_remote(struct vfio_dma *dma, dma_addr_t iova,
				    unsigned long pfn, long npage,
				    bool do_accounting)
{
	long unlocked = 0, locked = 0;
	long i;

	for (i = 0; i < npage; i++, iova += PAGE_SIZE) {
		if (put_pfn(pfn++, dma->prot)) {
			unlocked++;
			if (vfio_find_vpfn(dma, iova))
				locked++;
		}
	}

	if (do_accounting)
		vfio_lock_acct(dma, locked - unlocked, true);

	return unlocked;
}

static int vfio_pin_page_external(struct vfio_dma *dma, unsigned long vaddr,
				  unsigned long *pfn_base, bool do_accounting)
{
	struct page *pages[1];
	struct mm_struct *mm;
	int ret;

	mm = dma->mm;
	if (!mmget_not_zero(mm))
		return -ENODEV;

	ret = vaddr_get_pfns(mm, vaddr, 1, dma->prot, pfn_base, pages);
	if (ret != 1)
		goto out;

	ret = 0;

	if (do_accounting && !is_invalid_reserved_pfn(*pfn_base)) {
		ret = vfio_lock_acct(dma, 1, false);
		if (ret) {
			put_pfn(*pfn_base, dma->prot);
			if (ret == -ENOMEM)
				pr_warn("%s: Task %s (%d) RLIMIT_MEMLOCK "
					"(%ld) exceeded\n", __func__,
					dma->task->comm, task_pid_nr(dma->task),
					task_rlimit(dma->task, RLIMIT_MEMLOCK));
		}
	}

out:
	mmput(mm);
	return ret;
}

static int vfio_unpin_page_external(struct vfio_dma *dma, dma_addr_t iova,
				    bool do_accounting)
{
	int unlocked;
	struct vfio_pfn *vpfn = vfio_find_vpfn(dma, iova);

	if (!vpfn)
		return 0;

	unlocked = vfio_iova_put_vfio_pfn(dma, vpfn);

	if (do_accounting)
		vfio_lock_acct(dma, -unlocked, true);

	return unlocked;
}

static int vfio_iommu_type1_pin_pages(void *iommu_data,
				      struct iommu_group *iommu_group,
				      dma_addr_t user_iova,
				      int npage, int prot,
				      struct page **pages)
{
	struct vfio_iommu *iommu = iommu_data;
	struct vfio_iommu_group *group;
	int i, j, ret;
	unsigned long remote_vaddr;
	struct vfio_dma *dma;
	bool do_accounting;

	if (!iommu || !pages)
		return -EINVAL;

	/* Supported for v2 version only */
	if (!iommu->v2)
		return -EACCES;

	mutex_lock(&iommu->lock);

	if (WARN_ONCE(iommu->vaddr_invalid_count,
		      "vfio_pin_pages not allowed with VFIO_UPDATE_VADDR\n")) {
		ret = -EBUSY;
		goto pin_done;
	}

	/* Fail if no dma_umap notifier is registered */
	if (list_empty(&iommu->device_list)) {
		ret = -EINVAL;
		goto pin_done;
	}

	/*
	 * If iommu capable domain exist in the container then all pages are
	 * already pinned and accounted. Accounting should be done if there is no
	 * iommu capable domain in the container.
	 */
	do_accounting = list_empty(&iommu->domain_list);

	for (i = 0; i < npage; i++) {
		unsigned long phys_pfn;
		dma_addr_t iova;
		struct vfio_pfn *vpfn;

		iova = user_iova + PAGE_SIZE * i;
		dma = vfio_find_dma(iommu, iova, PAGE_SIZE);
		if (!dma) {
			ret = -EINVAL;
			goto pin_unwind;
		}

		if ((dma->prot & prot) != prot) {
			ret = -EPERM;
			goto pin_unwind;
		}

		vpfn = vfio_iova_get_vfio_pfn(dma, iova);
		if (vpfn) {
			pages[i] = pfn_to_page(vpfn->pfn);
			continue;
		}

		remote_vaddr = dma->vaddr + (iova - dma->iova);
		ret = vfio_pin_page_external(dma, remote_vaddr, &phys_pfn,
					     do_accounting);
		if (ret)
			goto pin_unwind;

		if (!pfn_valid(phys_pfn)) {
			ret = -EINVAL;
			goto pin_unwind;
		}

		ret = vfio_add_to_pfn_list(dma, iova, phys_pfn);
		if (ret) {
			if (put_pfn(phys_pfn, dma->prot) && do_accounting)
				vfio_lock_acct(dma, -1, true);
			goto pin_unwind;
		}

		pages[i] = pfn_to_page(phys_pfn);

		if (iommu->dirty_page_tracking) {
			unsigned long pgshift = __ffs(iommu->pgsize_bitmap);

			/*
			 * Bitmap populated with the smallest supported page
			 * size
			 */
			bitmap_set(dma->bitmap,
				   (iova - dma->iova) >> pgshift, 1);
		}
	}
	ret = i;

	group = vfio_iommu_find_iommu_group(iommu, iommu_group);
	if (!group->pinned_page_dirty_scope) {
		group->pinned_page_dirty_scope = true;
		iommu->num_non_pinned_groups--;
	}

	goto pin_done;

pin_unwind:
	pages[i] = NULL;
	for (j = 0; j < i; j++) {
		dma_addr_t iova;

		iova = user_iova + PAGE_SIZE * j;
		dma = vfio_find_dma(iommu, iova, PAGE_SIZE);
		vfio_unpin_page_external(dma, iova, do_accounting);
		pages[j] = NULL;
	}
pin_done:
	mutex_unlock(&iommu->lock);
	return ret;
}

static void vfio_iommu_type1_unpin_pages(void *iommu_data,
					 dma_addr_t user_iova, int npage)
{
	struct vfio_iommu *iommu = iommu_data;
	bool do_accounting;
	int i;

	/* Supported for v2 version only */
	if (WARN_ON(!iommu->v2))
		return;

	mutex_lock(&iommu->lock);

	do_accounting = list_empty(&iommu->domain_list);
	for (i = 0; i < npage; i++) {
		dma_addr_t iova = user_iova + PAGE_SIZE * i;
		struct vfio_dma *dma;

		dma = vfio_find_dma(iommu, iova, PAGE_SIZE);
		if (!dma)
			break;

		vfio_unpin_page_external(dma, iova, do_accounting);
	}

	mutex_unlock(&iommu->lock);

	WARN_ON(i != npage);
}

static long vfio_sync_unpin(struct vfio_dma *dma, struct vfio_domain *domain,
			    struct list_head *regions,
			    struct iommu_iotlb_gather *iotlb_gather)
{
	long unlocked = 0;
	struct vfio_regions *entry, *next;

	iommu_iotlb_sync(domain->domain, iotlb_gather);

	list_for_each_entry_safe(entry, next, regions, list) {
		unlocked += vfio_unpin_pages_remote(dma,
						    entry->iova,
						    entry->phys >> PAGE_SHIFT,
						    entry->len >> PAGE_SHIFT,
						    false);
		list_del(&entry->list);
		kfree(entry);
	}

	cond_resched();

	return unlocked;
}

/*
 * Generally, VFIO needs to unpin remote pages after each IOTLB flush.
 * Therefore, when using IOTLB flush sync interface, VFIO need to keep track
 * of these regions (currently using a list).
 *
 * This value specifies maximum number of regions for each IOTLB flush sync.
 */
#define VFIO_IOMMU_TLB_SYNC_MAX		512

static size_t unmap_unpin_fast(struct vfio_domain *domain,
			       struct vfio_dma *dma, dma_addr_t *iova,
			       size_t len, phys_addr_t phys, long *unlocked,
			       struct list_head *unmapped_list,
			       int *unmapped_cnt,
			       struct iommu_iotlb_gather *iotlb_gather)
{
	size_t unmapped = 0;
	struct vfio_regions *entry = kzalloc(sizeof(*entry), GFP_KERNEL);

	if (entry) {
		unmapped = iommu_unmap_fast(domain->domain, *iova, len,
					    iotlb_gather);

		if (!unmapped) {
			kfree(entry);
		} else {
			entry->iova = *iova;
			entry->phys = phys;
			entry->len  = unmapped;
			list_add_tail(&entry->list, unmapped_list);

			*iova += unmapped;
			(*unmapped_cnt)++;
		}
	}

	/*
	 * Sync if the number of fast-unmap regions hits the limit
	 * or in case of errors.
	 */
	if (*unmapped_cnt >= VFIO_IOMMU_TLB_SYNC_MAX || !unmapped) {
		*unlocked += vfio_sync_unpin(dma, domain, unmapped_list,
					     iotlb_gather);
		*unmapped_cnt = 0;
	}

	return unmapped;
}

static size_t unmap_unpin_slow(struct vfio_domain *domain,
			       struct vfio_dma *dma, dma_addr_t *iova,
			       size_t len, phys_addr_t phys,
			       long *unlocked)
{
	size_t unmapped = iommu_unmap(domain->domain, *iova, len);

	if (unmapped) {
		*unlocked += vfio_unpin_pages_remote(dma, *iova,
						     phys >> PAGE_SHIFT,
						     unmapped >> PAGE_SHIFT,
						     false);
		*iova += unmapped;
		cond_resched();
	}
	return unmapped;
}

static long vfio_unmap_unpin(struct vfio_iommu *iommu, struct vfio_dma *dma,
			     bool do_accounting)
{
	dma_addr_t iova = dma->iova, end = dma->iova + dma->size;
	struct vfio_domain *domain, *d;
	LIST_HEAD(unmapped_region_list);
	struct iommu_iotlb_gather iotlb_gather;
	int unmapped_region_cnt = 0;
	long unlocked = 0;

	if (!dma->size)
		return 0;

	if (list_empty(&iommu->domain_list))
		return 0;

	/*
	 * We use the IOMMU to track the physical addresses, otherwise we'd
	 * need a much more complicated tracking system.  Unfortunately that
	 * means we need to use one of the iommu domains to figure out the
	 * pfns to unpin.  The rest need to be unmapped in advance so we have
	 * no iommu translations remaining when the pages are unpinned.
	 */
	domain = d = list_first_entry(&iommu->domain_list,
				      struct vfio_domain, next);

	list_for_each_entry_continue(d, &iommu->domain_list, next) {
		iommu_unmap(d->domain, dma->iova, dma->size);
		cond_resched();
	}

	iommu_iotlb_gather_init(&iotlb_gather);
	while (iova < end) {
		size_t unmapped, len;
		phys_addr_t phys, next;

		phys = iommu_iova_to_phys(domain->domain, iova);
		if (WARN_ON(!phys)) {
			iova += PAGE_SIZE;
			continue;
		}

		/*
		 * To optimize for fewer iommu_unmap() calls, each of which
		 * may require hardware cache flushing, try to find the
		 * largest contiguous physical memory chunk to unmap.
		 */
		for (len = PAGE_SIZE;
		     !domain->fgsp && iova + len < end; len += PAGE_SIZE) {
			next = iommu_iova_to_phys(domain->domain, iova + len);
			if (next != phys + len)
				break;
		}

		/*
		 * First, try to use fast unmap/unpin. In case of failure,
		 * switch to slow unmap/unpin path.
		 */
		unmapped = unmap_unpin_fast(domain, dma, &iova, len, phys,
					    &unlocked, &unmapped_region_list,
					    &unmapped_region_cnt,
					    &iotlb_gather);
		if (!unmapped) {
			unmapped = unmap_unpin_slow(domain, dma, &iova, len,
						    phys, &unlocked);
			if (WARN_ON(!unmapped))
				break;
		}
	}

	dma->iommu_mapped = false;

	if (unmapped_region_cnt) {
		unlocked += vfio_sync_unpin(dma, domain, &unmapped_region_list,
					    &iotlb_gather);
	}

	if (do_accounting) {
		vfio_lock_acct(dma, -unlocked, true);
		return 0;
	}
	return unlocked;
}

static void vfio_remove_dma(struct vfio_iommu *iommu, struct vfio_dma *dma)
{
	WARN_ON(!RB_EMPTY_ROOT(&dma->pfn_list));
	vfio_unmap_unpin(iommu, dma, true);
	vfio_unlink_dma(iommu, dma);
	put_task_struct(dma->task);
	mmdrop(dma->mm);
	vfio_dma_bitmap_free(dma);
	if (dma->vaddr_invalid)
		iommu->vaddr_invalid_count--;
	kfree(dma);
	iommu->dma_avail++;
}

static void vfio_update_pgsize_bitmap(struct vfio_iommu *iommu)
{
	struct vfio_domain *domain;

	iommu->pgsize_bitmap = ULONG_MAX;

	list_for_each_entry(domain, &iommu->domain_list, next)
		iommu->pgsize_bitmap &= domain->domain->pgsize_bitmap;

	/*
	 * In case the IOMMU supports page sizes smaller than PAGE_SIZE
	 * we pretend PAGE_SIZE is supported and hide sub-PAGE_SIZE sizes.
	 * That way the user will be able to map/unmap buffers whose size/
	 * start address is aligned with PAGE_SIZE. Pinning code uses that
	 * granularity while iommu driver can use the sub-PAGE_SIZE size
	 * to map the buffer.
	 */
	if (iommu->pgsize_bitmap & ~PAGE_MASK) {
		iommu->pgsize_bitmap &= PAGE_MASK;
		iommu->pgsize_bitmap |= PAGE_SIZE;
	}
}

static int update_user_bitmap(u64 __user *bitmap, struct vfio_iommu *iommu,
			      struct vfio_dma *dma, dma_addr_t base_iova,
			      size_t pgsize)
{
	unsigned long pgshift = __ffs(pgsize);
	unsigned long nbits = dma->size >> pgshift;
	unsigned long bit_offset = (dma->iova - base_iova) >> pgshift;
	unsigned long copy_offset = bit_offset / BITS_PER_LONG;
	unsigned long shift = bit_offset % BITS_PER_LONG;
	unsigned long leftover;

	/*
	 * mark all pages dirty if any IOMMU capable device is not able
	 * to report dirty pages and all pages are pinned and mapped.
	 */
	if (iommu->num_non_pinned_groups && dma->iommu_mapped)
		bitmap_set(dma->bitmap, 0, nbits);

	if (shift) {
		bitmap_shift_left(dma->bitmap, dma->bitmap, shift,
				  nbits + shift);

		if (copy_from_user(&leftover,
				   (void __user *)(bitmap + copy_offset),
				   sizeof(leftover)))
			return -EFAULT;

		bitmap_or(dma->bitmap, dma->bitmap, &leftover, shift);
	}

	if (copy_to_user((void __user *)(bitmap + copy_offset), dma->bitmap,
			 DIRTY_BITMAP_BYTES(nbits + shift)))
		return -EFAULT;

	return 0;
}

static int vfio_iova_dirty_bitmap(u64 __user *bitmap, struct vfio_iommu *iommu,
				  dma_addr_t iova, size_t size, size_t pgsize)
{
	struct vfio_dma *dma;
	struct rb_node *n;
	unsigned long pgshift = __ffs(pgsize);
	int ret;

	/*
	 * GET_BITMAP request must fully cover vfio_dma mappings.  Multiple
	 * vfio_dma mappings may be clubbed by specifying large ranges, but
	 * there must not be any previous mappings bisected by the range.
	 * An error will be returned if these conditions are not met.
	 */
	dma = vfio_find_dma(iommu, iova, 1);
	if (dma && dma->iova != iova)
		return -EINVAL;

	dma = vfio_find_dma(iommu, iova + size - 1, 0);
	if (dma && dma->iova + dma->size != iova + size)
		return -EINVAL;

	for (n = rb_first(&iommu->dma_list); n; n = rb_next(n)) {
		struct vfio_dma *dma = rb_entry(n, struct vfio_dma, node);

		if (dma->iova < iova)
			continue;

		if (dma->iova > iova + size - 1)
			break;

		ret = update_user_bitmap(bitmap, iommu, dma, iova, pgsize);
		if (ret)
			return ret;

		/*
		 * Re-populate bitmap to include all pinned pages which are
		 * considered as dirty but exclude pages which are unpinned and
		 * pages which are marked dirty by vfio_dma_rw()
		 */
		bitmap_clear(dma->bitmap, 0, dma->size >> pgshift);
		vfio_dma_populate_bitmap(dma, pgsize);
	}
	return 0;
}

static int verify_bitmap_size(uint64_t npages, uint64_t bitmap_size)
{
	if (!npages || !bitmap_size || (bitmap_size > DIRTY_BITMAP_SIZE_MAX) ||
	    (bitmap_size < DIRTY_BITMAP_BYTES(npages)))
		return -EINVAL;

	return 0;
}

/*
 * Notify VFIO drivers using vfio_register_emulated_iommu_dev() to invalidate
 * and unmap iovas within the range we're about to unmap. Drivers MUST unpin
 * pages in response to an invalidation.
 */
static void vfio_notify_dma_unmap(struct vfio_iommu *iommu,
				  struct vfio_dma *dma)
{
	struct vfio_device *device;

	if (list_empty(&iommu->device_list))
		return;

	/*
	 * The device is expected to call vfio_unpin_pages() for any IOVA it has
	 * pinned within the range. Since vfio_unpin_pages() will eventually
	 * call back down to this code and try to obtain the iommu->lock we must
	 * drop it.
	 */
	mutex_lock(&iommu->device_list_lock);
	mutex_unlock(&iommu->lock);

	list_for_each_entry(device, &iommu->device_list, iommu_entry)
		device->ops->dma_unmap(device, dma->iova, dma->size);

	mutex_unlock(&iommu->device_list_lock);
	mutex_lock(&iommu->lock);
}

static int vfio_dma_do_unmap(struct vfio_iommu *iommu,
			     struct vfio_iommu_type1_dma_unmap *unmap,
			     struct vfio_bitmap *bitmap)
{
	struct vfio_dma *dma, *dma_last = NULL;
	size_t unmapped = 0, pgsize;
	int ret = -EINVAL, retries = 0;
	unsigned long pgshift;
	dma_addr_t iova = unmap->iova;
	u64 size = unmap->size;
	bool unmap_all = unmap->flags & VFIO_DMA_UNMAP_FLAG_ALL;
	bool invalidate_vaddr = unmap->flags & VFIO_DMA_UNMAP_FLAG_VADDR;
	struct rb_node *n, *first_n;

	mutex_lock(&iommu->lock);

	/* Cannot update vaddr if mdev is present. */
	if (invalidate_vaddr && !list_empty(&iommu->emulated_iommu_groups)) {
		ret = -EBUSY;
		goto unlock;
	}

	pgshift = __ffs(iommu->pgsize_bitmap);
	pgsize = (size_t)1 << pgshift;

	if (iova & (pgsize - 1))
		goto unlock;

	if (unmap_all) {
		if (iova || size)
			goto unlock;
		size = U64_MAX;
	} else if (!size || size & (pgsize - 1) ||
		   iova + size - 1 < iova || size > SIZE_MAX) {
		goto unlock;
	}

	/* When dirty tracking is enabled, allow only min supported pgsize */
	if ((unmap->flags & VFIO_DMA_UNMAP_FLAG_GET_DIRTY_BITMAP) &&
	    (!iommu->dirty_page_tracking || (bitmap->pgsize != pgsize))) {
		goto unlock;
	}

	WARN_ON((pgsize - 1) & PAGE_MASK);
again:
	/*
	 * vfio-iommu-type1 (v1) - User mappings were coalesced together to
	 * avoid tracking individual mappings.  This means that the granularity
	 * of the original mapping was lost and the user was allowed to attempt
	 * to unmap any range.  Depending on the contiguousness of physical
	 * memory and page sizes supported by the IOMMU, arbitrary unmaps may
	 * or may not have worked.  We only guaranteed unmap granularity
	 * matching the original mapping; even though it was untracked here,
	 * the original mappings are reflected in IOMMU mappings.  This
	 * resulted in a couple unusual behaviors.  First, if a range is not
	 * able to be unmapped, ex. a set of 4k pages that was mapped as a
	 * 2M hugepage into the IOMMU, the unmap ioctl returns success but with
	 * a zero sized unmap.  Also, if an unmap request overlaps the first
	 * address of a hugepage, the IOMMU will unmap the entire hugepage.
	 * This also returns success and the returned unmap size reflects the
	 * actual size unmapped.
	 *
	 * We attempt to maintain compatibility with this "v1" interface, but
	 * we take control out of the hands of the IOMMU.  Therefore, an unmap
	 * request offset from the beginning of the original mapping will
	 * return success with zero sized unmap.  And an unmap request covering
	 * the first iova of mapping will unmap the entire range.
	 *
	 * The v2 version of this interface intends to be more deterministic.
	 * Unmap requests must fully cover previous mappings.  Multiple
	 * mappings may still be unmaped by specifying large ranges, but there
	 * must not be any previous mappings bisected by the range.  An error
	 * will be returned if these conditions are not met.  The v2 interface
	 * will only return success and a size of zero if there were no
	 * mappings within the range.
	 */
	if (iommu->v2 && !unmap_all) {
		dma = vfio_find_dma(iommu, iova, 1);
		if (dma && dma->iova != iova)
			goto unlock;

		dma = vfio_find_dma(iommu, iova + size - 1, 0);
		if (dma && dma->iova + dma->size != iova + size)
			goto unlock;
	}

	ret = 0;
	n = first_n = vfio_find_dma_first_node(iommu, iova, size);

	while (n) {
		dma = rb_entry(n, struct vfio_dma, node);
		if (dma->iova >= iova + size)
			break;

		if (!iommu->v2 && iova > dma->iova)
			break;

		if (invalidate_vaddr) {
			if (dma->vaddr_invalid) {
				struct rb_node *last_n = n;

				for (n = first_n; n != last_n; n = rb_next(n)) {
					dma = rb_entry(n,
						       struct vfio_dma, node);
					dma->vaddr_invalid = false;
					iommu->vaddr_invalid_count--;
				}
				ret = -EINVAL;
				unmapped = 0;
				break;
			}
			dma->vaddr_invalid = true;
			iommu->vaddr_invalid_count++;
			unmapped += dma->size;
			n = rb_next(n);
			continue;
		}

		if (!RB_EMPTY_ROOT(&dma->pfn_list)) {
			if (dma_last == dma) {
				BUG_ON(++retries > 10);
			} else {
				dma_last = dma;
				retries = 0;
			}

			vfio_notify_dma_unmap(iommu, dma);
			goto again;
		}

		if (unmap->flags & VFIO_DMA_UNMAP_FLAG_GET_DIRTY_BITMAP) {
			ret = update_user_bitmap(bitmap->data, iommu, dma,
						 iova, pgsize);
			if (ret)
				break;
		}

		unmapped += dma->size;
		n = rb_next(n);
		vfio_remove_dma(iommu, dma);
	}

unlock:
	mutex_unlock(&iommu->lock);

	/* Report how much was unmapped */
	unmap->size = unmapped;

	return ret;
}

static int vfio_iommu_map(struct vfio_iommu *iommu, dma_addr_t iova,
			  unsigned long pfn, long npage, int prot)
{
	struct vfio_domain *d;
	int ret;

	list_for_each_entry(d, &iommu->domain_list, next) {
		ret = iommu_map(d->domain, iova, (phys_addr_t)pfn << PAGE_SHIFT,
				npage << PAGE_SHIFT, prot | IOMMU_CACHE,
				GFP_KERNEL);
		if (ret)
			goto unwind;

		cond_resched();
	}

	return 0;

unwind:
	list_for_each_entry_continue_reverse(d, &iommu->domain_list, next) {
		iommu_unmap(d->domain, iova, npage << PAGE_SHIFT);
		cond_resched();
	}

	return ret;
}

static int vfio_pin_map_dma(struct vfio_iommu *iommu, struct vfio_dma *dma,
			    size_t map_size)
{
	dma_addr_t iova = dma->iova;
	unsigned long vaddr = dma->vaddr;
	struct vfio_batch batch;
	size_t size = map_size;
	long npage;
	unsigned long pfn, limit = rlimit(RLIMIT_MEMLOCK) >> PAGE_SHIFT;
	int ret = 0;

	vfio_batch_init(&batch);

	while (size) {
		/* Pin a contiguous chunk of memory */
		npage = vfio_pin_pages_remote(dma, vaddr + dma->size,
					      size >> PAGE_SHIFT, &pfn, limit,
					      &batch);
		if (npage <= 0) {
			WARN_ON(!npage);
			ret = (int)npage;
			break;
		}

		/* Map it! */
		ret = vfio_iommu_map(iommu, iova + dma->size, pfn, npage,
				     dma->prot);
		if (ret) {
			vfio_unpin_pages_remote(dma, iova + dma->size, pfn,
						npage, true);
			vfio_batch_unpin(&batch, dma);
			break;
		}

		size -= npage << PAGE_SHIFT;
		dma->size += npage << PAGE_SHIFT;
	}

	vfio_batch_fini(&batch);
	dma->iommu_mapped = true;

	if (ret)
		vfio_remove_dma(iommu, dma);

	return ret;
}

/*
 * Check dma map request is within a valid iova range
 */
static bool vfio_iommu_iova_dma_valid(struct vfio_iommu *iommu,
				      dma_addr_t start, dma_addr_t end)
{
	struct list_head *iova = &iommu->iova_list;
	struct vfio_iova *node;

	list_for_each_entry(node, iova, list) {
		if (start >= node->start && end <= node->end)
			return true;
	}

	/*
	 * Check for list_empty() as well since a container with
	 * a single mdev device will have an empty list.
	 */
	return list_empty(iova);
}

static int vfio_change_dma_owner(struct vfio_dma *dma)
{
	struct task_struct *task = current->group_leader;
	struct mm_struct *mm = current->mm;
	long npage = dma->locked_vm;
	bool lock_cap;
	int ret;

	if (mm == dma->mm)
		return 0;

	lock_cap = capable(CAP_IPC_LOCK);
	ret = mm_lock_acct(task, mm, lock_cap, npage);
	if (ret)
		return ret;

	if (mmget_not_zero(dma->mm)) {
		mm_lock_acct(dma->task, dma->mm, dma->lock_cap, -npage);
		mmput(dma->mm);
	}

	if (dma->task != task) {
		put_task_struct(dma->task);
		dma->task = get_task_struct(task);
	}
	mmdrop(dma->mm);
	dma->mm = mm;
	mmgrab(dma->mm);
	dma->lock_cap = lock_cap;
	return 0;
}

static int vfio_dma_do_map(struct vfio_iommu *iommu,
			   struct vfio_iommu_type1_dma_map *map)
{
	bool set_vaddr = map->flags & VFIO_DMA_MAP_FLAG_VADDR;
	dma_addr_t iova = map->iova;
	unsigned long vaddr = map->vaddr;
	size_t size = map->size;
	int ret = 0, prot = 0;
	size_t pgsize;
	struct vfio_dma *dma;

	/* Verify that none of our __u64 fields overflow */
	if (map->size != size || map->vaddr != vaddr || map->iova != iova)
		return -EINVAL;

	/* READ/WRITE from device perspective */
	if (map->flags & VFIO_DMA_MAP_FLAG_WRITE)
		prot |= IOMMU_WRITE;
	if (map->flags & VFIO_DMA_MAP_FLAG_READ)
		prot |= IOMMU_READ;

	if ((prot && set_vaddr) || (!prot && !set_vaddr))
		return -EINVAL;

	mutex_lock(&iommu->lock);

	pgsize = (size_t)1 << __ffs(iommu->pgsize_bitmap);

	WARN_ON((pgsize - 1) & PAGE_MASK);

	if (!size || (size | iova | vaddr) & (pgsize - 1)) {
		ret = -EINVAL;
		goto out_unlock;
	}

	/* Don't allow IOVA or virtual address wrap */
	if (iova + size - 1 < iova || vaddr + size - 1 < vaddr) {
		ret = -EINVAL;
		goto out_unlock;
	}

	dma = vfio_find_dma(iommu, iova, size);
	if (set_vaddr) {
		if (!dma) {
			ret = -ENOENT;
		} else if (!dma->vaddr_invalid || dma->iova != iova ||
			   dma->size != size) {
			ret = -EINVAL;
		} else {
			ret = vfio_change_dma_owner(dma);
			if (ret)
				goto out_unlock;
			dma->vaddr = vaddr;
			dma->vaddr_invalid = false;
			iommu->vaddr_invalid_count--;
		}
		goto out_unlock;
	} else if (dma) {
		ret = -EEXIST;
		goto out_unlock;
	}

	if (!iommu->dma_avail) {
		ret = -ENOSPC;
		goto out_unlock;
	}

	if (!vfio_iommu_iova_dma_valid(iommu, iova, iova + size - 1)) {
		ret = -EINVAL;
		goto out_unlock;
	}

	dma = kzalloc(sizeof(*dma), GFP_KERNEL);
	if (!dma) {
		ret = -ENOMEM;
		goto out_unlock;
	}

	iommu->dma_avail--;
	dma->iova = iova;
	dma->vaddr = vaddr;
	dma->prot = prot;

	/*
	 * We need to be able to both add to a task's locked memory and test
	 * against the locked memory limit and we need to be able to do both
	 * outside of this call path as pinning can be asynchronous via the
	 * external interfaces for mdev devices.  RLIMIT_MEMLOCK requires a
	 * task_struct. Save the group_leader so that all DMA tracking uses
	 * the same task, to make debugging easier.  VM locked pages requires
	 * an mm_struct, so grab the mm in case the task dies.
	 */
	get_task_struct(current->group_leader);
	dma->task = current->group_leader;
	dma->lock_cap = capable(CAP_IPC_LOCK);
	dma->mm = current->mm;
	mmgrab(dma->mm);

	dma->pfn_list = RB_ROOT;

	/* Insert zero-sized and grow as we map chunks of it */
	vfio_link_dma(iommu, dma);

	/* Don't pin and map if container doesn't contain IOMMU capable domain*/
	if (list_empty(&iommu->domain_list))
		dma->size = size;
	else
		ret = vfio_pin_map_dma(iommu, dma, size);

	if (!ret && iommu->dirty_page_tracking) {
		ret = vfio_dma_bitmap_alloc(dma, pgsize);
		if (ret)
			vfio_remove_dma(iommu, dma);
	}

out_unlock:
	mutex_unlock(&iommu->lock);
	return ret;
}

static int vfio_iommu_replay(struct vfio_iommu *iommu,
			     struct vfio_domain *domain)
{
	struct vfio_batch batch;
	struct vfio_domain *d = NULL;
	struct rb_node *n;
	unsigned long limit = rlimit(RLIMIT_MEMLOCK) >> PAGE_SHIFT;
	int ret;

	/* Arbitrarily pick the first domain in the list for lookups */
	if (!list_empty(&iommu->domain_list))
		d = list_first_entry(&iommu->domain_list,
				     struct vfio_domain, next);

	vfio_batch_init(&batch);

	n = rb_first(&iommu->dma_list);

	for (; n; n = rb_next(n)) {
		struct vfio_dma *dma;
		dma_addr_t iova;

		dma = rb_entry(n, struct vfio_dma, node);
		iova = dma->iova;

		while (iova < dma->iova + dma->size) {
			phys_addr_t phys;
			size_t size;

			if (dma->iommu_mapped) {
				phys_addr_t p;
				dma_addr_t i;

				if (WARN_ON(!d)) { /* mapped w/o a domain?! */
					ret = -EINVAL;
					goto unwind;
				}

				phys = iommu_iova_to_phys(d->domain, iova);

				if (WARN_ON(!phys)) {
					iova += PAGE_SIZE;
					continue;
				}

				size = PAGE_SIZE;
				p = phys + size;
				i = iova + size;
				while (i < dma->iova + dma->size &&
				       p == iommu_iova_to_phys(d->domain, i)) {
					size += PAGE_SIZE;
					p += PAGE_SIZE;
					i += PAGE_SIZE;
				}
			} else {
				unsigned long pfn;
				unsigned long vaddr = dma->vaddr +
						     (iova - dma->iova);
				size_t n = dma->iova + dma->size - iova;
				long npage;

				npage = vfio_pin_pages_remote(dma, vaddr,
							      n >> PAGE_SHIFT,
							      &pfn, limit,
							      &batch);
				if (npage <= 0) {
					WARN_ON(!npage);
					ret = (int)npage;
					goto unwind;
				}

				phys = pfn << PAGE_SHIFT;
				size = npage << PAGE_SHIFT;
			}

			ret = iommu_map(domain->domain, iova, phys, size,
					dma->prot | IOMMU_CACHE, GFP_KERNEL);
			if (ret) {
				if (!dma->iommu_mapped) {
					vfio_unpin_pages_remote(dma, iova,
							phys >> PAGE_SHIFT,
							size >> PAGE_SHIFT,
							true);
					vfio_batch_unpin(&batch, dma);
				}
				goto unwind;
			}

			iova += size;
		}
	}

	/* All dmas are now mapped, defer to second tree walk for unwind */
	for (n = rb_first(&iommu->dma_list); n; n = rb_next(n)) {
		struct vfio_dma *dma = rb_entry(n, struct vfio_dma, node);

		dma->iommu_mapped = true;
	}

	vfio_batch_fini(&batch);
	return 0;

unwind:
	for (; n; n = rb_prev(n)) {
		struct vfio_dma *dma = rb_entry(n, struct vfio_dma, node);
		dma_addr_t iova;

		if (dma->iommu_mapped) {
			iommu_unmap(domain->domain, dma->iova, dma->size);
			continue;
		}

		iova = dma->iova;
		while (iova < dma->iova + dma->size) {
			phys_addr_t phys, p;
			size_t size;
			dma_addr_t i;

			phys = iommu_iova_to_phys(domain->domain, iova);
			if (!phys) {
				iova += PAGE_SIZE;
				continue;
			}

			size = PAGE_SIZE;
			p = phys + size;
			i = iova + size;
			while (i < dma->iova + dma->size &&
			       p == iommu_iova_to_phys(domain->domain, i)) {
				size += PAGE_SIZE;
				p += PAGE_SIZE;
				i += PAGE_SIZE;
			}

			iommu_unmap(domain->domain, iova, size);
			vfio_unpin_pages_remote(dma, iova, phys >> PAGE_SHIFT,
						size >> PAGE_SHIFT, true);
		}
	}

	vfio_batch_fini(&batch);
	return ret;
}

/*
 * We change our unmap behavior slightly depending on whether the IOMMU
 * supports fine-grained superpages.  IOMMUs like AMD-Vi will use a superpage
 * for practically any contiguous power-of-two mapping we give it.  This means
 * we don't need to look for contiguous chunks ourselves to make unmapping
 * more efficient.  On IOMMUs with coarse-grained super pages, like Intel VT-d
 * with discrete 2M/1G/512G/1T superpages, identifying contiguous chunks
 * significantly boosts non-hugetlbfs mappings and doesn't seem to hurt when
 * hugetlbfs is in use.
 */
static void vfio_test_domain_fgsp(struct vfio_domain *domain, struct list_head *regions)
{
	int ret, order = get_order(PAGE_SIZE * 2);
	struct vfio_iova *region;
	struct page *pages;
	dma_addr_t start;

	pages = alloc_pages(GFP_KERNEL | __GFP_ZERO, order);
	if (!pages)
		return;

	list_for_each_entry(region, regions, list) {
		start = ALIGN(region->start, PAGE_SIZE * 2);
		if (start >= region->end || (region->end - start < PAGE_SIZE * 2))
			continue;

		ret = iommu_map(domain->domain, start, page_to_phys(pages), PAGE_SIZE * 2,
				IOMMU_READ | IOMMU_WRITE | IOMMU_CACHE, GFP_KERNEL);
		if (!ret) {
			size_t unmapped = iommu_unmap(domain->domain, start, PAGE_SIZE);

			if (unmapped == PAGE_SIZE)
				iommu_unmap(domain->domain, start + PAGE_SIZE, PAGE_SIZE);
			else
				domain->fgsp = true;
		}
		break;
	}

	__free_pages(pages, order);
}

static struct vfio_iommu_group *find_iommu_group(struct vfio_domain *domain,
						 struct iommu_group *iommu_group)
{
	struct vfio_iommu_group *g;

	list_for_each_entry(g, &domain->group_list, next) {
		if (g->iommu_group == iommu_group)
			return g;
	}

	return NULL;
}

static struct vfio_iommu_group*
vfio_iommu_find_iommu_group(struct vfio_iommu *iommu,
			    struct iommu_group *iommu_group)
{
	struct vfio_iommu_group *group;
	struct vfio_domain *domain;

	list_for_each_entry(domain, &iommu->domain_list, next) {
		group = find_iommu_group(domain, iommu_group);
		if (group)
			return group;
	}

	list_for_each_entry(group, &iommu->emulated_iommu_groups, next)
		if (group->iommu_group == iommu_group)
			return group;
	return NULL;
}

static bool vfio_iommu_has_sw_msi(struct list_head *group_resv_regions,
				  phys_addr_t *base)
{
	struct iommu_resv_region *region;
	bool ret = false;

	list_for_each_entry(region, group_resv_regions, list) {
		/*
		 * The presence of any 'real' MSI regions should take
		 * precedence over the software-managed one if the
		 * IOMMU driver happens to advertise both types.
		 */
		if (region->type == IOMMU_RESV_MSI) {
			ret = false;
			break;
		}

		if (region->type == IOMMU_RESV_SW_MSI) {
			*base = region->start;
			ret = true;
		}
	}

	return ret;
}

/*
 * This is a helper function to insert an address range to iova list.
 * The list is initially created with a single entry corresponding to
 * the IOMMU domain geometry to which the device group is attached.
 * The list aperture gets modified when a new domain is added to the
 * container if the new aperture doesn't conflict with the current one
 * or with any existing dma mappings. The list is also modified to
 * exclude any reserved regions associated with the device group.
 */
static int vfio_iommu_iova_insert(struct list_head *head,
				  dma_addr_t start, dma_addr_t end)
{
	struct vfio_iova *region;

	region = kmalloc(sizeof(*region), GFP_KERNEL);
	if (!region)
		return -ENOMEM;

	INIT_LIST_HEAD(&region->list);
	region->start = start;
	region->end = end;

	list_add_tail(&region->list, head);
	return 0;
}

/*
 * Check the new iommu aperture conflicts with existing aper or with any
 * existing dma mappings.
 */
static bool vfio_iommu_aper_conflict(struct vfio_iommu *iommu,
				     dma_addr_t start, dma_addr_t end)
{
	struct vfio_iova *first, *last;
	struct list_head *iova = &iommu->iova_list;

	if (list_empty(iova))
		return false;

	/* Disjoint sets, return conflict */
	first = list_first_entry(iova, struct vfio_iova, list);
	last = list_last_entry(iova, struct vfio_iova, list);
	if (start > last->end || end < first->start)
		return true;

	/* Check for any existing dma mappings below the new start */
	if (start > first->start) {
		if (vfio_find_dma(iommu, first->start, start - first->start))
			return true;
	}

	/* Check for any existing dma mappings beyond the new end */
	if (end < last->end) {
		if (vfio_find_dma(iommu, end + 1, last->end - end))
			return true;
	}

	return false;
}

/*
 * Resize iommu iova aperture window. This is called only if the new
 * aperture has no conflict with existing aperture and dma mappings.
 */
static int vfio_iommu_aper_resize(struct list_head *iova,
				  dma_addr_t start, dma_addr_t end)
{
	struct vfio_iova *node, *next;

	if (list_empty(iova))
		return vfio_iommu_iova_insert(iova, start, end);

	/* Adjust iova list start */
	list_for_each_entry_safe(node, next, iova, list) {
		if (start < node->start)
			break;
		if (start >= node->start && start < node->end) {
			node->start = start;
			break;
		}
		/* Delete nodes before new start */
		list_del(&node->list);
		kfree(node);
	}

	/* Adjust iova list end */
	list_for_each_entry_safe(node, next, iova, list) {
		if (end > node->end)
			continue;
		if (end > node->start && end <= node->end) {
			node->end = end;
			continue;
		}
		/* Delete nodes after new end */
		list_del(&node->list);
		kfree(node);
	}

	return 0;
}

/*
 * Check reserved region conflicts with existing dma mappings
 */
static bool vfio_iommu_resv_conflict(struct vfio_iommu *iommu,
				     struct list_head *resv_regions)
{
	struct iommu_resv_region *region;

	/* Check for conflict with existing dma mappings */
	list_for_each_entry(region, resv_regions, list) {
		if (region->type == IOMMU_RESV_DIRECT_RELAXABLE)
			continue;

		if (vfio_find_dma(iommu, region->start, region->length))
			return true;
	}

	return false;
}

/*
 * Check iova region overlap with  reserved regions and
 * exclude them from the iommu iova range
 */
static int vfio_iommu_resv_exclude(struct list_head *iova,
				   struct list_head *resv_regions)
{
	struct iommu_resv_region *resv;
	struct vfio_iova *n, *next;

	list_for_each_entry(resv, resv_regions, list) {
		phys_addr_t start, end;

		if (resv->type == IOMMU_RESV_DIRECT_RELAXABLE)
			continue;

		start = resv->start;
		end = resv->start + resv->length - 1;

		list_for_each_entry_safe(n, next, iova, list) {
			int ret = 0;

			/* No overlap */
			if (start > n->end || end < n->start)
				continue;
			/*
			 * Insert a new node if current node overlaps with the
			 * reserve region to exclude that from valid iova range.
			 * Note that, new node is inserted before the current
			 * node and finally the current node is deleted keeping
			 * the list updated and sorted.
			 */
			if (start > n->start)
				ret = vfio_iommu_iova_insert(&n->list, n->start,
							     start - 1);
			if (!ret && end < n->end)
				ret = vfio_iommu_iova_insert(&n->list, end + 1,
							     n->end);
			if (ret)
				return ret;

			list_del(&n->list);
			kfree(n);
		}
	}

	if (list_empty(iova))
		return -EINVAL;

	return 0;
}

static void vfio_iommu_resv_free(struct list_head *resv_regions)
{
	struct iommu_resv_region *n, *next;

	list_for_each_entry_safe(n, next, resv_regions, list) {
		list_del(&n->list);
		kfree(n);
	}
}

static void vfio_iommu_iova_free(struct list_head *iova)
{
	struct vfio_iova *n, *next;

	list_for_each_entry_safe(n, next, iova, list) {
		list_del(&n->list);
		kfree(n);
	}
}

static int vfio_iommu_iova_get_copy(struct vfio_iommu *iommu,
				    struct list_head *iova_copy)
{
	struct list_head *iova = &iommu->iova_list;
	struct vfio_iova *n;
	int ret;

	list_for_each_entry(n, iova, list) {
		ret = vfio_iommu_iova_insert(iova_copy, n->start, n->end);
		if (ret)
			goto out_free;
	}

	return 0;

out_free:
	vfio_iommu_iova_free(iova_copy);
	return ret;
}

static void vfio_iommu_iova_insert_copy(struct vfio_iommu *iommu,
					struct list_head *iova_copy)
{
	struct list_head *iova = &iommu->iova_list;

	vfio_iommu_iova_free(iova);

	list_splice_tail(iova_copy, iova);
}

static int vfio_iommu_domain_alloc(struct device *dev, void *data)
{
	struct iommu_domain **domain = data;

	*domain = iommu_domain_alloc(dev->bus);
	return 1; /* Don't iterate */
}

static int vfio_iommu_type1_attach_group(void *iommu_data,
					 struct iommu_group *iommu_group,
					 enum vfio_group_type type, unsigned int attrs)
{
	struct vfio_iommu *iommu = iommu_data;
	struct vfio_iommu_group *group;
	struct vfio_domain *domain, *d;
	bool resv_msi;
	phys_addr_t resv_msi_base = 0;
	struct iommu_domain_geometry *geo;
	LIST_HEAD(iova_copy);
	LIST_HEAD(group_resv_regions);
	int ret = -EBUSY;

	mutex_lock(&iommu->lock);

	/* Attach could require pinning, so disallow while vaddr is invalid. */
	if (iommu->vaddr_invalid_count)
		goto out_unlock;

	/* Check for duplicates */
	ret = -EINVAL;
	if (vfio_iommu_find_iommu_group(iommu, iommu_group))
		goto out_unlock;

	ret = -ENOMEM;
	group = kzalloc(sizeof(*group), GFP_KERNEL);
	if (!group)
		goto out_unlock;
	group->iommu_group = iommu_group;

	if (type == VFIO_EMULATED_IOMMU) {
		list_add(&group->next, &iommu->emulated_iommu_groups);
		/*
		 * An emulated IOMMU group cannot dirty memory directly, it can
		 * only use interfaces that provide dirty tracking.
		 * The iommu scope can only be promoted with the addition of a
		 * dirty tracking group.
		 */
		group->pinned_page_dirty_scope = true;
		ret = 0;
		goto out_unlock;
	}

	ret = -ENOMEM;
	domain = kzalloc(sizeof(*domain), GFP_KERNEL);
	if (!domain)
		goto out_free_group;

	/*
	 * Going via the iommu_group iterator avoids races, and trivially gives
	 * us a representative device for the IOMMU API call. We don't actually
	 * want to iterate beyond the first device (if any).
	 */
	ret = -EIO;
	iommu_group_for_each_dev(iommu_group, &domain->domain,
				 vfio_iommu_domain_alloc);
	if (!domain->domain)
		goto out_free_domain;

<<<<<<< HEAD
=======
	if (attrs & VFIO_GROUP_ATTRS_TRUSTED) {
		iommu_domain_set_trusted(domain->domain);
		domain->trusted = true;
	}

	if (iommu->nesting) {
		ret = iommu_enable_nesting(domain->domain);
		if (ret)
			goto out_domain;
	}

>>>>>>> 357d0cde
	ret = iommu_attach_group(domain->domain, group->iommu_group);
	if (ret)
		goto out_domain;

	/* Get aperture info */
	geo = &domain->domain->geometry;
	if (vfio_iommu_aper_conflict(iommu, geo->aperture_start,
				     geo->aperture_end)) {
		ret = -EINVAL;
		goto out_detach;
	}

	ret = iommu_get_group_resv_regions(iommu_group, &group_resv_regions);
	if (ret)
		goto out_detach;

	if (vfio_iommu_resv_conflict(iommu, &group_resv_regions)) {
		ret = -EINVAL;
		goto out_detach;
	}

	/*
	 * We don't want to work on the original iova list as the list
	 * gets modified and in case of failure we have to retain the
	 * original list. Get a copy here.
	 */
	ret = vfio_iommu_iova_get_copy(iommu, &iova_copy);
	if (ret)
		goto out_detach;

	ret = vfio_iommu_aper_resize(&iova_copy, geo->aperture_start,
				     geo->aperture_end);
	if (ret)
		goto out_detach;

	ret = vfio_iommu_resv_exclude(&iova_copy, &group_resv_regions);
	if (ret)
		goto out_detach;

	resv_msi = vfio_iommu_has_sw_msi(&group_resv_regions, &resv_msi_base);

	INIT_LIST_HEAD(&domain->group_list);
	list_add(&group->next, &domain->group_list);

	if (!allow_unsafe_interrupts &&
	    !iommu_group_has_isolated_msi(iommu_group)) {
		pr_warn("%s: No interrupt remapping support.  Use the module param \"allow_unsafe_interrupts\" to enable VFIO IOMMU support on this platform\n",
		       __func__);
		ret = -EPERM;
		goto out_detach;
	}

	/*
	 * If the IOMMU can block non-coherent operations (ie PCIe TLPs with
	 * no-snoop set) then VFIO always turns this feature on because on Intel
	 * platforms it optimizes KVM to disable wbinvd emulation.
	 */
	if (domain->domain->ops->enforce_cache_coherency)
		domain->enforce_cache_coherency =
			domain->domain->ops->enforce_cache_coherency(
				domain->domain);

	/*
	 * Try to match an existing compatible domain.  We don't want to
	 * preclude an IOMMU driver supporting multiple bus_types and being
	 * able to include different bus_types in the same IOMMU domain, so
	 * we test whether the domains use the same iommu_ops rather than
	 * testing if they're on the same bus_type.
	 */
	list_for_each_entry(d, &iommu->domain_list, next) {
		if (d->domain->ops == domain->domain->ops &&
		    d->enforce_cache_coherency ==
			    domain->enforce_cache_coherency &&
		    d->trusted == domain->trusted) {
			iommu_detach_group(domain->domain, group->iommu_group);
			if (!iommu_attach_group(d->domain,
						group->iommu_group)) {
				list_add(&group->next, &d->group_list);
				iommu_domain_free(domain->domain);
				kfree(domain);
				goto done;
			}

			ret = iommu_attach_group(domain->domain,
						 group->iommu_group);
			if (ret)
				goto out_domain;
		}
	}

	vfio_test_domain_fgsp(domain, &iova_copy);

	/* replay mappings on new domains */
	ret = vfio_iommu_replay(iommu, domain);
	if (ret)
		goto out_detach;

	if (resv_msi) {
		ret = iommu_get_msi_cookie(domain->domain, resv_msi_base);
		if (ret && ret != -ENODEV)
			goto out_detach;
	}

	list_add(&domain->next, &iommu->domain_list);
	vfio_update_pgsize_bitmap(iommu);
done:
	/* Delete the old one and insert new iova list */
	vfio_iommu_iova_insert_copy(iommu, &iova_copy);

	/*
	 * An iommu backed group can dirty memory directly and therefore
	 * demotes the iommu scope until it declares itself dirty tracking
	 * capable via the page pinning interface.
	 */
	iommu->num_non_pinned_groups++;
	mutex_unlock(&iommu->lock);
	vfio_iommu_resv_free(&group_resv_regions);

	return 0;

out_detach:
	iommu_detach_group(domain->domain, group->iommu_group);
out_domain:
	iommu_domain_free(domain->domain);
	vfio_iommu_iova_free(&iova_copy);
	vfio_iommu_resv_free(&group_resv_regions);
out_free_domain:
	kfree(domain);
out_free_group:
	kfree(group);
out_unlock:
	mutex_unlock(&iommu->lock);
	return ret;
}

static void vfio_iommu_unmap_unpin_all(struct vfio_iommu *iommu)
{
	struct rb_node *node;

	while ((node = rb_first(&iommu->dma_list)))
		vfio_remove_dma(iommu, rb_entry(node, struct vfio_dma, node));
}

static void vfio_iommu_unmap_unpin_reaccount(struct vfio_iommu *iommu)
{
	struct rb_node *n, *p;

	n = rb_first(&iommu->dma_list);
	for (; n; n = rb_next(n)) {
		struct vfio_dma *dma;
		long locked = 0, unlocked = 0;

		dma = rb_entry(n, struct vfio_dma, node);
		unlocked += vfio_unmap_unpin(iommu, dma, false);
		p = rb_first(&dma->pfn_list);
		for (; p; p = rb_next(p)) {
			struct vfio_pfn *vpfn = rb_entry(p, struct vfio_pfn,
							 node);

			if (!is_invalid_reserved_pfn(vpfn->pfn))
				locked++;
		}
		vfio_lock_acct(dma, locked - unlocked, true);
	}
}

/*
 * Called when a domain is removed in detach. It is possible that
 * the removed domain decided the iova aperture window. Modify the
 * iova aperture with the smallest window among existing domains.
 */
static void vfio_iommu_aper_expand(struct vfio_iommu *iommu,
				   struct list_head *iova_copy)
{
	struct vfio_domain *domain;
	struct vfio_iova *node;
	dma_addr_t start = 0;
	dma_addr_t end = (dma_addr_t)~0;

	if (list_empty(iova_copy))
		return;

	list_for_each_entry(domain, &iommu->domain_list, next) {
		struct iommu_domain_geometry *geo = &domain->domain->geometry;

		if (geo->aperture_start > start)
			start = geo->aperture_start;
		if (geo->aperture_end < end)
			end = geo->aperture_end;
	}

	/* Modify aperture limits. The new aper is either same or bigger */
	node = list_first_entry(iova_copy, struct vfio_iova, list);
	node->start = start;
	node = list_last_entry(iova_copy, struct vfio_iova, list);
	node->end = end;
}

/*
 * Called when a group is detached. The reserved regions for that
 * group can be part of valid iova now. But since reserved regions
 * may be duplicated among groups, populate the iova valid regions
 * list again.
 */
static int vfio_iommu_resv_refresh(struct vfio_iommu *iommu,
				   struct list_head *iova_copy)
{
	struct vfio_domain *d;
	struct vfio_iommu_group *g;
	struct vfio_iova *node;
	dma_addr_t start, end;
	LIST_HEAD(resv_regions);
	int ret;

	if (list_empty(iova_copy))
		return -EINVAL;

	list_for_each_entry(d, &iommu->domain_list, next) {
		list_for_each_entry(g, &d->group_list, next) {
			ret = iommu_get_group_resv_regions(g->iommu_group,
							   &resv_regions);
			if (ret)
				goto done;
		}
	}

	node = list_first_entry(iova_copy, struct vfio_iova, list);
	start = node->start;
	node = list_last_entry(iova_copy, struct vfio_iova, list);
	end = node->end;

	/* purge the iova list and create new one */
	vfio_iommu_iova_free(iova_copy);

	ret = vfio_iommu_aper_resize(iova_copy, start, end);
	if (ret)
		goto done;

	/* Exclude current reserved regions from iova ranges */
	ret = vfio_iommu_resv_exclude(iova_copy, &resv_regions);
done:
	vfio_iommu_resv_free(&resv_regions);
	return ret;
}

static void vfio_iommu_type1_detach_group(void *iommu_data,
					  struct iommu_group *iommu_group)
{
	struct vfio_iommu *iommu = iommu_data;
	struct vfio_domain *domain;
	struct vfio_iommu_group *group;
	bool update_dirty_scope = false;
	LIST_HEAD(iova_copy);

	mutex_lock(&iommu->lock);
	list_for_each_entry(group, &iommu->emulated_iommu_groups, next) {
		if (group->iommu_group != iommu_group)
			continue;
		update_dirty_scope = !group->pinned_page_dirty_scope;
		list_del(&group->next);
		kfree(group);

		if (list_empty(&iommu->emulated_iommu_groups) &&
		    list_empty(&iommu->domain_list)) {
			WARN_ON(!list_empty(&iommu->device_list));
			vfio_iommu_unmap_unpin_all(iommu);
		}
		goto detach_group_done;
	}

	/*
	 * Get a copy of iova list. This will be used to update
	 * and to replace the current one later. Please note that
	 * we will leave the original list as it is if update fails.
	 */
	vfio_iommu_iova_get_copy(iommu, &iova_copy);

	list_for_each_entry(domain, &iommu->domain_list, next) {
		group = find_iommu_group(domain, iommu_group);
		if (!group)
			continue;

		iommu_detach_group(domain->domain, group->iommu_group);
		update_dirty_scope = !group->pinned_page_dirty_scope;
		list_del(&group->next);
		kfree(group);
		/*
		 * Group ownership provides privilege, if the group list is
		 * empty, the domain goes away. If it's the last domain with
		 * iommu and external domain doesn't exist, then all the
		 * mappings go away too. If it's the last domain with iommu and
		 * external domain exist, update accounting
		 */
		if (list_empty(&domain->group_list)) {
			if (list_is_singular(&iommu->domain_list)) {
				if (list_empty(&iommu->emulated_iommu_groups)) {
					WARN_ON(!list_empty(
						&iommu->device_list));
					vfio_iommu_unmap_unpin_all(iommu);
				} else {
					vfio_iommu_unmap_unpin_reaccount(iommu);
				}
			}
			iommu_domain_free(domain->domain);
			list_del(&domain->next);
			kfree(domain);
			vfio_iommu_aper_expand(iommu, &iova_copy);
			vfio_update_pgsize_bitmap(iommu);
		}
		break;
	}

	if (!vfio_iommu_resv_refresh(iommu, &iova_copy))
		vfio_iommu_iova_insert_copy(iommu, &iova_copy);
	else
		vfio_iommu_iova_free(&iova_copy);

detach_group_done:
	/*
	 * Removal of a group without dirty tracking may allow the iommu scope
	 * to be promoted.
	 */
	if (update_dirty_scope) {
		iommu->num_non_pinned_groups--;
		if (iommu->dirty_page_tracking)
			vfio_iommu_populate_bitmap_full(iommu);
	}
	mutex_unlock(&iommu->lock);
}

static void *vfio_iommu_type1_open(unsigned long arg)
{
	struct vfio_iommu *iommu;

	iommu = kzalloc(sizeof(*iommu), GFP_KERNEL);
	if (!iommu)
		return ERR_PTR(-ENOMEM);

	switch (arg) {
	case VFIO_TYPE1_IOMMU:
		break;
	case __VFIO_RESERVED_TYPE1_NESTING_IOMMU:
	case VFIO_TYPE1v2_IOMMU:
		iommu->v2 = true;
		break;
	default:
		kfree(iommu);
		return ERR_PTR(-EINVAL);
	}

	INIT_LIST_HEAD(&iommu->domain_list);
	INIT_LIST_HEAD(&iommu->iova_list);
	iommu->dma_list = RB_ROOT;
	iommu->dma_avail = dma_entry_limit;
	mutex_init(&iommu->lock);
	mutex_init(&iommu->device_list_lock);
	INIT_LIST_HEAD(&iommu->device_list);
	iommu->pgsize_bitmap = PAGE_MASK;
	INIT_LIST_HEAD(&iommu->emulated_iommu_groups);

	return iommu;
}

static void vfio_release_domain(struct vfio_domain *domain)
{
	struct vfio_iommu_group *group, *group_tmp;

	list_for_each_entry_safe(group, group_tmp,
				 &domain->group_list, next) {
		iommu_detach_group(domain->domain, group->iommu_group);
		list_del(&group->next);
		kfree(group);
	}

	iommu_domain_free(domain->domain);
}

static void vfio_iommu_type1_release(void *iommu_data)
{
	struct vfio_iommu *iommu = iommu_data;
	struct vfio_domain *domain, *domain_tmp;
	struct vfio_iommu_group *group, *next_group;

	list_for_each_entry_safe(group, next_group,
			&iommu->emulated_iommu_groups, next) {
		list_del(&group->next);
		kfree(group);
	}

	vfio_iommu_unmap_unpin_all(iommu);

	list_for_each_entry_safe(domain, domain_tmp,
				 &iommu->domain_list, next) {
		vfio_release_domain(domain);
		list_del(&domain->next);
		kfree(domain);
	}

	vfio_iommu_iova_free(&iommu->iova_list);

	kfree(iommu);
}

static int vfio_domains_have_enforce_cache_coherency(struct vfio_iommu *iommu)
{
	struct vfio_domain *domain;
	int ret = 1;

	mutex_lock(&iommu->lock);
	list_for_each_entry(domain, &iommu->domain_list, next) {
		if (!(domain->enforce_cache_coherency)) {
			ret = 0;
			break;
		}
	}
	mutex_unlock(&iommu->lock);

	return ret;
}

static bool vfio_iommu_has_emulated(struct vfio_iommu *iommu)
{
	bool ret;

	mutex_lock(&iommu->lock);
	ret = !list_empty(&iommu->emulated_iommu_groups);
	mutex_unlock(&iommu->lock);
	return ret;
}

static int vfio_iommu_type1_check_extension(struct vfio_iommu *iommu,
					    unsigned long arg)
{
	switch (arg) {
	case VFIO_TYPE1_IOMMU:
	case VFIO_TYPE1v2_IOMMU:
	case VFIO_UNMAP_ALL:
		return 1;
	case VFIO_UPDATE_VADDR:
		/*
		 * Disable this feature if mdevs are present.  They cannot
		 * safely pin/unpin/rw while vaddrs are being updated.
		 */
		return iommu && !vfio_iommu_has_emulated(iommu);
	case VFIO_DMA_CC_IOMMU:
		if (!iommu)
			return 0;
		return vfio_domains_have_enforce_cache_coherency(iommu);
	default:
		return 0;
	}
}

static int vfio_iommu_iova_add_cap(struct vfio_info_cap *caps,
		 struct vfio_iommu_type1_info_cap_iova_range *cap_iovas,
		 size_t size)
{
	struct vfio_info_cap_header *header;
	struct vfio_iommu_type1_info_cap_iova_range *iova_cap;

	header = vfio_info_cap_add(caps, size,
				   VFIO_IOMMU_TYPE1_INFO_CAP_IOVA_RANGE, 1);
	if (IS_ERR(header))
		return PTR_ERR(header);

	iova_cap = container_of(header,
				struct vfio_iommu_type1_info_cap_iova_range,
				header);
	iova_cap->nr_iovas = cap_iovas->nr_iovas;
	memcpy(iova_cap->iova_ranges, cap_iovas->iova_ranges,
	       cap_iovas->nr_iovas * sizeof(*cap_iovas->iova_ranges));
	return 0;
}

static int vfio_iommu_iova_build_caps(struct vfio_iommu *iommu,
				      struct vfio_info_cap *caps)
{
	struct vfio_iommu_type1_info_cap_iova_range *cap_iovas;
	struct vfio_iova *iova;
	size_t size;
	int iovas = 0, i = 0, ret;

	list_for_each_entry(iova, &iommu->iova_list, list)
		iovas++;

	if (!iovas) {
		/*
		 * Return 0 as a container with a single mdev device
		 * will have an empty list
		 */
		return 0;
	}

	size = struct_size(cap_iovas, iova_ranges, iovas);

	cap_iovas = kzalloc(size, GFP_KERNEL);
	if (!cap_iovas)
		return -ENOMEM;

	cap_iovas->nr_iovas = iovas;

	list_for_each_entry(iova, &iommu->iova_list, list) {
		cap_iovas->iova_ranges[i].start = iova->start;
		cap_iovas->iova_ranges[i].end = iova->end;
		i++;
	}

	ret = vfio_iommu_iova_add_cap(caps, cap_iovas, size);

	kfree(cap_iovas);
	return ret;
}

static int vfio_iommu_migration_build_caps(struct vfio_iommu *iommu,
					   struct vfio_info_cap *caps)
{
	struct vfio_iommu_type1_info_cap_migration cap_mig = {};

	cap_mig.header.id = VFIO_IOMMU_TYPE1_INFO_CAP_MIGRATION;
	cap_mig.header.version = 1;

	cap_mig.flags = 0;
	/* support minimum pgsize */
	cap_mig.pgsize_bitmap = (size_t)1 << __ffs(iommu->pgsize_bitmap);
	cap_mig.max_dirty_bitmap_size = DIRTY_BITMAP_SIZE_MAX;

	return vfio_info_add_capability(caps, &cap_mig.header, sizeof(cap_mig));
}

static int vfio_iommu_dma_avail_build_caps(struct vfio_iommu *iommu,
					   struct vfio_info_cap *caps)
{
	struct vfio_iommu_type1_info_dma_avail cap_dma_avail;

	cap_dma_avail.header.id = VFIO_IOMMU_TYPE1_INFO_DMA_AVAIL;
	cap_dma_avail.header.version = 1;

	cap_dma_avail.avail = iommu->dma_avail;

	return vfio_info_add_capability(caps, &cap_dma_avail.header,
					sizeof(cap_dma_avail));
}

static int vfio_iommu_type1_get_info(struct vfio_iommu *iommu,
				     unsigned long arg)
{
	struct vfio_iommu_type1_info info = {};
	unsigned long minsz;
	struct vfio_info_cap caps = { .buf = NULL, .size = 0 };
	int ret;

	minsz = offsetofend(struct vfio_iommu_type1_info, iova_pgsizes);

	if (copy_from_user(&info, (void __user *)arg, minsz))
		return -EFAULT;

	if (info.argsz < minsz)
		return -EINVAL;

	minsz = min_t(size_t, info.argsz, sizeof(info));

	mutex_lock(&iommu->lock);
	info.flags = VFIO_IOMMU_INFO_PGSIZES;

	info.iova_pgsizes = iommu->pgsize_bitmap;

	ret = vfio_iommu_migration_build_caps(iommu, &caps);

	if (!ret)
		ret = vfio_iommu_dma_avail_build_caps(iommu, &caps);

	if (!ret)
		ret = vfio_iommu_iova_build_caps(iommu, &caps);

	mutex_unlock(&iommu->lock);

	if (ret)
		return ret;

	if (caps.size) {
		info.flags |= VFIO_IOMMU_INFO_CAPS;

		if (info.argsz < sizeof(info) + caps.size) {
			info.argsz = sizeof(info) + caps.size;
		} else {
			vfio_info_cap_shift(&caps, sizeof(info));
			if (copy_to_user((void __user *)arg +
					sizeof(info), caps.buf,
					caps.size)) {
				kfree(caps.buf);
				return -EFAULT;
			}
			info.cap_offset = sizeof(info);
		}

		kfree(caps.buf);
	}

	return copy_to_user((void __user *)arg, &info, minsz) ?
			-EFAULT : 0;
}

static int vfio_iommu_type1_map_dma(struct vfio_iommu *iommu,
				    unsigned long arg)
{
	struct vfio_iommu_type1_dma_map map;
	unsigned long minsz;
	uint32_t mask = VFIO_DMA_MAP_FLAG_READ | VFIO_DMA_MAP_FLAG_WRITE |
			VFIO_DMA_MAP_FLAG_VADDR;

	minsz = offsetofend(struct vfio_iommu_type1_dma_map, size);

	if (copy_from_user(&map, (void __user *)arg, minsz))
		return -EFAULT;

	if (map.argsz < minsz || map.flags & ~mask)
		return -EINVAL;

	return vfio_dma_do_map(iommu, &map);
}

static int vfio_iommu_type1_unmap_dma(struct vfio_iommu *iommu,
				      unsigned long arg)
{
	struct vfio_iommu_type1_dma_unmap unmap;
	struct vfio_bitmap bitmap = { 0 };
	uint32_t mask = VFIO_DMA_UNMAP_FLAG_GET_DIRTY_BITMAP |
			VFIO_DMA_UNMAP_FLAG_VADDR |
			VFIO_DMA_UNMAP_FLAG_ALL;
	unsigned long minsz;
	int ret;

	minsz = offsetofend(struct vfio_iommu_type1_dma_unmap, size);

	if (copy_from_user(&unmap, (void __user *)arg, minsz))
		return -EFAULT;

	if (unmap.argsz < minsz || unmap.flags & ~mask)
		return -EINVAL;

	if ((unmap.flags & VFIO_DMA_UNMAP_FLAG_GET_DIRTY_BITMAP) &&
	    (unmap.flags & (VFIO_DMA_UNMAP_FLAG_ALL |
			    VFIO_DMA_UNMAP_FLAG_VADDR)))
		return -EINVAL;

	if (unmap.flags & VFIO_DMA_UNMAP_FLAG_GET_DIRTY_BITMAP) {
		unsigned long pgshift;

		if (unmap.argsz < (minsz + sizeof(bitmap)))
			return -EINVAL;

		if (copy_from_user(&bitmap,
				   (void __user *)(arg + minsz),
				   sizeof(bitmap)))
			return -EFAULT;

		if (!access_ok((void __user *)bitmap.data, bitmap.size))
			return -EINVAL;

		pgshift = __ffs(bitmap.pgsize);
		ret = verify_bitmap_size(unmap.size >> pgshift,
					 bitmap.size);
		if (ret)
			return ret;
	}

	ret = vfio_dma_do_unmap(iommu, &unmap, &bitmap);
	if (ret)
		return ret;

	return copy_to_user((void __user *)arg, &unmap, minsz) ?
			-EFAULT : 0;
}

static int vfio_iommu_type1_dirty_pages(struct vfio_iommu *iommu,
					unsigned long arg)
{
	struct vfio_iommu_type1_dirty_bitmap dirty;
	uint32_t mask = VFIO_IOMMU_DIRTY_PAGES_FLAG_START |
			VFIO_IOMMU_DIRTY_PAGES_FLAG_STOP |
			VFIO_IOMMU_DIRTY_PAGES_FLAG_GET_BITMAP;
	unsigned long minsz;
	int ret = 0;

	if (!iommu->v2)
		return -EACCES;

	minsz = offsetofend(struct vfio_iommu_type1_dirty_bitmap, flags);

	if (copy_from_user(&dirty, (void __user *)arg, minsz))
		return -EFAULT;

	if (dirty.argsz < minsz || dirty.flags & ~mask)
		return -EINVAL;

	/* only one flag should be set at a time */
	if (__ffs(dirty.flags) != __fls(dirty.flags))
		return -EINVAL;

	if (dirty.flags & VFIO_IOMMU_DIRTY_PAGES_FLAG_START) {
		size_t pgsize;

		mutex_lock(&iommu->lock);
		pgsize = 1 << __ffs(iommu->pgsize_bitmap);
		if (!iommu->dirty_page_tracking) {
			ret = vfio_dma_bitmap_alloc_all(iommu, pgsize);
			if (!ret)
				iommu->dirty_page_tracking = true;
		}
		mutex_unlock(&iommu->lock);
		return ret;
	} else if (dirty.flags & VFIO_IOMMU_DIRTY_PAGES_FLAG_STOP) {
		mutex_lock(&iommu->lock);
		if (iommu->dirty_page_tracking) {
			iommu->dirty_page_tracking = false;
			vfio_dma_bitmap_free_all(iommu);
		}
		mutex_unlock(&iommu->lock);
		return 0;
	} else if (dirty.flags & VFIO_IOMMU_DIRTY_PAGES_FLAG_GET_BITMAP) {
		struct vfio_iommu_type1_dirty_bitmap_get range;
		unsigned long pgshift;
		size_t data_size = dirty.argsz - minsz;
		size_t iommu_pgsize;

		if (!data_size || data_size < sizeof(range))
			return -EINVAL;

		if (copy_from_user(&range, (void __user *)(arg + minsz),
				   sizeof(range)))
			return -EFAULT;

		if (range.iova + range.size < range.iova)
			return -EINVAL;
		if (!access_ok((void __user *)range.bitmap.data,
			       range.bitmap.size))
			return -EINVAL;

		pgshift = __ffs(range.bitmap.pgsize);
		ret = verify_bitmap_size(range.size >> pgshift,
					 range.bitmap.size);
		if (ret)
			return ret;

		mutex_lock(&iommu->lock);

		iommu_pgsize = (size_t)1 << __ffs(iommu->pgsize_bitmap);

		/* allow only smallest supported pgsize */
		if (range.bitmap.pgsize != iommu_pgsize) {
			ret = -EINVAL;
			goto out_unlock;
		}
		if (range.iova & (iommu_pgsize - 1)) {
			ret = -EINVAL;
			goto out_unlock;
		}
		if (!range.size || range.size & (iommu_pgsize - 1)) {
			ret = -EINVAL;
			goto out_unlock;
		}

		if (iommu->dirty_page_tracking)
			ret = vfio_iova_dirty_bitmap(range.bitmap.data,
						     iommu, range.iova,
						     range.size,
						     range.bitmap.pgsize);
		else
			ret = -EINVAL;
out_unlock:
		mutex_unlock(&iommu->lock);

		return ret;
	}

	return -EINVAL;
}

static long vfio_iommu_type1_ioctl(void *iommu_data,
				   unsigned int cmd, unsigned long arg)
{
	struct vfio_iommu *iommu = iommu_data;

	switch (cmd) {
	case VFIO_CHECK_EXTENSION:
		return vfio_iommu_type1_check_extension(iommu, arg);
	case VFIO_IOMMU_GET_INFO:
		return vfio_iommu_type1_get_info(iommu, arg);
	case VFIO_IOMMU_MAP_DMA:
		return vfio_iommu_type1_map_dma(iommu, arg);
	case VFIO_IOMMU_UNMAP_DMA:
		return vfio_iommu_type1_unmap_dma(iommu, arg);
	case VFIO_IOMMU_DIRTY_PAGES:
		return vfio_iommu_type1_dirty_pages(iommu, arg);
	default:
		return -ENOTTY;
	}
}

static void vfio_iommu_type1_register_device(void *iommu_data,
					     struct vfio_device *vdev)
{
	struct vfio_iommu *iommu = iommu_data;

	if (!vdev->ops->dma_unmap)
		return;

	/*
	 * list_empty(&iommu->device_list) is tested under the iommu->lock while
	 * iteration for dma_unmap must be done under the device_list_lock.
	 * Holding both locks here allows avoiding the device_list_lock in
	 * several fast paths. See vfio_notify_dma_unmap()
	 */
	mutex_lock(&iommu->lock);
	mutex_lock(&iommu->device_list_lock);
	list_add(&vdev->iommu_entry, &iommu->device_list);
	mutex_unlock(&iommu->device_list_lock);
	mutex_unlock(&iommu->lock);
}

static void vfio_iommu_type1_unregister_device(void *iommu_data,
					       struct vfio_device *vdev)
{
	struct vfio_iommu *iommu = iommu_data;

	if (!vdev->ops->dma_unmap)
		return;

	mutex_lock(&iommu->lock);
	mutex_lock(&iommu->device_list_lock);
	list_del(&vdev->iommu_entry);
	mutex_unlock(&iommu->device_list_lock);
	mutex_unlock(&iommu->lock);
}

static int vfio_iommu_type1_dma_rw_chunk(struct vfio_iommu *iommu,
					 dma_addr_t user_iova, void *data,
					 size_t count, bool write,
					 size_t *copied)
{
	struct mm_struct *mm;
	unsigned long vaddr;
	struct vfio_dma *dma;
	bool kthread = current->mm == NULL;
	size_t offset;

	*copied = 0;

	dma = vfio_find_dma(iommu, user_iova, 1);
	if (!dma)
		return -EINVAL;

	if ((write && !(dma->prot & IOMMU_WRITE)) ||
			!(dma->prot & IOMMU_READ))
		return -EPERM;

	mm = dma->mm;
	if (!mmget_not_zero(mm))
		return -EPERM;

	if (kthread)
		kthread_use_mm(mm);
	else if (current->mm != mm)
		goto out;

	offset = user_iova - dma->iova;

	if (count > dma->size - offset)
		count = dma->size - offset;

	vaddr = dma->vaddr + offset;

	if (write) {
		*copied = copy_to_user((void __user *)vaddr, data,
					 count) ? 0 : count;
		if (*copied && iommu->dirty_page_tracking) {
			unsigned long pgshift = __ffs(iommu->pgsize_bitmap);
			/*
			 * Bitmap populated with the smallest supported page
			 * size
			 */
			bitmap_set(dma->bitmap, offset >> pgshift,
				   ((offset + *copied - 1) >> pgshift) -
				   (offset >> pgshift) + 1);
		}
	} else
		*copied = copy_from_user(data, (void __user *)vaddr,
					   count) ? 0 : count;
	if (kthread)
		kthread_unuse_mm(mm);
out:
	mmput(mm);
	return *copied ? 0 : -EFAULT;
}

static int vfio_iommu_type1_dma_rw(void *iommu_data, dma_addr_t user_iova,
				   void *data, size_t count, bool write)
{
	struct vfio_iommu *iommu = iommu_data;
	int ret = 0;
	size_t done;

	mutex_lock(&iommu->lock);

	if (WARN_ONCE(iommu->vaddr_invalid_count,
		      "vfio_dma_rw not allowed with VFIO_UPDATE_VADDR\n")) {
		ret = -EBUSY;
		goto out;
	}

	while (count > 0) {
		ret = vfio_iommu_type1_dma_rw_chunk(iommu, user_iova, data,
						    count, write, &done);
		if (ret)
			break;

		count -= done;
		data += done;
		user_iova += done;
	}

out:
	mutex_unlock(&iommu->lock);
	return ret;
}

static struct iommu_domain *
vfio_iommu_type1_group_iommu_domain(void *iommu_data,
				    struct iommu_group *iommu_group)
{
	struct iommu_domain *domain = ERR_PTR(-ENODEV);
	struct vfio_iommu *iommu = iommu_data;
	struct vfio_domain *d;

	if (!iommu || !iommu_group)
		return ERR_PTR(-EINVAL);

	mutex_lock(&iommu->lock);
	list_for_each_entry(d, &iommu->domain_list, next) {
		if (find_iommu_group(d, iommu_group)) {
			domain = d->domain;
			break;
		}
	}
	mutex_unlock(&iommu->lock);

	return domain;
}

static const struct vfio_iommu_driver_ops vfio_iommu_driver_ops_type1 = {
	.name			= "vfio-iommu-type1",
	.owner			= THIS_MODULE,
	.open			= vfio_iommu_type1_open,
	.release		= vfio_iommu_type1_release,
	.ioctl			= vfio_iommu_type1_ioctl,
	.attach_group		= vfio_iommu_type1_attach_group,
	.detach_group		= vfio_iommu_type1_detach_group,
	.pin_pages		= vfio_iommu_type1_pin_pages,
	.unpin_pages		= vfio_iommu_type1_unpin_pages,
	.register_device	= vfio_iommu_type1_register_device,
	.unregister_device	= vfio_iommu_type1_unregister_device,
	.dma_rw			= vfio_iommu_type1_dma_rw,
	.group_iommu_domain	= vfio_iommu_type1_group_iommu_domain,
};

static int __init vfio_iommu_type1_init(void)
{
	return vfio_register_iommu_driver(&vfio_iommu_driver_ops_type1);
}

static void __exit vfio_iommu_type1_cleanup(void)
{
	vfio_unregister_iommu_driver(&vfio_iommu_driver_ops_type1);
}

module_init(vfio_iommu_type1_init);
module_exit(vfio_iommu_type1_cleanup);

MODULE_VERSION(DRIVER_VERSION);
MODULE_LICENSE("GPL v2");
MODULE_AUTHOR(DRIVER_AUTHOR);
MODULE_DESCRIPTION(DRIVER_DESC);<|MERGE_RESOLUTION|>--- conflicted
+++ resolved
@@ -2209,20 +2209,11 @@
 	if (!domain->domain)
 		goto out_free_domain;
 
-<<<<<<< HEAD
-=======
 	if (attrs & VFIO_GROUP_ATTRS_TRUSTED) {
 		iommu_domain_set_trusted(domain->domain);
 		domain->trusted = true;
 	}
 
-	if (iommu->nesting) {
-		ret = iommu_enable_nesting(domain->domain);
-		if (ret)
-			goto out_domain;
-	}
-
->>>>>>> 357d0cde
 	ret = iommu_attach_group(domain->domain, group->iommu_group);
 	if (ret)
 		goto out_domain;
