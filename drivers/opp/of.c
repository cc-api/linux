--- conflicted
+++ resolved
@@ -1448,11 +1448,7 @@
  * Returns 0 on success or a proper -EINVAL value in case of error.
  */
 static int __maybe_unused
-<<<<<<< HEAD
-_get_dt_power(struct device *dev, unsigned long *mW, unsigned long *kHz)
-=======
 _get_dt_power(struct device *dev, unsigned long *uW, unsigned long *kHz)
->>>>>>> 17b0261a
 {
 	struct dev_pm_opp *opp;
 	unsigned long opp_freq, opp_power;
@@ -1486,11 +1482,7 @@
  * Returns -EINVAL if the power calculation failed because of missing
  * parameters, 0 otherwise.
  */
-<<<<<<< HEAD
-static int __maybe_unused _get_power(struct device *dev, unsigned long *mW,
-=======
 static int __maybe_unused _get_power(struct device *dev, unsigned long *uW,
->>>>>>> 17b0261a
 				     unsigned long *kHz)
 {
 	struct dev_pm_opp *opp;
