# SPDX-License-Identifier: GPL-2.0
#
# Makefile for linux/drivers/platform/x86
# x86 Platform-Specific Drivers
#

# Windows Management Interface
obj-$(CONFIG_ACPI_WMI)		+= wmi.o
obj-$(CONFIG_WMI_BMOF)		+= wmi-bmof.o

# WMI drivers
obj-$(CONFIG_HUAWEI_WMI)		+= huawei-wmi.o
obj-$(CONFIG_MXM_WMI)			+= mxm-wmi.o
obj-$(CONFIG_NVIDIA_WMI_EC_BACKLIGHT)	+= nvidia-wmi-ec-backlight.o
obj-$(CONFIG_PEAQ_WMI)			+= peaq-wmi.o
obj-$(CONFIG_XIAOMI_WMI)		+= xiaomi-wmi.o
obj-$(CONFIG_GIGABYTE_WMI)		+= gigabyte-wmi.o
obj-$(CONFIG_YOGABOOK_WMI)		+= lenovo-yogabook-wmi.o

# Acer
obj-$(CONFIG_ACERHDF)		+= acerhdf.o
obj-$(CONFIG_ACER_WIRELESS)	+= acer-wireless.o
obj-$(CONFIG_ACER_WMI)		+= acer-wmi.o

# AMD
obj-$(CONFIG_AMD_PMC)		+= amd-pmc.o

# Advantech
obj-$(CONFIG_ADV_SWBUTTON)	+= adv_swbutton.o

# Apple
obj-$(CONFIG_APPLE_GMUX)	+= apple-gmux.o

# ASUS
obj-$(CONFIG_ASUS_LAPTOP)	+= asus-laptop.o
obj-$(CONFIG_ASUS_WIRELESS)	+= asus-wireless.o
obj-$(CONFIG_ASUS_WMI)		+= asus-wmi.o
obj-$(CONFIG_ASUS_NB_WMI)	+= asus-nb-wmi.o
obj-$(CONFIG_ASUS_TF103C_DOCK)	+= asus-tf103c-dock.o
obj-$(CONFIG_EEEPC_LAPTOP)	+= eeepc-laptop.o
obj-$(CONFIG_EEEPC_WMI)		+= eeepc-wmi.o

# Cisco/Meraki
obj-$(CONFIG_MERAKI_MX100)	+= meraki-mx100.o

# Dell
obj-$(CONFIG_X86_PLATFORM_DRIVERS_DELL)		+= dell/

# Fujitsu
obj-$(CONFIG_AMILO_RFKILL)	+= amilo-rfkill.o
obj-$(CONFIG_FUJITSU_LAPTOP)	+= fujitsu-laptop.o
obj-$(CONFIG_FUJITSU_TABLET)	+= fujitsu-tablet.o

# GPD
obj-$(CONFIG_GPD_POCKET_FAN)	+= gpd-pocket-fan.o

# Hewlett Packard
obj-$(CONFIG_HP_ACCEL)		+= hp_accel.o
obj-$(CONFIG_HP_WMI)		+= hp-wmi.o
obj-$(CONFIG_TC1100_WMI)	+= tc1100-wmi.o

# Hewlett Packard Enterprise
obj-$(CONFIG_UV_SYSFS)       += uv_sysfs.o

# IBM Thinkpad and Lenovo
obj-$(CONFIG_IBM_RTL)		+= ibm_rtl.o
obj-$(CONFIG_IDEAPAD_LAPTOP)	+= ideapad-laptop.o
obj-$(CONFIG_SENSORS_HDAPS)	+= hdaps.o
obj-$(CONFIG_THINKPAD_ACPI)	+= thinkpad_acpi.o
obj-$(CONFIG_THINKPAD_LMI)	+= think-lmi.o

# Intel
obj-y				+= intel/

# MSI
obj-$(CONFIG_MSI_LAPTOP)	+= msi-laptop.o
obj-$(CONFIG_MSI_WMI)		+= msi-wmi.o

# OLPC
obj-$(CONFIG_XO15_EBOOK)	+= xo15-ebook.o
obj-$(CONFIG_XO1_RFKILL)	+= xo1-rfkill.o

# PC Engines
obj-$(CONFIG_PCENGINES_APU2)	+= pcengines-apuv2.o

# Barco
obj-$(CONFIG_BARCO_P50_GPIO)	+= barco-p50-gpio.o

# Samsung
obj-$(CONFIG_SAMSUNG_LAPTOP)	+= samsung-laptop.o
obj-$(CONFIG_SAMSUNG_Q10)	+= samsung-q10.o

# Toshiba
obj-$(CONFIG_TOSHIBA_BT_RFKILL)	+= toshiba_bluetooth.o
obj-$(CONFIG_TOSHIBA_HAPS)	+= toshiba_haps.o
obj-$(CONFIG_TOSHIBA_WMI)	+= toshiba-wmi.o

# toshiba_acpi must link after wmi to ensure that wmi devices are found
# before toshiba_acpi initializes
obj-$(CONFIG_ACPI_TOSHIBA)	+= toshiba_acpi.o

# Laptop drivers
obj-$(CONFIG_ACPI_CMPC)		+= classmate-laptop.o
obj-$(CONFIG_COMPAL_LAPTOP)	+= compal-laptop.o
obj-$(CONFIG_LG_LAPTOP)		+= lg-laptop.o
obj-$(CONFIG_PANASONIC_LAPTOP)	+= panasonic-laptop.o
obj-$(CONFIG_SONY_LAPTOP)	+= sony-laptop.o
obj-$(CONFIG_SYSTEM76_ACPI)	+= system76_acpi.o
obj-$(CONFIG_TOPSTAR_LAPTOP)	+= topstar-laptop.o

# Platform drivers
obj-$(CONFIG_FW_ATTR_CLASS)		+= firmware_attributes_class.o
obj-$(CONFIG_I2C_MULTI_INSTANTIATE)	+= i2c-multi-instantiate.o
obj-$(CONFIG_MLX_PLATFORM)		+= mlx-platform.o
obj-$(CONFIG_TOUCHSCREEN_DMI)		+= touchscreen_dmi.o
obj-$(CONFIG_WIRELESS_HOTKEY)		+= wireless-hotkey.o
obj-$(CONFIG_X86_ANDROID_TABLETS)	+= x86-android-tablets.o

# Intel uncore drivers
obj-$(CONFIG_INTEL_IPS)				+= intel_ips.o

# Intel PMIC / PMC / P-Unit devices
obj-$(CONFIG_INTEL_SCU_IPC)		+= intel_scu_ipc.o
obj-$(CONFIG_INTEL_SCU_PCI)		+= intel_scu_pcidrv.o
obj-$(CONFIG_INTEL_SCU_PLATFORM)	+= intel_scu_pltdrv.o
obj-$(CONFIG_INTEL_SCU_WDT)		+= intel_scu_wdt.o
obj-$(CONFIG_INTEL_SCU_IPC_UTIL)	+= intel_scu_ipcutil.o
obj-$(CONFIG_PMC_ATOM)			+= pmc_atom.o

<<<<<<< HEAD
# sep and socwatch drivers
obj-$(CONFIG_INTEL_SOCPERF)     += socperf/
obj-$(CONFIG_INTEL_SOCWATCH)    += socwatch/ socperf/
obj-$(CONFIG_INTEL_SOCWATCH_HV) += socwatchhv/
obj-$(CONFIG_INTEL_SEP)         += sepdk/ socperf/
=======
# Siemens Simatic Industrial PCs
obj-$(CONFIG_SIEMENS_SIMATIC_IPC)	+= simatic-ipc.o
>>>>>>> dfd42fac
<|MERGE_RESOLUTION|>--- conflicted
+++ resolved
@@ -127,13 +127,10 @@
 obj-$(CONFIG_INTEL_SCU_IPC_UTIL)	+= intel_scu_ipcutil.o
 obj-$(CONFIG_PMC_ATOM)			+= pmc_atom.o
 
-<<<<<<< HEAD
 # sep and socwatch drivers
 obj-$(CONFIG_INTEL_SOCPERF)     += socperf/
 obj-$(CONFIG_INTEL_SOCWATCH)    += socwatch/ socperf/
 obj-$(CONFIG_INTEL_SOCWATCH_HV) += socwatchhv/
-obj-$(CONFIG_INTEL_SEP)         += sepdk/ socperf/
-=======
+#obj-$(CONFIG_INTEL_SEP)         += sepdk/ socperf/
 # Siemens Simatic Industrial PCs
-obj-$(CONFIG_SIEMENS_SIMATIC_IPC)	+= simatic-ipc.o
->>>>>>> dfd42fac
+obj-$(CONFIG_SIEMENS_SIMATIC_IPC)	+= simatic-ipc.o