// SPDX-License-Identifier: GPL-2.0
/*
 * Intel Vendor Specific Extended Capabilities auxiliary bus driver
 *
 * Copyright (c) 2021, Intel Corporation.
 * All Rights Reserved.
 *
 * Author: David E. Box <david.e.box@linux.intel.com>
 *
 * This driver discovers and creates auxiliary devices for Intel defined PCIe
 * "Vendor Specific" and "Designated Vendor Specific" Extended Capabilities,
 * VSEC and DVSEC respectively. The driver supports features on specific PCIe
 * endpoints that exist primarily to expose them.
 */

#include <linux/auxiliary_bus.h>
#include <linux/bits.h>
#include <linux/kernel.h>
#include <linux/idr.h>
#include <linux/module.h>
#include <linux/pci.h>
#include <linux/pm_runtime.h>
#include <linux/types.h>

#include "vsec.h"

/* Intel DVSEC offsets */
#define INTEL_DVSEC_ENTRIES		0xA
#define INTEL_DVSEC_SIZE		0xB
#define INTEL_DVSEC_TABLE		0xC
#define INTEL_DVSEC_TABLE_BAR(x)	((x) & GENMASK(2, 0))
#define INTEL_DVSEC_TABLE_OFFSET(x)	((x) & GENMASK(31, 3))
#define TABLE_OFFSET_SHIFT		3

static DEFINE_IDA(intel_vsec_ida);
static DEFINE_IDA(intel_vsec_sdsi_ida);

/**
 * struct intel_vsec_header - Common fields of Intel VSEC and DVSEC registers.
 * @rev:         Revision ID of the VSEC/DVSEC register space
 * @length:      Length of the VSEC/DVSEC register space
 * @id:          ID of the feature
 * @num_entries: Number of instances of the feature
 * @entry_size:  Size of the discovery table for each feature
 * @tbir:        BAR containing the discovery tables
 * @offset:      BAR offset of start of the first discovery table
 */
struct intel_vsec_header {
	u8	rev;
	u16	length;
	u16	id;
	u8	num_entries;
	u8	entry_size;
	u8	tbir;
	u32	offset;
};

/* Platform specific data */
struct intel_vsec_platform_info {
	struct intel_vsec_header **capabilities;
	unsigned long quirks;
};

enum intel_vsec_id {
	VSEC_ID_TELEMETRY	= 2,
	VSEC_ID_WATCHER		= 3,
	VSEC_ID_CRASHLOG	= 4,
<<<<<<< HEAD
=======
	VSEC_ID_SDSI		= 65,
>>>>>>> ca3730bc
	VSEC_ID_TPMI		= 66,
};

static enum intel_vsec_id intel_vsec_allow_list[] = {
	VSEC_ID_TELEMETRY,
	VSEC_ID_WATCHER,
	VSEC_ID_CRASHLOG,
<<<<<<< HEAD
=======
	VSEC_ID_SDSI,
>>>>>>> ca3730bc
	VSEC_ID_TPMI,
};

static const char *intel_vsec_name(enum intel_vsec_id id)
{
	switch (id) {
	case VSEC_ID_TELEMETRY:
		return "telemetry";

	case VSEC_ID_WATCHER:
		return "watcher";

	case VSEC_ID_CRASHLOG:
		return "crashlog";

<<<<<<< HEAD
=======
	case VSEC_ID_SDSI:
		return "sdsi";

>>>>>>> ca3730bc
	case VSEC_ID_TPMI:
		return "tpmi";

	default:
		return NULL;
	}
}

static bool intel_vsec_allowed(u16 id)
{
	int i;

	for (i = 0; i < ARRAY_SIZE(intel_vsec_allow_list); i++)
		if (intel_vsec_allow_list[i] == id)
			return true;

	return false;
}

static bool intel_vsec_disabled(u16 id, unsigned long quirks)
{
	switch (id) {
	case VSEC_ID_WATCHER:
		return !!(quirks & VSEC_QUIRK_NO_WATCHER);

	case VSEC_ID_CRASHLOG:
		return !!(quirks & VSEC_QUIRK_NO_CRASHLOG);

	default:
		return false;
	}
}

static void intel_vsec_remove_aux(void *data)
{
	auxiliary_device_delete(data);
	auxiliary_device_uninit(data);
}

static void intel_vsec_dev_release(struct device *dev)
{
	struct intel_vsec_device *intel_vsec_dev = dev_to_ivdev(dev);

	ida_free(intel_vsec_dev->ida, intel_vsec_dev->auxdev.id);
	kfree(intel_vsec_dev->resource);
	kfree(intel_vsec_dev);
}

int intel_vsec_add_aux(struct pci_dev *pdev, struct device *parent,
		       struct intel_vsec_device *intel_vsec_dev,
		       const char *name)
{
	struct auxiliary_device *auxdev = &intel_vsec_dev->auxdev;
	int ret;

	ret = ida_alloc(intel_vsec_dev->ida, GFP_KERNEL);
	if (ret < 0) {
		kfree(intel_vsec_dev);
		return ret;
	}

	if (!parent)
		parent = &pdev->dev;

	auxdev->id = ret;
	auxdev->name = name;
	auxdev->dev.parent = parent;
	auxdev->dev.release = intel_vsec_dev_release;

	ret = auxiliary_device_init(auxdev);
	if (ret < 0) {
		ida_free(intel_vsec_dev->ida, auxdev->id);
		kfree(intel_vsec_dev->resource);
		kfree(intel_vsec_dev);
		return ret;
	}

	ret = auxiliary_device_add(auxdev);
	if (ret < 0) {
		auxiliary_device_uninit(auxdev);
		return ret;
	}

	return devm_add_action_or_reset(parent, intel_vsec_remove_aux, auxdev);
}
EXPORT_SYMBOL_GPL(intel_vsec_add_aux);

static int intel_vsec_add_dev(struct pci_dev *pdev, struct intel_vsec_header *header,
			   unsigned long quirks)
{
	struct intel_vsec_device *intel_vsec_dev;
	struct resource *res, *tmp;
	int i;

	if (!intel_vsec_allowed(header->id) || intel_vsec_disabled(header->id, quirks))
		return -EINVAL;

	if (!header->num_entries) {
		dev_dbg(&pdev->dev, "Invalid 0 entry count for header id %d\n", header->id);
		return -EINVAL;
	}

	if (!header->entry_size) {
		dev_dbg(&pdev->dev, "Invalid 0 entry size for header id %d\n", header->id);
		return -EINVAL;
	}

	intel_vsec_dev = kzalloc(sizeof(*intel_vsec_dev), GFP_KERNEL);
	if (!intel_vsec_dev)
		return -ENOMEM;

	res = kcalloc(header->num_entries, sizeof(*res), GFP_KERNEL);
	if (!res) {
		kfree(intel_vsec_dev);
		return -ENOMEM;
	}

	if (quirks & VSEC_QUIRK_TABLE_SHIFT)
		header->offset >>= TABLE_OFFSET_SHIFT;

	/*
	 * The DVSEC/VSEC contains the starting offset and count for a block of
	 * discovery tables. Create a resource array of these tables to the
	 * auxiliary device driver.
	 */
	for (i = 0, tmp = res; i < header->num_entries; i++, tmp++) {
		tmp->start = pdev->resource[header->tbir].start +
			     header->offset + i * (header->entry_size * sizeof(u32));
		tmp->end = tmp->start + (header->entry_size * sizeof(u32)) - 1;
		tmp->flags = IORESOURCE_MEM;
	}

	intel_vsec_dev->pcidev = pdev;
	intel_vsec_dev->resource = res;
	intel_vsec_dev->num_resources = header->num_entries;
	intel_vsec_dev->quirks = quirks;

<<<<<<< HEAD
=======
	if (header->id == VSEC_ID_SDSI)
		intel_vsec_dev->ida = &intel_vsec_sdsi_ida;
	else
		intel_vsec_dev->ida = &intel_vsec_ida;

>>>>>>> ca3730bc
	return intel_vsec_add_aux(pdev, NULL, intel_vsec_dev, intel_vsec_name(header->id));
}

static bool intel_vsec_walk_header(struct pci_dev *pdev, unsigned long quirks,
				struct intel_vsec_header **header)
{
	bool have_devices = false;
	int ret;

	for ( ; *header; header++) {
		ret = intel_vsec_add_dev(pdev, *header, quirks);
		if (ret)
			dev_info(&pdev->dev, "Could not add device for DVSEC id %d\n",
				 (*header)->id);
		else
			have_devices = true;
	}

	return have_devices;
}

static bool intel_vsec_walk_dvsec(struct pci_dev *pdev, unsigned long quirks)
{
	bool have_devices = false;
	int pos = 0;

	do {
		struct intel_vsec_header header;
		u32 table, hdr;
		u16 vid;
		int ret;

		pos = pci_find_next_ext_capability(pdev, pos, PCI_EXT_CAP_ID_DVSEC);
		if (!pos)
			break;

		pci_read_config_dword(pdev, pos + PCI_DVSEC_HEADER1, &hdr);
		vid = PCI_DVSEC_HEADER1_VID(hdr);
		if (vid != PCI_VENDOR_ID_INTEL)
			continue;

		/* Support only revision 1 */
		header.rev = PCI_DVSEC_HEADER1_REV(hdr);
		if (header.rev != 1) {
			dev_info(&pdev->dev, "Unsupported DVSEC revision %d\n", header.rev);
			continue;
		}

		header.length = PCI_DVSEC_HEADER1_LEN(hdr);

		pci_read_config_byte(pdev, pos + INTEL_DVSEC_ENTRIES, &header.num_entries);
		pci_read_config_byte(pdev, pos + INTEL_DVSEC_SIZE, &header.entry_size);
		pci_read_config_dword(pdev, pos + INTEL_DVSEC_TABLE, &table);

		header.tbir = INTEL_DVSEC_TABLE_BAR(table);
		header.offset = INTEL_DVSEC_TABLE_OFFSET(table);

		pci_read_config_dword(pdev, pos + PCI_DVSEC_HEADER2, &hdr);
		header.id = PCI_DVSEC_HEADER2_ID(hdr);

		ret = intel_vsec_add_dev(pdev, &header, quirks);
		if (ret)
			continue;

		have_devices = true;
	} while (true);

	return have_devices;
}

static bool intel_vsec_walk_vsec(struct pci_dev *pdev, unsigned long quirks)
{
	bool have_devices = false;
	int pos = 0;

	do {
		struct intel_vsec_header header;
		u32 table, hdr;
		int ret;

		pos = pci_find_next_ext_capability(pdev, pos, PCI_EXT_CAP_ID_VNDR);
		if (!pos)
			break;

		pci_read_config_dword(pdev, pos + PCI_VNDR_HEADER, &hdr);

		/* Support only revision 1 */
		header.rev = PCI_VNDR_HEADER_REV(hdr);
		if (header.rev != 1) {
			dev_info(&pdev->dev, "Unsupported VSEC revision %d\n", header.rev);
			continue;
		}

		header.id = PCI_VNDR_HEADER_ID(hdr);
		header.length = PCI_VNDR_HEADER_LEN(hdr);

		/* entry, size, and table offset are the same as DVSEC */
		pci_read_config_byte(pdev, pos + INTEL_DVSEC_ENTRIES, &header.num_entries);
		pci_read_config_byte(pdev, pos + INTEL_DVSEC_SIZE, &header.entry_size);
		pci_read_config_dword(pdev, pos + INTEL_DVSEC_TABLE, &table);

		header.tbir = INTEL_DVSEC_TABLE_BAR(table);
		header.offset = INTEL_DVSEC_TABLE_OFFSET(table);

		ret = intel_vsec_add_dev(pdev, &header, quirks);
		if (ret)
			continue;

		have_devices = true;
	} while (true);

	return have_devices;
}

static int intel_vsec_pci_probe(struct pci_dev *pdev, const struct pci_device_id *id)
{
	struct intel_vsec_platform_info *info;
	bool have_devices = false;
	unsigned long quirks = 0;
	int ret;

	ret = pcim_enable_device(pdev);
	if (ret)
		return ret;

	info = (struct intel_vsec_platform_info *)id->driver_data;
	if (info)
		quirks = info->quirks;

	if (intel_vsec_walk_dvsec(pdev, quirks))
		have_devices = true;

	if (intel_vsec_walk_vsec(pdev, quirks))
		have_devices = true;

	if (info && (info->quirks & VSEC_QUIRK_NO_DVSEC) &&
	    intel_vsec_walk_header(pdev, quirks, info->capabilities))
		have_devices = true;

	if (!have_devices)
		return -ENODEV;

	pm_runtime_put(&pdev->dev);
	pm_runtime_use_autosuspend(&pdev->dev);
	pm_runtime_set_autosuspend_delay(&pdev->dev, 1000);
	pm_runtime_allow(&pdev->dev);

	return 0;
}

static void intel_vsec_pci_remove(struct pci_dev *pdev)
{
	pm_runtime_forbid(&pdev->dev);
	pm_runtime_dont_use_autosuspend(&pdev->dev);
	pm_runtime_get(&pdev->dev);
}

/* TGL info */
static const struct intel_vsec_platform_info tgl_info = {
	.quirks = VSEC_QUIRK_NO_WATCHER | VSEC_QUIRK_NO_CRASHLOG | VSEC_QUIRK_TABLE_SHIFT,
};

/* DG1 info */
static struct intel_vsec_header dg1_telemetry = {
	.length = 0x10,
	.id = 2,
	.num_entries = 1,
	.entry_size = 3,
	.tbir = 0,
	.offset = 0x466000,
};

static struct intel_vsec_header *dg1_capabilities[] = {
	&dg1_telemetry,
	NULL
};

static const struct intel_vsec_platform_info dg1_info = {
	.capabilities = dg1_capabilities,
	.quirks = VSEC_QUIRK_NO_DVSEC,
};

/* DG2 info */
static const struct intel_vsec_platform_info dg2_info = {
	.quirks = VSEC_QUIRK_TABLE_SHIFT
};

#ifdef CONFIG_PM_SLEEP
static const struct dev_pm_ops intel_vsec_pm_ops = {};
#endif

#define PCI_DEVICE_ID_INTEL_VSEC_ADL		0x467d
#define PCI_DEVICE_ID_INTEL_VSEC_ATS_M150	0x56C0
#define PCI_DEVICE_ID_INTEL_VSEC_ATS_M75	0x56C1
#define PCI_DEVICE_ID_INTEL_VSEC_DG1		0x490e
#define PCI_DEVICE_ID_INTEL_VSEC_DG2_G10	0x4f93
#define PCI_DEVICE_ID_INTEL_VSEC_DG2_G11	0x4f95
#define PCI_DEVICE_ID_INTEL_VSEC_MTL_M		0x7d0d
#define PCI_DEVICE_ID_INTEL_VSEC_MTL_S		0xad0d
#define PCI_DEVICE_ID_INTEL_VSEC_OOBMSM		0x09a7
#define PCI_DEVICE_ID_INTEL_VSEC_RPL		0xa77d
#define PCI_DEVICE_ID_INTEL_VSEC_TGL		0x9a0d
static const struct pci_device_id intel_vsec_pci_ids[] = {
	{ PCI_DEVICE_DATA(INTEL, VSEC_ADL, &tgl_info) },
	{ PCI_DEVICE_DATA(INTEL, VSEC_ATS_M150, &dg2_info) },
	{ PCI_DEVICE_DATA(INTEL, VSEC_ATS_M75, &dg2_info) },
	{ PCI_DEVICE_DATA(INTEL, VSEC_DG1, &dg1_info) },
	{ PCI_DEVICE_DATA(INTEL, VSEC_DG2_G10, &dg2_info) },
	{ PCI_DEVICE_DATA(INTEL, VSEC_DG2_G11, &dg2_info) },
	{ PCI_DEVICE_DATA(INTEL, VSEC_MTL_M, NULL) },
	{ PCI_DEVICE_DATA(INTEL, VSEC_MTL_S, NULL) },
	{ PCI_DEVICE_DATA(INTEL, VSEC_OOBMSM, NULL) },
	{ PCI_DEVICE_DATA(INTEL, VSEC_RPL, &tgl_info) },
	{ PCI_DEVICE_DATA(INTEL, VSEC_TGL, &tgl_info) },
	{ }
};
MODULE_DEVICE_TABLE(pci, intel_vsec_pci_ids);

static struct pci_driver intel_vsec_pci_driver = {
	.name = "intel_vsec",
	.id_table = intel_vsec_pci_ids,
	.probe = intel_vsec_pci_probe,
	.remove = intel_vsec_pci_remove,
	.driver = {
#ifdef CONFIG_PM_SLEEP
		.pm = &intel_vsec_pm_ops,
#endif
	},
};
module_pci_driver(intel_vsec_pci_driver);

MODULE_AUTHOR("David E. Box <david.e.box@linux.intel.com>");
MODULE_DESCRIPTION("Intel Extended Capabilities auxiliary bus driver");
MODULE_LICENSE("GPL v2");<|MERGE_RESOLUTION|>--- conflicted
+++ resolved
@@ -65,10 +65,7 @@
 	VSEC_ID_TELEMETRY	= 2,
 	VSEC_ID_WATCHER		= 3,
 	VSEC_ID_CRASHLOG	= 4,
-<<<<<<< HEAD
-=======
 	VSEC_ID_SDSI		= 65,
->>>>>>> ca3730bc
 	VSEC_ID_TPMI		= 66,
 };
 
@@ -76,10 +73,7 @@
 	VSEC_ID_TELEMETRY,
 	VSEC_ID_WATCHER,
 	VSEC_ID_CRASHLOG,
-<<<<<<< HEAD
-=======
 	VSEC_ID_SDSI,
->>>>>>> ca3730bc
 	VSEC_ID_TPMI,
 };
 
@@ -95,12 +89,9 @@
 	case VSEC_ID_CRASHLOG:
 		return "crashlog";
 
-<<<<<<< HEAD
-=======
 	case VSEC_ID_SDSI:
 		return "sdsi";
 
->>>>>>> ca3730bc
 	case VSEC_ID_TPMI:
 		return "tpmi";
 
@@ -238,14 +229,11 @@
 	intel_vsec_dev->num_resources = header->num_entries;
 	intel_vsec_dev->quirks = quirks;
 
-<<<<<<< HEAD
-=======
 	if (header->id == VSEC_ID_SDSI)
 		intel_vsec_dev->ida = &intel_vsec_sdsi_ida;
 	else
 		intel_vsec_dev->ida = &intel_vsec_ida;
 
->>>>>>> ca3730bc
 	return intel_vsec_add_aux(pdev, NULL, intel_vsec_dev, intel_vsec_name(header->id));
 }
 
