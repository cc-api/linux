--- conflicted
+++ resolved
@@ -1515,13 +1515,8 @@
 	cxlsd = to_cxl_switch_decoder(dev);
 	r1 = &cxlsd->cxld.hpa_range;
 
-<<<<<<< HEAD
 	if (is_root_decoder(dev))
 		return range_contains(r1, r2);
-	return (r1->start == r2->start && r1->end == r2->end);
-}
-
-=======
 	return (r1->start == r2->start && r1->end == r2->end);
 }
 
@@ -1545,7 +1540,6 @@
  * Returns:	0: success, @pos and @ways are updated
  *	   -ENXIO: failed to find @pos or @ways
  */
->>>>>>> 962fdd6d
 static int find_pos_and_ways(struct cxl_port *port, struct range *range,
 			     int *pos, int *ways)
 {
@@ -1583,17 +1577,6 @@
 
 /**
  * cxl_calc_interleave_pos() - calculate an endpoint position in a region
-<<<<<<< HEAD
- * @cxled: endpoint decoder member of given region
- *
- * The endpoint position is calculated by traversing the topology from
- * the endpoint to the root decoder and iteratively applying this
- * calculation:
- *
- *    position = position * parent_ways + parent_pos;
- *
- * ...where @position is inferred from switch and root decoder target lists.
-=======
  * @cxled: the endpoint decoder
  *
  * The endpoint position is calculated by traversing from the endpoint to
@@ -1626,12 +1609,11 @@
  *
  * Note that while this example is simple, the method applies to more
  * complex topologies, including those with switches.
->>>>>>> 962fdd6d
  *
  * Return: position >= 0 on success
  *	   -ENXIO on failure
  */
-<<<<<<< HEAD
+
 static int cxl_calc_interleave_pos(struct cxl_endpoint_decoder *cxled)
 {
 	struct cxl_port *iter, *port = cxled_to_port(cxled);
@@ -1668,16 +1650,6 @@
 	 * Note that while this example is simple, the method applies to more
 	 * complex topologies, including those with switches.
 	 */
-=======
-
-static int cxl_calc_interleave_pos(struct cxl_endpoint_decoder *cxled)
-{
-	struct cxl_port *iter, *port = cxled_to_port(cxled);
-	struct cxl_memdev *cxlmd = cxled_to_memdev(cxled);
-	struct range *range = &cxled->cxld.hpa_range;
-	int parent_ways = 0, parent_pos = 0, pos = 0;
-	int rc;
->>>>>>> 962fdd6d
 
 	/* Iterate from endpoint to root_port refining the position */
 	for (iter = port; iter; iter = next_port(iter)) {
@@ -1865,28 +1837,6 @@
 
 	if (p->nr_targets != p->interleave_ways)
 		return 0;
-<<<<<<< HEAD
-=======
-
-	/*
-	 * Test the auto-discovery position calculator function
-	 * against this successfully created user-defined region.
-	 * A fail message here means that this interleave config
-	 * will fail when presented as CXL_REGION_F_AUTO.
-	 */
-	for (int i = 0; i < p->nr_targets; i++) {
-		struct cxl_endpoint_decoder *cxled = p->targets[i];
-		int test_pos;
-
-		test_pos = cxl_calc_interleave_pos(cxled);
-		dev_dbg(&cxled->cxld.dev,
-			"Test cxl_calc_interleave_pos(): %s test_pos:%d cxled->pos:%d\n",
-			(test_pos == cxled->pos) ? "success" : "fail",
-			test_pos, cxled->pos);
-	}
-
-	return 0;
->>>>>>> 962fdd6d
 
 	/*
 	 * Test the auto-discovery position calculator function
