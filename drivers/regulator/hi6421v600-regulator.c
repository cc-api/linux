// SPDX-License-Identifier: GPL-2.0
//
// Device driver for regulators in Hisi IC
//
// Copyright (c) 2013 Linaro Ltd.
// Copyright (c) 2011 HiSilicon Ltd.
// Copyright (c) 2020-2021 Huawei Technologies Co., Ltd.
//
// Guodong Xu <guodong.xu@linaro.org>

#include <linux/delay.h>
#include <linux/module.h>
#include <linux/of.h>
#include <linux/platform_device.h>
#include <linux/regmap.h>
#include <linux/regulator/driver.h>
#include <linux/spmi.h>

struct hi6421_spmi_reg_priv {
	/* Serialize regulator enable logic */
	struct mutex enable_mutex;
};

struct hi6421_spmi_reg_info {
	struct regulator_desc	desc;
	u8			eco_mode_mask;
	u32			eco_uA;
};

static const unsigned int range_1v5_to_2v0[] = {
	1500000, 1550000, 1600000, 1650000,
	1700000, 1725000, 1750000, 1775000,
	1800000, 1825000, 1850000, 1875000,
	1900000, 1925000, 1950000, 2000000
};

static const unsigned int range_1v725_to_1v9[] = {
	1725000, 1750000, 1775000, 1800000,
	1825000, 1850000, 1875000, 1900000
};

static const unsigned int range_1v75_to_3v3[] = {
	1750000, 1800000, 1825000, 2800000,
	2850000, 2950000, 3000000, 3300000
};

static const unsigned int range_1v8_to_3v0[] = {
	1800000, 1850000, 2400000, 2600000,
	2700000, 2850000, 2950000, 3000000
};

static const unsigned int range_2v5_to_3v3[] = {
	2500000, 2600000, 2700000, 2800000,
	3000000, 3100000, 3200000, 3300000
};

static const unsigned int range_2v6_to_3v3[] = {
	2600000, 2700000, 2800000, 2900000,
	3000000, 3100000, 3200000, 3300000
};

/**
 * HI6421V600_LDO() - specify a LDO power line
 * @_id: LDO id name string
 * @vtable: voltage table
 * @ereg: enable register
 * @emask: enable mask
 * @vreg: voltage select register
 * @odelay: off/on delay time in uS
 * @etime: enable time in uS
 * @ecomask: eco mode mask
 * @ecoamp: eco mode load uppler limit in uA
 */
#define HI6421V600_LDO(_id, vtable, ereg, emask, vreg,			       \
		       odelay, etime, ecomask, ecoamp)			       \
	[hi6421v600_##_id] = {						       \
		.desc = {						       \
			.name		= #_id,				       \
			.of_match        = of_match_ptr(#_id),		       \
			.regulators_node = of_match_ptr("regulators"),	       \
			.ops		= &hi6421_spmi_ldo_rops,	       \
			.type		= REGULATOR_VOLTAGE,		       \
			.id		= hi6421v600_##_id,		       \
			.owner		= THIS_MODULE,			       \
			.volt_table	= vtable,			       \
			.n_voltages	= ARRAY_SIZE(vtable),		       \
			.vsel_mask	= ARRAY_SIZE(vtable) - 1,	       \
			.vsel_reg	= vreg,				       \
			.enable_reg	= ereg,				       \
			.enable_mask	= emask,			       \
			.enable_time	= etime,			       \
			.ramp_delay	= etime,			       \
			.off_on_delay	= odelay,			       \
		},							       \
		.eco_mode_mask		= ecomask,			       \
		.eco_uA			= ecoamp,			       \
	}

static int hi6421_spmi_regulator_enable(struct regulator_dev *rdev)
{
	struct hi6421_spmi_reg_priv *priv = rdev_get_drvdata(rdev);
	int ret;

	/* cannot enable more than one regulator at one time */
	mutex_lock(&priv->enable_mutex);

	ret = regmap_update_bits(rdev->regmap, rdev->desc->enable_reg,
				 rdev->desc->enable_mask,
				 rdev->desc->enable_mask);

	/* Avoid powering up multiple devices at the same time */
	usleep_range(rdev->desc->off_on_delay, rdev->desc->off_on_delay + 60);

	mutex_unlock(&priv->enable_mutex);

	return ret;
}

static unsigned int hi6421_spmi_regulator_get_mode(struct regulator_dev *rdev)
{
	struct hi6421_spmi_reg_info *sreg;
	unsigned int reg_val;

	sreg = container_of(rdev->desc, struct hi6421_spmi_reg_info, desc);
	regmap_read(rdev->regmap, rdev->desc->enable_reg, &reg_val);

	if (reg_val & sreg->eco_mode_mask)
		return REGULATOR_MODE_IDLE;

	return REGULATOR_MODE_NORMAL;
}

static int hi6421_spmi_regulator_set_mode(struct regulator_dev *rdev,
					  unsigned int mode)
{
	struct hi6421_spmi_reg_info *sreg;
	unsigned int val;

	sreg = container_of(rdev->desc, struct hi6421_spmi_reg_info, desc);
	switch (mode) {
	case REGULATOR_MODE_NORMAL:
		val = 0;
		break;
	case REGULATOR_MODE_IDLE:
		if (!sreg->eco_mode_mask)
			return -EINVAL;

		val = sreg->eco_mode_mask;
		break;
	default:
		return -EINVAL;
	}

	return regmap_update_bits(rdev->regmap, rdev->desc->enable_reg,
				  sreg->eco_mode_mask, val);
}

static unsigned int
hi6421_spmi_regulator_get_optimum_mode(struct regulator_dev *rdev,
				       int input_uV, int output_uV,
				       int load_uA)
{
	struct hi6421_spmi_reg_info *sreg;

	sreg = container_of(rdev->desc, struct hi6421_spmi_reg_info, desc);

	if (!sreg->eco_uA || ((unsigned int)load_uA > sreg->eco_uA))
		return REGULATOR_MODE_NORMAL;

	return REGULATOR_MODE_IDLE;
}

static const struct regulator_ops hi6421_spmi_ldo_rops = {
	.is_enabled = regulator_is_enabled_regmap,
	.enable = hi6421_spmi_regulator_enable,
	.disable = regulator_disable_regmap,
	.list_voltage = regulator_list_voltage_table,
	.map_voltage = regulator_map_voltage_ascend,
	.get_voltage_sel = regulator_get_voltage_sel_regmap,
	.set_voltage_sel = regulator_set_voltage_sel_regmap,
	.get_mode = hi6421_spmi_regulator_get_mode,
	.set_mode = hi6421_spmi_regulator_set_mode,
	.get_optimum_mode = hi6421_spmi_regulator_get_optimum_mode,
};

/* HI6421v600 regulators with known registers */
enum hi6421_spmi_regulator_id {
	hi6421v600_ldo3,
	hi6421v600_ldo4,
	hi6421v600_ldo9,
	hi6421v600_ldo15,
	hi6421v600_ldo16,
	hi6421v600_ldo17,
	hi6421v600_ldo33,
	hi6421v600_ldo34,
};

static struct hi6421_spmi_reg_info regulator_info[] = {
	HI6421V600_LDO(ldo3, range_1v5_to_2v0,
		       0x16, 0x01, 0x51,
		       20000, 120,
		       0, 0),
	HI6421V600_LDO(ldo4, range_1v725_to_1v9,
		       0x17, 0x01, 0x52,
		       20000, 120,
		       0x10, 10000),
	HI6421V600_LDO(ldo9, range_1v75_to_3v3,
		       0x1c, 0x01, 0x57,
		       20000, 360,
		       0x10, 10000),
	HI6421V600_LDO(ldo15, range_1v8_to_3v0,
		       0x21, 0x01, 0x5c,
		       20000, 360,
		       0x10, 10000),
	HI6421V600_LDO(ldo16, range_1v8_to_3v0,
		       0x22, 0x01, 0x5d,
		       20000, 360,
		       0x10, 10000),
	HI6421V600_LDO(ldo17, range_2v5_to_3v3,
		       0x23, 0x01, 0x5e,
		       20000, 120,
		       0x10, 10000),
	HI6421V600_LDO(ldo33, range_2v5_to_3v3,
		       0x32, 0x01, 0x6d,
		       20000, 120,
		       0, 0),
	HI6421V600_LDO(ldo34, range_2v6_to_3v3,
		       0x33, 0x01, 0x6e,
		       20000, 120,
		       0, 0),
};

static int hi6421_spmi_regulator_probe(struct platform_device *pdev)
{
	struct device *pmic_dev = pdev->dev.parent;
	struct regulator_config config = { };
	struct hi6421_spmi_reg_priv *priv;
	struct hi6421_spmi_reg_info *info;
	struct device *dev = &pdev->dev;
	struct regmap *regmap;
	struct regulator_dev *rdev;
	int i;

	/*
	 * This driver is meant to be called by hi6421-spmi-core,
	 * which should first set drvdata. If this doesn't happen, hit
	 * a warn on and return.
	 */
	regmap = dev_get_drvdata(pmic_dev);
	if (WARN_ON(!regmap))
		return -ENODEV;

	priv = devm_kzalloc(dev, sizeof(*priv), GFP_KERNEL);
	if (!priv)
		return -ENOMEM;

	mutex_init(&priv->enable_mutex);

	for (i = 0; i < ARRAY_SIZE(regulator_info); i++) {
		info = &regulator_info[i];

		config.dev = pdev->dev.parent;
		config.driver_data = priv;
<<<<<<< HEAD
		config.regmap = pmic->regmap;
=======
		config.regmap = regmap;
>>>>>>> 5dc6dafe

		rdev = devm_regulator_register(dev, &info->desc, &config);
		if (IS_ERR(rdev)) {
			dev_err(dev, "failed to register %s\n",
				info->desc.name);
			return PTR_ERR(rdev);
		}
	}

	return 0;
}

static const struct platform_device_id hi6421_spmi_regulator_table[] = {
	{ .name = "hi6421v600-regulator" },
	{},
};
MODULE_DEVICE_TABLE(platform, hi6421_spmi_regulator_table);

static struct platform_driver hi6421_spmi_regulator_driver = {
	.id_table = hi6421_spmi_regulator_table,
	.driver = {
		.name = "hi6421v600-regulator",
	},
	.probe	= hi6421_spmi_regulator_probe,
};
module_platform_driver(hi6421_spmi_regulator_driver);

MODULE_DESCRIPTION("Hi6421v600 SPMI regulator driver");
MODULE_LICENSE("GPL v2");
<|MERGE_RESOLUTION|>--- conflicted
+++ resolved
@@ -261,11 +261,7 @@
 
 		config.dev = pdev->dev.parent;
 		config.driver_data = priv;
-<<<<<<< HEAD
-		config.regmap = pmic->regmap;
-=======
 		config.regmap = regmap;
->>>>>>> 5dc6dafe
 
 		rdev = devm_regulator_register(dev, &info->desc, &config);
 		if (IS_ERR(rdev)) {
