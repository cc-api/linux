--- conflicted
+++ resolved
@@ -572,15 +572,10 @@
 
 	phys_addr = pci_resource_start(dev, bir) + table_offset;
 
-<<<<<<< HEAD
 	if (dev->dev.authorized)
-		return ioremap_driver_hardened(phys_addr,
-				nr_entries * PCI_MSIX_ENTRY_SIZE);
-
-	return ioremap(phys_addr, nr_entries * PCI_MSIX_ENTRY_SIZE);
-=======
+		return ioremap_driver_hardened(phys_addr, table_size);
+
 	return ioremap(phys_addr, table_size);
->>>>>>> a6e1b73f
 }
 
 /**
