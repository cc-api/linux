#include <stdlib.h>
#include <stdio.h>
#include <inttypes.h>
#include <linux/string.h>
#include <linux/time64.h>
#include <math.h>
#include <perf/cpumap.h>
#include "color.h"
#include "counts.h"
#include "evlist.h"
#include "evsel.h"
#include "stat.h"
#include "top.h"
#include "thread_map.h"
#include "cpumap.h"
#include "string2.h"
#include <linux/ctype.h>
#include "cgroup.h"
#include <api/fs/fs.h>
#include "util.h"
#include "iostat.h"
#include "pmu-hybrid.h"
#include "evlist-hybrid.h"

#define CNTR_NOT_SUPPORTED	"<not supported>"
#define CNTR_NOT_COUNTED	"<not counted>"

static void print_running(struct perf_stat_config *config,
			  u64 run, u64 ena)
{
	if (config->csv_output) {
		fprintf(config->output, "%s%" PRIu64 "%s%.2f",
					config->csv_sep,
					run,
					config->csv_sep,
					ena ? 100.0 * run / ena : 100.0);
	} else if (run != ena) {
		fprintf(config->output, "  (%.2f%%)", 100.0 * run / ena);
	}
}

static void print_noise_pct(struct perf_stat_config *config,
			    double total, double avg)
{
	double pct = rel_stddev_stats(total, avg);

	if (config->csv_output)
		fprintf(config->output, "%s%.2f%%", config->csv_sep, pct);
	else if (pct)
		fprintf(config->output, "  ( +-%6.2f%% )", pct);
}

static void print_noise(struct perf_stat_config *config,
			struct evsel *evsel, double avg)
{
	struct perf_stat_evsel *ps;

	if (config->run_count == 1)
		return;

	ps = evsel->stats;
	print_noise_pct(config, stddev_stats(&ps->res_stats[0]), avg);
}

static void print_cgroup(struct perf_stat_config *config, struct evsel *evsel)
{
	if (nr_cgroups) {
		const char *cgrp_name = evsel->cgrp ? evsel->cgrp->name  : "";
		fprintf(config->output, "%s%s", config->csv_sep, cgrp_name);
	}
}


static void aggr_printout(struct perf_stat_config *config,
			  struct evsel *evsel, struct aggr_cpu_id id, int nr)
{
	switch (config->aggr_mode) {
	case AGGR_CORE:
		fprintf(config->output, "S%d-D%d-C%*d%s%*d%s",
			id.socket,
			id.die,
			config->csv_output ? 0 : -8,
			id.core,
			config->csv_sep,
			config->csv_output ? 0 : 4,
			nr,
			config->csv_sep);
		break;
	case AGGR_DIE:
		fprintf(config->output, "S%d-D%*d%s%*d%s",
			id.socket,
			config->csv_output ? 0 : -8,
			id.die,
			config->csv_sep,
			config->csv_output ? 0 : 4,
			nr,
			config->csv_sep);
		break;
	case AGGR_SOCKET:
		fprintf(config->output, "S%*d%s%*d%s",
			config->csv_output ? 0 : -5,
			id.socket,
			config->csv_sep,
			config->csv_output ? 0 : 4,
			nr,
			config->csv_sep);
			break;
	case AGGR_NODE:
		fprintf(config->output, "N%*d%s%*d%s",
			config->csv_output ? 0 : -5,
			id.node,
			config->csv_sep,
			config->csv_output ? 0 : 4,
			nr,
			config->csv_sep);
			break;
	case AGGR_NONE:
		if (evsel->percore && !config->percore_show_thread) {
			fprintf(config->output, "S%d-D%d-C%*d%s",
				id.socket,
				id.die,
				config->csv_output ? 0 : -3,
				id.core, config->csv_sep);
		} else if (id.cpu.cpu > -1) {
			fprintf(config->output, "CPU%*d%s",
				config->csv_output ? 0 : -7,
				id.cpu.cpu, config->csv_sep);
		}
		break;
	case AGGR_THREAD:
		fprintf(config->output, "%*s-%*d%s",
			config->csv_output ? 0 : 16,
			perf_thread_map__comm(evsel->core.threads, id.thread),
			config->csv_output ? 0 : -8,
			perf_thread_map__pid(evsel->core.threads, id.thread),
			config->csv_sep);
		break;
	case AGGR_GLOBAL:
	case AGGR_UNSET:
	default:
		break;
	}
}

struct outstate {
	FILE *fh;
	bool newline;
	const char *prefix;
	int  nfields;
	int  nr;
	struct aggr_cpu_id id;
	struct evsel *evsel;
};

#define METRIC_LEN  35

static void new_line_std(struct perf_stat_config *config __maybe_unused,
			 void *ctx)
{
	struct outstate *os = ctx;

	os->newline = true;
}

static void do_new_line_std(struct perf_stat_config *config,
			    struct outstate *os)
{
	fputc('\n', os->fh);
	fputs(os->prefix, os->fh);
	aggr_printout(config, os->evsel, os->id, os->nr);
	if (config->aggr_mode == AGGR_NONE)
		fprintf(os->fh, "        ");
	fprintf(os->fh, "                                                 ");
}

static void print_metric_std(struct perf_stat_config *config,
			     void *ctx, const char *color, const char *fmt,
			     const char *unit, double val)
{
	struct outstate *os = ctx;
	FILE *out = os->fh;
	int n;
	bool newline = os->newline;

	os->newline = false;

	if (unit == NULL || fmt == NULL) {
		fprintf(out, "%-*s", METRIC_LEN, "");
		return;
	}

	if (newline)
		do_new_line_std(config, os);

	n = fprintf(out, " # ");
	if (color)
		n += color_fprintf(out, color, fmt, val);
	else
		n += fprintf(out, fmt, val);
	fprintf(out, " %-*s", METRIC_LEN - n - 1, unit);
}

static void new_line_csv(struct perf_stat_config *config, void *ctx)
{
	struct outstate *os = ctx;
	int i;

	fputc('\n', os->fh);
	if (os->prefix)
		fprintf(os->fh, "%s%s", os->prefix, config->csv_sep);
	aggr_printout(config, os->evsel, os->id, os->nr);
	for (i = 0; i < os->nfields; i++)
		fputs(config->csv_sep, os->fh);
}

static void print_metric_csv(struct perf_stat_config *config __maybe_unused,
			     void *ctx,
			     const char *color __maybe_unused,
			     const char *fmt, const char *unit, double val)
{
	struct outstate *os = ctx;
	FILE *out = os->fh;
	char buf[64], *vals, *ends;

	if (unit == NULL || fmt == NULL) {
		fprintf(out, "%s%s", config->csv_sep, config->csv_sep);
		return;
	}
	snprintf(buf, sizeof(buf), fmt, val);
	ends = vals = skip_spaces(buf);
	while (isdigit(*ends) || *ends == '.')
		ends++;
	*ends = 0;
	fprintf(out, "%s%s%s%s", config->csv_sep, vals, config->csv_sep, skip_spaces(unit));
}

/* Filter out some columns that don't work well in metrics only mode */

static bool valid_only_metric(const char *unit)
{
	if (!unit)
		return false;
	if (strstr(unit, "/sec") ||
	    strstr(unit, "CPUs utilized"))
		return false;
	return true;
}

static const char *fixunit(char *buf, struct evsel *evsel,
			   const char *unit)
{
	if (!strncmp(unit, "of all", 6)) {
		snprintf(buf, 1024, "%s %s", evsel__name(evsel),
			 unit);
		return buf;
	}
	return unit;
}

static void print_metric_only(struct perf_stat_config *config,
			      void *ctx, const char *color, const char *fmt,
			      const char *unit, double val)
{
	struct outstate *os = ctx;
	FILE *out = os->fh;
	char buf[1024], str[1024];
	unsigned mlen = config->metric_only_len;

	if (!valid_only_metric(unit))
		return;
	unit = fixunit(buf, os->evsel, unit);
	if (mlen < strlen(unit))
		mlen = strlen(unit) + 1;

	if (color)
		mlen += strlen(color) + sizeof(PERF_COLOR_RESET) - 1;

	color_snprintf(str, sizeof(str), color ?: "", fmt, val);
	fprintf(out, "%*s ", mlen, str);
}

static void print_metric_only_csv(struct perf_stat_config *config __maybe_unused,
				  void *ctx, const char *color __maybe_unused,
				  const char *fmt,
				  const char *unit, double val)
{
	struct outstate *os = ctx;
	FILE *out = os->fh;
	char buf[64], *vals, *ends;
	char tbuf[1024];

	if (!valid_only_metric(unit))
		return;
	unit = fixunit(tbuf, os->evsel, unit);
	snprintf(buf, sizeof buf, fmt, val);
	ends = vals = skip_spaces(buf);
	while (isdigit(*ends) || *ends == '.')
		ends++;
	*ends = 0;
	fprintf(out, "%s%s", vals, config->csv_sep);
}

static void new_line_metric(struct perf_stat_config *config __maybe_unused,
			    void *ctx __maybe_unused)
{
}

static void print_metric_header(struct perf_stat_config *config,
				void *ctx, const char *color __maybe_unused,
				const char *fmt __maybe_unused,
				const char *unit, double val __maybe_unused)
{
	struct outstate *os = ctx;
	char tbuf[1024];

	/* In case of iostat, print metric header for first root port only */
	if (config->iostat_run &&
	    os->evsel->priv != os->evsel->evlist->selected->priv)
		return;

	if (!valid_only_metric(unit))
		return;
	unit = fixunit(tbuf, os->evsel, unit);
	if (config->csv_output)
		fprintf(os->fh, "%s%s", unit, config->csv_sep);
	else
		fprintf(os->fh, "%*s ", config->metric_only_len, unit);
}

static int first_shadow_cpu_map_idx(struct perf_stat_config *config,
				struct evsel *evsel, const struct aggr_cpu_id *id)
{
	struct perf_cpu_map *cpus = evsel__cpus(evsel);
	struct perf_cpu cpu;
	int idx;

	if (config->aggr_mode == AGGR_NONE)
		return perf_cpu_map__idx(cpus, id->cpu);

	if (!config->aggr_get_id)
		return 0;

	perf_cpu_map__for_each_cpu(cpu, idx, cpus) {
		struct aggr_cpu_id cpu_id = config->aggr_get_id(config, cpu);

		if (aggr_cpu_id__equal(&cpu_id, id))
			return idx;
	}
	return 0;
}

static void abs_printout(struct perf_stat_config *config,
			 struct aggr_cpu_id id, int nr, struct evsel *evsel, double avg)
{
	FILE *output = config->output;
	double sc =  evsel->scale;
	const char *fmt;

	if (config->csv_output) {
		fmt = floor(sc) != sc ?  "%.2f%s" : "%.0f%s";
	} else {
		if (config->big_num)
			fmt = floor(sc) != sc ? "%'18.2f%s" : "%'18.0f%s";
		else
			fmt = floor(sc) != sc ? "%18.2f%s" : "%18.0f%s";
	}

	aggr_printout(config, evsel, id, nr);

	fprintf(output, fmt, avg, config->csv_sep);

	if (evsel->unit)
		fprintf(output, "%-*s%s",
			config->csv_output ? 0 : config->unit_width,
			evsel->unit, config->csv_sep);

	fprintf(output, "%-*s", config->csv_output ? 0 : 32, evsel__name(evsel));

	print_cgroup(config, evsel);
}

static bool is_mixed_hw_group(struct evsel *counter)
{
	struct evlist *evlist = counter->evlist;
	u32 pmu_type = counter->core.attr.type;
	struct evsel *pos;

	if (counter->core.nr_members < 2)
		return false;

	evlist__for_each_entry(evlist, pos) {
		/* software events can be part of any hardware group */
		if (pos->core.attr.type == PERF_TYPE_SOFTWARE)
			continue;
		if (pmu_type == PERF_TYPE_SOFTWARE) {
			pmu_type = pos->core.attr.type;
			continue;
		}
		if (pmu_type != pos->core.attr.type)
			return true;
	}

	return false;
}

static void printout(struct perf_stat_config *config, struct aggr_cpu_id id, int nr,
		     struct evsel *counter, double uval,
		     char *prefix, u64 run, u64 ena, double noise,
		     struct runtime_stat *st)
{
	struct perf_stat_output_ctx out;
	struct outstate os = {
		.fh = config->output,
		.prefix = prefix ? prefix : "",
		.id = id,
		.nr = nr,
		.evsel = counter,
	};
	print_metric_t pm = print_metric_std;
	new_line_t nl;

	if (config->metric_only) {
		nl = new_line_metric;
		if (config->csv_output)
			pm = print_metric_only_csv;
		else
			pm = print_metric_only;
	} else
		nl = new_line_std;

	if (config->csv_output && !config->metric_only) {
		static int aggr_fields[] = {
			[AGGR_GLOBAL] = 0,
			[AGGR_THREAD] = 1,
			[AGGR_NONE] = 1,
			[AGGR_SOCKET] = 2,
			[AGGR_DIE] = 2,
			[AGGR_CORE] = 2,
		};

		pm = print_metric_csv;
		nl = new_line_csv;
		os.nfields = 3;
		os.nfields += aggr_fields[config->aggr_mode];
		if (counter->cgrp)
			os.nfields++;
	}

	if (!config->no_csv_summary && config->csv_output &&
	    config->summary && !config->interval) {
		fprintf(config->output, "%16s%s", "summary", config->csv_sep);
	}

	if (run == 0 || ena == 0 || counter->counts->scaled == -1) {
		if (config->metric_only) {
			pm(config, &os, NULL, "", "", 0);
			return;
		}
		aggr_printout(config, counter, id, nr);

		fprintf(config->output, "%*s%s",
			config->csv_output ? 0 : 18,
			counter->supported ? CNTR_NOT_COUNTED : CNTR_NOT_SUPPORTED,
			config->csv_sep);

		if (counter->supported) {
			if (!evlist__has_hybrid(counter->evlist)) {
				config->print_free_counters_hint = 1;
				if (is_mixed_hw_group(counter))
					config->print_mixed_hw_group_error = 1;
			}
		}

		fprintf(config->output, "%-*s%s",
			config->csv_output ? 0 : config->unit_width,
			counter->unit, config->csv_sep);

		fprintf(config->output, "%*s",
			config->csv_output ? 0 : -25, evsel__name(counter));

		print_cgroup(config, counter);

		if (!config->csv_output)
			pm(config, &os, NULL, NULL, "", 0);
		print_noise(config, counter, noise);
		print_running(config, run, ena);
		if (config->csv_output)
			pm(config, &os, NULL, NULL, "", 0);
		return;
	}

	if (!config->metric_only)
		abs_printout(config, id, nr, counter, uval);

	out.print_metric = pm;
	out.new_line = nl;
	out.ctx = &os;
	out.force_header = false;

	if (config->csv_output && !config->metric_only) {
		print_noise(config, counter, noise);
		print_running(config, run, ena);
	}

	perf_stat__print_shadow_stats(config, counter, uval,
				first_shadow_cpu_map_idx(config, counter, &id),
				&out, &config->metric_events, st);
	if (!config->csv_output && !config->metric_only) {
		print_noise(config, counter, noise);
		print_running(config, run, ena);
	}
}

static void aggr_update_shadow(struct perf_stat_config *config,
			       struct evlist *evlist)
{
	int idx, s;
	struct perf_cpu cpu;
	struct aggr_cpu_id s2, id;
	u64 val;
	struct evsel *counter;
	struct perf_cpu_map *cpus;

	for (s = 0; s < config->aggr_map->nr; s++) {
		id = config->aggr_map->map[s];
		evlist__for_each_entry(evlist, counter) {
			cpus = evsel__cpus(counter);
			val = 0;
			perf_cpu_map__for_each_cpu(cpu, idx, cpus) {
				s2 = config->aggr_get_id(config, cpu);
				if (!aggr_cpu_id__equal(&s2, &id))
					continue;
				val += perf_counts(counter->counts, idx, 0)->val;
			}
			perf_stat__update_shadow_stats(counter, val,
					first_shadow_cpu_map_idx(config, counter, &id),
					&rt_stat);
		}
	}
}

static void uniquify_event_name(struct evsel *counter,
				struct perf_stat_config *stat_config)
{
	char *new_name;
	char *config;
	int ret = 0;

	if (counter->uniquified_name || counter->use_config_name ||
	    !counter->pmu_name || !strncmp(counter->name, counter->pmu_name,
					   strlen(counter->pmu_name)))
		return;

	config = strchr(counter->name, '/');
	if (config) {
		if (asprintf(&new_name,
			     "%s%s", counter->pmu_name, config) > 0) {
			free(counter->name);
			counter->name = new_name;
		}
	} else {
		if (perf_pmu__has_hybrid() &&
		    stat_config->metric_events.nr_entries == 0) {
			ret = asprintf(&new_name, "%s/%s/",
				       counter->pmu_name, counter->name);
		} else {
			ret = asprintf(&new_name, "%s [%s]",
				       counter->name, counter->pmu_name);
		}

		if (ret) {
			free(counter->name);
			counter->name = new_name;
		}
	}

	counter->uniquified_name = true;
}

static void collect_all_aliases(struct perf_stat_config *config, struct evsel *counter,
			    void (*cb)(struct perf_stat_config *config, struct evsel *counter, void *data,
				       bool first),
			    void *data)
{
	struct evlist *evlist = counter->evlist;
	struct evsel *alias;

	alias = list_prepare_entry(counter, &(evlist->core.entries), core.node);
	list_for_each_entry_continue (alias, &evlist->core.entries, core.node) {
<<<<<<< HEAD
		/* Merge events with the same name, etc. but on different PMUs. */
		if (!strcmp(evsel__name(alias), evsel__name(counter)) &&
			alias->scale == counter->scale &&
			alias->cgrp == counter->cgrp &&
			!strcmp(alias->unit, counter->unit) &&
			evsel__is_clock(alias) == evsel__is_clock(counter) &&
			strcmp(alias->pmu_name, counter->pmu_name)) {
			alias->merged_stat = true;
			cb(config, alias, data, false);
		}
=======
		if (strcmp(evsel__name(alias), evsel__name(counter)) ||
		    alias->scale != counter->scale ||
		    alias->cgrp != counter->cgrp ||
		    strcmp(alias->unit, counter->unit) ||
		    evsel__is_clock(alias) != evsel__is_clock(counter) ||
		    !strcmp(alias->pmu_name, counter->pmu_name) ||
		    (evsel__is_hybrid(alias) &&
		     evsel__is_hybrid(counter) &&
		     !config->hybrid_merge &&
		     strcmp(alias->pmu_name, counter->pmu_name)))
			break;
		alias->merged_stat = true;
		cb(config, alias, data, false);
>>>>>>> 85eb7312
	}
}

static bool is_uncore(struct evsel *evsel)
{
	struct perf_pmu *pmu = evsel__find_pmu(evsel);

	return pmu && pmu->is_uncore;
}

static bool hybrid_uniquify(struct evsel *evsel)
{
	return perf_pmu__has_hybrid() && !is_uncore(evsel);
}

static bool collect_data(struct perf_stat_config *config, struct evsel *counter,
			    void (*cb)(struct perf_stat_config *config, struct evsel *counter, void *data,
				       bool first),
			    void *data)
{
	if (counter->merged_stat)
		return false;
	cb(config, counter, data, true);
	if (config->no_merge || (hybrid_uniquify(counter) && !config->hybrid_merge))
		uniquify_event_name(counter, config);
	else if (counter->auto_merge_stats || config->hybrid_merge)
		collect_all_aliases(config, counter, cb, data);
	return true;
}

struct aggr_data {
	u64 ena, run, val;
	struct aggr_cpu_id id;
	int nr;
	int cpu_map_idx;
};

static void aggr_cb(struct perf_stat_config *config,
		    struct evsel *counter, void *data, bool first)
{
	struct aggr_data *ad = data;
	int idx;
	struct perf_cpu cpu;
	struct perf_cpu_map *cpus;
	struct aggr_cpu_id s2;

	cpus = evsel__cpus(counter);
	perf_cpu_map__for_each_cpu(cpu, idx, cpus) {
		struct perf_counts_values *counts;

		s2 = config->aggr_get_id(config, cpu);
		if (!aggr_cpu_id__equal(&s2, &ad->id))
			continue;
		if (first)
			ad->nr++;
		counts = perf_counts(counter->counts, idx, 0);
		/*
		 * When any result is bad, make them all to give
		 * consistent output in interval mode.
		 */
		if (counts->ena == 0 || counts->run == 0 ||
		    counter->counts->scaled == -1) {
			ad->ena = 0;
			ad->run = 0;
			break;
		}
		ad->val += counts->val;
		ad->ena += counts->ena;
		ad->run += counts->run;
	}
}

static void print_counter_aggrdata(struct perf_stat_config *config,
				   struct evsel *counter, int s,
				   char *prefix, bool metric_only,
				   bool *first, struct perf_cpu cpu)
{
	struct aggr_data ad;
	FILE *output = config->output;
	u64 ena, run, val;
	int nr;
	struct aggr_cpu_id id;
	double uval;

	ad.id = id = config->aggr_map->map[s];
	ad.val = ad.ena = ad.run = 0;
	ad.nr = 0;
	if (!collect_data(config, counter, aggr_cb, &ad))
		return;

	if (perf_pmu__has_hybrid() && ad.ena == 0)
		return;

	nr = ad.nr;
	ena = ad.ena;
	run = ad.run;
	val = ad.val;
	if (*first && metric_only) {
		*first = false;
		aggr_printout(config, counter, id, nr);
	}
	if (prefix && !metric_only)
		fprintf(output, "%s", prefix);

	uval = val * counter->scale;
	if (cpu.cpu != -1)
		id = aggr_cpu_id__cpu(cpu, /*data=*/NULL);

	printout(config, id, nr, counter, uval,
		 prefix, run, ena, 1.0, &rt_stat);
	if (!metric_only)
		fputc('\n', output);
}

static void print_aggr(struct perf_stat_config *config,
		       struct evlist *evlist,
		       char *prefix)
{
	bool metric_only = config->metric_only;
	FILE *output = config->output;
	struct evsel *counter;
	int s;
	bool first;

	if (!config->aggr_map || !config->aggr_get_id)
		return;

	aggr_update_shadow(config, evlist);

	/*
	 * With metric_only everything is on a single line.
	 * Without each counter has its own line.
	 */
	for (s = 0; s < config->aggr_map->nr; s++) {
		if (prefix && metric_only)
			fprintf(output, "%s", prefix);

		first = true;
		evlist__for_each_entry(evlist, counter) {
			print_counter_aggrdata(config, counter, s,
					prefix, metric_only,
					&first, (struct perf_cpu){ .cpu = -1 });
		}
		if (metric_only)
			fputc('\n', output);
	}
}

static int cmp_val(const void *a, const void *b)
{
	return ((struct perf_aggr_thread_value *)b)->val -
		((struct perf_aggr_thread_value *)a)->val;
}

static struct perf_aggr_thread_value *sort_aggr_thread(
					struct evsel *counter,
					int nthreads, int ncpus,
					int *ret,
					struct target *_target)
{
	int cpu, thread, i = 0;
	double uval;
	struct perf_aggr_thread_value *buf;

	buf = calloc(nthreads, sizeof(struct perf_aggr_thread_value));
	if (!buf)
		return NULL;

	for (thread = 0; thread < nthreads; thread++) {
		u64 ena = 0, run = 0, val = 0;

		for (cpu = 0; cpu < ncpus; cpu++) {
			val += perf_counts(counter->counts, cpu, thread)->val;
			ena += perf_counts(counter->counts, cpu, thread)->ena;
			run += perf_counts(counter->counts, cpu, thread)->run;
		}

		uval = val * counter->scale;

		/*
		 * Skip value 0 when enabling --per-thread globally,
		 * otherwise too many 0 output.
		 */
		if (uval == 0.0 && target__has_per_thread(_target))
			continue;

		buf[i].counter = counter;
		buf[i].id = aggr_cpu_id__empty();
		buf[i].id.thread = thread;
		buf[i].uval = uval;
		buf[i].val = val;
		buf[i].run = run;
		buf[i].ena = ena;
		i++;
	}

	qsort(buf, i, sizeof(struct perf_aggr_thread_value), cmp_val);

	if (ret)
		*ret = i;

	return buf;
}

static void print_aggr_thread(struct perf_stat_config *config,
			      struct target *_target,
			      struct evsel *counter, char *prefix)
{
	FILE *output = config->output;
	int nthreads = perf_thread_map__nr(counter->core.threads);
	int ncpus = perf_cpu_map__nr(counter->core.cpus);
	int thread, sorted_threads;
	struct aggr_cpu_id id;
	struct perf_aggr_thread_value *buf;

	buf = sort_aggr_thread(counter, nthreads, ncpus, &sorted_threads, _target);
	if (!buf) {
		perror("cannot sort aggr thread");
		return;
	}

	for (thread = 0; thread < sorted_threads; thread++) {
		if (prefix)
			fprintf(output, "%s", prefix);

		id = buf[thread].id;
		if (config->stats)
			printout(config, id, 0, buf[thread].counter, buf[thread].uval,
				 prefix, buf[thread].run, buf[thread].ena, 1.0,
				 &config->stats[id.thread]);
		else
			printout(config, id, 0, buf[thread].counter, buf[thread].uval,
				 prefix, buf[thread].run, buf[thread].ena, 1.0,
				 &rt_stat);
		fputc('\n', output);
	}

	free(buf);
}

struct caggr_data {
	double avg, avg_enabled, avg_running;
};

static void counter_aggr_cb(struct perf_stat_config *config __maybe_unused,
			    struct evsel *counter, void *data,
			    bool first __maybe_unused)
{
	struct caggr_data *cd = data;
	struct perf_counts_values *aggr = &counter->counts->aggr;

	cd->avg += aggr->val;
	cd->avg_enabled += aggr->ena;
	cd->avg_running += aggr->run;
}

/*
 * Print out the results of a single counter:
 * aggregated counts in system-wide mode
 */
static void print_counter_aggr(struct perf_stat_config *config,
			       struct evsel *counter, char *prefix)
{
	bool metric_only = config->metric_only;
	FILE *output = config->output;
	double uval;
	struct caggr_data cd = { .avg = 0.0 };

	if (!collect_data(config, counter, counter_aggr_cb, &cd))
		return;

	if (prefix && !metric_only)
		fprintf(output, "%s", prefix);

	uval = cd.avg * counter->scale;
	printout(config, aggr_cpu_id__empty(), 0, counter, uval, prefix, cd.avg_running,
		 cd.avg_enabled, cd.avg, &rt_stat);
	if (!metric_only)
		fprintf(output, "\n");
}

static void counter_cb(struct perf_stat_config *config __maybe_unused,
		       struct evsel *counter, void *data,
		       bool first __maybe_unused)
{
	struct aggr_data *ad = data;

	ad->val += perf_counts(counter->counts, ad->cpu_map_idx, 0)->val;
	ad->ena += perf_counts(counter->counts, ad->cpu_map_idx, 0)->ena;
	ad->run += perf_counts(counter->counts, ad->cpu_map_idx, 0)->run;
}

/*
 * Print out the results of a single counter:
 * does not use aggregated count in system-wide
 */
static void print_counter(struct perf_stat_config *config,
			  struct evsel *counter, char *prefix)
{
	FILE *output = config->output;
	u64 ena, run, val;
	double uval;
	int idx;
	struct perf_cpu cpu;
	struct aggr_cpu_id id;

	perf_cpu_map__for_each_cpu(cpu, idx, evsel__cpus(counter)) {
		struct aggr_data ad = { .cpu_map_idx = idx };

		if (!collect_data(config, counter, counter_cb, &ad))
			return;
		val = ad.val;
		ena = ad.ena;
		run = ad.run;

		if (prefix)
			fprintf(output, "%s", prefix);

		uval = val * counter->scale;
		id = aggr_cpu_id__cpu(cpu, /*data=*/NULL);
		printout(config, id, 0, counter, uval, prefix,
			 run, ena, 1.0, &rt_stat);

		fputc('\n', output);
	}
}

static void print_no_aggr_metric(struct perf_stat_config *config,
				 struct evlist *evlist,
				 char *prefix)
{
	int all_idx;
	struct perf_cpu cpu;

	perf_cpu_map__for_each_cpu(cpu, all_idx, evlist->core.cpus) {
		struct evsel *counter;
		bool first = true;

		if (prefix)
			fputs(prefix, config->output);
		evlist__for_each_entry(evlist, counter) {
			u64 ena, run, val;
			double uval;
			struct aggr_cpu_id id;
			int counter_idx = perf_cpu_map__idx(evsel__cpus(counter), cpu);

			if (counter_idx < 0)
				continue;

			id = aggr_cpu_id__cpu(cpu, /*data=*/NULL);
			if (first) {
				aggr_printout(config, counter, id, 0);
				first = false;
			}
			val = perf_counts(counter->counts, counter_idx, 0)->val;
			ena = perf_counts(counter->counts, counter_idx, 0)->ena;
			run = perf_counts(counter->counts, counter_idx, 0)->run;

			uval = val * counter->scale;
			printout(config, id, 0, counter, uval, prefix,
				 run, ena, 1.0, &rt_stat);
		}
		fputc('\n', config->output);
	}
}

static int aggr_header_lens[] = {
	[AGGR_CORE] = 24,
	[AGGR_DIE] = 18,
	[AGGR_SOCKET] = 12,
	[AGGR_NONE] = 6,
	[AGGR_THREAD] = 24,
	[AGGR_GLOBAL] = 0,
};

static const char *aggr_header_csv[] = {
	[AGGR_CORE] 	= 	"core,cpus,",
	[AGGR_DIE] 	= 	"die,cpus",
	[AGGR_SOCKET] 	= 	"socket,cpus",
	[AGGR_NONE] 	= 	"cpu,",
	[AGGR_THREAD] 	= 	"comm-pid,",
	[AGGR_GLOBAL] 	=	""
};

static void print_metric_headers(struct perf_stat_config *config,
				 struct evlist *evlist,
				 const char *prefix, bool no_indent)
{
	struct perf_stat_output_ctx out;
	struct evsel *counter;
	struct outstate os = {
		.fh = config->output
	};

	if (prefix)
		fprintf(config->output, "%s", prefix);

	if (!config->csv_output && !no_indent)
		fprintf(config->output, "%*s",
			aggr_header_lens[config->aggr_mode], "");
	if (config->csv_output) {
		if (config->interval)
			fputs("time,", config->output);
		if (!config->iostat_run)
			fputs(aggr_header_csv[config->aggr_mode], config->output);
	}
	if (config->iostat_run)
		iostat_print_header_prefix(config);

	/* Print metrics headers only */
	evlist__for_each_entry(evlist, counter) {
		os.evsel = counter;
		out.ctx = &os;
		out.print_metric = print_metric_header;
		out.new_line = new_line_metric;
		out.force_header = true;
		perf_stat__print_shadow_stats(config, counter, 0,
					      0,
					      &out,
					      &config->metric_events,
					      &rt_stat);
	}
	fputc('\n', config->output);
}

static void print_interval(struct perf_stat_config *config,
			   struct evlist *evlist,
			   char *prefix, struct timespec *ts)
{
	bool metric_only = config->metric_only;
	unsigned int unit_width = config->unit_width;
	FILE *output = config->output;
	static int num_print_interval;

	if (config->interval_clear)
		puts(CONSOLE_CLEAR);

	if (!config->iostat_run)
		sprintf(prefix, "%6lu.%09lu%s", (unsigned long) ts->tv_sec, ts->tv_nsec, config->csv_sep);

	if ((num_print_interval == 0 && !config->csv_output) || config->interval_clear) {
		switch (config->aggr_mode) {
		case AGGR_NODE:
			fprintf(output, "#           time node   cpus");
			if (!metric_only)
				fprintf(output, "             counts %*s events\n", unit_width, "unit");
			break;
		case AGGR_SOCKET:
			fprintf(output, "#           time socket cpus");
			if (!metric_only)
				fprintf(output, "             counts %*s events\n", unit_width, "unit");
			break;
		case AGGR_DIE:
			fprintf(output, "#           time die          cpus");
			if (!metric_only)
				fprintf(output, "             counts %*s events\n", unit_width, "unit");
			break;
		case AGGR_CORE:
			fprintf(output, "#           time core            cpus");
			if (!metric_only)
				fprintf(output, "             counts %*s events\n", unit_width, "unit");
			break;
		case AGGR_NONE:
			fprintf(output, "#           time CPU    ");
			if (!metric_only)
				fprintf(output, "                counts %*s events\n", unit_width, "unit");
			break;
		case AGGR_THREAD:
			fprintf(output, "#           time             comm-pid");
			if (!metric_only)
				fprintf(output, "                  counts %*s events\n", unit_width, "unit");
			break;
		case AGGR_GLOBAL:
		default:
			if (!config->iostat_run) {
				fprintf(output, "#           time");
				if (!metric_only)
					fprintf(output, "             counts %*s events\n", unit_width, "unit");
			}
		case AGGR_UNSET:
			break;
		}
	}

	if ((num_print_interval == 0 || config->interval_clear) && metric_only)
		print_metric_headers(config, evlist, " ", true);
	if (++num_print_interval == 25)
		num_print_interval = 0;
}

static void print_header(struct perf_stat_config *config,
			 struct target *_target,
			 int argc, const char **argv)
{
	FILE *output = config->output;
	int i;

	fflush(stdout);

	if (!config->csv_output) {
		fprintf(output, "\n");
		fprintf(output, " Performance counter stats for ");
		if (_target->bpf_str)
			fprintf(output, "\'BPF program(s) %s", _target->bpf_str);
		else if (_target->system_wide)
			fprintf(output, "\'system wide");
		else if (_target->cpu_list)
			fprintf(output, "\'CPU(s) %s", _target->cpu_list);
		else if (!target__has_task(_target)) {
			fprintf(output, "\'%s", argv ? argv[0] : "pipe");
			for (i = 1; argv && (i < argc); i++)
				fprintf(output, " %s", argv[i]);
		} else if (_target->pid)
			fprintf(output, "process id \'%s", _target->pid);
		else
			fprintf(output, "thread id \'%s", _target->tid);

		fprintf(output, "\'");
		if (config->run_count > 1)
			fprintf(output, " (%d runs)", config->run_count);
		fprintf(output, ":\n\n");
	}
}

static int get_precision(double num)
{
	if (num > 1)
		return 0;

	return lround(ceil(-log10(num)));
}

static void print_table(struct perf_stat_config *config,
			FILE *output, int precision, double avg)
{
	char tmp[64];
	int idx, indent = 0;

	scnprintf(tmp, 64, " %17.*f", precision, avg);
	while (tmp[indent] == ' ')
		indent++;

	fprintf(output, "%*s# Table of individual measurements:\n", indent, "");

	for (idx = 0; idx < config->run_count; idx++) {
		double run = (double) config->walltime_run[idx] / NSEC_PER_SEC;
		int h, n = 1 + abs((int) (100.0 * (run - avg)/run) / 5);

		fprintf(output, " %17.*f (%+.*f) ",
			precision, run, precision, run - avg);

		for (h = 0; h < n; h++)
			fprintf(output, "#");

		fprintf(output, "\n");
	}

	fprintf(output, "\n%*s# Final result:\n", indent, "");
}

static double timeval2double(struct timeval *t)
{
	return t->tv_sec + (double) t->tv_usec/USEC_PER_SEC;
}

static void print_footer(struct perf_stat_config *config)
{
	double avg = avg_stats(config->walltime_nsecs_stats) / NSEC_PER_SEC;
	FILE *output = config->output;

	if (!config->null_run)
		fprintf(output, "\n");

	if (config->run_count == 1) {
		fprintf(output, " %17.9f seconds time elapsed", avg);

		if (config->ru_display) {
			double ru_utime = timeval2double(&config->ru_data.ru_utime);
			double ru_stime = timeval2double(&config->ru_data.ru_stime);

			fprintf(output, "\n\n");
			fprintf(output, " %17.9f seconds user\n", ru_utime);
			fprintf(output, " %17.9f seconds sys\n", ru_stime);
		}
	} else {
		double sd = stddev_stats(config->walltime_nsecs_stats) / NSEC_PER_SEC;
		/*
		 * Display at most 2 more significant
		 * digits than the stddev inaccuracy.
		 */
		int precision = get_precision(sd) + 2;

		if (config->walltime_run_table)
			print_table(config, output, precision, avg);

		fprintf(output, " %17.*f +- %.*f seconds time elapsed",
			precision, avg, precision, sd);

		print_noise_pct(config, sd, avg);
	}
	fprintf(output, "\n\n");

	if (config->print_free_counters_hint && sysctl__nmi_watchdog_enabled())
		fprintf(output,
"Some events weren't counted. Try disabling the NMI watchdog:\n"
"	echo 0 > /proc/sys/kernel/nmi_watchdog\n"
"	perf stat ...\n"
"	echo 1 > /proc/sys/kernel/nmi_watchdog\n");

	if (config->print_mixed_hw_group_error)
		fprintf(output,
			"The events in group usually have to be from "
			"the same PMU. Try reorganizing the group.\n");
}

static void print_percore_thread(struct perf_stat_config *config,
				 struct evsel *counter, char *prefix)
{
	int s;
	struct aggr_cpu_id s2, id;
	struct perf_cpu_map *cpus;
	bool first = true;
	int idx;
	struct perf_cpu cpu;

	cpus = evsel__cpus(counter);
	perf_cpu_map__for_each_cpu(cpu, idx, cpus) {
		s2 = config->aggr_get_id(config, cpu);
		for (s = 0; s < config->aggr_map->nr; s++) {
			id = config->aggr_map->map[s];
			if (aggr_cpu_id__equal(&s2, &id))
				break;
		}

		print_counter_aggrdata(config, counter, s,
				       prefix, false,
				       &first, cpu);
	}
}

static void print_percore(struct perf_stat_config *config,
			  struct evsel *counter, char *prefix)
{
	bool metric_only = config->metric_only;
	FILE *output = config->output;
	int s;
	bool first = true;

	if (!config->aggr_map || !config->aggr_get_id)
		return;

	if (config->percore_show_thread)
		return print_percore_thread(config, counter, prefix);

	for (s = 0; s < config->aggr_map->nr; s++) {
		if (prefix && metric_only)
			fprintf(output, "%s", prefix);

		print_counter_aggrdata(config, counter, s,
				prefix, metric_only,
				&first, (struct perf_cpu){ .cpu = -1 });
	}

	if (metric_only)
		fputc('\n', output);
}

void evlist__print_counters(struct evlist *evlist, struct perf_stat_config *config,
			    struct target *_target, struct timespec *ts, int argc, const char **argv)
{
	bool metric_only = config->metric_only;
	int interval = config->interval;
	struct evsel *counter;
	char buf[64], *prefix = NULL;

	if (config->iostat_run)
		evlist->selected = evlist__first(evlist);

	if (interval)
		print_interval(config, evlist, prefix = buf, ts);
	else
		print_header(config, _target, argc, argv);

	if (metric_only) {
		static int num_print_iv;

		if (num_print_iv == 0 && !interval)
			print_metric_headers(config, evlist, prefix, false);
		if (num_print_iv++ == 25)
			num_print_iv = 0;
		if (config->aggr_mode == AGGR_GLOBAL && prefix && !config->iostat_run)
			fprintf(config->output, "%s", prefix);
	}

	switch (config->aggr_mode) {
	case AGGR_CORE:
	case AGGR_DIE:
	case AGGR_SOCKET:
	case AGGR_NODE:
		print_aggr(config, evlist, prefix);
		break;
	case AGGR_THREAD:
		evlist__for_each_entry(evlist, counter) {
			print_aggr_thread(config, _target, counter, prefix);
		}
		break;
	case AGGR_GLOBAL:
		if (config->iostat_run)
			iostat_print_counters(evlist, config, ts, prefix = buf,
					      print_counter_aggr);
		else {
			evlist__for_each_entry(evlist, counter) {
				print_counter_aggr(config, counter, prefix);
			}
			if (metric_only)
				fputc('\n', config->output);
		}
		break;
	case AGGR_NONE:
		if (metric_only)
			print_no_aggr_metric(config, evlist, prefix);
		else {
			evlist__for_each_entry(evlist, counter) {
				if (counter->percore)
					print_percore(config, counter, prefix);
				else
					print_counter(config, counter, prefix);
			}
		}
		break;
	case AGGR_UNSET:
	default:
		break;
	}

	if (!interval && !config->csv_output)
		print_footer(config);

	fflush(config->output);
}<|MERGE_RESOLUTION|>--- conflicted
+++ resolved
@@ -587,18 +587,6 @@
 
 	alias = list_prepare_entry(counter, &(evlist->core.entries), core.node);
 	list_for_each_entry_continue (alias, &evlist->core.entries, core.node) {
-<<<<<<< HEAD
-		/* Merge events with the same name, etc. but on different PMUs. */
-		if (!strcmp(evsel__name(alias), evsel__name(counter)) &&
-			alias->scale == counter->scale &&
-			alias->cgrp == counter->cgrp &&
-			!strcmp(alias->unit, counter->unit) &&
-			evsel__is_clock(alias) == evsel__is_clock(counter) &&
-			strcmp(alias->pmu_name, counter->pmu_name)) {
-			alias->merged_stat = true;
-			cb(config, alias, data, false);
-		}
-=======
 		if (strcmp(evsel__name(alias), evsel__name(counter)) ||
 		    alias->scale != counter->scale ||
 		    alias->cgrp != counter->cgrp ||
@@ -612,7 +600,6 @@
 			break;
 		alias->merged_stat = true;
 		cb(config, alias, data, false);
->>>>>>> 85eb7312
 	}
 }
 
