# SPDX-License-Identifier: GPL-2.0
all:

include ../lib.mk

.PHONY: all all_32 all_64 warn_32bit_failure clean

UNAME_M := $(shell uname -m)
CAN_BUILD_I386 := $(shell ./check_cc.sh "$(CC)" trivial_32bit_program.c -m32)
CAN_BUILD_X86_64 := $(shell ./check_cc.sh "$(CC)" trivial_64bit_program.c)
CAN_BUILD_WITH_NOPIE := $(shell ./check_cc.sh "$(CC)" trivial_program.c -no-pie)
CAN_BUILD_UINTR := $(shell ./check_cc.sh "$(CC)" trivial_64bit_program.c -muintr)

TARGETS_C_BOTHBITS := single_step_syscall sysret_ss_attrs syscall_nt test_mremap_vdso \
			check_initial_reg_state sigreturn iopl ioperm \
			test_vsyscall mov_ss_trap \
			syscall_arg_fault fsgsbase_restore sigaltstack
TARGETS_C_32BIT_ONLY := entry_from_vm86 test_syscall_vdso unwind_vdso \
			test_FCMOV test_FCOMI test_FISTTP \
			vdso_restorer
TARGETS_C_64BIT_ONLY := fsgsbase sysret_rip syscall_numbering \
<<<<<<< HEAD
			corrupt_xstate_header amx lam test_shadow_stack

ifeq ($(CAN_BUILD_UINTR),1)
TARGETS_C_64BIT_ONLY := $(TARGETS_C_64BIT_ONLY) uintr
endif

=======
			corrupt_xstate_header amx lam test_shadow_stack umsr
>>>>>>> 008aa29c
# Some selftests require 32bit support enabled also on 64bit systems
TARGETS_C_32BIT_NEEDED := ldt_gdt ptrace_syscall

TARGETS_C_32BIT_ALL := $(TARGETS_C_BOTHBITS) $(TARGETS_C_32BIT_ONLY) $(TARGETS_C_32BIT_NEEDED)
TARGETS_C_64BIT_ALL := $(TARGETS_C_BOTHBITS) $(TARGETS_C_64BIT_ONLY)
ifeq ($(CAN_BUILD_I386)$(CAN_BUILD_X86_64),11)
TARGETS_C_64BIT_ALL += $(TARGETS_C_32BIT_NEEDED)
endif

BINARIES_32 := $(TARGETS_C_32BIT_ALL:%=%_32)
BINARIES_64 := $(TARGETS_C_64BIT_ALL:%=%_64)

BINARIES_32 := $(patsubst %,$(OUTPUT)/%,$(BINARIES_32))
BINARIES_64 := $(patsubst %,$(OUTPUT)/%,$(BINARIES_64))

CFLAGS := -O2 -g -std=gnu99 -pthread -Wall $(KHDR_INCLUDES)

# call32_from_64 in thunks.S uses absolute addresses.
ifeq ($(CAN_BUILD_WITH_NOPIE),1)
CFLAGS += -no-pie
endif

ifeq ($(CAN_BUILD_UINTR),1)
UINTR_CFLAGS := -muintr
endif

define gen-target-rule-32
$(1) $(1)_32: $(OUTPUT)/$(1)_32
.PHONY: $(1) $(1)_32
endef

define gen-target-rule-64
$(1) $(1)_64: $(OUTPUT)/$(1)_64
.PHONY: $(1) $(1)_64
endef

ifeq ($(CAN_BUILD_I386),1)
all: all_32
TEST_PROGS += $(BINARIES_32)
EXTRA_CFLAGS += -DCAN_BUILD_32
$(foreach t,$(TARGETS_C_32BIT_ALL),$(eval $(call gen-target-rule-32,$(t))))
endif

ifeq ($(CAN_BUILD_X86_64),1)
all: all_64
TEST_PROGS += $(BINARIES_64)
EXTRA_CFLAGS += -DCAN_BUILD_64
$(foreach t,$(TARGETS_C_64BIT_ALL),$(eval $(call gen-target-rule-64,$(t))))
endif

all_32: $(BINARIES_32)

all_64: $(BINARIES_64)

EXTRA_CLEAN := $(BINARIES_32) $(BINARIES_64)

$(BINARIES_32): $(OUTPUT)/%_32: %.c helpers.h
	$(CC) -m32 -o $@ $(CFLAGS) $(EXTRA_CFLAGS) $^ -lrt -ldl -lm

$(BINARIES_64): $(OUTPUT)/%_64: %.c helpers.h
	$(CC) -m64 -o $@ $(CFLAGS) $(EXTRA_CFLAGS) $(UINTR_CFLAGS) $^ -lrt -ldl

# x86_64 users should be encouraged to install 32-bit libraries
ifeq ($(CAN_BUILD_I386)$(CAN_BUILD_X86_64),01)
all: warn_32bit_failure

warn_32bit_failure:
	@echo "Warning: you seem to have a broken 32-bit build" 2>&1; 	\
	echo "environment.  This will reduce test coverage of 64-bit" 2>&1; \
	echo "kernels.  If you are using a Debian-like distribution," 2>&1; \
	echo "try:"; 2>&1; \
	echo "";							\
	echo "  apt-get install gcc-multilib libc6-i386 libc6-dev-i386"; \
	echo "";							\
	echo "If you are using a Fedora-like distribution, try:";	\
	echo "";							\
	echo "  yum install glibc-devel.*i686";				\
	echo "";							\
	echo "If you are using a SUSE-like distribution, try:";		\
	echo "";							\
	echo "  zypper install gcc-32bit glibc-devel-static-32bit";	\
	exit 0;
endif

# Some tests have additional dependencies.
$(OUTPUT)/sysret_ss_attrs_64: thunks.S
$(OUTPUT)/ptrace_syscall_32: raw_syscall_helper_32.S
$(OUTPUT)/test_syscall_vdso_32: thunks_32.S

# check_initial_reg_state is special: it needs a custom entry, and it
# needs to be static so that its interpreter doesn't destroy its initial
# state.
$(OUTPUT)/check_initial_reg_state_32: CFLAGS += -Wl,-ereal_start -static
$(OUTPUT)/check_initial_reg_state_64: CFLAGS += -Wl,-ereal_start -static<|MERGE_RESOLUTION|>--- conflicted
+++ resolved
@@ -19,16 +19,12 @@
 			test_FCMOV test_FCOMI test_FISTTP \
 			vdso_restorer
 TARGETS_C_64BIT_ONLY := fsgsbase sysret_rip syscall_numbering \
-<<<<<<< HEAD
-			corrupt_xstate_header amx lam test_shadow_stack
+			corrupt_xstate_header amx lam test_shadow_stack umsr
 
 ifeq ($(CAN_BUILD_UINTR),1)
 TARGETS_C_64BIT_ONLY := $(TARGETS_C_64BIT_ONLY) uintr
 endif
 
-=======
-			corrupt_xstate_header amx lam test_shadow_stack umsr
->>>>>>> 008aa29c
 # Some selftests require 32bit support enabled also on 64bit systems
 TARGETS_C_32BIT_NEEDED := ldt_gdt ptrace_syscall
 
