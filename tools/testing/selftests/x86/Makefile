--- conflicted
+++ resolved
@@ -15,12 +15,8 @@
 TARGETS_C_BOTHBITS := single_step_syscall sysret_ss_attrs syscall_nt test_mremap_vdso \
 			check_initial_reg_state sigreturn iopl ioperm \
 			test_vsyscall mov_ss_trap \
-<<<<<<< HEAD
-			syscall_arg_fault fsgsbase_restore sigaltstack test_pks
-=======
-			syscall_arg_fault fsgsbase_restore sigaltstack \
+			syscall_arg_fault fsgsbase_restore sigaltstack test_pks \
 			test_map_shadow_stack
->>>>>>> ff46b720
 TARGETS_C_32BIT_ONLY := entry_from_vm86 test_syscall_vdso unwind_vdso \
 			test_FCMOV test_FCOMI test_FISTTP \
 			vdso_restorer
